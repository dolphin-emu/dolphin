--- conflicted
+++ resolved
@@ -44,13 +44,13 @@
 .idea/
 # Ignore Visual Studio Code's working dir
 /.vscode/
-<<<<<<< HEAD
 
+# Ignore flatpak-builder's cache dir
+.flatpak-builder
+
+# slippi change
 # Ignore the rust target dir
 Externals/SlippiRustExtensions/target/
 AppDir/
 *.AppImage
-=======
-# Ignore flatpak-builder's cache dir
-.flatpak-builder
->>>>>>> 0827d9f0
+# end slippi change