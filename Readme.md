--- conflicted
+++ resolved
@@ -164,17 +164,6 @@
 
 ## Command Line Usage
 
-<<<<<<< HEAD
-`Usage: Dolphin [-h] [-d] [-l] [-e <str>] [-b] [-v <str>] [-a <str>]`
-
-* -h, --help Show this help message
-* -d, --debugger Opens the debugger
-* -l, --logger Opens the logger
-* -e, --exec=<str> Loads the specified file (DOL,ELF,WAD,GCM,ISO)
-* -b, --batch Exit Dolphin with emulator
-* -v, --video_backend=<str> Specify a video backend
-* -a, --audio_emulation=<str> Low level (LLE) or high level (HLE) audio
-=======
 ```Usage: Dolphin.exe [options]... [FILE]...
 
 Options:
@@ -201,7 +190,6 @@
   -a AUDIO_EMULATION, --audio_emulation=AUDIO_EMULATION
                         Choose audio emulation from [HLE|LLE]
 ```
->>>>>>> 450b77a0
 
 Available DSP emulation engines are HLE (High Level Emulation) and
 LLE (Low Level Emulation). HLE is faster but less accurate whereas
@@ -213,10 +201,9 @@
 "Software Renderer", which uses the CPU for rendering and
 is intended for debugging purposes only.
 
-<<<<<<< HEAD
 ## Sys Files
 
-* `wiitdb.txt`: Wii title database from [GameTDB](http://www.gametdb.com)
+* `wiitdb.txt`: Wii title database from [GameTDB](https://www.gametdb.com/)
 * `totaldb.dsy`: Database of symbols (for devs only)
 * `GC/font_western.bin`: font dumps
 * `GC/font_japanese.bin`: font dumps
@@ -247,80 +234,17 @@
 
 ## Packaging and udev
 
-The Data folder contains a udev rule file for the official GameCube controller
-adapter and the Mayflash DolphinBar. Package maintainers can use that file in their packages for Dolphin.
-Users compiling Dolphin on Linux can also just copy the file to their udev
-rules folder.
-
-## User Folder Structure
+commands supported: [convert, verify, header]
+```
+
+```Usage: convert [options]... [FILE]...
 
 A number of user writeable directories are created for caching purposes or for
 allowing the user to edit their contents. On macOS and Linux these folders are
 stored in `~/Library/Application Support/Dolphin/` and `~/.dolphin-emu`
-respectively. On Windows the user directory is stored in the `My Documents`
+respectively, but can be overwritten by setting the environment variable
+`DOLPHIN_EMU_USERPATH`. On Windows the user directory is stored in the `My Documents`
 folder by default, but there are various way to override this behavior:
-
-* Creating a file called `portable.txt` next to the Dolphin executable will
-  store the user directory in a local directory called "User" next to the
-  Dolphin executable.
-* If the registry string value `LocalUserConfig` exists in
-  `HKEY_CURRENT_USER/Software/Dolphin Emulator` and has the value **1**,
-  Dolphin will always start in portable mode.
-* If the registry string value `UserConfigPath` exists in
-  `HKEY_CURRENT_USER/Software/Dolphin Emulator`, the user folders will be
-  stored in the directory given by that string. The other two methods will be
-  prioritized over this setting.
-
-List of user folders:
-
-* `Cache`: used to cache the ISO list
-* `Config`: configuration files
-* `Dump`: anything dumped from Dolphin
-* `GameConfig`: additional settings to be applied per-game
-* `GC`: memory cards and system BIOS
-* `Load`: custom textures
-* `Logs`: logs, if enabled
-* `ScreenShots`: screenshots taken via Dolphin
-* `StateSaves`: save states
-* `Wii`: Wii NAND contents
-
-## Custom Textures
-
-Custom textures have to be placed in the user directory under
-`Load/Textures/[GameID]/`. You can find the Game ID by right-clicking a game
-in the ISO list and selecting "ISO Properties".
-=======
-## DolphinTool Usage
-```
-usage: dolphin-tool COMMAND -h
-
-commands supported: [convert, verify, header]
-```
-
-```Usage: convert [options]... [FILE]...
-
-Options:
-  -h, --help            show this help message and exit
-  -u USER, --user=USER  User folder path, required for temporary processing
-                        files.Will be automatically created if this option is
-                        not set.
-  -i FILE, --input=FILE
-                        Path to disc image FILE.
-  -o FILE, --output=FILE
-                        Path to the destination FILE.
-  -f FORMAT, --format=FORMAT
-                        Container format to use. Default is RVZ. [iso|gcz|wia|rvz]
-  -s, --scrub           Scrub junk data as part of conversion.
-  -b BLOCK_SIZE, --block_size=BLOCK_SIZE
-                        Block size for GCZ/WIA/RVZ formats, as an integer.
-                        Suggested value for RVZ: 131072 (128 KiB)
-  -c COMPRESSION, --compression=COMPRESSION
-                        Compression method to use when converting to WIA/RVZ.
-                        Suggested value for RVZ: zstd [none|zstd|bzip|lzma|lzma2]
-  -l COMPRESSION_LEVEL, --compression_level=COMPRESSION_LEVEL
-                        Level of compression for the selected method. Ignored
-                        if 'none'. Suggested value for zstd: 5
-```
 
 ```
 Usage: verify [options]...
@@ -351,5 +275,4 @@
   -l, --compression_level
                         Optional. Print the level of compression for WIA/RVZ
                         formats, then exit.
-```
->>>>>>> 450b77a0
+```