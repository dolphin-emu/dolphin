--- conflicted
+++ resolved
@@ -11,12 +11,8 @@
   curl
   STATIC
   ${SRCS}
-<<<<<<< HEAD
-)
-=======
   )
 dolphin_disable_warnings_msvc(curl)
->>>>>>> 19e85696
 
 target_link_libraries(curl ${MBEDTLS_LIBRARIES} zlibstatic)
 target_compile_definitions(curl PUBLIC CURL_STATICLIB PRIVATE CURL_DISABLE_LDAP)