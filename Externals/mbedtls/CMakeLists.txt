#
# CMake build system design considerations:
#
# - Include directories:
#   + Do not define include directories globally using the include_directories
#     command but rather at the target level using the
#     target_include_directories command. That way, it is easier to guarantee
#     that targets are built using the proper list of include directories.
#   + Use the PUBLIC and PRIVATE keywords to specifiy the scope of include
#     directories. That way, a target linking to a library (using the
#     target_link_librairies command) inherits from the library PUBLIC include
#     directories and not from the PRIVATE ones.
#   + Note: there is currently one remaining include_directories command in the
#     CMake files. It is related to ZLIB support which is planned to be removed.
#     When the support is removed, the associated include_directories command
#     will be removed as well as this note.
# - MBEDTLS_TARGET_PREFIX: CMake targets are designed to be alterable by calling
#   CMake in order to avoid target name clashes, via the use of
#   MBEDTLS_TARGET_PREFIX. The value of this variable is prefixed to the
#   mbedtls, mbedx509, mbedcrypto and apidoc targets.
#

cmake_minimum_required(VERSION 2.8.12)

# https://cmake.org/cmake/help/latest/policy/CMP0011.html
# Setting this policy is required in CMake >= 3.18.0, otherwise a warning is generated. The OLD
# policy setting is deprecated, and will be removed in future versions.
cmake_policy(SET CMP0011 NEW)
# https://cmake.org/cmake/help/latest/policy/CMP0012.html
# Setting the CMP0012 policy to NEW is required for FindPython3 to work with CMake 3.18.2
# (there is a bug in this particular version), otherwise, setting the CMP0012 policy is required
# for CMake versions >= 3.18.3 otherwise a deprecated warning is generated. The OLD policy setting
# is deprecated and will be removed in future versions.
cmake_policy(SET CMP0012 NEW)

if(TEST_CPP)
    project("mbed TLS" C CXX)
else()
    project("mbed TLS" C)
endif()

# Set the project root directory.
set(MBEDTLS_DIR ${CMAKE_CURRENT_SOURCE_DIR})

option(USE_PKCS11_HELPER_LIBRARY "Build mbed TLS with the pkcs11-helper library." OFF)
option(ENABLE_ZLIB_SUPPORT "Build mbed TLS with zlib library." OFF)

option(ENABLE_PROGRAMS "Build mbed TLS programs." OFF)

option(UNSAFE_BUILD "Allow unsafe builds. These builds ARE NOT SECURE." OFF)
<<<<<<< HEAD
=======
# Dolphin: werror makes updating compilers painful
>>>>>>> 9240f579
option(MBEDTLS_FATAL_WARNINGS "Compiler warnings treated as errors" OFF)

string(REGEX MATCH "Clang" CMAKE_COMPILER_IS_CLANG "${CMAKE_C_COMPILER_ID}")
string(REGEX MATCH "GNU" CMAKE_COMPILER_IS_GNU "${CMAKE_C_COMPILER_ID}")
string(REGEX MATCH "IAR" CMAKE_COMPILER_IS_IAR "${CMAKE_C_COMPILER_ID}")
string(REGEX MATCH "MSVC" CMAKE_COMPILER_IS_MSVC "${CMAKE_C_COMPILER_ID}")

# the test suites currently have compile errors with MSVC
if(CMAKE_COMPILER_IS_MSVC)
    option(ENABLE_TESTING "Build mbed TLS tests." OFF)
else()
    option(ENABLE_TESTING "Build mbed TLS tests." OFF)
endif()

# Warning string - created as a list for compatibility with CMake 2.8
set(WARNING_BORDER "*******************************************************\n")
set(NULL_ENTROPY_WARN_L1 "****  WARNING!  MBEDTLS_TEST_NULL_ENTROPY defined!\n")
set(NULL_ENTROPY_WARN_L2 "****  THIS BUILD HAS NO DEFINED ENTROPY SOURCES\n")
set(NULL_ENTROPY_WARN_L3 "****  AND IS *NOT* SUITABLE FOR PRODUCTION USE\n")

set(NULL_ENTROPY_WARNING "${WARNING_BORDER}"
                         "${NULL_ENTROPY_WARN_L1}"
                         "${NULL_ENTROPY_WARN_L2}"
                         "${NULL_ENTROPY_WARN_L3}"
                         "${WARNING_BORDER}")

set(CTR_DRBG_128_BIT_KEY_WARN_L1 "****  WARNING!  MBEDTLS_CTR_DRBG_USE_128_BIT_KEY defined!\n")
set(CTR_DRBG_128_BIT_KEY_WARN_L2 "****  Using 128-bit keys for CTR_DRBG limits the security of generated\n")
set(CTR_DRBG_128_BIT_KEY_WARN_L3 "****  keys and operations that use random values generated to 128-bit security\n")

set(CTR_DRBG_128_BIT_KEY_WARNING "${WARNING_BORDER}"
                         "${CTR_DRBG_128_BIT_KEY_WARN_L1}"
                         "${CTR_DRBG_128_BIT_KEY_WARN_L2}"
                         "${CTR_DRBG_128_BIT_KEY_WARN_L3}"
                         "${WARNING_BORDER}")

# Python 3 is only needed here to check for configuration warnings.
if(NOT CMAKE_VERSION VERSION_LESS 3.15.0)
    set(Python3_FIND_STRATEGY LOCATION)
    find_package(Python3 COMPONENTS Interpreter)
    if(Python3_Interpreter_FOUND)
        set(MBEDTLS_PYTHON_EXECUTABLE ${Python3_EXECUTABLE})
    endif()
else()
    find_package(PythonInterp 3)
    if(PYTHONINTERP_FOUND)
        set(MBEDTLS_PYTHON_EXECUTABLE ${PYTHON_EXECUTABLE})
    endif()
endif()
if(MBEDTLS_PYTHON_EXECUTABLE)

    # If 128-bit keys are configured for CTR_DRBG, display an appropriate warning
    execute_process(COMMAND ${MBEDTLS_PYTHON_EXECUTABLE} ${CMAKE_CURRENT_SOURCE_DIR}/scripts/config.py -f ${CMAKE_CURRENT_SOURCE_DIR}/include/mbedtls/config.h get MBEDTLS_CTR_DRBG_USE_128_BIT_KEY
                        RESULT_VARIABLE result)
    if(${result} EQUAL 0)
        message(WARNING ${CTR_DRBG_128_BIT_KEY_WARNING})
    endif()

    # If NULL Entropy is configured, display an appropriate warning
    execute_process(COMMAND ${MBEDTLS_PYTHON_EXECUTABLE} ${CMAKE_CURRENT_SOURCE_DIR}/scripts/config.py -f ${CMAKE_CURRENT_SOURCE_DIR}/include/mbedtls/config.h get MBEDTLS_TEST_NULL_ENTROPY
                        RESULT_VARIABLE result)
    if(${result} EQUAL 0)
        message(WARNING ${NULL_ENTROPY_WARNING})

        if(NOT UNSAFE_BUILD)
            message(FATAL_ERROR "\
\n\
Warning! You have enabled MBEDTLS_TEST_NULL_ENTROPY. \
This option is not safe for production use and negates all security \
It is intended for development use only. \
\n\
To confirm you want to build with this option, re-run cmake with the \
option: \n\
  cmake -DUNSAFE_BUILD=ON ")

            return()
        endif()
    endif()
endif()

# If this is the root project add longer list of available CMAKE_BUILD_TYPE values
if(CMAKE_SOURCE_DIR STREQUAL CMAKE_CURRENT_SOURCE_DIR)
    set(CMAKE_BUILD_TYPE ${CMAKE_BUILD_TYPE}
        CACHE STRING "Choose the type of build: None Debug Release Coverage ASan ASanDbg MemSan MemSanDbg Check CheckFull"
        FORCE)
endif()

# Create a symbolic link from ${base_name} in the binary directory
# to the corresponding path in the source directory.
function(link_to_source base_name)
    # Get OS dependent path to use in `execute_process`
    if (CMAKE_HOST_WIN32)
        #mklink is an internal command of cmd.exe it can only work with \
        string(REPLACE "/" "\\" link "${CMAKE_CURRENT_BINARY_DIR}/${base_name}")
        string(REPLACE "/" "\\" target "${CMAKE_CURRENT_SOURCE_DIR}/${base_name}")
    else()
        set(link "${CMAKE_CURRENT_BINARY_DIR}/${base_name}")
        set(target "${CMAKE_CURRENT_SOURCE_DIR}/${base_name}")
    endif()

    if (NOT EXISTS ${link})
        if (CMAKE_HOST_UNIX)
            set(command ln -s ${target} ${link})
        else()
            if (IS_DIRECTORY ${target})
                set(command cmd.exe /c mklink /j ${link} ${target})
            else()
                set(command cmd.exe /c mklink /h ${link} ${target})
            endif()
        endif()

        execute_process(COMMAND ${command}
            RESULT_VARIABLE result
            ERROR_VARIABLE output)

        if (NOT ${result} EQUAL 0)
            message(FATAL_ERROR "Could not create symbolic link for: ${target} --> ${output}")
        endif()
    endif()
endfunction(link_to_source)

string(REGEX MATCH "Clang" CMAKE_COMPILER_IS_CLANG "${CMAKE_C_COMPILER_ID}")

include(CheckCCompilerFlag)

if(CMAKE_COMPILER_IS_GNU)
    # some warnings we want are not available with old GCC versions
    # note: starting with CMake 2.8 we could use CMAKE_C_COMPILER_VERSION
    execute_process(COMMAND ${CMAKE_C_COMPILER} -dumpversion
                    OUTPUT_VARIABLE GCC_VERSION)
    set(CMAKE_C_FLAGS "${CMAKE_C_FLAGS} -Wall -Wextra -Wwrite-strings")
    if (GCC_VERSION VERSION_GREATER 3.0 OR GCC_VERSION VERSION_EQUAL 3.0)
        set(CMAKE_C_FLAGS "${CMAKE_C_FLAGS} -Wformat=2 -Wno-format-nonliteral")
    endif()
    if (GCC_VERSION VERSION_GREATER 4.3 OR GCC_VERSION VERSION_EQUAL 4.3)
        set(CMAKE_C_FLAGS "${CMAKE_C_FLAGS} -Wvla")
    endif()
    if (GCC_VERSION VERSION_GREATER 4.5 OR GCC_VERSION VERSION_EQUAL 4.5)
        set(CMAKE_C_FLAGS "${CMAKE_C_FLAGS} -Wlogical-op")
    endif()
    if (GCC_VERSION VERSION_GREATER 4.8 OR GCC_VERSION VERSION_EQUAL 4.8)
        set(CMAKE_C_FLAGS "${CMAKE_C_FLAGS} -Wshadow")
    endif()
    if (GCC_VERSION VERSION_GREATER 5.0)
        CHECK_C_COMPILER_FLAG("-Wformat-signedness" C_COMPILER_SUPPORTS_WFORMAT_SIGNEDNESS)
        if(C_COMPILER_SUPPORTS_WFORMAT_SIGNEDNESS)
            set(CMAKE_C_FLAGS "${CMAKE_C_FLAGS} -Wformat-signedness")
        endif()
    endif()
    if (GCC_VERSION VERSION_GREATER 7.0 OR GCC_VERSION VERSION_EQUAL 7.0)
      set(CMAKE_C_FLAGS "${CMAKE_C_FLAGS} -Wformat-overflow=2 -Wformat-truncation")
    endif()
    set(CMAKE_C_FLAGS_RELEASE     "-O2")
    set(CMAKE_C_FLAGS_DEBUG       "-O0 -g3")
    set(CMAKE_C_FLAGS_COVERAGE    "-O0 -g3 --coverage")
    set(CMAKE_C_FLAGS_ASAN        "-fsanitize=address -fno-common -fsanitize=undefined -fno-sanitize-recover=all -O3")
    set(CMAKE_C_FLAGS_ASANDBG     "-fsanitize=address -fno-common -fsanitize=undefined -fno-sanitize-recover=all -O1 -g3 -fno-omit-frame-pointer -fno-optimize-sibling-calls")
    set(CMAKE_C_FLAGS_CHECK       "-Os")
    set(CMAKE_C_FLAGS_CHECKFULL   "${CMAKE_C_FLAGS_CHECK} -Wcast-qual")
endif(CMAKE_COMPILER_IS_GNU)

if(CMAKE_COMPILER_IS_CLANG)
    set(CMAKE_C_FLAGS "${CMAKE_C_FLAGS} -Wall -Wextra -Wwrite-strings -Wpointer-arith -Wimplicit-fallthrough -Wshadow -Wvla -Wformat=2 -Wno-format-nonliteral")
    set(CMAKE_C_FLAGS_RELEASE     "-O2")
    set(CMAKE_C_FLAGS_DEBUG       "-O0 -g3")
    set(CMAKE_C_FLAGS_COVERAGE    "-O0 -g3 --coverage")
    set(CMAKE_C_FLAGS_ASAN        "-fsanitize=address -fno-common -fsanitize=undefined -fno-sanitize-recover=all -O3")
    set(CMAKE_C_FLAGS_ASANDBG     "-fsanitize=address -fno-common -fsanitize=undefined -fno-sanitize-recover=all -O1 -g3 -fno-omit-frame-pointer -fno-optimize-sibling-calls")
    set(CMAKE_C_FLAGS_MEMSAN      "-fsanitize=memory -O3")
    set(CMAKE_C_FLAGS_MEMSANDBG   "-fsanitize=memory -O1 -g3 -fno-omit-frame-pointer -fno-optimize-sibling-calls -fsanitize-memory-track-origins=2")
    set(CMAKE_C_FLAGS_CHECK       "-Os")
endif(CMAKE_COMPILER_IS_CLANG)

if(CMAKE_COMPILER_IS_IAR)
    set(CMAKE_C_FLAGS "${CMAKE_C_FLAGS} --warn_about_c_style_casts --warnings_are_errors -Ohz")
endif(CMAKE_COMPILER_IS_IAR)

if(CMAKE_COMPILER_IS_MSVC)
    # Strictest warnings
    # Dolphin/MSVC: we want to disable all warnings for externals
    #set(CMAKE_C_FLAGS "${CMAKE_C_FLAGS} /W3")
endif(CMAKE_COMPILER_IS_MSVC)

if(MBEDTLS_FATAL_WARNINGS)
    if(CMAKE_COMPILER_IS_MSVC)
        set(CMAKE_C_FLAGS "${CMAKE_C_FLAGS} /WX")
    endif(CMAKE_COMPILER_IS_MSVC)

    if(CMAKE_COMPILER_IS_CLANG OR CMAKE_COMPILER_IS_GNU)
        set(CMAKE_C_FLAGS "${CMAKE_C_FLAGS} -Werror")
        if(UNSAFE_BUILD)
            set(CMAKE_C_FLAGS "${CMAKE_C_FLAGS} -Wno-error=cpp")
            set(CMAKE_C_FLAGS_ASAN "${CMAKE_C_FLAGS_ASAN} -Wno-error=cpp")
            set(CMAKE_C_FLAGS_ASANDBG "${CMAKE_C_FLAGS_ASANDBG} -Wno-error=cpp")
        endif(UNSAFE_BUILD)
    endif(CMAKE_COMPILER_IS_CLANG OR CMAKE_COMPILER_IS_GNU)
endif(MBEDTLS_FATAL_WARNINGS)

if(CMAKE_BUILD_TYPE STREQUAL "Coverage")
    if(CMAKE_COMPILER_IS_GNU OR CMAKE_COMPILER_IS_CLANG)
        set(CMAKE_SHARED_LINKER_FLAGS "--coverage")
    endif(CMAKE_COMPILER_IS_GNU OR CMAKE_COMPILER_IS_CLANG)
endif(CMAKE_BUILD_TYPE STREQUAL "Coverage")

if(LIB_INSTALL_DIR)
else()
    set(LIB_INSTALL_DIR lib)
endif()

if(ENABLE_ZLIB_SUPPORT)
    find_package(ZLIB)

    if(ZLIB_FOUND)
        include_directories(${ZLIB_INCLUDE_DIR})
    endif(ZLIB_FOUND)
endif(ENABLE_ZLIB_SUPPORT)

add_subdirectory(include)

add_subdirectory(3rdparty)
list(APPEND libs ${thirdparty_lib})

add_subdirectory(library)<|MERGE_RESOLUTION|>--- conflicted
+++ resolved
@@ -48,10 +48,7 @@
 option(ENABLE_PROGRAMS "Build mbed TLS programs." OFF)
 
 option(UNSAFE_BUILD "Allow unsafe builds. These builds ARE NOT SECURE." OFF)
-<<<<<<< HEAD
-=======
 # Dolphin: werror makes updating compilers painful
->>>>>>> 9240f579
 option(MBEDTLS_FATAL_WARNINGS "Compiler warnings treated as errors" OFF)
 
 string(REGEX MATCH "Clang" CMAKE_COMPILER_IS_CLANG "${CMAKE_C_COMPILER_ID}")
