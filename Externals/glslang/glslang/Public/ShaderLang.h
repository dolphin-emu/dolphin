--- conflicted
+++ resolved
@@ -94,10 +94,6 @@
     EShLangGeometry,
     EShLangFragment,
     EShLangCompute,
-<<<<<<< HEAD
-#ifdef NV_EXTENSIONS
-=======
->>>>>>> 5130ac21
     EShLangRayGenNV,
     EShLangIntersectNV,
     EShLangAnyHitNV,
@@ -106,10 +102,6 @@
     EShLangCallableNV,
     EShLangTaskNV,
     EShLangMeshNV,
-<<<<<<< HEAD
-#endif
-=======
->>>>>>> 5130ac21
     EShLangCount,
 } EShLanguage;         // would be better as stage, but this is ancient now
 
@@ -120,10 +112,6 @@
     EShLangGeometryMask       = (1 << EShLangGeometry),
     EShLangFragmentMask       = (1 << EShLangFragment),
     EShLangComputeMask        = (1 << EShLangCompute),
-<<<<<<< HEAD
-#ifdef NV_EXTENSIONS
-=======
->>>>>>> 5130ac21
     EShLangRayGenNVMask       = (1 << EShLangRayGenNV),
     EShLangIntersectNVMask    = (1 << EShLangIntersectNV),
     EShLangAnyHitNVMask       = (1 << EShLangAnyHitNV),
@@ -132,10 +120,6 @@
     EShLangCallableNVMask     = (1 << EShLangCallableNV),
     EShLangTaskNVMask         = (1 << EShLangTaskNV),
     EShLangMeshNVMask         = (1 << EShLangMeshNV),
-<<<<<<< HEAD
-#endif
-=======
->>>>>>> 5130ac21
 } EShLanguageMask;
 
 namespace glslang {
