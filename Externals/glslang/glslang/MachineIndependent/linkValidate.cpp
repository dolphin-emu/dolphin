--- conflicted
+++ resolved
@@ -715,8 +715,6 @@
             error(infoSink, "Only one shaderRecordNVX buffer block is allowed per stage");
         break;
     case EShLangMeshNV:
-<<<<<<< HEAD
-=======
         // NV_mesh_shader doesn't allow use of both single-view and per-view builtins.
         if (inIoAccessed("gl_Position") && inIoAccessed("gl_PositionPerViewNV"))
             error(infoSink, "Can only use one of gl_Position or gl_PositionPerViewNV");
@@ -728,7 +726,6 @@
             error(infoSink, "Can only use one of gl_Layer or gl_LayerPerViewNV");
         if (inIoAccessed("gl_ViewportMask") && inIoAccessed("gl_ViewportMaskPerViewNV"))
             error(infoSink, "Can only use one of gl_ViewportMask or gl_ViewportMaskPerViewNV");
->>>>>>> 5130ac21
         if (outputPrimitive == ElgNone)
             error(infoSink, "At least one shader must specify an output layout primitive");
         if (vertices == TQualifier::layoutNotSet)
