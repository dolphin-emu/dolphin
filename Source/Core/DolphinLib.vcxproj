--- conflicted
+++ resolved
@@ -28,7 +28,6 @@
       <Project>{41279555-f94f-4ebc-99de-af863c10c5c4}</Project>
     </ProjectReference>
   </ItemGroup>
-<<<<<<< HEAD
   <Import Project="$(ExternalsDir)Bochs_disasm\exports.props" />
   <Import Project="$(ExternalsDir)bzip2\exports.props" />
   <Import Project="$(ExternalsDir)cpp-optparse\exports.props" />
@@ -60,7 +59,6 @@
   <Import Project="$(ExternalsDir)xxhash\exports.props" />
   <Import Project="$(ExternalsDir)zlib-ng\exports.props" />
   <Import Project="$(ExternalsDir)zstd\exports.props" />
-=======
   <ItemGroup>
     <ClCompile Include="Core\MarioPartyNetplay\Discord.cpp" />
     <ClCompile Include="Core\MarioPartyNetplay\Gamestate.cpp" />
@@ -69,7 +67,6 @@
     <ClInclude Include="Core\MarioPartyNetplay\Discord.h" />
     <ClInclude Include="Core\MarioPartyNetplay\Gamestate.h" />
   </ItemGroup>
->>>>>>> 7dc1ea85
   <Import Project="$(VCTargetsPath)\Microsoft.Cpp.targets" />
   <ImportGroup Label="ExtensionTargets" />
   <PropertyGroup>
