﻿<?xml version="1.0" encoding="utf-8"?>
<Project DefaultTargets="Build" ToolsVersion="15.0" xmlns="http://schemas.microsoft.com/developer/msbuild/2003">
  <Import Project="..\VSProps\Base.Macros.props" />
  <Import Project="$(VSPropsDir)Base.Targets.props" />
  <PropertyGroup Label="Globals">
    <ProjectGuid>{d79392f7-06d6-4b4b-a39f-4d587c215d3a}</ProjectGuid>
  </PropertyGroup>
  <Import Project="$(VCTargetsPath)\Microsoft.Cpp.Default.props" />
  <Import Project="$(VSPropsDir)Configuration.StaticLibrary.props" />
  <Import Project="$(VCTargetsPath)\Microsoft.Cpp.props" />
  <ImportGroup Label="ExtensionSettings" />
  <ImportGroup Label="PropertySheets">
    <Import Project="$(UserRootDir)\Microsoft.Cpp.$(Platform).user.props" Condition="exists('$(UserRootDir)\Microsoft.Cpp.$(Platform).user.props')" Label="LocalAppDataPlatform" />
    <Import Project="$(VSPropsDir)Base.props" />
    <Import Project="$(VSPropsDir)PCHUse.props" />
  </ImportGroup>
  <PropertyGroup Label="UserMacros" />
  <Import Project="DolphinLib.props" />
  <ImportGroup Condition="'$(Platform)'=='x64'">
    <Import Project="DolphinLib.x64.props" />
  </ImportGroup>
  <ImportGroup Condition="'$(Platform)'=='ARM64'">
    <Import Project="DolphinLib.ARM64.props" />
  </ImportGroup>
  <ItemGroup>
    <ProjectReference Include="$(CoreDir)Common\SCMRevGen.vcxproj">
      <Project>{41279555-f94f-4ebc-99de-af863c10c5c4}</Project>
    </ProjectReference>
  </ItemGroup>
  <ItemGroup>
    <ClCompile Include="InputCommon\ControllerEmu\ControlGroup\SensorBar.cpp" />
  </ItemGroup>
  <ItemGroup>
    <ClInclude Include="InputCommon\ControllerEmu\ControlGroup\SensorBar.h" />
  </ItemGroup>
<<<<<<< HEAD
  <ItemGroup>
    <ClCompile Include="InputCommon\ControllerEmu\ControlGroup\SensorBar.cpp" />
  </ItemGroup>
  <ItemGroup>
    <ClInclude Include="InputCommon\ControllerEmu\ControlGroup\SensorBar.h" />
  </ItemGroup>
  <ItemGroup>
    <ClInclude Include="Core\PowerPC\JitCommon\DivUtils.h" />
  </ItemGroup>
  <ItemGroup>
    <ClCompile Include="Core\PowerPC\JitCommon\DivUtils.cpp" />
  </ItemGroup>
=======
>>>>>>> fc82cc83
  <Import Project="$(VCTargetsPath)\Microsoft.Cpp.targets" />
  <ImportGroup Label="ExtensionTargets" />
</Project><|MERGE_RESOLUTION|>--- conflicted
+++ resolved
@@ -33,21 +33,12 @@
   <ItemGroup>
     <ClInclude Include="InputCommon\ControllerEmu\ControlGroup\SensorBar.h" />
   </ItemGroup>
-<<<<<<< HEAD
-  <ItemGroup>
-    <ClCompile Include="InputCommon\ControllerEmu\ControlGroup\SensorBar.cpp" />
-  </ItemGroup>
-  <ItemGroup>
-    <ClInclude Include="InputCommon\ControllerEmu\ControlGroup\SensorBar.h" />
-  </ItemGroup>
   <ItemGroup>
     <ClInclude Include="Core\PowerPC\JitCommon\DivUtils.h" />
   </ItemGroup>
   <ItemGroup>
     <ClCompile Include="Core\PowerPC\JitCommon\DivUtils.cpp" />
   </ItemGroup>
-=======
->>>>>>> fc82cc83
   <Import Project="$(VCTargetsPath)\Microsoft.Cpp.targets" />
   <ImportGroup Label="ExtensionTargets" />
 </Project>