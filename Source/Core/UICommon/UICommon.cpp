// Copyright 2014 Dolphin Emulator Project
// SPDX-License-Identifier: GPL-2.0-or-later

#include "UICommon/UICommon.h"

#include <algorithm>
#include <clocale>
#include <cmath>
#include <iomanip>
#include <locale>
#include <memory>
#include <sstream>
#ifdef _WIN32
#include <shlobj.h>  // for SHGetFolderPath

#include <wil/resource.h>
#endif

#include <fmt/format.h>

#include "Common/Common.h"
#include "Common/CommonPaths.h"
#include "Common/Config/Config.h"
#include "Common/FileUtil.h"
#include "Common/IniFile.h"
#include "Common/Logging/LogManager.h"
#include "Common/MathUtil.h"
#include "Common/MsgHandler.h"
#include "Common/StringUtil.h"

#include "Core/Config/MainSettings.h"
#include "Core/ConfigLoaders/BaseConfigLoader.h"
#include "Core/ConfigManager.h"
#include "Core/Core.h"
#include "Core/FreeLookManager.h"
#include "Core/HW/GBAPad.h"
#include "Core/HW/GCKeyboard.h"
#include "Core/HW/GCPad.h"
#include "Core/HW/ProcessorInterface.h"
#include "Core/HW/Wiimote.h"
#include "Core/HotkeyManager.h"
#include "Core/IOS/IOS.h"
#include "Core/IOS/STM/STM.h"
#include "Core/System.h"
#include "Core/WiiRoot.h"

#include "InputCommon/ControllerInterface/ControllerInterface.h"
#include "InputCommon/GCAdapter.h"

#include "UICommon/DiscordPresence.h"
#include "UICommon/USBUtils.h"

#ifdef HAVE_X11
#include "UICommon/X11Utils.h"
#endif

#ifdef __APPLE__
#include <IOKit/pwr_mgt/IOPMLib.h>
#endif

#include "VideoCommon/VideoBackendBase.h"

namespace UICommon
{
static Config::ConfigChangedCallbackID s_config_changed_callback_id;

static void CreateDumpPath(std::string path)
{
  if (!path.empty())
    File::SetUserPath(D_DUMP_IDX, std::move(path));
  File::CreateFullPath(File::GetUserPath(D_DUMPAUDIO_IDX));
  File::CreateFullPath(File::GetUserPath(D_DUMPDSP_IDX));
  File::CreateFullPath(File::GetUserPath(D_DUMPSSL_IDX));
  File::CreateFullPath(File::GetUserPath(D_DUMPFRAMES_IDX));
  File::CreateFullPath(File::GetUserPath(D_DUMPOBJECTS_IDX));
  File::CreateFullPath(File::GetUserPath(D_DUMPTEXTURES_IDX));
  File::CreateFullPath(File::GetUserPath(D_DUMPDEBUG_IDX));
  File::CreateFullPath(File::GetUserPath(D_DUMPDEBUG_BRANCHWATCH_IDX));
  File::CreateFullPath(File::GetUserPath(D_DUMPDEBUG_JITBLOCKS_IDX));
}

static void CreateLoadPath(std::string path)
{
  if (!path.empty())
    File::SetUserPath(D_LOAD_IDX, std::move(path));
  File::CreateFullPath(File::GetUserPath(D_HIRESTEXTURES_IDX));
  File::CreateFullPath(File::GetUserPath(D_RIIVOLUTION_IDX));
  File::CreateFullPath(File::GetUserPath(D_GRAPHICSMOD_IDX));
  File::CreateFullPath(File::GetUserPath(D_DYNAMICINPUT_IDX));
}

static void CreateResourcePackPath(std::string path)
{
  if (!path.empty())
    File::SetUserPath(D_RESOURCEPACK_IDX, std::move(path));
}

static void CreateWFSPath(const std::string& path)
{
  if (!path.empty())
    File::SetUserPath(D_WFSROOT_IDX, path + '/');
}

static void InitCustomPaths()
{
  File::SetUserPath(D_WIIROOT_IDX, Config::Get(Config::MAIN_FS_PATH));
  CreateLoadPath(Config::Get(Config::MAIN_LOAD_PATH));
  CreateDumpPath(Config::Get(Config::MAIN_DUMP_PATH));
  CreateResourcePackPath(Config::Get(Config::MAIN_RESOURCEPACK_PATH));
  CreateWFSPath(Config::Get(Config::MAIN_WFS_PATH));
  File::SetUserPath(F_WIISDCARDIMAGE_IDX, Config::Get(Config::MAIN_WII_SD_CARD_IMAGE_PATH));
  File::SetUserPath(D_WIISDCARDSYNCFOLDER_IDX,
                    Config::Get(Config::MAIN_WII_SD_CARD_SYNC_FOLDER_PATH));
  File::CreateFullPath(File::GetUserPath(D_WIISDCARDSYNCFOLDER_IDX));
#ifdef HAS_LIBMGBA
  File::SetUserPath(F_GBABIOS_IDX, Config::Get(Config::MAIN_GBA_BIOS_PATH));
  File::SetUserPath(D_GBASAVES_IDX, Config::Get(Config::MAIN_GBA_SAVES_PATH));
  File::CreateFullPath(File::GetUserPath(D_GBASAVES_IDX));
#endif
}

static void RefreshConfig()
{
  Common::SetEnableAlert(Config::Get(Config::MAIN_USE_PANIC_HANDLERS));
  Common::SetAbortOnPanicAlert(Config::Get(Config::MAIN_ABORT_ON_PANIC_ALERT));
}

void Init()
{
  Core::RestoreWiiSettings(Core::RestoreReason::CrashRecovery);

  Config::Init();
  Config::AddConfigChangedCallback(InitCustomPaths);
  Config::AddLayer(ConfigLoaders::GenerateBaseConfigLoader());
  SConfig::Init();
  Discord::Init();
  Common::Log::LogManager::Init();
  VideoBackendBase::ActivateBackend(Config::Get(Config::MAIN_GFX_BACKEND));

  s_config_changed_callback_id = Config::AddConfigChangedCallback(RefreshConfig);
  RefreshConfig();
}

void Shutdown()
{
  Config::RemoveConfigChangedCallback(s_config_changed_callback_id);

  GCAdapter::Shutdown();
  WiimoteReal::Shutdown();
  Common::Log::LogManager::Shutdown();
  Discord::Shutdown();
  SConfig::Shutdown();
  Config::Shutdown();
}

void InitControllers(const WindowSystemInfo& wsi)
{
  if (g_controller_interface.IsInit())
    return;

  g_controller_interface.Initialize(wsi);

  if (!g_controller_interface.HasDefaultDevice())
  {
    // Note that the CI default device could be still temporarily removed at any time
    WARN_LOG_FMT(CONTROLLERINTERFACE, "No default device has been added in time. Premade control "
                                      "mappings intended for the default device may not work.");
  }

  GCAdapter::Init();
  Pad::Initialize();
  Pad::InitializeGBA();
  Keyboard::Initialize();
  Wiimote::Initialize(Wiimote::InitializeMode::DO_NOT_WAIT_FOR_WIIMOTES);
  HotkeyManagerEmu::Initialize();
  FreeLook::Initialize();
}

void ShutdownControllers()
{
  Pad::Shutdown();
  Pad::ShutdownGBA();
  Keyboard::Shutdown();
  Wiimote::Shutdown();
  HotkeyManagerEmu::Shutdown();
  FreeLook::Shutdown();

  g_controller_interface.Shutdown();
}

void SetLocale(std::string locale_name)
{
  auto set_locale = [](const std::string& locale) {
#ifdef __linux__
    std::string adjusted_locale = locale;
    if (!locale.empty())
      adjusted_locale += ".UTF-8";
#else
    const std::string& adjusted_locale = locale;
#endif

    // setlocale sets the C locale, and global sets the C and C++ locales, so the call to setlocale
    // would be redundant if it wasn't for not having any other good way to check whether
    // the locale name is valid. (Constructing a std::locale object for an unsupported
    // locale name throws std::runtime_error, and exception handling is disabled in Dolphin.)
    if (!std::setlocale(LC_ALL, adjusted_locale.c_str()))
      return false;
    std::locale::global(std::locale(adjusted_locale));
    return true;
  };

#ifdef _WIN32
  constexpr char PREFERRED_SEPARATOR = '-';
  constexpr char OTHER_SEPARATOR = '_';
#else
  constexpr char PREFERRED_SEPARATOR = '_';
  constexpr char OTHER_SEPARATOR = '-';
#endif

  // Users who use a system language other than English are unlikely to prefer American date and
  // time formats, so let's explicitly request "en_GB" if Dolphin's language is set to "en".
  // (The settings window only allows setting "en", not anything like "en_US" or "en_GB".)
  // Users who prefer the American formats are likely to have their system language set to en_US,
  // and are thus likely to leave Dolphin's language as the default value "" (<System Language>).
  if (locale_name == "en")
    locale_name = "en_GB";

  std::replace(locale_name.begin(), locale_name.end(), OTHER_SEPARATOR, PREFERRED_SEPARATOR);

  // Use the specified locale if supported.
  if (set_locale(locale_name))
    return;

  // Remove subcodes until we get a supported locale. If that doesn't give us a supported locale,
  // "" is passed to set_locale in order to get the system default locale.
  while (!locale_name.empty())
  {
    const size_t separator_index = locale_name.rfind(PREFERRED_SEPARATOR);
    locale_name.erase(separator_index == std::string::npos ? 0 : separator_index);
    if (set_locale(locale_name))
      return;
  }

  // If none of the locales tried above are supported, we just keep using whatever locale is set
  // (which is the classic locale by default).
}

void CreateDirectories()
{
  File::CreateFullPath(File::GetUserPath(D_RESOURCEPACK_IDX));
  File::CreateFullPath(File::GetUserPath(D_USER_IDX));
  File::CreateFullPath(File::GetUserPath(D_CACHE_IDX));
  File::CreateFullPath(File::GetUserPath(D_COVERCACHE_IDX));
  File::CreateFullPath(File::GetUserPath(D_CONFIG_IDX));
  File::CreateFullPath(File::GetUserPath(D_CONFIG_IDX) + GRAPHICSMOD_CONFIG_DIR DIR_SEP);
  File::CreateFullPath(File::GetUserPath(D_DUMPDSP_IDX));
  File::CreateFullPath(File::GetUserPath(D_DUMPSSL_IDX));
  File::CreateFullPath(File::GetUserPath(D_DUMPTEXTURES_IDX));
  File::CreateFullPath(File::GetUserPath(D_DUMPDEBUG_IDX));
  File::CreateFullPath(File::GetUserPath(D_DUMPDEBUG_BRANCHWATCH_IDX));
  File::CreateFullPath(File::GetUserPath(D_DUMPDEBUG_JITBLOCKS_IDX));
  File::CreateFullPath(File::GetUserPath(D_GAMESETTINGS_IDX));
  File::CreateFullPath(File::GetUserPath(D_GCUSER_IDX));
  File::CreateFullPath(File::GetUserPath(D_GCUSER_IDX) + USA_DIR DIR_SEP);
  File::CreateFullPath(File::GetUserPath(D_GCUSER_IDX) + EUR_DIR DIR_SEP);
  File::CreateFullPath(File::GetUserPath(D_GCUSER_IDX) + JAP_DIR DIR_SEP);
  File::CreateFullPath(File::GetUserPath(D_HIRESTEXTURES_IDX));
  File::CreateFullPath(File::GetUserPath(D_GRAPHICSMOD_IDX));
  File::CreateFullPath(File::GetUserPath(D_MAILLOGS_IDX));
  File::CreateFullPath(File::GetUserPath(D_MAPS_IDX));
  File::CreateFullPath(File::GetUserPath(D_SCREENSHOTS_IDX));
  File::CreateFullPath(File::GetUserPath(D_SHADERS_IDX));
  File::CreateFullPath(File::GetUserPath(D_SHADERS_IDX) + ANAGLYPH_DIR DIR_SEP);
  File::CreateFullPath(File::GetUserPath(D_RETROACHIEVEMENTSCACHE_IDX));
  File::CreateFullPath(File::GetUserPath(D_STATESAVES_IDX));
  File::CreateFullPath(File::GetUserPath(D_ASM_ROOT_IDX));
#ifndef ANDROID
  File::CreateFullPath(File::GetUserPath(D_THEMES_IDX));
  File::CreateFullPath(File::GetUserPath(D_STYLES_IDX));
#else
  // Disable media scanning in directories with a .nomedia file
  File::CreateEmptyFile(File::GetUserPath(D_COVERCACHE_IDX) + DIR_SEP NOMEDIA_FILE);
#endif
}

void SetUserDirectory(std::string custom_path)
{
  if (!custom_path.empty())
  {
    File::CreateFullPath(custom_path + DIR_SEP);
    File::SetUserPath(D_USER_IDX, std::move(custom_path));
    return;
  }

  std::string user_path;
#ifdef _WIN32
  // Detect where the User directory is. There are five different cases
  // (on top of the command line flag, which overrides all this):
  // 1. GetExeDirectory()\portable.txt exists
  //    -> Use GetExeDirectory()\User
  // 2. HKCU\Software\Dolphin Emulator\LocalUserConfig exists and is true
  //    -> Use GetExeDirectory()\User
  // 3. HKCU\Software\Dolphin Emulator\UserConfigPath exists
  //    -> Use this as the user directory path
  // 4. My Documents\Dolphin Emulator exists (default user folder before PR 10708)
  //    -> Use this as the user directory path
  // 5. AppData\Roaming exists
  //    -> Use AppData\Roaming\Dolphin Emulator as the User directory path
  // 6. Default
  //    -> Use GetExeDirectory()\User

  // Get AppData path in case we need it.
  wil::unique_cotaskmem_string appdata;
  bool appdata_found = SUCCEEDED(
      SHGetKnownFolderPath(FOLDERID_RoamingAppData, KF_FLAG_DEFAULT, nullptr, appdata.put()));

  // Check our registry keys
  wil::unique_hkey hkey;
  DWORD local = 0;
  std::unique_ptr<TCHAR[]> configPath;
  if (RegOpenKeyEx(HKEY_CURRENT_USER, TEXT("Software\\Dolphin Emulator"), 0, KEY_QUERY_VALUE,
                   hkey.put()) == ERROR_SUCCESS)
  {
    DWORD size = sizeof(local);
    if (RegQueryValueEx(hkey.get(), TEXT("LocalUserConfig"), nullptr, nullptr,
                        reinterpret_cast<LPBYTE>(&local), &size) != ERROR_SUCCESS)
    {
      local = 0;
    }

    size = 0;
    RegQueryValueEx(hkey.get(), TEXT("UserConfigPath"), nullptr, nullptr, nullptr, &size);
    configPath = std::make_unique<TCHAR[]>(size / sizeof(TCHAR));
    if (RegQueryValueEx(hkey.get(), TEXT("UserConfigPath"), nullptr, nullptr,
                        reinterpret_cast<LPBYTE>(configPath.get()), &size) != ERROR_SUCCESS)
    {
      configPath.reset();
    }
  }

  local = local != 0 || File::Exists(File::GetExeDirectory() + DIR_SEP "portable.txt");

  // Attempt to check if the old User directory exists in Documents.
  wil::unique_cotaskmem_string documents;
  bool documents_found = SUCCEEDED(
      SHGetKnownFolderPath(FOLDERID_Documents, KF_FLAG_DEFAULT, nullptr, documents.put()));

  std::optional<std::string> old_user_folder;
  if (documents_found)
  {
    old_user_folder = TStrToUTF8(documents.get()) + DIR_SEP NORMAL_USER_DIR DIR_SEP;
  }

  if (local)  // Case 1-2
  {
    user_path = File::GetExeDirectory() + DIR_SEP PORTABLE_USER_DIR DIR_SEP;
  }
  else if (configPath)  // Case 3
  {
    user_path = TStrToUTF8(configPath.get());
  }
  else if (old_user_folder && File::Exists(old_user_folder.value()))  // Case 4
  {
    user_path = old_user_folder.value();
  }
  else if (appdata_found)  // Case 5
  {
    user_path = TStrToUTF8(appdata.get()) + DIR_SEP NORMAL_USER_DIR DIR_SEP;

    // Set the UserConfigPath value in the registry for backwards compatibility with older Dolphin
    // builds, which will look for the default User directory in Documents. If we set this key,
    // they will use this as the User directory instead.
    // (If we're in this case, then this key doesn't exist, so it's OK to set it.)
    std::wstring wstr_path = UTF8ToWString(user_path);
    RegSetKeyValueW(HKEY_CURRENT_USER, TEXT("Software\\Dolphin Emulator"), TEXT("UserConfigPath"),
                    REG_SZ, wstr_path.c_str(),
                    static_cast<DWORD>((wstr_path.size() + 1) * sizeof(wchar_t)));
  }
  else  // Case 6
  {
    user_path = File::GetExeDirectory() + DIR_SEP PORTABLE_USER_DIR DIR_SEP;
  }
#else
  if (File::IsDirectory(ROOT_DIR DIR_SEP EMBEDDED_USER_DIR))
  {
    user_path = ROOT_DIR DIR_SEP EMBEDDED_USER_DIR DIR_SEP;
  }
  else
  {
    const char* env_path = getenv("DOLPHIN_EMU_USERPATH");
    const char* home = getenv("HOME");
    if (!home)
      home = getenv("PWD");
    if (!home)
      home = "";
    std::string home_path = std::string(home) + DIR_SEP;

    // On a non-Apple and non-Android POSIX system, there are 4 cases:
    // 1. GetExeDirectory()/portable.txt exists
    //    -> Use GetExeDirectory()/User
    // 2. $DOLPHIN_EMU_USERPATH is set
    //    -> Use $DOLPHIN_EMU_USERPATH
<<<<<<< HEAD
    // 3. ~/.dolphin-emu directory exists, and not in flatpak
=======
    // 3. ~/.dolphin-emu directory exists, and we're not in flatpak
>>>>>>> e9e16961
    //    -> Use ~/.dolphin-emu
    // 4. Default
    //    -> Use XDG basedir, see
    //    http://standards.freedesktop.org/basedir-spec/basedir-spec-latest.html
    //
    // On macOS:
    // 1. GetExeDirectory()/portable.txt exists
    //    -> Use GetExeDirectory()/User
    // 2. $DOLPHIN_EMU_USERPATH is set
    //    -> Use $DOLPHIN_EMU_USERPATH
    // 3. Default
    //
    // On Android, custom_path is set, so this code path is never reached.
    std::string exe_path = File::GetExeDirectory();
    if (File::Exists(exe_path + DIR_SEP "portable.txt"))
    {
      user_path = exe_path + DIR_SEP PORTABLE_USER_DIR DIR_SEP;
    }
    else if (env_path)
    {
      user_path = env_path;
    }
#if defined(__APPLE__) || defined(ANDROID)
    else
    {
      user_path = home_path + NORMAL_USER_DIR DIR_SEP;
    }
#else
    else
    {
      user_path = home_path + "." NORMAL_USER_DIR DIR_SEP;

      if (File::Exists("/.flatpak-info") || !File::Exists(user_path))
      {
        const char* data_home = getenv("XDG_DATA_HOME");
        std::string data_path =
            std::string(data_home && data_home[0] == '/' ? data_home :
                                                           (home_path + ".local" DIR_SEP "share")) +
            DIR_SEP NORMAL_USER_DIR DIR_SEP;

        const char* config_home = getenv("XDG_CONFIG_HOME");
        std::string config_path =
            std::string(config_home && config_home[0] == '/' ? config_home :
                                                               (home_path + ".config")) +
            DIR_SEP NORMAL_USER_DIR DIR_SEP;

        const char* cache_home = getenv("XDG_CACHE_HOME");
        std::string cache_path =
            std::string(cache_home && cache_home[0] == '/' ? cache_home : (home_path + ".cache")) +
            DIR_SEP NORMAL_USER_DIR DIR_SEP;

        File::SetUserPath(D_USER_IDX, data_path);
        File::SetUserPath(D_CONFIG_IDX, config_path);
        File::SetUserPath(D_CACHE_IDX, cache_path);
        return;
      }
    }
#endif
  }
#endif
  File::SetUserPath(D_USER_IDX, std::move(user_path));
}

bool TriggerSTMPowerEvent()
{
  const auto ios = Core::System::GetInstance().GetIOS();
  if (!ios)
    return false;

  const auto stm = ios->GetDeviceByName("/dev/stm/eventhook");
  if (!stm || !std::static_pointer_cast<IOS::HLE::STMEventHookDevice>(stm)->HasHookInstalled())
    return false;

  Core::DisplayMessage("Shutting down", 30000);
  ios->GetSystem().GetProcessorInterface().PowerButton_Tap();

  return true;
}

#ifdef HAVE_X11
void InhibitScreenSaver(Window win, bool inhibit)
#else
void InhibitScreenSaver(bool inhibit)
#endif
{
  // Inhibit the screensaver. Depending on the operating system this may also
  // disable low-power states and/or screen dimming.

#ifdef HAVE_X11
  X11Utils::InhibitScreensaver(win, inhibit);
#endif

#ifdef _WIN32
  // Prevents Windows from sleeping, turning off the display, or idling
  SetThreadExecutionState(ES_CONTINUOUS |
                          (inhibit ? (ES_DISPLAY_REQUIRED | ES_SYSTEM_REQUIRED) : 0));
#endif

#ifdef __APPLE__
  static IOPMAssertionID s_power_assertion = kIOPMNullAssertionID;
  if (inhibit)
  {
    CFStringRef reason_for_activity = CFSTR("Emulation Running");
    if (IOPMAssertionCreateWithName(kIOPMAssertionTypePreventUserIdleDisplaySleep,
                                    kIOPMAssertionLevelOn, reason_for_activity,
                                    &s_power_assertion) != kIOReturnSuccess)
    {
      s_power_assertion = kIOPMNullAssertionID;
    }
  }
  else
  {
    if (s_power_assertion != kIOPMNullAssertionID)
    {
      IOPMAssertionRelease(s_power_assertion);
      s_power_assertion = kIOPMNullAssertionID;
    }
  }
#endif
}

std::string FormatSize(u64 bytes, int decimals)
{
  // i18n: The symbol for the unit "bytes"
  const char* const unit_symbols[] = {_trans("B"),   _trans("KiB"), _trans("MiB"), _trans("GiB"),
                                      _trans("TiB"), _trans("PiB"), _trans("EiB")};

  // Find largest power of 2 less than size.
  // div 10 to get largest named unit less than size
  // 10 == log2(1024) (number of B in a KiB, KiB in a MiB, etc)
  // Max value is 63 / 10 = 6
  const int unit = MathUtil::IntLog2(std::max<u64>(bytes, 1)) / 10;

  // Don't need exact values, only 5 most significant digits
  const double unit_size = std::pow(2, unit * 10);
  return fmt::format("{:.{}Lf} {}", bytes / unit_size, decimals,
                     Common::GetStringT(unit_symbols[unit]));
}

}  // namespace UICommon<|MERGE_RESOLUTION|>--- conflicted
+++ resolved
@@ -400,11 +400,7 @@
     //    -> Use GetExeDirectory()/User
     // 2. $DOLPHIN_EMU_USERPATH is set
     //    -> Use $DOLPHIN_EMU_USERPATH
-<<<<<<< HEAD
-    // 3. ~/.dolphin-emu directory exists, and not in flatpak
-=======
     // 3. ~/.dolphin-emu directory exists, and we're not in flatpak
->>>>>>> e9e16961
     //    -> Use ~/.dolphin-emu
     // 4. Default
     //    -> Use XDG basedir, see
