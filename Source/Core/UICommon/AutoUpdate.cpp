--- conflicted
+++ resolved
@@ -161,20 +161,10 @@
   CleanupFromPreviousUpdate();
 #endif
 
-<<<<<<< HEAD
-  std::string version_hash = SConfig::GetInstance().m_auto_update_hash_override.empty() ?
-                                 Common::scm_rev_git_str :
-                                 SConfig::GetInstance().m_auto_update_hash_override;
-  std::string url = "https://dolphin-emu.org/update/check/v1/" +
-                    SConfig::GetInstance().m_auto_update_track + "/" + version_hash + "/" +
-                    GetPlatformID();
-  /*
-=======
   std::string_view version_hash = hash_override.empty() ? Common::GetScmRevGitStr() : hash_override;
   std::string url = fmt::format("https://dolphin-emu.org/update/check/v1/{}/{}/{}", update_track,
                                 version_hash, GetPlatformID());
 
->>>>>>> 63df67b7
   Common::HttpRequest req{std::chrono::seconds{10}};
   auto resp = req.Get(url);
   if (!resp)
