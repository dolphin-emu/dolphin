// Copyright 2018 Dolphin Emulator Project
// SPDX-License-Identifier: GPL-2.0-or-later

#include "UICommon/AutoUpdate.h"

#include <cstdlib>
#include <string>

#include <fmt/format.h>
#include <picojson.h>

#include "Common/CommonFuncs.h"
#include "Common/CommonPaths.h"
#include "Common/FileUtil.h"
#include "Common/HttpRequest.h"
#include "Common/Logging/Log.h"
#include "Common/MsgHandler.h"
#include "Common/StringUtil.h"
#include "Common/Version.h"

#ifdef _WIN32
#include <Windows.h>
#else
#include <sys/types.h>
#include <unistd.h>
#endif

#ifdef __APPLE__
#include <sys/stat.h>
#endif

#if defined(_WIN32) || defined(__APPLE__)
#define OS_SUPPORTS_UPDATER
#endif

// Refer to docs/autoupdate_overview.md for a detailed overview of the autoupdate process

namespace
{
bool s_update_triggered = false;

#ifdef __APPLE__
const char UPDATER_CONTENT_PATH[] = "/Contents/MacOS/Dolphin Updater";
#endif

#ifdef OS_SUPPORTS_UPDATER

const char UPDATER_LOG_FILE[] = "Updater.log";

std::string UpdaterPath(bool relocated = false)
{
  std::string path(File::GetExeDirectory() + DIR_SEP);
#ifdef __APPLE__
  if (relocated)
    path += ".Dolphin Updater.2.app";
  else
    path += "Dolphin Updater.app";
  return path;
#else
  return path + "Updater.exe";
#endif
}

std::string MakeUpdaterCommandLine(const std::map<std::string, std::string>& flags)
{
#ifdef __APPLE__
  std::string cmdline = "\"" + UpdaterPath(true) + UPDATER_CONTENT_PATH + "\"";
#else
  std::string cmdline = UpdaterPath();
#endif

  cmdline += " ";

  for (const auto& pair : flags)
  {
    std::string value = "--" + pair.first + "=" + pair.second;
    value = ReplaceAll(value, "\"", "\\\"");  // Escape double quotes.
    value = "\"" + value + "\" ";
    cmdline += value;
  }
  return cmdline;
}

#ifdef __APPLE__
void CleanupFromPreviousUpdate()
{
  // Remove the relocated updater file.
  File::DeleteDirRecursively(UpdaterPath(true));
}
#endif

#endif

// This ignores i18n because most of the text in there (change descriptions) is only going to be
// written in english anyway.
std::string GenerateChangelog(const picojson::array& versions)
{
  std::string changelog;
  for (const auto& ver : versions)
  {
    if (!ver.is<picojson::object>())
      continue;
    picojson::object ver_obj = ver.get<picojson::object>();

    if (ver_obj["changelog_html"].is<picojson::null>())
    {
      if (!changelog.empty())
        changelog += "<div style=\"margin-top: 0.4em;\"></div>";  // Vertical spacing.

      // Try to link to the PR if we have this info. Otherwise just show shortrev.
      if (ver_obj["pr_url"].is<std::string>())
      {
        changelog += "<a href=\"" + ver_obj["pr_url"].get<std::string>() + "\">" +
                     ver_obj["shortrev"].get<std::string>() + "</a>";
      }
      else
      {
        changelog += ver_obj["shortrev"].get<std::string>();
      }
      const std::string escaped_description =
          GetEscapedHtml(ver_obj["short_descr"].get<std::string>());
      changelog += " by <a href = \"" + ver_obj["author_url"].get<std::string>() + "\">" +
                   ver_obj["author"].get<std::string>() + "</a> &mdash; " + escaped_description;
    }
    else
    {
      if (!changelog.empty())
        changelog += "<hr>";
      changelog += "<b>Dolphin " + ver_obj["shortrev"].get<std::string>() + "</b>";
      changelog += "<p>" + ver_obj["changelog_html"].get<std::string>() + "</p>";
    }
  }
  return changelog;
}
}  // namespace

bool AutoUpdateChecker::SystemSupportsAutoUpdates()
{
#if defined(AUTOUPDATE) && defined(OS_SUPPORTS_UPDATER)
  return true;
#else
  return false;
#endif
}

static std::string GetPlatformID()
{
#if defined(_WIN32)
#if defined(_M_ARM_64)
  return "win-arm64";
#else
  return "win";
#endif
#elif defined(__APPLE__)
#if defined(MACOS_UNIVERSAL_BUILD)
  return "macos-universal";
#else
  return "macos";
#endif
#else
  return "unknown";
#endif
}

static std::string GetUpdateServerUrl()
{
  auto server_url = std::getenv("DOLPHIN_UPDATE_SERVER_URL");
  if (server_url)
    return server_url;
  return "https://dolphin-emu.org";
}

static u32 GetOwnProcessId()
{
#ifdef _WIN32
  return GetCurrentProcessId();
#else
  return getpid();
#endif
}

void AutoUpdateChecker::CheckForUpdate(std::string_view update_track,
                                       std::string_view hash_override, const CheckType check_type)
{
  // Don't bother checking if updates are not supported or not enabled.
  if (!SystemSupportsAutoUpdates() || update_track.empty())
    return;

#ifdef __APPLE__
  CleanupFromPreviousUpdate();
#endif

  std::string_view version_hash = hash_override.empty() ? Common::GetScmRevGitStr() : hash_override;
  std::string url = fmt::format("{}/update/check/v1/{}/{}/{}", GetUpdateServerUrl(), update_track,
                                version_hash, GetPlatformID());
<<<<<<< HEAD

  const bool is_manual_check = check_type == CheckType::Manual;

=======
  /*
>>>>>>> 7dc1ea85
  Common::HttpRequest req{std::chrono::seconds{10}};
  auto resp = req.Get(url);
  if (!resp)
  {
    if (is_manual_check)
      CriticalAlertFmtT("Unable to contact update server.");
    return;
  }
  const std::string contents(reinterpret_cast<char*>(resp->data()), resp->size());
  INFO_LOG_FMT(COMMON, "Auto-update JSON response: {}", contents);

  picojson::value json;
  const std::string err = picojson::parse(json, contents);
  if (!err.empty())
  {
    CriticalAlertFmtT("Invalid JSON received from auto-update service : {0}", err);
    return;
  }
  picojson::object obj = json.get<picojson::object>();

  if (obj["status"].get<std::string>() != "outdated")
  {
    if (is_manual_check)
      SuccessAlertFmtT("You are running the latest version available on this update track.");
    INFO_LOG_FMT(COMMON, "Auto-update status: we are up to date.");
    return;
  }

  NewVersionInformation nvi;
  nvi.this_manifest_url = obj["old"].get<picojson::object>()["manifest"].get<std::string>();
  nvi.next_manifest_url = obj["new"].get<picojson::object>()["manifest"].get<std::string>();
  nvi.content_store_url = obj["content-store"].get<std::string>();
  nvi.new_shortrev = obj["new"].get<picojson::object>()["name"].get<std::string>();
  nvi.new_hash = obj["new"].get<picojson::object>()["hash"].get<std::string>();

  // TODO: generate the HTML changelog from the JSON information.
  nvi.changelog_html = GenerateChangelog(obj["changelog"].get<picojson::array>());

<<<<<<< HEAD
  if (std::getenv("DOLPHIN_UPDATE_TEST_DONE"))
  {
    // We are at end of updater test flow, send a message to server, which will kill us.
    req.Get(fmt::format("{}/update-test-done/{}", GetUpdateServerUrl(), GetOwnProcessId()));
  }
  else
  {
    OnUpdateAvailable(nvi);
  }
=======
  OnUpdateAvailable(nvi);
  */
>>>>>>> 7dc1ea85
}

void AutoUpdateChecker::TriggerUpdate(const AutoUpdateChecker::NewVersionInformation& info,
                                      const AutoUpdateChecker::RestartMode restart_mode)
{
  // Check to make sure we don't already have an update triggered
  /* if (s_update_triggered)
  {
    WARN_LOG_FMT(COMMON, "Auto-update: received a redundant trigger request, ignoring");
    return;
  }*/

  s_update_triggered = true;
#ifdef OS_SUPPORTS_UPDATER
  std::map<std::string, std::string> updater_flags;
  updater_flags["this-manifest-url"] = info.this_manifest_url;
  updater_flags["next-manifest-url"] = info.next_manifest_url;
  updater_flags["content-store-url"] = info.content_store_url;
  updater_flags["parent-pid"] = std::to_string(GetOwnProcessId());
  updater_flags["install-base-path"] = File::GetExeDirectory();
  updater_flags["log-file"] = File::GetUserPath(D_LOGS_IDX) + UPDATER_LOG_FILE;

  if (restart_mode == RestartMode::RESTART_AFTER_UPDATE)
    updater_flags["binary-to-restart"] = File::GetExePath();

#ifdef __APPLE__
  // Copy the updater so it can update itself if needed.
  const std::string reloc_updater_path = UpdaterPath(true);
  if (!File::Copy(UpdaterPath(), reloc_updater_path))
  {
    CriticalAlertFmtT("Unable to create updater copy.");
    return;
  }
  if (chmod((reloc_updater_path + UPDATER_CONTENT_PATH).c_str(), 0700) != 0)
  {
    CriticalAlertFmtT("Unable to set permissions on updater copy.");
    return;
  }
#endif

  // Run the updater!
  std::string command_line = MakeUpdaterCommandLine(updater_flags);
  INFO_LOG_FMT(COMMON, "Updater command line: {}", command_line);

#ifdef _WIN32
  STARTUPINFO sinfo{.cb = sizeof(sinfo)};
  sinfo.dwFlags = STARTF_FORCEOFFFEEDBACK;  // No hourglass cursor after starting the process.
  PROCESS_INFORMATION pinfo;
  if (CreateProcessW(UTF8ToWString(UpdaterPath()).c_str(), UTF8ToWString(command_line).data(),
                     nullptr, nullptr, FALSE, 0, nullptr, nullptr, &sinfo, &pinfo))
  {
    CloseHandle(pinfo.hThread);
    CloseHandle(pinfo.hProcess);
  }
  else
  {
    const std::string error = GetLastErrorString();
    CriticalAlertFmtT("Could not start updater process: {0}", error);
  }
#else
  if (popen(command_line.c_str(), "r") == nullptr)
  {
    const std::string error = LastStrerrorString();
    CriticalAlertFmtT("Could not start updater process: {0}", error);
  }
#endif

#endif
}<|MERGE_RESOLUTION|>--- conflicted
+++ resolved
@@ -193,65 +193,8 @@
   std::string_view version_hash = hash_override.empty() ? Common::GetScmRevGitStr() : hash_override;
   std::string url = fmt::format("{}/update/check/v1/{}/{}/{}", GetUpdateServerUrl(), update_track,
                                 version_hash, GetPlatformID());
-<<<<<<< HEAD
 
   const bool is_manual_check = check_type == CheckType::Manual;
-
-=======
-  /*
->>>>>>> 7dc1ea85
-  Common::HttpRequest req{std::chrono::seconds{10}};
-  auto resp = req.Get(url);
-  if (!resp)
-  {
-    if (is_manual_check)
-      CriticalAlertFmtT("Unable to contact update server.");
-    return;
-  }
-  const std::string contents(reinterpret_cast<char*>(resp->data()), resp->size());
-  INFO_LOG_FMT(COMMON, "Auto-update JSON response: {}", contents);
-
-  picojson::value json;
-  const std::string err = picojson::parse(json, contents);
-  if (!err.empty())
-  {
-    CriticalAlertFmtT("Invalid JSON received from auto-update service : {0}", err);
-    return;
-  }
-  picojson::object obj = json.get<picojson::object>();
-
-  if (obj["status"].get<std::string>() != "outdated")
-  {
-    if (is_manual_check)
-      SuccessAlertFmtT("You are running the latest version available on this update track.");
-    INFO_LOG_FMT(COMMON, "Auto-update status: we are up to date.");
-    return;
-  }
-
-  NewVersionInformation nvi;
-  nvi.this_manifest_url = obj["old"].get<picojson::object>()["manifest"].get<std::string>();
-  nvi.next_manifest_url = obj["new"].get<picojson::object>()["manifest"].get<std::string>();
-  nvi.content_store_url = obj["content-store"].get<std::string>();
-  nvi.new_shortrev = obj["new"].get<picojson::object>()["name"].get<std::string>();
-  nvi.new_hash = obj["new"].get<picojson::object>()["hash"].get<std::string>();
-
-  // TODO: generate the HTML changelog from the JSON information.
-  nvi.changelog_html = GenerateChangelog(obj["changelog"].get<picojson::array>());
-
-<<<<<<< HEAD
-  if (std::getenv("DOLPHIN_UPDATE_TEST_DONE"))
-  {
-    // We are at end of updater test flow, send a message to server, which will kill us.
-    req.Get(fmt::format("{}/update-test-done/{}", GetUpdateServerUrl(), GetOwnProcessId()));
-  }
-  else
-  {
-    OnUpdateAvailable(nvi);
-  }
-=======
-  OnUpdateAvailable(nvi);
-  */
->>>>>>> 7dc1ea85
 }
 
 void AutoUpdateChecker::TriggerUpdate(const AutoUpdateChecker::NewVersionInformation& info,
