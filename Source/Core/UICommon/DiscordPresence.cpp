--- conflicted
+++ resolved
@@ -189,12 +189,8 @@
   handlers.ready = HandleDiscordReady;
   handlers.joinRequest = HandleDiscordJoinRequest;
   handlers.joinGame = HandleDiscordJoin;
-<<<<<<< HEAD
-  Discord_Initialize(DEFAULT_CLIENT_ID.c_str(), &handlers, 1, nullptr);
-=======
   // The number is the client ID for Dolphin, it's used for images and the application name
   Discord_Initialize("888655408623943731", &handlers, 1, nullptr);
->>>>>>> 7dc1ea85
   UpdateDiscordPresence();
 #endif
 }
@@ -295,12 +291,6 @@
     discord_presence.smallImageKey = "dolphin";
   }
   discord_presence.details = title.empty() ? "Not in-game" : title.c_str();
-<<<<<<< HEAD
-  discord_presence.startTimestamp = std::chrono::duration_cast<std::chrono::seconds>(
-                                        std::chrono::system_clock::now().time_since_epoch())
-                                        .count();
-=======
->>>>>>> 7dc1ea85
 
   if (party_size > 0)
   {
