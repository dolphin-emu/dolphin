// Copyright (C) 2003 Dolphin Project.

// This program is free software: you can redistribute it and/or modify
// it under the terms of the GNU General Public License as published by
// the Free Software Foundation, version 2.0.

// This program is distributed in the hope that it will be useful,
// but WITHOUT ANY WARRANTY; without even the implied warranty of
// MERCHANTABILITY or FITNESS FOR A PARTICULAR PURPOSE.  See the
// GNU General Public License 2.0 for more details.

// A copy of the GPL 2.0 should have been included with the program.
// If not, see http://www.gnu.org/licenses/

// Official SVN repository and contact information can be found at
// http://code.google.com/p/dolphin-emu/

#ifndef _LINEAR_DISKCACHE
#define _LINEAR_DISKCACHE

#include "Common.h"
#include <fstream>

<<<<<<< HEAD
// Increment this every time you change shader generation code.
enum
{
	LINEAR_DISKCACHE_VER = 6982
};
=======
// defined in Version.cpp
extern const char *scm_rev_git_str;
>>>>>>> b76c7cf4

// On disk format:
//header{
// u32 'DCAC';
// u32 version;  // svn_rev
// u16 sizeof(key_type);
// u16 sizeof(value_type);
//}

//key_value_pair{
// u32 value_size;
// key_type   key;
// value_type[value_size]   value;
//}

template <typename K, typename V>
class LinearDiskCacheReader
{
public:
	virtual void Read(const K &key, const V *value, u32 value_size) = 0;
};

// Dead simple unsorted key-value store with append functionality.
// No random read functionality, all reading is done in OpenAndRead.
// Keys and values can contain any characters, including \0.
//
// Suitable for caching generated shader bytecode between executions.
// Not tuned for extreme performance but should be reasonably fast.
// Does not support keys or values larger than 2GB, which should be reasonable.
// Keys must have non-zero length; values can have zero length.

// K and V are some POD type
// K : the key type
// V : value array type
template <typename K, typename V>
class LinearDiskCache
{
public:
	// return number of read entries
	u32 OpenAndRead(const char *filename, LinearDiskCacheReader<K, V> &reader)
	{
		using std::ios_base;

		// close any currently opened file
		Close();
		m_num_entries = 0;

		// try opening for reading/writing
		OpenFStream(m_file, filename, ios_base::in | ios_base::out | ios_base::binary);

		m_file.seekg(0, std::ios::end);
		std::fstream::pos_type end_pos = m_file.tellg();
		m_file.seekg(0, std::ios::beg);
		std::fstream::pos_type start_pos = m_file.tellg();
		std::streamoff file_size = end_pos - start_pos;
		
		if (m_file.is_open() && ValidateHeader())
		{
			// good header, read some key/value pairs
			K key;

			V *value = NULL;
			u32 value_size;
			u32 entry_number;

			std::fstream::pos_type last_pos = m_file.tellg();

			while (Read(&value_size))
			{
				std::streamoff next_extent = (last_pos - start_pos) + sizeof(value_size) + value_size;
				if (next_extent > file_size)
					break;

				delete[] value;
				value = new V[value_size];

				// read key/value and pass to reader
				if (Read(&key) &&
					Read(value, value_size) && 
					Read(&entry_number) &&
					entry_number == m_num_entries+1)
 				{
					reader.Read(key, value, value_size);
				}
				else
				{
					break;
				}

				m_num_entries++;
				last_pos = m_file.tellg();
			}
			m_file.seekp(last_pos);
			m_file.clear();

			delete[] value;
			return m_num_entries;
		}

		// failed to open file for reading or bad header
		// close and recreate file
		Close();
		m_file.open(filename, ios_base::out | ios_base::trunc | ios_base::binary);
		WriteHeader();
		return 0;
	}
	
	void Sync()
	{
		m_file.flush();
	}

	void Close()
	{
		if (m_file.is_open())
			m_file.close();
		// clear any error flags
		m_file.clear();
	}

	// Appends a key-value pair to the store.
	void Append(const K &key, const V *value, u32 value_size)
	{
		// TODO: Should do a check that we don't already have "key"? (I think each caller does that already.)
		Write(&value_size);
		Write(&key);
		Write(value, value_size);
		m_num_entries++;
		Write(&m_num_entries);
	}

private:
	void WriteHeader()
	{
		Write(&m_header);
	}

	bool ValidateHeader()
	{
		char file_header[sizeof(Header)];

		return (Read(file_header, sizeof(Header))
			&& !memcmp((const char*)&m_header, file_header, sizeof(Header)));
	}

	template <typename D>
	bool Write(const D *data, u32 count = 1)
	{
		return m_file.write((const char*)data, count * sizeof(D)).good();
	}

	template <typename D>
	bool Read(const D *data, u32 count = 1)
	{
		return m_file.read((char*)data, count * sizeof(D)).good();
	}

	struct Header
	{
		Header()
			: id(*(u32*)"DCAC")
			, key_t_size(sizeof(K))
			, value_t_size(sizeof(V))
		{
			memcpy(ver, scm_rev_git_str, 40);
		}

		const u32 id;
		const u16 key_t_size, value_t_size;
		char ver[40];

	} m_header;

	std::fstream m_file;
	u32 m_num_entries;
};

#endif  // _LINEAR_DISKCACHE<|MERGE_RESOLUTION|>--- conflicted
+++ resolved
@@ -21,16 +21,8 @@
 #include "Common.h"
 #include <fstream>
 
-<<<<<<< HEAD
-// Increment this every time you change shader generation code.
-enum
-{
-	LINEAR_DISKCACHE_VER = 6982
-};
-=======
 // defined in Version.cpp
 extern const char *scm_rev_git_str;
->>>>>>> b76c7cf4
 
 // On disk format:
 //header{
