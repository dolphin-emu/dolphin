// Copyright 2009 Dolphin Emulator Project
// Licensed under GPLv2+
// Refer to the license.txt file included.

#include <cstdarg>
#include <cstring>
#include <mutex>
#include <ostream>
#include <set>
#include <string>

#ifdef ANDROID
#include <android/log.h>
#endif
#include "Common/FileUtil.h"
#include "Common/IniFile.h"
#include "Common/StringUtil.h"
#include "Common/Timer.h"
#include "Common/Logging/ConsoleListener.h"
#include "Common/Logging/Log.h"
#include "Common/Logging/LogManager.h"

void GenericLog(LogTypes::LOG_LEVELS level, LogTypes::LOG_TYPE type,
		const char *file, int line, const char* fmt, ...)
{
	va_list args;
	va_start(args, fmt);
	if (LogManager::GetInstance())
		LogManager::GetInstance()->Log(level, type,
			file, line, fmt, args);
	va_end(args);
}

LogManager *LogManager::m_logManager = nullptr;

LogManager::LogManager()
{
	// create log containers
	m_Log[LogTypes::ACTIONREPLAY]       = new LogContainer("ActionReplay",    "ActionReplay");
	m_Log[LogTypes::AUDIO]              = new LogContainer("Audio",           "Audio Emulator");
	m_Log[LogTypes::AUDIO_INTERFACE]    = new LogContainer("AI",              "Audio Interface (AI)");
	m_Log[LogTypes::BOOT]               = new LogContainer("BOOT",            "Boot");
	m_Log[LogTypes::COMMANDPROCESSOR]   = new LogContainer("CP",              "CommandProc");
	m_Log[LogTypes::COMMON]             = new LogContainer("COMMON",          "Common");
	m_Log[LogTypes::CONSOLE]            = new LogContainer("CONSOLE",         "Dolphin Console");
	m_Log[LogTypes::DISCIO]             = new LogContainer("DIO",             "Disc IO");
	m_Log[LogTypes::DSPHLE]             = new LogContainer("DSPHLE",          "DSP HLE");
	m_Log[LogTypes::DSPLLE]             = new LogContainer("DSPLLE",          "DSP LLE");
	m_Log[LogTypes::DSP_MAIL]           = new LogContainer("DSPMails",        "DSP Mails");
	m_Log[LogTypes::DSPINTERFACE]       = new LogContainer("DSP",             "DSPInterface");
	m_Log[LogTypes::DVDINTERFACE]       = new LogContainer("DVD",             "DVD Interface");
	m_Log[LogTypes::DYNA_REC]           = new LogContainer("JIT",             "Dynamic Recompiler");
	m_Log[LogTypes::EXPANSIONINTERFACE] = new LogContainer("EXI",             "Expansion Interface");
	m_Log[LogTypes::FILEMON]            = new LogContainer("FileMon",         "File Monitor");
	m_Log[LogTypes::GDB_STUB]           = new LogContainer("GDB_STUB",        "GDB Stub");
	m_Log[LogTypes::GPFIFO]             = new LogContainer("GP",              "GPFifo");
	m_Log[LogTypes::HOST_GPU]           = new LogContainer("Host GPU",        "Host GPU");
	m_Log[LogTypes::MASTER_LOG]         = new LogContainer("*",               "Master Log");
	m_Log[LogTypes::MEMCARD_MANAGER]    = new LogContainer("MemCard Manager", "MemCard Manager");
	m_Log[LogTypes::MEMMAP]             = new LogContainer("MI",              "MI & memmap");
	m_Log[LogTypes::NETPLAY]            = new LogContainer("NETPLAY",         "Netplay");
	m_Log[LogTypes::OSHLE]              = new LogContainer("HLE",             "HLE");
	m_Log[LogTypes::OSREPORT]           = new LogContainer("OSREPORT",        "OSReport");
	m_Log[LogTypes::PAD]                = new LogContainer("PAD",             "Pad");
	m_Log[LogTypes::PIXELENGINE]        = new LogContainer("PE",              "PixelEngine");
	m_Log[LogTypes::PROCESSORINTERFACE] = new LogContainer("PI",              "ProcessorInt");
	m_Log[LogTypes::POWERPC]            = new LogContainer("PowerPC",         "IBM CPU");
	m_Log[LogTypes::SERIALINTERFACE]    = new LogContainer("SI",              "Serial Interface (SI)");
	m_Log[LogTypes::SP1]                = new LogContainer("SP1",             "Serial Port 1");
	m_Log[LogTypes::VIDEO]              = new LogContainer("Video",           "Video Backend");
	m_Log[LogTypes::VIDEOINTERFACE]     = new LogContainer("VI",              "Video Interface (VI)");
	m_Log[LogTypes::WIIMOTE]            = new LogContainer("Wiimote",         "Wiimote");
	m_Log[LogTypes::WII_IPC]            = new LogContainer("WII_IPC",         "WII IPC");
	m_Log[LogTypes::WII_IPC_DVD]        = new LogContainer("WII_IPC_DVD",     "WII IPC DVD");
	m_Log[LogTypes::WII_IPC_ES]         = new LogContainer("WII_IPC_ES",      "WII IPC ES");
	m_Log[LogTypes::WII_IPC_FILEIO]     = new LogContainer("WII_IPC_FILEIO",  "WII IPC FILEIO");
	m_Log[LogTypes::WII_IPC_HID]        = new LogContainer("WII_IPC_HID",     "WII IPC HID");
	m_Log[LogTypes::WII_IPC_HLE]        = new LogContainer("WII_IPC_HLE",     "WII IPC HLE");
	m_Log[LogTypes::WII_IPC_SD]         = new LogContainer("WII_IPC_SD",      "WII IPC SD");
	m_Log[LogTypes::WII_IPC_SSL]        = new LogContainer("WII_IPC_SSL",     "WII IPC SSL");
	m_Log[LogTypes::WII_IPC_STM]        = new LogContainer("WII_IPC_STM",     "WII IPC STM");
	m_Log[LogTypes::WII_IPC_NET]        = new LogContainer("WII_IPC_NET",     "WII IPC NET");
	m_Log[LogTypes::WII_IPC_WC24]       = new LogContainer("WII_IPC_WC24",    "WII IPC WC24");
	m_Log[LogTypes::WII_IPC_WIIMOTE]    = new LogContainer("WII_IPC_WIIMOTE", "WII IPC WIIMOTE");
<<<<<<< HEAD
	m_Log[LogTypes::ACTIONREPLAY]       = new LogContainer("ActionReplay",    "ActionReplay");
	m_Log[LogTypes::MEMCARD_MANAGER]    = new LogContainer("MemCard Manager", "MemCard Manager");
	m_Log[LogTypes::NETPLAY]            = new LogContainer("NETPLAY",         "Netplay");
	m_Log[LogTypes::VR]                 = new LogContainer("VR",              "Virtual Reality");
=======
>>>>>>> 257f2ef7

	m_fileLog = new FileLogListener(File::GetUserPath(F_MAINLOG_IDX));
	m_consoleLog = new ConsoleListener();

	IniFile ini;
	ini.Load(File::GetUserPath(F_LOGGERCONFIG_IDX));
	IniFile::Section* logs = ini.GetOrCreateSection("Logs");
	IniFile::Section* options = ini.GetOrCreateSection("Options");
	bool write_file;
	bool write_console;
	options->Get("WriteToFile", &write_file, false);
	options->Get("WriteToConsole", &write_console, true);

	for (LogContainer* container : m_Log)
	{
		bool enable;
		logs->Get(container->GetShortName(), &enable, false);
		container->SetEnable(enable);
		if (enable && write_file)
			container->AddListener(m_fileLog);
		if (enable && write_console)
			container->AddListener(m_consoleLog);
	}
}

LogManager::~LogManager()
{
	for (int i = 0; i < LogTypes::NUMBER_OF_LOGS; ++i)
	{
		m_logManager->RemoveListener((LogTypes::LOG_TYPE)i, m_fileLog);
		m_logManager->RemoveListener((LogTypes::LOG_TYPE)i, m_consoleLog);
	}

	for (LogContainer* container : m_Log)
		delete container;

	delete m_fileLog;
	delete m_consoleLog;
}

void LogManager::Log(LogTypes::LOG_LEVELS level, LogTypes::LOG_TYPE type,
	const char *file, int line, const char *format, va_list args)
{
	char temp[MAX_MSGLEN];
	LogContainer *log = m_Log[type];

	if (!log->IsEnabled() || level > log->GetLevel() || !log->HasListeners())
		return;

	CharArrayFromFormatV(temp, MAX_MSGLEN, format, args);

	std::string msg = StringFromFormat("%s %s:%u %c[%s]: %s\n",
	                                   Common::Timer::GetTimeFormatted().c_str(),
	                                   file, line,
	                                   LogTypes::LOG_LEVEL_TO_CHAR[(int)level],
	                                   log->GetShortName().c_str(), temp);
#ifdef ANDROID
	__android_log_write(ANDROID_LOG_INFO, "Dolphinemu", msg.c_str());
#endif
	log->Trigger(level, msg.c_str());
}

void LogManager::Init()
{
	m_logManager = new LogManager();
}

void LogManager::Shutdown()
{
	delete m_logManager;
	m_logManager = nullptr;
}

LogContainer::LogContainer(const std::string& shortName, const std::string& fullName, bool enable)
	: m_fullName(fullName),
	  m_shortName(shortName),
	  m_enable(enable),
	  m_level(LogTypes::LWARNING)
{
}

// LogContainer
void LogContainer::AddListener(LogListener *listener)
{
	std::lock_guard<std::mutex> lk(m_listeners_lock);
	m_listeners.insert(listener);
}

void LogContainer::RemoveListener(LogListener *listener)
{
	std::lock_guard<std::mutex> lk(m_listeners_lock);
	m_listeners.erase(listener);
}

void LogContainer::Trigger(LogTypes::LOG_LEVELS level, const char *msg)
{
	std::lock_guard<std::mutex> lk(m_listeners_lock);

	for (LogListener* listener : m_listeners)
	{
		listener->Log(level, msg);
	}
}

FileLogListener::FileLogListener(const std::string& filename)
{
	OpenFStream(m_logfile, filename, std::ios::app);
	SetEnable(true);
}

void FileLogListener::Log(LogTypes::LOG_LEVELS, const char *msg)
{
	if (!IsEnabled() || !IsValid())
		return;

	std::lock_guard<std::mutex> lk(m_log_lock);
	m_logfile << msg << std::flush;
}<|MERGE_RESOLUTION|>--- conflicted
+++ resolved
@@ -69,6 +69,7 @@
 	m_Log[LogTypes::SP1]                = new LogContainer("SP1",             "Serial Port 1");
 	m_Log[LogTypes::VIDEO]              = new LogContainer("Video",           "Video Backend");
 	m_Log[LogTypes::VIDEOINTERFACE]     = new LogContainer("VI",              "Video Interface (VI)");
+	m_Log[LogTypes::VR]                 = new LogContainer("VR",              "Virtual Reality");
 	m_Log[LogTypes::WIIMOTE]            = new LogContainer("Wiimote",         "Wiimote");
 	m_Log[LogTypes::WII_IPC]            = new LogContainer("WII_IPC",         "WII IPC");
 	m_Log[LogTypes::WII_IPC_DVD]        = new LogContainer("WII_IPC_DVD",     "WII IPC DVD");
@@ -82,13 +83,6 @@
 	m_Log[LogTypes::WII_IPC_NET]        = new LogContainer("WII_IPC_NET",     "WII IPC NET");
 	m_Log[LogTypes::WII_IPC_WC24]       = new LogContainer("WII_IPC_WC24",    "WII IPC WC24");
 	m_Log[LogTypes::WII_IPC_WIIMOTE]    = new LogContainer("WII_IPC_WIIMOTE", "WII IPC WIIMOTE");
-<<<<<<< HEAD
-	m_Log[LogTypes::ACTIONREPLAY]       = new LogContainer("ActionReplay",    "ActionReplay");
-	m_Log[LogTypes::MEMCARD_MANAGER]    = new LogContainer("MemCard Manager", "MemCard Manager");
-	m_Log[LogTypes::NETPLAY]            = new LogContainer("NETPLAY",         "Netplay");
-	m_Log[LogTypes::VR]                 = new LogContainer("VR",              "Virtual Reality");
-=======
->>>>>>> 257f2ef7
 
 	m_fileLog = new FileLogListener(File::GetUserPath(F_MAINLOG_IDX));
 	m_consoleLog = new ConsoleListener();
