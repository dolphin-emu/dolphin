--- conflicted
+++ resolved
@@ -17,7 +17,6 @@
   return std::numeric_limits<T>::signaling_NaN();
 }
 
-<<<<<<< HEAD
 #ifdef _MSC_VER
 
 // See workaround note above.
@@ -35,8 +34,6 @@
 
 #endif  // _MSC_VER
 
-=======
->>>>>>> 19e85696
 // The most significant bit of the fraction is an is-quiet bit on all architectures we care about.
 enum : u64
 {
