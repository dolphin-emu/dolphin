// Copyright 2008 Dolphin Emulator Project
// SPDX-License-Identifier: GPL-2.0-or-later

#pragma once

#include <charconv>
#include <cstdarg>
#include <cstddef>
#include <cstdlib>
#include <filesystem>
#include <iomanip>
#include <limits>
#include <locale>
#include <span>
#include <sstream>
#include <string>
#include <type_traits>
#include <vector>

#include "Common/CommonTypes.h"

namespace detail
{
template <typename T>
constexpr bool IsBooleanEnum()
{
  if constexpr (std::is_enum_v<T>)
  {
    return std::is_same_v<std::underlying_type_t<T>, bool>;
  }
  else
  {
    return false;
  }
}
}  // namespace detail

std::string StringFromFormatV(const char* format, va_list args);

std::string StringFromFormat(const char* format, ...)
#if !defined _WIN32
    // On compilers that support function attributes, this gives StringFromFormat
    // the same errors and warnings that printf would give.
    __attribute__((__format__(printf, 1, 2)))
#endif
    ;

// Cheap!
bool CharArrayFromFormatV(char* out, int outsize, const char* format, va_list args);

template <size_t Count>
inline void CharArrayFromFormat(char (&out)[Count], const char* format, ...)
{
  va_list args;
  va_start(args, format);
  CharArrayFromFormatV(out, Count, format, args);
  va_end(args);
}

// Good
std::string ArrayToString(const u8* data, u32 size, int line_len = 20, bool spaces = true);

std::string_view StripWhitespace(std::string_view s);
std::string_view StripSpaces(std::string_view s);
std::string_view StripQuotes(std::string_view s);

std::string ReplaceAll(std::string result, std::string_view src, std::string_view dest);

void ReplaceBreaksWithSpaces(std::string& str);

void TruncateToCString(std::string* s);

bool TryParse(const std::string& str, bool* output);

template <typename T>
requires(std::is_integral_v<T> ||
         (std::is_enum_v<T> && !detail::IsBooleanEnum<T>())) bool TryParse(const std::string& str,
                                                                           T* output, int base = 0)
{
  char* end_ptr = nullptr;

  // Set errno to a clean slate.
  errno = 0;

  // Read a u64 for unsigned types and s64 otherwise.
  using ReadType = std::conditional_t<std::is_unsigned_v<T>, u64, s64>;
  ReadType value;

  if constexpr (std::is_unsigned_v<T>)
    value = std::strtoull(str.c_str(), &end_ptr, base);
  else
    value = std::strtoll(str.c_str(), &end_ptr, base);

  // Fail if the end of the string wasn't reached.
  if (end_ptr == nullptr || *end_ptr != '\0')
    return false;

  // Fail if the value was out of 64-bit range.
  if (errno == ERANGE)
    return false;

  using LimitsType = typename std::conditional_t<std::is_enum_v<T>, std::underlying_type<T>,
                                                 std::common_type<T>>::type;
  // Fail if outside numeric limits.
  if (value < std::numeric_limits<LimitsType>::min() ||
      value > std::numeric_limits<LimitsType>::max())
  {
    return false;
  }

  *output = static_cast<T>(value);
  return true;
}

template <typename T>
requires(detail::IsBooleanEnum<T>()) bool TryParse(const std::string& str, T* output)
{
  bool value;
  if (!TryParse(str, &value))
    return false;

  *output = static_cast<T>(value);
  return true;
}

template <typename T, std::enable_if_t<std::is_floating_point_v<T>>* = nullptr>
bool TryParse(std::string str, T* const output)
{
  // Replace commas with dots.
  std::istringstream iss(ReplaceAll(std::move(str), ",", "."));

  // Use "classic" locale to force a "dot" decimal separator.
  iss.imbue(std::locale::classic());

  T tmp;

  // Succeed if a value was read and the entire string was used.
  if (iss >> tmp && iss.eof())
  {
    *output = tmp;
    return true;
  }

  return false;
}

template <typename N>
bool TryParseVector(const std::string& str, std::vector<N>* output, const char delimiter = ',')
{
  output->clear();
  std::istringstream buffer(str);
  std::string variable;

  while (std::getline(buffer, variable, delimiter))
  {
    N tmp = 0;
    if (!TryParse(variable, &tmp))
      return false;
    output->push_back(tmp);
  }
  return true;
}

std::string ValueToString(u16 value);
std::string ValueToString(u32 value);
std::string ValueToString(u64 value);
std::string ValueToString(float value);
std::string ValueToString(double value);
std::string ValueToString(int value);
std::string ValueToString(s64 value);
std::string ValueToString(bool value);
template <typename T, std::enable_if_t<std::is_enum<T>::value>* = nullptr>
std::string ValueToString(T value)
{
  return ValueToString(static_cast<std::underlying_type_t<T>>(value));
}

// Generates an hexdump-like representation of a binary data blob.
std::string HexDump(const u8* data, size_t size);

namespace Common
{
template <typename T, typename std::enable_if_t<std::is_integral_v<T>>* = nullptr>
std::from_chars_result FromChars(std::string_view sv, T& value, int base = 10)
{
  const char* const first = sv.data();
  const char* const last = first + sv.size();
  return std::from_chars(first, last, value, base);
}
template <typename T, typename std::enable_if_t<std::is_floating_point_v<T>>* = nullptr>
std::from_chars_result FromChars(std::string_view sv, T& value,
                                 std::chars_format fmt = std::chars_format::general)
{
  const char* const first = sv.data();
  const char* const last = first + sv.size();
  return std::from_chars(first, last, value, fmt);
}
};  // namespace Common

std::string TabsToSpaces(int tab_size, std::string str);

std::vector<std::string> SplitString(const std::string& str, char delim);
std::string JoinStrings(const std::vector<std::string>& strings, const std::string& delimiter);

// "C:/Windows/winhelp.exe" to "C:/Windows/", "winhelp", ".exe"
// This requires forward slashes to be used for the path separators, even on Windows.
bool SplitPath(std::string_view full_path, std::string* path, std::string* filename,
               std::string* extension);

// Converts the path separators of a path into forward slashes on Windows, which is assumed to be
// true for paths at various places in the codebase.
void UnifyPathSeparators(std::string& path);
std::string WithUnifiedPathSeparators(std::string path);

// Extracts just the filename (including extension) from a full path.
// This requires forward slashes to be used for the path separators, even on Windows.
std::string PathToFileName(std::string_view path);

void StringPopBackIf(std::string* s, char c);
size_t StringUTF8CodePointCount(std::string_view str);

#ifdef _WIN32
std::u32string UTF8ToUTF32(const std::string& input);
#else
std::u32string UTF8ToUTF32(const std::string& input);
#endif
std::string UTF32toUTF8(const std::u32string& input);
std::string TruncateLengthChar(const std::string& input, int length);
std::string ConvertStringForGame(const std::string& input, int length);
std::string CP1252ToUTF8(std::string_view str);
std::string SHIFTJISToUTF8(std::string_view str);
std::string UTF8ToSHIFTJIS(std::string_view str);
std::string WStringToUTF8(std::wstring_view str);
std::string UTF16BEToUTF8(const char16_t* str, size_t max_size);  // Stops at \0
std::string UTF16ToUTF8(std::u16string_view str);
std::u16string UTF8ToUTF16(std::string_view str);

#ifdef __APPLE__
/**
 * Callback Implementation used for iconv when a unicode character could not be automatically
 * converted. This callback is used specifically for SHIFTJIS failures when converting some special
 * wide characters for melee.
 */
void uc_to_mb_fb(unsigned int code,
                 void (*write_replacement)(const char* buf, size_t buflen, void* callback_arg),
                 void* callback_arg, void* data);
#endif

#ifdef _WIN32

std::wstring UTF8ToWString(std::string_view str);

#ifdef _UNICODE
inline std::string TStrToUTF8(std::wstring_view str)
{
  return WStringToUTF8(str);
}

inline std::wstring UTF8ToTStr(std::string_view str)
{
  return UTF8ToWString(str);
}
#else
inline std::string TStrToUTF8(std::string_view str)
{
  return str;
}

inline std::string UTF8ToTStr(std::string_view str)
{
  return str;
}
#endif

#endif

std::filesystem::path StringToPath(std::string_view path);
std::string PathToString(const std::filesystem::path& path);

namespace Common
{
/// Returns whether a character is printable, i.e. whether 0x20 <= c <= 0x7e is true.
/// Use this instead of calling std::isprint directly to ensure
/// the C locale is being used and to avoid possibly undefined behaviour.
inline bool IsPrintableCharacter(char c)
{
  return std::isprint(c, std::locale::classic());
}

/// Returns whether a character is a letter, i.e. whether 'a' <= c <= 'z' || 'A' <= c <= 'Z'
/// is true. Use this instead of calling std::isalpha directly to ensure
/// the C locale is being used and to avoid possibly undefined behaviour.
inline bool IsAlpha(char c)
{
  return std::isalpha(c, std::locale::classic());
}

inline char ToLower(char ch)
{
  return std::tolower(ch, std::locale::classic());
}

inline char ToUpper(char ch)
{
  return std::toupper(ch, std::locale::classic());
}

// Thousand separator. Turns 12345678 into 12,345,678
template <typename I>
std::string ThousandSeparate(I value, int spaces = 0)
{
#ifdef _WIN32
  std::wostringstream stream;
#else
  std::ostringstream stream;
#endif

  stream << std::setw(spaces) << value;

#ifdef _WIN32
  return WStringToUTF8(stream.str());
#else
  return stream.str();
#endif
}

#ifdef _WIN32
std::vector<std::string> CommandLineToUtf8Argv(const wchar_t* command_line);
#endif

std::string GetEscapedHtml(std::string html);

void ToLower(std::string* str);
void ToUpper(std::string* str);
bool CaseInsensitiveEquals(std::string_view a, std::string_view b);
<<<<<<< HEAD
}  // namespace Common
=======
std::string BytesToHexString(std::span<const u8> bytes);
}  // namespace Common
>>>>>>> 9240f579
<|MERGE_RESOLUTION|>--- conflicted
+++ resolved
@@ -333,9 +333,5 @@
 void ToLower(std::string* str);
 void ToUpper(std::string* str);
 bool CaseInsensitiveEquals(std::string_view a, std::string_view b);
-<<<<<<< HEAD
-}  // namespace Common
-=======
 std::string BytesToHexString(std::span<const u8> bytes);
 }  // namespace Common
->>>>>>> 9240f579
