// Copyright 2008 Dolphin Emulator Project
// SPDX-License-Identifier: GPL-2.0-or-later

#include "Common/Version.h"

#include <string>

#include "Common/scmrev.h"

namespace Common
{
#define EMULATOR_NAME "Dolphin"

#ifdef _DEBUG
#define BUILD_TYPE_STR "Debug "
#elif defined DEBUGFAST
#define BUILD_TYPE_STR "DebugFast "
#else
#define BUILD_TYPE_STR ""
#endif

<<<<<<< HEAD
const std::string& GetScmRevStr()
{
  #define MPN_REV_STR "02/27/2022"
  static const std::string scm_rev_str = "Dolphin MPN";
  return scm_rev_str;
}

=======
>>>>>>> e9e16961
const std::string& GetScmRevGitStr()
{
  static const std::string scm_rev_git_str = SCM_REV_STR;
  return scm_rev_git_str;
}

const std::string& GetScmDescStr()
{
  static const std::string scm_desc_str = SCM_DESC_STR;
  return scm_desc_str;

}
const std::string& GetScmRevStr()
{
  static const std::string scm_rev_str = std::string("Dolphin MPN (") + SCM_DESC_STR + ")";
  return scm_rev_str;
}

const std::string& GetScmBranchStr()
{
  static const std::string scm_branch_str = SCM_BRANCH_STR;
  return scm_branch_str;
}

const std::string& GetUserAgentStr()
{
  static const std::string user_agent_str = EMULATOR_NAME "/" SCM_DESC_STR;
  return user_agent_str;
}

const std::string& GetScmDistributorStr()
{
  static const std::string scm_distributor_str = SCM_DISTRIBUTOR_STR;
  return scm_distributor_str;
}

const std::string& GetScmUpdateTrackStr()
{
  static const std::string scm_update_track_str = SCM_UPDATE_TRACK_STR;
  return scm_update_track_str;
}

const std::string& GetNetplayDolphinVer()
{
#define LABEL "MPN"
#ifdef _WIN32
  static const std::string netplay_dolphin_ver = LABEL " Win";
#elif __APPLE__
  static const std::string netplay_dolphin_ver = LABEL " Mac";
#else
  static const std::string netplay_dolphin_ver = LABEL " Lin";
#endif
  return netplay_dolphin_ver;
}

int GetScmCommitsAheadMaster()
{
  // Note this macro can be empty if the master branch does not exist.
  return SCM_COMMITS_AHEAD_MASTER + 0;
}

}  // namespace Common<|MERGE_RESOLUTION|>--- conflicted
+++ resolved
@@ -19,16 +19,6 @@
 #define BUILD_TYPE_STR ""
 #endif
 
-<<<<<<< HEAD
-const std::string& GetScmRevStr()
-{
-  #define MPN_REV_STR "02/27/2022"
-  static const std::string scm_rev_str = "Dolphin MPN";
-  return scm_rev_str;
-}
-
-=======
->>>>>>> e9e16961
 const std::string& GetScmRevGitStr()
 {
   static const std::string scm_rev_git_str = SCM_REV_STR;
