--- conflicted
+++ resolved
@@ -19,26 +19,11 @@
 #define BUILD_TYPE_STR ""
 #endif
 
-<<<<<<< HEAD
 #ifndef IS_PLAYBACK
 #define SLIPPI_REV_STR "4.0.0-mainline-beta.6"  // netplay version
 #else
 #define SLIPPI_REV_STR "3.2.0"  // playback version
-=======
-const std::string& GetScmRevStr()
-{
-  static const std::string scm_rev_str = EMULATOR_NAME " "
-  // Note this macro can be empty if the master branch does not exist.
-#if 1 - SCM_COMMITS_AHEAD_MASTER - 1 != 0
-                                                       "[" SCM_BRANCH_STR "] "
->>>>>>> 3c4d4fcd
 #endif
-
-const std::string& GetSemVerStr()
-{
-  static const std::string sem_ver_str = SLIPPI_REV_STR;
-  return sem_ver_str;
-}
 
 const std::string& GetScmRevStr()
 {
@@ -49,6 +34,12 @@
       "Mainline - Slippi (" SLIPPI_REV_STR ") - Playback" BUILD_TYPE_STR;
 #endif
   return scm_rev_str;
+}
+
+const std::string& GetSemVerStr()
+{
+  static const std::string sem_ver_str = SLIPPI_REV_STR;
+  return sem_ver_str;
 }
 
 const std::string& GetScmRevGitStr()
