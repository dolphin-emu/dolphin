--- conflicted
+++ resolved
@@ -19,25 +19,6 @@
 #define BUILD_TYPE_STR ""
 #endif
 
-<<<<<<< HEAD
-=======
-const std::string& GetScmRevStr()
-{
-  static const std::string scm_rev_str = EMULATOR_NAME " "
-  // Note this macro can be empty if the master branch does not exist.
-#if 1 - SCM_COMMITS_AHEAD_MASTER - 1 != 0
-                                                       "[" SCM_BRANCH_STR "] "
-#endif
-
-#ifdef __INTEL_COMPILER
-      BUILD_TYPE_STR SCM_DESC_STR "-ICC";
-#else
-      BUILD_TYPE_STR SCM_DESC_STR;
-#endif
-  return scm_rev_str;
-}
-
->>>>>>> 1f5e100a
 const std::string& GetScmRevGitStr()
 {
   static const std::string scm_rev_git_str = SCM_REV_STR;
