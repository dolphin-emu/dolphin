--- conflicted
+++ resolved
@@ -19,22 +19,8 @@
 
 const std::string& GetScmRevStr()
 {
-<<<<<<< HEAD
   #define MPN_REV_STR "02/27/2022"
   static const std::string scm_rev_str = "Dolphin MPN";
-=======
-  static const std::string scm_rev_str = "Dolphin "
-  // Note this macro can be empty if the master branch does not exist.
-#if 1 - SCM_COMMITS_AHEAD_MASTER - 1 != 0
-                                         "[" SCM_BRANCH_STR "] "
-#endif
-
-#ifdef __INTEL_COMPILER
-      BUILD_TYPE_STR SCM_DESC_STR "-ICC";
-#else
-      BUILD_TYPE_STR SCM_DESC_STR;
-#endif
->>>>>>> 7ba539d7
   return scm_rev_str;
 }
 
