--- conflicted
+++ resolved
@@ -33,12 +33,8 @@
 #include "Common/StringUtil.h"
 
 #ifdef _WIN32
-<<<<<<< HEAD
 #include <windows.h>
 #include <ShlObj.h>
-=======
-#include <Windows.h>
->>>>>>> 19e85696
 #include <Shlwapi.h>
 #include <commdlg.h>  // for GetSaveFileName
 #include <direct.h>   // getcwd
@@ -509,44 +505,8 @@
   return parent_entry;
 }
 
-<<<<<<< HEAD
-static void StripTailDirSlashes(std::string& fname)
-{
-  if (fname.length() > 1)
-  {
-    while (fname.back() == DIR_SEP_CHR)
-      fname.pop_back();
-  }
-}
-
-// SLIPPITODO: replace with C++17 https://en.cppreference.com/w/cpp/filesystem/last_write_time
-u64 GetFileModTime(const std::string& filename)
-{
-  struct stat file_info;
-
-  std::string copy(filename);
-  StripTailDirSlashes(copy);
-
-#ifdef _WIN32
-  int result = _tstat64(UTF8ToTStr(copy).c_str(), &file_info);
-#else
-  int result = stat(copy.c_str(), &file_info);
-#endif
-
-  if (result < 0)
-  {
-    return 0;
-  }
-
-  return file_info.st_mtime;
-}
-
-// Create directory and copy contents (does not overwrite existing files)
-void CopyDir(const std::string& source_path, const std::string& dest_path, bool destructive)
-=======
 // Deletes the given directory and anything under it. Returns true on success.
 bool DeleteDirRecursively(const std::string& directory)
->>>>>>> 19e85696
 {
   DEBUG_LOG_FMT(COMMON, "{}: {}", __func__, directory);
 
@@ -556,6 +516,37 @@
   if (!success)
     ERROR_LOG_FMT(COMMON, "{}: {} failed {}", __func__, directory, error.message());
   return success;
+}
+
+static void StripTailDirSlashes(std::string& fname)
+{
+  if (fname.length() > 1)
+  {
+    while (fname.back() == DIR_SEP_CHR)
+      fname.pop_back();
+  }
+}
+
+// SLIPPITODO: replace with C++17 https://en.cppreference.com/w/cpp/filesystem/last_write_time
+u64 GetFileModTime(const std::string& filename)
+{
+  struct stat file_info;
+
+  std::string copy(filename);
+  StripTailDirSlashes(copy);
+
+#ifdef _WIN32
+  int result = _tstat64(UTF8ToTStr(copy).c_str(), &file_info);
+#else
+  int result = stat(copy.c_str(), &file_info);
+#endif
+
+  if (result < 0)
+  {
+    return 0;
+  }
+
+  return file_info.st_mtime;
 }
 
 // Create directory and copy contents (optionally overwrites existing files)
@@ -767,20 +758,13 @@
 #endif
 
 #if defined(__APPLE__)
-<<<<<<< HEAD
-  sysDir = GetBundleDirectory() + DIR_SEP + SYSDATA_DIR + DIR_SEP;
-#elif defined(_WIN32) || defined(LINUX_LOCAL_DEV)
-  sysDir = GetExeDirectory() + DIR_SEP + SYSDATA_DIR + DIR_SEP;
-=======
   const std::string sys_directory = GetBundleDirectory() + DIR_SEP SYSDATA_DIR DIR_SEP;
 #elif defined(_WIN32) || defined(LINUX_LOCAL_DEV)
   const std::string sys_directory = GetExeDirectory() + DIR_SEP SYSDATA_DIR DIR_SEP;
->>>>>>> 19e85696
 #elif defined ANDROID
   const std::string sys_directory = s_android_sys_directory + DIR_SEP;
   ASSERT_MSG(COMMON, !s_android_sys_directory.empty(), "Sys directory has not been set");
 #else
-<<<<<<< HEAD
   const char* home = getenv("HOME");
   if (!home)
     home = getenv("PWD");
@@ -788,12 +772,9 @@
     home = "";
   std::string home_path = std::string(home) + DIR_SEP;
   const char* config_home = getenv("XDG_CONFIG_HOME");
-  sysDir =
+  const std::string sys_directory =
       std::string(config_home && config_home[0] == '/' ? config_home : (home_path + ".config")) +
       DIR_SEP DOLPHIN_DATA_DIR DIR_SEP "Sys" DIR_SEP;
-=======
-  const std::string sys_directory = SYSDATA_DIR DIR_SEP;
->>>>>>> 19e85696
 #endif
 
   INFO_LOG_FMT(COMMON, "CreateSysDirectoryPath: Setting to {}", sys_directory);
@@ -853,12 +834,9 @@
     s_user_paths[D_BACKUP_IDX] = s_user_paths[D_USER_IDX] + BACKUP_DIR DIR_SEP;
     s_user_paths[D_RESOURCEPACK_IDX] = s_user_paths[D_USER_IDX] + RESOURCEPACK_DIR DIR_SEP;
     s_user_paths[D_DYNAMICINPUT_IDX] = s_user_paths[D_LOAD_IDX] + DYNAMICINPUT_DIR DIR_SEP;
-<<<<<<< HEAD
     s_user_paths[D_SLIPPI_IDX] = s_user_paths[D_USER_IDX] + SLIPPI_DIR DIR_SEP;
-=======
     s_user_paths[D_GRAPHICSMOD_IDX] = s_user_paths[D_LOAD_IDX] + GRAPHICSMOD_DIR DIR_SEP;
     s_user_paths[D_WIISDCARDSYNCFOLDER_IDX] = s_user_paths[D_LOAD_IDX] + WIISDSYNC_DIR DIR_SEP;
->>>>>>> 19e85696
     s_user_paths[F_DOLPHINCONFIG_IDX] = s_user_paths[D_CONFIG_IDX] + DOLPHIN_CONFIG;
     s_user_paths[F_GCPADCONFIG_IDX] = s_user_paths[D_CONFIG_IDX] + GCPAD_CONFIG;
     s_user_paths[F_WIIPADCONFIG_IDX] = s_user_paths[D_CONFIG_IDX] + WIIPAD_CONFIG;
@@ -875,12 +853,9 @@
     s_user_paths[F_ARAMDUMP_IDX] = s_user_paths[D_DUMP_IDX] + ARAM_DUMP;
     s_user_paths[F_FAKEVMEMDUMP_IDX] = s_user_paths[D_DUMP_IDX] + FAKEVMEM_DUMP;
     s_user_paths[F_GCSRAM_IDX] = s_user_paths[D_GCUSER_IDX] + GC_SRAM;
-<<<<<<< HEAD
     s_user_paths[F_WIISDCARD_IDX] = s_user_paths[D_WIIROOT_IDX] + DIR_SEP WII_SDCARD;
     s_user_paths[F_USERJSON_IDX] = s_user_paths[D_SLIPPI_IDX] + USER_JSON;
-=======
     s_user_paths[F_WIISDCARDIMAGE_IDX] = s_user_paths[D_LOAD_IDX] + WII_SD_CARD_IMAGE;
->>>>>>> 19e85696
 
     s_user_paths[D_MEMORYWATCHER_IDX] = s_user_paths[D_USER_IDX] + MEMORYWATCHER_DIR DIR_SEP;
     s_user_paths[F_MEMORYWATCHERLOCATIONS_IDX] =
