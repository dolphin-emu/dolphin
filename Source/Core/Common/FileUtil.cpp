--- conflicted
+++ resolved
@@ -535,7 +535,6 @@
   return success;
 }
 
-<<<<<<< HEAD
 static void StripTailDirSlashes(std::string& fname)
 {
   if (fname.length() > 1)
@@ -567,11 +566,7 @@
   return file_info.st_mtime;
 }
 
-// Create directory and copy contents (optionally overwrites existing files)
-bool CopyDir(const std::string& source_path, const std::string& dest_path, const bool destructive)
-=======
 bool Copy(std::string_view source_path, std::string_view dest_path, bool overwrite_existing)
->>>>>>> 019bde6a
 {
   DEBUG_LOG_FMT(COMMON, "{}: {} --> {} ({})", __func__, source_path, dest_path,
                 overwrite_existing ? "overwrite" : "preserve");
