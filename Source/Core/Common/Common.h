// Copyright 2008 Dolphin Emulator Project
// Licensed under GPLv2+
// Refer to the license.txt file included.

#pragma once

#include <cstdio>
#include <cstdlib>
#include <cstring>

// Git version number
extern const char *scm_desc_str;
extern const char *scm_branch_str;
extern const char *scm_rev_str;
extern const char *scm_rev_git_str;
extern const char *netplay_dolphin_ver;

// Force enable logging in the right modes. For some reason, something had changed
// so that debugfast no longer logged.
#if defined(_DEBUG) || defined(DEBUGFAST)
#undef LOGGING
#define LOGGING 1
#endif

#if defined(__GNUC__) || __clang__
// Disable "unused function" warnings for the ones manually marked as such.
#define UNUSED __attribute__((unused))
#else
// Not sure MSVC even checks this...
#define UNUSED
#endif

<<<<<<< HEAD
#if defined(__GNUC__) || __clang__
	#define EXPECT(x, y) __builtin_expect(x, y)
	#define LIKELY(x)    __builtin_expect(!!(x), 1)
	#define UNLIKELY(x)  __builtin_expect(!!(x), 0)
	// Careful, wrong assumptions result in undefined behavior!
	#define UNREACHABLE  __builtin_unreachable()
	// Careful, wrong assumptions result in undefined behavior!
	#define ASSUME(x)    do { if (!x) __builtin_unreachable(); } while (0)
#else
	#define EXPECT(x, y) (x)
	#define LIKELY(x)    (x)
	#define UNLIKELY(x)  (x)
	// Careful, wrong assumptions result in undefined behavior!
	#define UNREACHABLE  ASSUME(0)
	#if defined(_MSC_VER)
		// Careful, wrong assumptions result in undefined behavior!
		#define ASSUME(x) __assume(x)
	#else
		#define ASSUME(x) do { void(x); } while (0)
	#endif
#endif

// An inheritable class to disallow the copy constructor and operator= functions
class NonCopyable
{
protected:
#if defined(_MSC_VER) && _MSC_VER <= 1800
	NonCopyable() {}
	NonCopyable(const NonCopyable&&) {}
	void operator=(const NonCopyable&&) {}
#else
	constexpr NonCopyable() = default;
#endif
	~NonCopyable() = default;

private:
	NonCopyable(NonCopyable&) = delete;
	NonCopyable& operator=(NonCopyable&) = delete;
};

=======
>>>>>>> 58d893e5
#if defined _WIN32

// Memory leak checks
	#define CHECK_HEAP_INTEGRITY()

// Alignment
	#define GC_ALIGNED16(x) __declspec(align(16)) x
	#define GC_ALIGNED32(x) __declspec(align(32)) x
	#define GC_ALIGNED64(x) __declspec(align(64)) x
	#define GC_ALIGNED128(x) __declspec(align(128)) x
	#define GC_ALIGNED16_DECL(x) __declspec(align(16)) x
	#define GC_ALIGNED64_DECL(x) __declspec(align(64)) x

// Since they are always around on Windows
	#define HAVE_WX 1
	#define HAVE_OPENAL 1

	#define HAVE_PORTAUDIO 1

// Debug definitions
	#if defined(_DEBUG)
		#include <crtdbg.h>
		#undef CHECK_HEAP_INTEGRITY
		#define CHECK_HEAP_INTEGRITY() {if (!_CrtCheckMemory()) PanicAlert("memory corruption detected. see log.");}
		// If you want to see how much a pain in the ass singletons are, for example:
		// {614} normal block at 0x030C5310, 188 bytes long.
		// Data: <Master Log      > 4D 61 73 74 65 72 20 4C 6F 67 00 00 00 00 00 00
		struct CrtDebugBreak { CrtDebugBreak(int spot) { _CrtSetBreakAlloc(spot); } };
		//CrtDebugBreak breakAt(614);
	#endif // end DEBUG/FAST

#endif

// Windows compatibility
#ifndef _WIN32
#include <limits.h>
#define MAX_PATH PATH_MAX

#define __forceinline inline __attribute__((always_inline))
#define GC_ALIGNED16(x) __attribute__((aligned(16))) x
#define GC_ALIGNED32(x) __attribute__((aligned(32))) x
#define GC_ALIGNED64(x) __attribute__((aligned(64))) x
#define GC_ALIGNED128(x) __attribute__((aligned(128))) x
#define GC_ALIGNED16_DECL(x) __attribute__((aligned(16))) x
#define GC_ALIGNED64_DECL(x) __attribute__((aligned(64))) x
#endif

#ifdef _MSC_VER
#define __getcwd _getcwd
#define __chdir _chdir
#else
#define __getcwd getcwd
#define __chdir chdir
#endif

// Dummy macro for marking translatable strings that can not be immediately translated.
// wxWidgets does not have a true dummy macro for this.
#define _trans(a) a

// Host communication.
enum HOST_COMM
{
	// Begin at 10 in case there is already messages with wParam = 0, 1, 2 and so on
	WM_USER_STOP = 10,
	WM_USER_CREATE,
	WM_USER_SETCURSOR,
};

// Used for notification on emulation state
enum EMUSTATE_CHANGE
{
	EMUSTATE_CHANGE_PLAY = 1,
	EMUSTATE_CHANGE_PAUSE,
	EMUSTATE_CHANGE_STOP
};<|MERGE_RESOLUTION|>--- conflicted
+++ resolved
@@ -30,49 +30,6 @@
 #define UNUSED
 #endif
 
-<<<<<<< HEAD
-#if defined(__GNUC__) || __clang__
-	#define EXPECT(x, y) __builtin_expect(x, y)
-	#define LIKELY(x)    __builtin_expect(!!(x), 1)
-	#define UNLIKELY(x)  __builtin_expect(!!(x), 0)
-	// Careful, wrong assumptions result in undefined behavior!
-	#define UNREACHABLE  __builtin_unreachable()
-	// Careful, wrong assumptions result in undefined behavior!
-	#define ASSUME(x)    do { if (!x) __builtin_unreachable(); } while (0)
-#else
-	#define EXPECT(x, y) (x)
-	#define LIKELY(x)    (x)
-	#define UNLIKELY(x)  (x)
-	// Careful, wrong assumptions result in undefined behavior!
-	#define UNREACHABLE  ASSUME(0)
-	#if defined(_MSC_VER)
-		// Careful, wrong assumptions result in undefined behavior!
-		#define ASSUME(x) __assume(x)
-	#else
-		#define ASSUME(x) do { void(x); } while (0)
-	#endif
-#endif
-
-// An inheritable class to disallow the copy constructor and operator= functions
-class NonCopyable
-{
-protected:
-#if defined(_MSC_VER) && _MSC_VER <= 1800
-	NonCopyable() {}
-	NonCopyable(const NonCopyable&&) {}
-	void operator=(const NonCopyable&&) {}
-#else
-	constexpr NonCopyable() = default;
-#endif
-	~NonCopyable() = default;
-
-private:
-	NonCopyable(NonCopyable&) = delete;
-	NonCopyable& operator=(NonCopyable&) = delete;
-};
-
-=======
->>>>>>> 58d893e5
 #if defined _WIN32
 
 // Memory leak checks
