include_directories(${CMAKE_SOURCE_DIR}/Externals/SlippiRustExtensions/ffi/includes)

add_library(common
  Analytics.cpp
  Analytics.h
  Assembler/AssemblerShared.cpp
  Assembler/AssemblerShared.h
  Assembler/AssemblerTables.cpp
  Assembler/AssemblerTables.h
  Assembler/GekkoAssembler.cpp
  Assembler/GekkoAssembler.h
  Assembler/GekkoIRGen.cpp
  Assembler/GekkoIRGen.h
  Assembler/GekkoLexer.cpp
  Assembler/GekkoLexer.h
  Assembler/GekkoParser.cpp
  Assembler/GekkoParser.h
  Assert.h
  BitField.h
  BitSet.h
  BitUtils.h
  BlockingLoop.h
  ChunkFile.h
  CodeBlock.h
  ColorUtil.cpp
  ColorUtil.h
  Common.h
  CommonFuncs.cpp
  CommonFuncs.h
  CommonPaths.h
  CommonTypes.h
  Config/Config.cpp
  Config/Config.h
  Config/ConfigInfo.cpp
  Config/ConfigInfo.h
  Config/Enums.h
  Config/Layer.cpp
  Config/Layer.h
  CPUDetect.h
  Crypto/AES.cpp
  Crypto/AES.h
  Crypto/bn.cpp
  Crypto/bn.h
  Crypto/ec.cpp
  Crypto/ec.h
  Crypto/HMAC.cpp
  Crypto/HMAC.h
  Crypto/SHA1.cpp
  Crypto/SHA1.h
  Debug/MemoryPatches.cpp
  Debug/MemoryPatches.h
  Debug/Threads.h
  Debug/Watches.cpp
  Debug/Watches.h
  DynamicLibrary.cpp
  DynamicLibrary.h
  ENet.cpp
  ENet.h
  EnumFormatter.h
  EnumMap.h
  EnumUtils.h
  Event.h
  FatFsUtil.cpp
  FatFsUtil.h
  FileSearch.cpp
  FileSearch.h
  FileUtil.cpp
  FileUtil.h
  FixedSizeQueue.h
  Flag.h
  FloatUtils.cpp
  FloatUtils.h
  FormatUtil.h
  FPURoundMode.h
  GekkoDisassembler.cpp
  GekkoDisassembler.h
  Hash.cpp
  Hash.h
  HookableEvent.h
  HttpRequest.cpp
  HttpRequest.h
  Image.cpp
  Image.h
  IniFile.cpp
  IniFile.h
  Inline.h
  IOFile.cpp
  IOFile.h
  JitRegister.cpp
  JitRegister.h
  JsonUtil.h
  Lazy.h
  LinearDiskCache.h
  Logging/ConsoleListener.h
  Logging/Log.h
  Logging/LogManager.cpp
  Logging/LogManager.h
  MathUtil.h
  Matrix.cpp
  Matrix.h
  MemArena.h
  MemoryUtil.cpp
  MemoryUtil.h
  MinizipUtil.h
  MsgHandler.cpp
  MsgHandler.h
  NandPaths.cpp
  NandPaths.h
  Network.cpp
  Network.h
  PcapFile.cpp
  PcapFile.h
  PerformanceCounter.cpp
  PerformanceCounter.h
  Profiler.cpp
  Profiler.h
  QoSSession.cpp
  QoSSession.h
  Random.cpp
  Random.h
  Result.h
  ScopeGuard.h
  SDCardUtil.cpp
  SDCardUtil.h
  Semaphore.h
  SettingsHandler.cpp
  SettingsHandler.h
  SFMLHelper.cpp
  SFMLHelper.h
  SmallVector.h
  SocketContext.cpp
  SocketContext.h
  SPSCQueue.h
  StringLiteral.h
  StringUtil.cpp
  StringUtil.h
  SymbolDB.cpp
  SymbolDB.h
  Thread.cpp
  Thread.h
  Timer.cpp
  Timer.h
  TraversalClient.cpp
  TraversalClient.h
  TraversalProto.h
  TypeUtils.h
  UPnP.cpp
  UPnP.h
  VariantUtil.h
  Version.cpp
  Version.h
  WindowSystemInfo.h
  WorkQueueThread.h
)

add_dependencies(common dolphin_scmrev)

if(NOT MSVC AND _M_ARM_64)
  set_source_files_properties(
    Crypto/AES.cpp
    Crypto/SHA1.cpp
    PROPERTIES COMPILE_FLAGS "-march=armv8-a+crypto")
endif()

target_link_libraries(common
PUBLIC
  ${CMAKE_THREAD_LIBS_INIT}
  enet::enet
  fmt::fmt
<<<<<<< HEAD
  ${MBEDTLS_LIBRARIES}
  minizip-ng
  slippi-rust-extensions
=======
  MbedTLS::mbedtls
  minizip::minizip
  sfml-network
>>>>>>> 9240f579

PRIVATE
  CURL::libcurl
  FatFs
  Iconv::Iconv
  spng::spng
  ${VTUNE_LIBRARIES}
)

if (APPLE)
  target_link_libraries(common
  PRIVATE
    ${APPKIT_LIBRARY}
    ${COREFOUNDATION_LIBRARY}
    ${IOK_LIBRARY}
  )
elseif(WIN32)
  target_link_libraries(common
  PRIVATE
    kernel32.lib
    shlwapi.lib
    winmm.lib
  )
  if (_M_X86_64)
    target_link_libraries(common PRIVATE opengl32.lib)
  endif()
elseif (ANDROID)
  target_link_libraries(common
  PRIVATE
    androidcommon
  )
elseif(HAIKU)
  target_link_libraries(common PRIVATE be GL)
endif()

if(ANDROID)
  target_sources(common PRIVATE
    AndroidAnalytics.cpp
    AndroidAnalytics.h
    Logging/ConsoleListenerDroid.cpp
    MemArenaAndroid.cpp
  )
elseif(WIN32)
  target_sources(common PRIVATE
    LdrWatcher.cpp
    LdrWatcher.h
    Logging/ConsoleListenerWin.cpp
    MemArenaWin.cpp
  )
else()
  target_sources(common PRIVATE
    Logging/ConsoleListenerNix.cpp
    MemArenaUnix.cpp
  )
endif()

if(_M_ARM_64)
  target_sources(common PRIVATE
    Arm64Emitter.cpp
    Arm64Emitter.h
    ArmCommon.h
    ArmCPUDetect.cpp
    ArmFPURoundMode.cpp
  )
else()
  if(_M_X86_64) #X86
    target_sources(common PRIVATE
      x64ABI.cpp
      x64ABI.h
      x64Emitter.cpp
      x64Emitter.h
      x64FPURoundMode.cpp
      x64CPUDetect.cpp
      x64Reg.h
    )
  else() # Generic
    target_sources(common PRIVATE
      GenericFPURoundMode.cpp
      GenericCPUDetect.cpp
    )
  endif()
endif()

# OpenGL Interface
target_sources(common PRIVATE
  GL/GLContext.cpp
  GL/GLContext.h
  GL/GLUtil.cpp
  GL/GLUtil.h
  GL/GLExtensions/GLExtensions.cpp
  GL/GLExtensions/GLExtensions.h
)

if(ENABLE_EGL AND EGL_FOUND)
  target_sources(common PRIVATE
    GL/GLInterface/EGL.cpp
    GL/GLInterface/EGL.h
  )
  if(ANDROID)
    target_sources(common PRIVATE
      GL/GLInterface/EGLAndroid.cpp
      GL/GLInterface/EGLAndroid.h
    )
  elseif(ENABLE_X11 AND X11_FOUND)
    target_sources(common PRIVATE
      GL/GLInterface/EGLX11.cpp
      GL/GLInterface/EGLX11.h
    )
  endif()
  target_include_directories(common PRIVATE ${EGL_INCLUDE_DIRS})
  target_link_libraries(common PUBLIC ${EGL_LIBRARIES})
endif()

if(WIN32)
  target_sources(common PRIVATE
    CompatPatches.cpp
    GL/GLInterface/WGL.cpp
    GL/GLInterface/WGL.h
    WindowsRegistry.cpp
  )
elseif(APPLE)
  target_sources(common PRIVATE
    GL/GLInterface/AGL.h
    GL/GLInterface/AGL.mm
  )
elseif(HAIKU)
  target_sources(common PRIVATE
    GL/GLInterface/BGL.h
    GL/GLInterface/BGL.cpp
  )
elseif(ENABLE_X11 AND X11_FOUND)
  target_sources(common PRIVATE
    GL/GLX11Window.cpp
    GL/GLX11Window.h
    GL/GLInterface/GLX.cpp
    GL/GLInterface/GLX.h
  )

  # GLX has a hard dependency on libGL.
  # Make sure to link to it if using GLX.
  target_link_libraries(common PUBLIC ${OPENGL_LIBRARIES})
endif()

if(CMAKE_SYSTEM_NAME STREQUAL "Linux")
  target_link_libraries(common PUBLIC dl rt)
endif()

if(WIN32)
  target_sources(common PRIVATE HRWrap.h HRWrap.cpp)
endif()

if(USE_UPNP)
  target_link_libraries(common PRIVATE Miniupnpc::miniupnpc)
endif()

if(OPROFILE_FOUND)
  target_link_libraries(common PRIVATE OProfile::OProfile)
endif()

if(UNIX)
  # Posix networking code needs to be fixed for Windows
  add_executable(traversal_server TraversalServer.cpp)
  target_link_libraries(traversal_server PRIVATE common fmt::fmt)
  if(SYSTEMD_FOUND)
    target_link_libraries(traversal_server PRIVATE ${SYSTEMD_LIBRARIES})
  endif()
elseif(WIN32)
  find_package(PowerShell REQUIRED)
  execute_process(
    COMMAND ${POWERSHELL_EXE} -Command "[System.Diagnostics.FileVersionInfo]::GetVersionInfo('$ENV{VCToolsRedistDir}vc_redist.x64.exe').ProductVersion"
    OUTPUT_VARIABLE VC_TOOLS_VERSION
    OUTPUT_STRIP_TRAILING_WHITESPACE
    )
  configure_file(
    "${CMAKE_CURRENT_SOURCE_DIR}/build_info.txt.in"
    "${CMAKE_RUNTIME_OUTPUT_DIRECTORY}/build_info.txt"
    )

  target_link_libraries(common PRIVATE "-INCLUDE:enableCompatPatches")
endif()

if(MSVC)
  # Add precompiled header
  target_link_libraries(common PRIVATE use_pch)
endif()<|MERGE_RESOLUTION|>--- conflicted
+++ resolved
@@ -167,15 +167,10 @@
   ${CMAKE_THREAD_LIBS_INIT}
   enet::enet
   fmt::fmt
-<<<<<<< HEAD
-  ${MBEDTLS_LIBRARIES}
-  minizip-ng
-  slippi-rust-extensions
-=======
   MbedTLS::mbedtls
   minizip::minizip
   sfml-network
->>>>>>> 9240f579
+  slippi-rust-extensions
 
 PRIVATE
   CURL::libcurl
