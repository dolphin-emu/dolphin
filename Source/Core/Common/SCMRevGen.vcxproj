--- conflicted
+++ resolved
@@ -24,17 +24,6 @@
   <PropertyGroup>
     <DisableFastUpToDateCheck>true</DisableFastUpToDateCheck>
   </PropertyGroup>
-<<<<<<< HEAD
-  <ItemDefinitionGroup>
-    <PreBuildEvent>
-      <Command>"$(CScript)" /nologo /E:JScript "make_scmrev.h.js"</Command>
-    </PreBuildEvent>
-    <ClCompile>
-      <LanguageStandard Condition="'$(Configuration)|$(Platform)'=='Release|x64'">stdcpplatest</LanguageStandard>
-    </ClCompile>
-  </ItemDefinitionGroup>
-=======
->>>>>>> 8335ec70
   <ItemGroup>
     <None Include="make_scmrev.h.js" />
   </ItemGroup>
