// Copyright 2012 Dolphin Emulator Project
// Licensed under GPLv2+
// Refer to the license.txt file included.

#include <string>

#include "Common/GL/GLInterface/GLX.h"
#include "Common/Logging/Log.h"

#define GLX_CONTEXT_MAJOR_VERSION_ARB 0x2091
#define GLX_CONTEXT_MINOR_VERSION_ARB 0x2092

typedef GLXContext (*PFNGLXCREATECONTEXTATTRIBSPROC)(Display*, GLXFBConfig, GLXContext, Bool,
                                                     const int*);
typedef int (*PFNGLXSWAPINTERVALSGIPROC)(int interval);

static PFNGLXCREATECONTEXTATTRIBSPROC glXCreateContextAttribs = nullptr;
static PFNGLXSWAPINTERVALSGIPROC glXSwapIntervalSGI = nullptr;

static bool s_glxError;
static int ctxErrorHandler(Display* dpy, XErrorEvent* ev)
{
  s_glxError = true;
  return 0;
}

void cInterfaceGLX::SwapInterval(int Interval)
{
  if (glXSwapIntervalSGI)
    glXSwapIntervalSGI(Interval);
  else
    ERROR_LOG(VIDEO, "No support for SwapInterval (framerate clamped to monitor refresh rate).");
}
void* cInterfaceGLX::GetFuncAddress(const std::string& name)
{
  return (void*)glXGetProcAddress((const GLubyte*)name.c_str());
}

void cInterfaceGLX::Swap()
{
  glXSwapBuffers(dpy, win);
}

// Create rendering window.
// Call browser: Core.cpp:EmuThread() > main.cpp:Video_Initialize()
bool cInterfaceGLX::Create(void* window_handle, bool core)
{
  dpy = XOpenDisplay(nullptr);
  int screen = DefaultScreen(dpy);

  // checking glx version
  int glxMajorVersion, glxMinorVersion;
  glXQueryVersion(dpy, &glxMajorVersion, &glxMinorVersion);
  if (glxMajorVersion < 1 || (glxMajorVersion == 1 && glxMinorVersion < 4))
  {
    ERROR_LOG(VIDEO, "glX-Version %d.%d detected, but need at least 1.4", glxMajorVersion,
              glxMinorVersion);
    return false;
  }

  // loading core context creation function
  glXCreateContextAttribs =
      (PFNGLXCREATECONTEXTATTRIBSPROC)GetFuncAddress("glXCreateContextAttribsARB");
  if (!glXCreateContextAttribs)
  {
    ERROR_LOG(VIDEO,
              "glXCreateContextAttribsARB not found, do you support GLX_ARB_create_context?");
    return false;
  }

  // choosing framebuffer
  int visual_attribs[] = {GLX_X_RENDERABLE,
                          True,
                          GLX_DRAWABLE_TYPE,
                          GLX_WINDOW_BIT,
                          GLX_X_VISUAL_TYPE,
                          GLX_TRUE_COLOR,
                          GLX_RED_SIZE,
                          8,
                          GLX_GREEN_SIZE,
                          8,
                          GLX_BLUE_SIZE,
                          8,
                          GLX_DEPTH_SIZE,
                          0,
                          GLX_STENCIL_SIZE,
                          0,
                          GLX_DOUBLEBUFFER,
                          True,
                          None};
  int fbcount = 0;
  GLXFBConfig* fbc = glXChooseFBConfig(dpy, screen, visual_attribs, &fbcount);
  if (!fbc || !fbcount)
  {
    ERROR_LOG(VIDEO, "Failed to retrieve a framebuffer config");
    return false;
  }
  fbconfig = *fbc;
  XFree(fbc);

  // Get an appropriate visual
  XVisualInfo* vi = glXGetVisualFromFBConfig(dpy, fbconfig);

  s_glxError = false;
  XErrorHandler oldHandler = XSetErrorHandler(&ctxErrorHandler);

  // Create a GLX context.
  // We try to get a 4.0 core profile, else we try 3.3, else try it with anything we get.
  int context_attribs[] = {GLX_CONTEXT_MAJOR_VERSION_ARB,
                           4,
                           GLX_CONTEXT_MINOR_VERSION_ARB,
                           0,
                           GLX_CONTEXT_PROFILE_MASK_ARB,
                           GLX_CONTEXT_CORE_PROFILE_BIT_ARB,
                           GLX_CONTEXT_FLAGS_ARB,
                           GLX_CONTEXT_FORWARD_COMPATIBLE_BIT_ARB,
                           None};
  ctx = nullptr;
  if (core)
  {
    ctx = glXCreateContextAttribs(dpy, fbconfig, 0, True, context_attribs);
    XSync(dpy, False);
  }
  if (core && (!ctx || s_glxError))
  {
    int context_attribs_33[] = {GLX_CONTEXT_MAJOR_VERSION_ARB,
                                3,
                                GLX_CONTEXT_MINOR_VERSION_ARB,
                                3,
                                GLX_CONTEXT_PROFILE_MASK_ARB,
                                GLX_CONTEXT_CORE_PROFILE_BIT_ARB,
                                GLX_CONTEXT_FLAGS_ARB,
                                GLX_CONTEXT_FORWARD_COMPATIBLE_BIT_ARB,
                                None};
    s_glxError = false;
    ctx = glXCreateContextAttribs(dpy, fbconfig, 0, True, context_attribs_33);
    XSync(dpy, False);
  }
  if (!ctx || s_glxError)
  {
    int context_attribs_legacy[] = {GLX_CONTEXT_MAJOR_VERSION_ARB, 1, GLX_CONTEXT_MINOR_VERSION_ARB,
                                    0, None};
    s_glxError = false;
    ctx = glXCreateContextAttribs(dpy, fbconfig, 0, True, context_attribs_legacy);
    XSync(dpy, False);
  }
  if (!ctx || s_glxError)
  {
    ERROR_LOG(VIDEO, "Unable to create GL context.");
    return false;
  }
  XSetErrorHandler(oldHandler);

  XWindow.Initialize(dpy);

  Window parent = (Window)window_handle;

  XWindowAttributes attribs;
  if (!XGetWindowAttributes(dpy, parent, &attribs))
  {
    ERROR_LOG(VIDEO, "Window attribute retrieval failed");
    return false;
  }

  s_backbuffer_width = attribs.width;
  s_backbuffer_height = attribs.height;

  win = XWindow.CreateXWindow(parent, vi);
  XFree(vi);

  return true;
}

// Create offscreen rendering window and its secondary OpenGL context
// This is used for the normal rendering thread with asynchronous timewarp
bool cInterfaceGLX::CreateOffscreen()
{
	int glxMajorVersion, glxMinorVersion;

	// attributes for a single buffered visual in RGBA format with at least
	// 8 bits per color
	int attrListSgl[] = {GLX_RGBA, GLX_RED_SIZE, 8,
		GLX_GREEN_SIZE, 8,
		GLX_BLUE_SIZE, 8,
		None};

	// attributes for a double buffered visual in RGBA format with at least
	// 8 bits per color
	int attrListDbl[] = {GLX_RGBA, GLX_DOUBLEBUFFER,
		GLX_RED_SIZE, 8,
		GLX_GREEN_SIZE, 8,
		GLX_BLUE_SIZE, 8,
		None };

	int attrListDefault[] = {
		GLX_RGBA,
		GLX_RED_SIZE, 1,
		GLX_GREEN_SIZE, 1,
		GLX_BLUE_SIZE, 1,
		GLX_DOUBLEBUFFER,
		None };

	dpy_offscreen = XOpenDisplay(nullptr);
	int screen = DefaultScreen(dpy_offscreen);

	glXQueryVersion(dpy_offscreen, &glxMajorVersion, &glxMinorVersion);
	NOTICE_LOG(VIDEO, "glX-Version %d.%d", glxMajorVersion, glxMinorVersion);

	// Get an appropriate visual
	XVisualInfo* vi = glXChooseVisual(dpy_offscreen, screen, attrListDbl);
	if (vi == nullptr)
	{
		vi = glXChooseVisual(dpy_offscreen, screen, attrListSgl);
		if (vi != nullptr)
		{
			ERROR_LOG(VIDEO, "Only single buffered visual!");
		}
		else
		{
			vi = glXChooseVisual(dpy_offscreen, screen, attrListDefault);
			if (vi == nullptr)
			{
				ERROR_LOG(VIDEO, "Could not choose visual (glXChooseVisual)");
				return false;
			}
		}
	}
	else
	{
		NOTICE_LOG(VIDEO, "Got double buffered visual!");
	}

	// Create a GLX context.
	ctx_offscreen = glXCreateContext(dpy_offscreen, vi, nullptr, GL_TRUE);
	if (!ctx_offscreen)
	{
		PanicAlert("Unable to create GLX context.");
		return false;
	}

	XWindow.Initialize(dpy_offscreen);

	s_backbuffer_width  = 640;
	s_backbuffer_height = 480;

	return true;
}

bool cInterfaceGLX::MakeCurrent()
{
  bool success = glXMakeCurrent(dpy, win, ctx);
  if (success)
  {
    // load this function based on the current bound context
    glXSwapIntervalSGI =
        (PFNGLXSWAPINTERVALSGIPROC)GLInterface->GetFuncAddress("glXSwapIntervalSGI");
  }
  return success;
}

bool cInterfaceGLX::MakeCurrentOffscreen()
{
	bool success;
	if (dpy_offscreen && ctx_offscreen)
		success = glXMakeCurrent(dpy_offscreen, win, ctx_offscreen) ? true : false;
	else
		return MakeCurrent();
	if (success)
	{
		// Grab the swap interval function pointer
		glXSwapIntervalSGI = (PFNGLXSWAPINTERVALSGIPROC)GLInterface->GetFuncAddress("glXSwapIntervalSGI");
	}
	return success;
}

bool cInterfaceGLX::ClearCurrent()
{
  return glXMakeCurrent(dpy, None, nullptr);
}

<<<<<<< HEAD
bool cInterfaceGLX::ClearCurrentOffscreen() {
	if(dpy_offscreen)
		return glXMakeCurrent(dpy_offscreen, None, nullptr);
	else
		return ClearCurrent();
}


// Close backend
void cInterfaceGLX::Shutdown()
{
	XWindow.DestroyXWindow();
	if (ctx)
	{
		glXDestroyContext(dpy, ctx);
		XCloseDisplay(dpy);
		ctx = nullptr;
	}
}

void cInterfaceGLX::ShutdownOffscreen()
{
	XWindow.DestroyXWindow();
	if (ctx_offscreen)
	{
		glXDestroyContext(dpy_offscreen, ctx_offscreen);
		XCloseDisplay(dpy_offscreen);
		ctx_offscreen = nullptr;
	}
}
=======
// Close backend
void cInterfaceGLX::Shutdown()
{
  XWindow.DestroyXWindow();
  if (ctx)
  {
    glXDestroyContext(dpy, ctx);
    XCloseDisplay(dpy);
    ctx = nullptr;
  }
}
>>>>>>> dba9d86b
<|MERGE_RESOLUTION|>--- conflicted
+++ resolved
@@ -278,7 +278,6 @@
   return glXMakeCurrent(dpy, None, nullptr);
 }
 
-<<<<<<< HEAD
 bool cInterfaceGLX::ClearCurrentOffscreen() {
 	if(dpy_offscreen)
 		return glXMakeCurrent(dpy_offscreen, None, nullptr);
@@ -290,13 +289,13 @@
 // Close backend
 void cInterfaceGLX::Shutdown()
 {
-	XWindow.DestroyXWindow();
-	if (ctx)
-	{
-		glXDestroyContext(dpy, ctx);
-		XCloseDisplay(dpy);
-		ctx = nullptr;
-	}
+  XWindow.DestroyXWindow();
+  if (ctx)
+  {
+    glXDestroyContext(dpy, ctx);
+    XCloseDisplay(dpy);
+    ctx = nullptr;
+  }
 }
 
 void cInterfaceGLX::ShutdownOffscreen()
@@ -309,16 +308,3 @@
 		ctx_offscreen = nullptr;
 	}
 }
-=======
-// Close backend
-void cInterfaceGLX::Shutdown()
-{
-  XWindow.DestroyXWindow();
-  if (ctx)
-  {
-    glXDestroyContext(dpy, ctx);
-    XCloseDisplay(dpy);
-    ctx = nullptr;
-  }
-}
->>>>>>> dba9d86b
