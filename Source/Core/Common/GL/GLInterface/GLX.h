// Copyright 2008 Dolphin Emulator Project
// Licensed under GPLv2+
// Refer to the license.txt file included.

#pragma once

#include <GL/glx.h>
#include <string>

#include "Common/GL/GLInterface/X11_Util.h"
#include "Common/GL/GLInterfaceBase.h"

class cInterfaceGLX : public cInterfaceBase
{
private:
<<<<<<< HEAD
	cX11Window XWindow;
	Display *dpy, *dpy_offscreen;
	Window win;//, win_offscreen;
	GLXContext ctx, ctx_offscreen;
	GLXFBConfig fbconfig;
public:
	const Display* getDisplay() {return dpy;};
	friend class cX11Window;
	void SwapInterval(int Interval) override;
	void Swap() override;
	void* GetFuncAddress(const std::string& name) override;
	bool Create(void *window_handle, bool core) override;
	bool CreateOffscreen();
	bool MakeCurrent() override;
	bool MakeCurrentOffscreen();
	bool ClearCurrent() override;
	bool ClearCurrentOffscreen();

	void Shutdown() override;
	void ShutdownOffscreen();
=======
  cX11Window XWindow;
  Display* dpy;
  Window win;
  GLXContext ctx;
  GLXFBConfig fbconfig;

public:
  friend class cX11Window;
  void SwapInterval(int Interval) override;
  void Swap() override;
  void* GetFuncAddress(const std::string& name) override;
  bool Create(void* window_handle, bool core) override;
  bool MakeCurrent() override;
  bool ClearCurrent() override;
  void Shutdown() override;
>>>>>>> dba9d86b
};<|MERGE_RESOLUTION|>--- conflicted
+++ resolved
@@ -13,7 +13,6 @@
 class cInterfaceGLX : public cInterfaceBase
 {
 private:
-<<<<<<< HEAD
 	cX11Window XWindow;
 	Display *dpy, *dpy_offscreen;
 	Window win;//, win_offscreen;
@@ -34,21 +33,4 @@
 
 	void Shutdown() override;
 	void ShutdownOffscreen();
-=======
-  cX11Window XWindow;
-  Display* dpy;
-  Window win;
-  GLXContext ctx;
-  GLXFBConfig fbconfig;
-
-public:
-  friend class cX11Window;
-  void SwapInterval(int Interval) override;
-  void Swap() override;
-  void* GetFuncAddress(const std::string& name) override;
-  bool Create(void* window_handle, bool core) override;
-  bool MakeCurrent() override;
-  bool ClearCurrent() override;
-  void Shutdown() override;
->>>>>>> dba9d86b
 };