--- conflicted
+++ resolved
@@ -14,11 +14,8 @@
   void Swap() override;
   void* GetFuncAddress(const std::string& name) override;
   bool Create(void* window_handle, bool core) override;
-<<<<<<< HEAD
+  bool Create(cInterfaceBase* main_context) override;
   bool CreateOffscreen() override;
-=======
-  bool Create(cInterfaceBase* main_context) override;
->>>>>>> 0e93bad7
   bool MakeCurrent() override;
   bool ClearCurrent() override;
   bool MakeCurrentOffscreen() override;
@@ -29,10 +26,6 @@
   void Update() override;
   bool PeekMessages() override;
 
-<<<<<<< HEAD
-  HWND m_window_handle = nullptr;
-  HWND m_offscreen_window_handle = nullptr;
-=======
   std::unique_ptr<cInterfaceBase> CreateSharedContext() override;
 
 private:
@@ -40,9 +33,10 @@
   static bool CreatePBuffer(HDC onscreen_dc, int width, int height, HANDLE* pbuffer_handle,
                             HDC* pbuffer_dc);
 
+public:
   HWND m_window_handle = nullptr;
+  HWND m_offscreen_window_handle = nullptr;
   HANDLE m_pbuffer_handle = nullptr;
   HDC m_dc = nullptr;
   HGLRC m_rc = nullptr;
->>>>>>> 0e93bad7
 };