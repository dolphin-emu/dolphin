--- conflicted
+++ resolved
@@ -11,20 +11,12 @@
 class GLContextWGL final : public GLContext
 {
 public:
-<<<<<<< HEAD
-  void SwapInterval(int interval) override;
-  void Swap() override;
-  void* GetFuncAddress(const std::string& name) override;
-  bool Create(void* window_handle, bool core) override;
-  bool Create(cInterfaceBase* main_context) override;
-=======
   ~GLContextWGL();
 
   bool IsHeadless() const;
 
   std::unique_ptr<GLContext> CreateSharedContext() override;
 
->>>>>>> dc5a678f
   bool MakeCurrent() override;
   bool ClearCurrent() override;
 
@@ -36,7 +28,7 @@
   void* GetFuncAddress(const std::string& name) override;
 
 protected:
-  bool Initialize(void* display_handle, void* window_handle, bool stereo, bool core) override;
+  bool Initialize(void* display_handle, void* window_handle, bool core) override;
 
   static HGLRC CreateCoreContext(HDC dc, HGLRC share_context);
   static bool CreatePBuffer(HDC onscreen_dc, int width, int height, HANDLE* pbuffer_handle,
