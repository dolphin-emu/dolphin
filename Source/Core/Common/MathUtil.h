--- conflicted
+++ resolved
@@ -10,17 +10,15 @@
 
 #include "Common/CommonTypes.h"
 
-<<<<<<< HEAD
+#ifdef _MSC_VER
+#include <intrin.h>
+#endif
+
 inline float SignOf(float x)
 {
   // VR 1 if x is positive, -1 if x is negative, or 0 if x is zero
   return (float)((x > 0) - (x < 0));
 }
-=======
-#ifdef _MSC_VER
-#include <intrin.h>
-#endif
->>>>>>> 587ed321
 
 namespace MathUtil
 {
