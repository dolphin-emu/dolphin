// Copyright 2008 Dolphin Emulator Project
// SPDX-License-Identifier: GPL-2.0-or-later

#pragma once

#include <cstddef>
#include <filesystem>
#include <fstream>
#include <string>
#include <string_view>
#include <vector>

#include <sys/stat.h>

#include "Common/CommonTypes.h"

#ifdef _WIN32
#include "Common/StringUtil.h"
#endif

#ifdef ANDROID
#include "Common/StringUtil.h"
#include "jni/AndroidCommon/AndroidCommon.h"
#endif

// User directory indices for GetUserPath
enum
{
  D_USER_IDX,
  D_GCUSER_IDX,
  D_WIIROOT_IDX,          // always points to User/Wii or global user-configured directory
  D_SESSION_WIIROOT_IDX,  // may point to minimal temporary directory for determinism
  D_CONFIG_IDX,           // global settings
  D_GAMESETTINGS_IDX,     // user-specified settings which override both the global and the default
                          // settings (per game)
  D_MAPS_IDX,
  D_CACHE_IDX,
  D_COVERCACHE_IDX,
  D_REDUMPCACHE_IDX,
  D_SHADERCACHE_IDX,
  D_SHADERS_IDX,
  D_STATESAVES_IDX,
  D_SCREENSHOTS_IDX,
  D_HIRESTEXTURES_IDX,
  D_RIIVOLUTION_IDX,
  D_DUMP_IDX,
  D_DUMPFRAMES_IDX,
  D_DUMPOBJECTS_IDX,
  D_DUMPAUDIO_IDX,
  D_DUMPTEXTURES_IDX,
  D_DUMPDSP_IDX,
  D_DUMPSSL_IDX,
  D_LOAD_IDX,
  D_LOGS_IDX,
  D_MAILLOGS_IDX,
  D_THEMES_IDX,
  D_STYLES_IDX,
  D_PIPES_IDX,
  D_MEMORYWATCHER_IDX,
  D_WFSROOT_IDX,
  D_BACKUP_IDX,
  D_RESOURCEPACK_IDX,
  D_DYNAMICINPUT_IDX,
  D_SLIPPI_IDX,
  D_GRAPHICSMOD_IDX,
  D_GBAUSER_IDX,
  D_GBASAVES_IDX,
  D_WIISDCARDSYNCFOLDER_IDX,
  FIRST_FILE_USER_PATH_IDX,
  F_DOLPHINCONFIG_IDX = FIRST_FILE_USER_PATH_IDX,
  F_GCPADCONFIG_IDX,
  F_WIIPADCONFIG_IDX,
  F_GCKEYBOARDCONFIG_IDX,
  F_GFXCONFIG_IDX,
  F_DEBUGGERCONFIG_IDX,
  F_LOGGERCONFIG_IDX,
  F_MAINLOG_IDX,
  F_MEM1DUMP_IDX,
  F_MEM2DUMP_IDX,
  F_ARAMDUMP_IDX,
  F_FAKEVMEMDUMP_IDX,
  F_GCSRAM_IDX,
  F_MEMORYWATCHERLOCATIONS_IDX,
  F_MEMORYWATCHERSOCKET_IDX,
  F_USERJSON_IDX,
  F_WIISDCARDIMAGE_IDX,
  F_DUALSHOCKUDPCLIENTCONFIG_IDX,
  F_FREELOOKCONFIG_IDX,
  F_GBABIOS_IDX,
  NUM_PATH_INDICES
};

namespace File
{
// FileSystem tree node
struct FSTEntry
{
  bool isDirectory = false;
  u64 size = 0;              // File length, or for directories, recursive count of children
  std::string physicalName;  // Name on disk
  std::string virtualName;   // Name in FST names table
  std::vector<FSTEntry> children;
};

// The functions in this class are functionally identical to the standalone functions
// below, but if you are going to be calling more than one of the functions using the
// same path, creating a single FileInfo object and calling its functions multiple
// times is faster than calling standalone functions multiple times.
class FileInfo final
{
public:
  explicit FileInfo(const std::string& path);
  explicit FileInfo(const char* path);

  // Returns true if the path exists
  bool Exists() const;
  // Returns true if the path exists and is a directory
  bool IsDirectory() const;
  // Returns true if the path exists and is a file
  bool IsFile() const;
  // Returns the size of a file (or returns 0 if the path doesn't refer to a file)
  u64 GetSize() const;

private:
  std::filesystem::file_status m_status;
  std::uintmax_t m_size;
  bool m_exists;
};

// Returns true if the path exists
bool Exists(const std::string& path);

// Returns true if the path exists and is a directory
bool IsDirectory(const std::string& path);

// Returns true if the path exists and is a file
bool IsFile(const std::string& path);

// Returns the size of a file (or returns 0 if the path isn't a file that exists)
u64 GetSize(const std::string& path);

// Overloaded GetSize, accepts FILE*
u64 GetSize(FILE* f);

// Creates a single directory. Returns true if successful or if the path already exists.
bool CreateDir(const std::string& filename);

// Creates directories recursively. Returns true if successful or if the path already exists.
bool CreateDirs(std::string_view filename);

// Creates the full path to the file given in fullPath.
// That is, for path '/a/b/c.bin', creates folders '/a' and '/a/b'.
// Returns true if creation is successful or if the path already exists.
bool CreateFullPath(std::string_view fullPath);

enum class IfAbsentBehavior
{
  ConsoleWarning,
  NoConsoleWarning
};

// Deletes a given filename, return true on success
// Doesn't supports deleting a directory
bool Delete(const std::string& filename,
            IfAbsentBehavior behavior = IfAbsentBehavior::ConsoleWarning);

// Deletes a directory filename, returns true on success
bool DeleteDir(const std::string& filename,
               IfAbsentBehavior behavior = IfAbsentBehavior::ConsoleWarning);

// renames file srcFilename to destFilename, returns true on success
bool Rename(const std::string& srcFilename, const std::string& destFilename);

// ditto, but syncs the source file and, on Unix, syncs the directories after rename
bool RenameSync(const std::string& srcFilename, const std::string& destFilename);

// Copies a file at source_path to destination_path, as if by std::filesystem::copy_file().
// If a file already exists at destination_path it is overwritten. Returns true on success.
bool CopyRegularFile(std::string_view source_path, std::string_view destination_path);

// creates an empty file filename, returns true on success
bool CreateEmptyFile(const std::string& filename);

// Recursive or non-recursive list of files and directories under directory.
FSTEntry ScanDirectoryTree(std::string directory, bool recursive);

// deletes the given directory and anything under it. Returns true on success.
bool DeleteDirRecursively(const std::string& directory);

// Returns the current directory
std::string GetCurrentDir();

<<<<<<< HEAD
// Gets the last modified time of a file
u64 GetFileModTime(const std::string& path);

// Create directory and copy contents (optionally overwrites existing files)
bool CopyDir(const std::string& source_path, const std::string& dest_path,
             bool destructive = false);
=======
// Copies source_path to dest_path, as if by std::filesystem::copy(). Returns true on success or if
// the source and destination are already the same (as determined by std::filesystem::equivalent()).
bool Copy(std::string_view source_path, std::string_view dest_path,
          bool overwrite_existing = false);

// Moves source_path to dest_path. On success, the source_path will no longer exist, and the
// dest_path will contain the data previously in source_path. Files in dest_path will be overwritten
// if they match files in source_path, but files that only exist in dest_path will be kept. No
// guarantee on the state is given on failure; the move may have completely failed or partially
// completed.
bool MoveWithOverwrite(std::string_view source_path, std::string_view dest_path);
>>>>>>> 019bde6a

// Set the current directory to given directory
bool SetCurrentDir(const std::string& directory);

// Creates and returns the path to a new temporary directory.
std::string CreateTempDir();

// Get a filename that can hopefully be atomically renamed to the given path.
std::string GetTempFilenameForAtomicWrite(std::string path);

// Gets a set user directory path
// Don't call prior to setting the base user directory
const std::string& GetUserPath(unsigned int dir_index);

// Sets a user directory path
// Rebuilds internal directory structure to compensate for the new directory
void SetUserPath(unsigned int dir_index, std::string path);

// probably doesn't belong here
std::string GetThemeDir(const std::string& theme_name);

// Returns the path to where the sys file are
const std::string& GetSysDirectory();

#ifdef ANDROID
void SetSysDirectory(const std::string& path);
#endif

#ifdef __APPLE__
std::string GetBundleDirectory();
#endif

std::string GetExePath();
std::string GetExeDirectory();
std::string GetHomeDirectory();

bool WriteStringToFile(const std::string& filename, std::string_view str);
bool ReadFileToString(const std::string& filename, std::string& str);

// To deal with Windows not fully supporting UTF-8 and Android not fully supporting paths.
template <typename T>
void OpenFStream(T& fstream, const std::string& filename, std::ios_base::openmode openmode)
{
#ifdef _WIN32
  fstream.open(UTF8ToTStr(filename).c_str(), openmode);
#else
#ifdef ANDROID
  // Unfortunately it seems like the non-standard __open is the only way to use a file descriptor
  if (IsPathAndroidContent(filename))
    fstream.__open(OpenAndroidContent(filename, OpenModeToAndroid(openmode)), openmode);
  else
#endif
    fstream.open(filename.c_str(), openmode);
#endif
}

}  // namespace File<|MERGE_RESOLUTION|>--- conflicted
+++ resolved
@@ -190,14 +190,9 @@
 // Returns the current directory
 std::string GetCurrentDir();
 
-<<<<<<< HEAD
 // Gets the last modified time of a file
 u64 GetFileModTime(const std::string& path);
 
-// Create directory and copy contents (optionally overwrites existing files)
-bool CopyDir(const std::string& source_path, const std::string& dest_path,
-             bool destructive = false);
-=======
 // Copies source_path to dest_path, as if by std::filesystem::copy(). Returns true on success or if
 // the source and destination are already the same (as determined by std::filesystem::equivalent()).
 bool Copy(std::string_view source_path, std::string_view dest_path,
@@ -209,7 +204,6 @@
 // guarantee on the state is given on failure; the move may have completely failed or partially
 // completed.
 bool MoveWithOverwrite(std::string_view source_path, std::string_view dest_path);
->>>>>>> 019bde6a
 
 // Set the current directory to given directory
 bool SetCurrentDir(const std::string& directory);
