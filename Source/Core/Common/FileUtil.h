--- conflicted
+++ resolved
@@ -61,17 +61,13 @@
   D_BACKUP_IDX,
   D_RESOURCEPACK_IDX,
   D_DYNAMICINPUT_IDX,
-<<<<<<< HEAD
   D_SLIPPI_IDX,
-  F_DOLPHINCONFIG_IDX,
-=======
   D_GRAPHICSMOD_IDX,
   D_GBAUSER_IDX,
   D_GBASAVES_IDX,
   D_WIISDCARDSYNCFOLDER_IDX,
   FIRST_FILE_USER_PATH_IDX,
   F_DOLPHINCONFIG_IDX = FIRST_FILE_USER_PATH_IDX,
->>>>>>> 19e85696
   F_GCPADCONFIG_IDX,
   F_WIIPADCONFIG_IDX,
   F_GCKEYBOARDCONFIG_IDX,
@@ -86,12 +82,8 @@
   F_GCSRAM_IDX,
   F_MEMORYWATCHERLOCATIONS_IDX,
   F_MEMORYWATCHERSOCKET_IDX,
-<<<<<<< HEAD
-  F_WIISDCARD_IDX,
   F_USERJSON_IDX,
-=======
   F_WIISDCARDIMAGE_IDX,
->>>>>>> 19e85696
   F_DUALSHOCKUDPCLIENTCONFIG_IDX,
   F_FREELOOKCONFIG_IDX,
   F_GBABIOS_IDX,
