// Copyright 2013 Dolphin Emulator Project
// Licensed under GPLv2+
// Refer to the license.txt file included.

#include <fstream>
#include <sstream>
#include <string>
#include <asm/hwcap.h>
#include <sys/auxv.h>

#include "Common/CommonTypes.h"
#include "Common/CPUDetect.h"
#include "Common/StringUtil.h"

const char procfile[] = "/proc/cpuinfo";

static std::string GetCPUString()
{
	const std::string marker = "Hardware\t: ";
	std::string cpu_string = "Unknown";

	std::string line;
	std::ifstream file(procfile);

	if (!file)
		return cpu_string;

	while (std::getline(file, line))
	{
		if (line.find(marker) != std::string::npos)
		{
			cpu_string = line.substr(marker.length());
			break;
		}
	}

	return cpu_string;
}

CPUInfo cpu_info;

CPUInfo::CPUInfo()
{
	Detect();
}

// Detects the various CPU features
void CPUInfo::Detect()
{
	// Set some defaults here
	// When ARMv8 CPUs come out, these need to be updated.
	HTT = false;
	OS64bit = true;
	CPU64bit = true;
	Mode64bit = true;
	vendor = VENDOR_ARM;

	// Get the information about the CPU
	num_cores = sysconf(_SC_NPROCESSORS_CONF);
	strncpy(cpu_string, GetCPUString().c_str(), sizeof(cpu_string));
<<<<<<< HEAD
	bSwp = CheckCPUFeature("swp");
	bHalf = CheckCPUFeature("half");
	bThumb = CheckCPUFeature("thumb");
	bFastMult = CheckCPUFeature("fastmult");
	bVFP = CheckCPUFeature("vfp");
	bEDSP = CheckCPUFeature("edsp");
	bThumbEE = CheckCPUFeature("thumbee");
	bNEON = CheckCPUFeature("neon");
	bVFPv3 = CheckCPUFeature("vfpv3");
	bTLS = CheckCPUFeature("tls");
	bVFPv4 = CheckCPUFeature("vfpv4");
	bIDIVa = CheckCPUFeature("idiva");
	bIDIVt = CheckCPUFeature("idivt");
	// Qualcomm Krait supports IDIVA but it doesn't report it. Check for krait.
	if (GetCPUImplementer() == 0x51 && GetCPUPart() == 0x6F) // Krait(300) is 0x6F, Scorpion is 0x4D
		bIDIVa = bIDIVt = true;
	// These two require ARMv8 or higher
#ifdef _M_ARM_64
	bFP = CheckCPUFeature("fp");
	bASIMD = CheckCPUFeature("asimd");
	bAES = CheckCPUFeature("aes");
	bCRC32 = CheckCPUFeature("crc32");
	bSHA1 = CheckCPUFeature("sha1");
	bSHA2 = CheckCPUFeature("sha2");
#endif
#endif
	// On android, we build a separate library for ARMv7 so this is fine.
	// TODO: Check for ARMv7 on other platforms.
#if defined(__ARM_ARCH_7A__)
	bArmV7 = true;
#else
	bArmV7 = false;
#endif
=======

	unsigned long hwcaps = getauxval(AT_HWCAP);
	bFP = hwcaps & HWCAP_FP;
	bASIMD = hwcaps & HWCAP_ASIMD;
	bAES = hwcaps & HWCAP_AES;
	bCRC32 = hwcaps & HWCAP_CRC32;
	bSHA1 = hwcaps & HWCAP_SHA1;
	bSHA2 = hwcaps & HWCAP_SHA2;
>>>>>>> ad978122
}

// Turn the CPU info into a string we can show
std::string CPUInfo::Summarize()
{
	std::string sum;
	if (num_cores == 1)
		sum = StringFromFormat("%s, %i core", cpu_string, num_cores);
	else
		sum = StringFromFormat("%s, %i cores", cpu_string, num_cores);

	if (bAES) sum += ", AES";
	if (bCRC32) sum += ", CRC32";
	if (bSHA1) sum += ", SHA1";
	if (bSHA2) sum += ", SHA2";
	if (CPU64bit) sum += ", 64-bit";

	return sum;
}<|MERGE_RESOLUTION|>--- conflicted
+++ resolved
@@ -58,41 +58,6 @@
 	// Get the information about the CPU
 	num_cores = sysconf(_SC_NPROCESSORS_CONF);
 	strncpy(cpu_string, GetCPUString().c_str(), sizeof(cpu_string));
-<<<<<<< HEAD
-	bSwp = CheckCPUFeature("swp");
-	bHalf = CheckCPUFeature("half");
-	bThumb = CheckCPUFeature("thumb");
-	bFastMult = CheckCPUFeature("fastmult");
-	bVFP = CheckCPUFeature("vfp");
-	bEDSP = CheckCPUFeature("edsp");
-	bThumbEE = CheckCPUFeature("thumbee");
-	bNEON = CheckCPUFeature("neon");
-	bVFPv3 = CheckCPUFeature("vfpv3");
-	bTLS = CheckCPUFeature("tls");
-	bVFPv4 = CheckCPUFeature("vfpv4");
-	bIDIVa = CheckCPUFeature("idiva");
-	bIDIVt = CheckCPUFeature("idivt");
-	// Qualcomm Krait supports IDIVA but it doesn't report it. Check for krait.
-	if (GetCPUImplementer() == 0x51 && GetCPUPart() == 0x6F) // Krait(300) is 0x6F, Scorpion is 0x4D
-		bIDIVa = bIDIVt = true;
-	// These two require ARMv8 or higher
-#ifdef _M_ARM_64
-	bFP = CheckCPUFeature("fp");
-	bASIMD = CheckCPUFeature("asimd");
-	bAES = CheckCPUFeature("aes");
-	bCRC32 = CheckCPUFeature("crc32");
-	bSHA1 = CheckCPUFeature("sha1");
-	bSHA2 = CheckCPUFeature("sha2");
-#endif
-#endif
-	// On android, we build a separate library for ARMv7 so this is fine.
-	// TODO: Check for ARMv7 on other platforms.
-#if defined(__ARM_ARCH_7A__)
-	bArmV7 = true;
-#else
-	bArmV7 = false;
-#endif
-=======
 
 	unsigned long hwcaps = getauxval(AT_HWCAP);
 	bFP = hwcaps & HWCAP_FP;
@@ -101,7 +66,6 @@
 	bCRC32 = hwcaps & HWCAP_CRC32;
 	bSHA1 = hwcaps & HWCAP_SHA1;
 	bSHA2 = hwcaps & HWCAP_SHA2;
->>>>>>> ad978122
 }
 
 // Turn the CPU info into a string we can show
