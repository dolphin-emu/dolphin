// Copyright 2008 Dolphin Emulator Project
// SPDX-License-Identifier: GPL-2.0-or-later

#include "Common/StringUtil.h"

#include <algorithm>
#include <array>
#include <codecvt>
#include <cstdarg>
#include <cstddef>
#include <cstdio>
#include <cstdlib>
#include <cstring>
#include <iomanip>
#include <istream>
#include <iterator>
#include <limits.h>
#include <locale>
#include <sstream>
#include <string>
#include <type_traits>
#include <vector>
#include <unordered_map>

#include <fmt/format.h>

#include "Common/CommonFuncs.h"
#include "Common/CommonPaths.h"
#include "Common/CommonTypes.h"
#include "Common/Logging/Log.h"
#include "Common/Swap.h"

#ifdef _WIN32
#include <Windows.h>
#include <shellapi.h>
constexpr u32 CODEPAGE_SHIFT_JIS = 932;
constexpr u32 CODEPAGE_WINDOWS_1252 = 1252;
#else
#if defined(__NetBSD__)
#define LIBICONV_PLUG
#endif
#include <errno.h>
#include <iconv.h>
#include <locale.h>
#endif

#if !defined(_WIN32) && !defined(ANDROID) && !defined(__HAIKU__) && !defined(__OpenBSD__) &&       \
    !defined(__NetBSD__)
static locale_t GetCLocale()
{
  static locale_t c_locale = newlocale(LC_ALL_MASK, "C", nullptr);
  return c_locale;
}
#endif

std::string HexDump(const u8* data, size_t size)
{
  constexpr size_t BYTES_PER_LINE = 16;

  std::string out;
  for (size_t row_start = 0; row_start < size; row_start += BYTES_PER_LINE)
  {
    out += fmt::format("{:06x}: ", row_start);
    for (size_t i = 0; i < BYTES_PER_LINE; ++i)
    {
      if (row_start + i < size)
      {
        out += fmt::format("{:02x} ", data[row_start + i]);
      }
      else
      {
        out += "   ";
      }
    }
    out += " ";
    for (size_t i = 0; i < BYTES_PER_LINE; ++i)
    {
      if (row_start + i < size)
      {
        char c = static_cast<char>(data[row_start + i]);
        out += Common::IsPrintableCharacter(c) ? c : '.';
      }
    }
    out += "\n";
  }
  return out;
}

bool CharArrayFromFormatV(char* out, int outsize, const char* format, va_list args)
{
  int writtenCount;

#ifdef _WIN32
  // You would think *printf are simple, right? Iterate on each character,
  // if it's a format specifier handle it properly, etc.
  //
  // Nooooo. Not according to the C standard.
  //
  // According to the C99 standard (7.19.6.1 "The fprintf function")
  //     The format shall be a multibyte character sequence
  //
  // Because some character encodings might have '%' signs in the middle of
  // a multibyte sequence (SJIS for example only specifies that the first
  // byte of a 2 byte sequence is "high", the second byte can be anything),
  // printf functions have to decode the multibyte sequences and try their
  // best to not screw up.
  //
  // Unfortunately, on Windows, the locale for most languages is not UTF-8
  // as we would need. Notably, for zh_TW, Windows chooses EUC-CN as the
  // locale, and completely fails when trying to decode UTF-8 as EUC-CN.
  //
  // On the other hand, the fix is simple: because we use UTF-8, no such
  // multibyte handling is required as we can simply assume that no '%' char
  // will be present in the middle of a multibyte sequence.
  //
  // This is why we look up the default C locale here and use _vsnprintf_l.
  static _locale_t c_locale = nullptr;
  if (!c_locale)
    c_locale = _create_locale(LC_ALL, "C");
  writtenCount = _vsnprintf_l(out, outsize, format, c_locale, args);
#else
#if !defined(ANDROID) && !defined(__HAIKU__) && !defined(__OpenBSD__) && !defined(__NetBSD__)
  locale_t previousLocale = uselocale(GetCLocale());
#endif
  writtenCount = vsnprintf(out, outsize, format, args);
#if !defined(ANDROID) && !defined(__HAIKU__) && !defined(__OpenBSD__) && !defined(__NetBSD__)
  uselocale(previousLocale);
#endif
#endif

  if (writtenCount > 0 && writtenCount < outsize)
  {
    out[writtenCount] = '\0';
    return true;
  }
  else
  {
    out[outsize - 1] = '\0';
    return false;
  }
}

std::string StringFromFormat(const char* format, ...)
{
  va_list args;
  va_start(args, format);
  std::string res = StringFromFormatV(format, args);
  va_end(args);
  return res;
}

std::string StringFromFormatV(const char* format, va_list args)
{
  char* buf = nullptr;
#ifdef _WIN32
  int required = _vscprintf(format, args);
  buf = new char[required + 1];
  CharArrayFromFormatV(buf, required + 1, format, args);

  std::string temp = buf;
  delete[] buf;
#else
#if !defined(ANDROID) && !defined(__HAIKU__) && !defined(__OpenBSD__) && !defined(__NetBSD__)
  locale_t previousLocale = uselocale(GetCLocale());
#endif
  if (vasprintf(&buf, format, args) < 0)
  {
    ERROR_LOG_FMT(COMMON, "Unable to allocate memory for string");
    buf = nullptr;
  }

#if !defined(ANDROID) && !defined(__HAIKU__) && !defined(__OpenBSD__) && !defined(__NetBSD__)
  uselocale(previousLocale);
#endif

  std::string temp = buf;
  free(buf);
#endif
  return temp;
}

// For Debugging. Read out an u8 array.
std::string ArrayToString(const u8* data, u32 size, int line_len, bool spaces)
{
  std::ostringstream oss;
  oss << std::setfill('0') << std::hex;

  for (int line = 0; size; ++data, --size)
  {
    oss << std::setw(2) << static_cast<int>(*data);

    if (line_len == ++line)
    {
      oss << '\n';
      line = 0;
    }
    else if (spaces)
      oss << ' ';
  }

  return oss.str();
}

template <typename T>
static std::string_view StripEnclosingChars(std::string_view str, T chars)
{
  const size_t s = str.find_first_not_of(chars);

  if (str.npos != s)
    return str.substr(s, str.find_last_not_of(chars) - s + 1);
  else
    return "";
}

// Turns "\n\r\t hello " into "hello" (trims at the start and end but not inside).
std::string_view StripWhitespace(std::string_view str)
{
  return StripEnclosingChars(str, " \t\r\n");
}

std::string_view StripSpaces(std::string_view str)
{
  return StripEnclosingChars(str, ' ');
}

// "\"hello\"" is turned to "hello"
// This one assumes that the string has already been space stripped in both
// ends, as done by StripWhitespace above, for example.
std::string_view StripQuotes(std::string_view s)
{
  if (!s.empty() && '\"' == s[0] && '\"' == *s.rbegin())
    return s.substr(1, s.size() - 2);
  else
    return s;
}

// Turns "\n\rhello" into "  hello".
void ReplaceBreaksWithSpaces(std::string& str)
{
  std::replace(str.begin(), str.end(), '\r', ' ');
  std::replace(str.begin(), str.end(), '\n', ' ');
}

void TruncateToCString(std::string* s)
{
  const size_t terminator = s->find_first_of('\0');
  if (terminator != s->npos)
    s->resize(terminator);
}

bool TryParse(const std::string& str, bool* const output)
{
  float value;
  const bool is_valid_float = TryParse(str, &value);
  if ((is_valid_float && value == 1) || !strcasecmp("true", str.c_str()))
    *output = true;
  else if ((is_valid_float && value == 0) || !strcasecmp("false", str.c_str()))
    *output = false;
  else
    return false;

  return true;
}

std::string ValueToString(u16 value)
{
  return fmt::format("0x{:04x}", value);
}

std::string ValueToString(u32 value)
{
  return fmt::format("0x{:08x}", value);
}

std::string ValueToString(u64 value)
{
  return fmt::format("0x{:016x}", value);
}

std::string ValueToString(float value)
{
  return fmt::format("{:#}", value);
}

std::string ValueToString(double value)
{
  return fmt::format("{:#}", value);
}

std::string ValueToString(int value)
{
  return std::to_string(value);
}

std::string ValueToString(s64 value)
{
  return std::to_string(value);
}

std::string ValueToString(bool value)
{
  return value ? "True" : "False";
}

bool SplitPath(std::string_view full_path, std::string* path, std::string* filename,
               std::string* extension)
{
  if (full_path.empty())
    return false;

  size_t dir_end = full_path.find_last_of("/"
// Windows needs the : included for something like just "C:" to be considered a directory
#ifdef _WIN32
                                          ":"
#endif
  );
  if (std::string::npos == dir_end)
    dir_end = 0;
  else
    dir_end += 1;

  size_t fname_end = full_path.rfind('.');
  if (fname_end < dir_end || std::string::npos == fname_end)
    fname_end = full_path.size();

  if (path)
    *path = full_path.substr(0, dir_end);

  if (filename)
    *filename = full_path.substr(dir_end, fname_end - dir_end);

  if (extension)
    *extension = full_path.substr(fname_end);

  return true;
}

void UnifyPathSeparators(std::string& path)
{
#ifdef _WIN32
  for (char& c : path)
  {
    if (c == '\\')
      c = '/';
  }
#endif
}

std::string WithUnifiedPathSeparators(std::string path)
{
  UnifyPathSeparators(path);
  return path;
}

std::string PathToFileName(std::string_view path)
{
  std::string file_name, extension;
  SplitPath(path, nullptr, &file_name, &extension);
  return file_name + extension;
}

std::vector<std::string> SplitString(const std::string& str, const char delim)
{
  std::istringstream iss(str);
  std::vector<std::string> output(1);

  while (std::getline(iss, *output.rbegin(), delim))
    output.push_back("");

  output.pop_back();
  return output;
}

std::string JoinStrings(const std::vector<std::string>& strings, const std::string& delimiter)
{
  // Check if we can return early, just for speed
  if (strings.empty())
    return "";

  std::ostringstream res;
  std::copy(strings.begin(), strings.end(),
            std::ostream_iterator<std::string>(res, delimiter.c_str()));

  // Drop the trailing delimiter.
  std::string joined = res.str();
  return joined.substr(0, joined.length() - delimiter.length());
}

std::string TabsToSpaces(int tab_size, std::string str)
{
  const std::string spaces(tab_size, ' ');

  size_t i = 0;
  while (str.npos != (i = str.find('\t')))
    str.replace(i, 1, spaces);

  return str;
}

std::string ReplaceAll(std::string result, std::string_view src, std::string_view dest)
{
  size_t pos = 0;

  if (src == dest)
    return result;

  while ((pos = result.find(src, pos)) != std::string::npos)
  {
    result.replace(pos, src.size(), dest);
    pos += dest.length();
  }

  return result;
}

void StringPopBackIf(std::string* s, char c)
{
  if (!s->empty() && s->back() == c)
    s->pop_back();
}

// SLIPPITODO: look into boost locale maybe
void ConvertNarrowSpecialSHIFTJIS(std::string& input)
{
  // Melee doesn't correctly display special characters in narrow form We need to convert them to
  // wide form. I couldn't find a library to do this so for now let's just do it manually
  static std::unordered_map<char, char16_t> specialCharConvert = {
      {'!', (char16_t)0x8149},  {'"', (char16_t)0x8168}, {'#', (char16_t)0x8194},
      {'$', (char16_t)0x8190},  {'%', (char16_t)0x8193}, {'&', (char16_t)0x8195},
      {'\'', (char16_t)0x8166}, {'(', (char16_t)0x8169}, {')', (char16_t)0x816a},
      {'*', (char16_t)0x8196},  {'+', (char16_t)0x817b}, {',', (char16_t)0x8143},
      {'-', (char16_t)0x817c},  {'.', (char16_t)0x8144}, {'/', (char16_t)0x815e},
      {':', (char16_t)0x8146},  {';', (char16_t)0x8147}, {'<', (char16_t)0x8183},
      {'=', (char16_t)0x8181},  {'>', (char16_t)0x8184}, {'?', (char16_t)0x8148},
      {'@', (char16_t)0x8197},  {'[', (char16_t)0x816d}, {'\\', (char16_t)0x815f},
      {']', (char16_t)0x816e},  {'^', (char16_t)0x814f}, {'_', (char16_t)0x8151},
      {'`', (char16_t)0x814d},  {'{', (char16_t)0x816f}, {'|', (char16_t)0x8162},
      {'}', (char16_t)0x8170},  {'~', (char16_t)0x8160},
  };

  int pos = 0;
  while (pos < input.length())
  {
    auto c = input[pos];
    if ((u8)(0x80 & (u8)c) == 0x80)
    {
      // This is a 2 char rune, move to next
      pos += 2;
      continue;
    }

    bool hasConversion = specialCharConvert.count(c);
    if (!hasConversion)
    {
      pos += 1;
      continue;
    }

    // Remove previous character
    input.erase(pos, 1);

    // Add new chars to pos to replace
    auto newChars = (char*)&specialCharConvert[c];
    input.insert(input.begin() + pos, 1, newChars[0]);
    input.insert(input.begin() + pos, 1, newChars[1]);
  }
}

std::string TruncateLengthChar(const std::string& input, int length)
{
  auto utf32 = UTF8ToUTF32(input);

  // Limit length
  if (utf32.length() > length)
  {
    utf32.resize(length);
  }

  return UTF32toUTF8(utf32);
}

std::string ConvertStringForGame(const std::string& input, int length)
{
  auto utf8 = TruncateLengthChar(input, length);
  auto shiftJis = UTF8ToSHIFTJIS(utf8);
  ConvertNarrowSpecialSHIFTJIS(shiftJis);

  // Make fixed size
  shiftJis.resize(length * 2 + 1);
  return shiftJis;
}

size_t StringUTF8CodePointCount(std::string_view str)
{
  return str.size() -
         std::count_if(str.begin(), str.end(), [](char c) -> bool { return (c & 0xC0) == 0x80; });
}

#ifdef _WIN32

static std::wstring CPToUTF16(u32 code_page, std::string_view input)
{
  auto const size =
      MultiByteToWideChar(code_page, 0, input.data(), static_cast<int>(input.size()), nullptr, 0);

  std::wstring output;
  output.resize(size);

  if (size == 0 ||
      size != MultiByteToWideChar(code_page, 0, input.data(), static_cast<int>(input.size()),
                                  &output[0], static_cast<int>(output.size())))
  {
    output.clear();
  }

  return output;
}

static std::string UTF16ToCP(u32 code_page, std::wstring_view input)
{
  if (input.empty())
    return {};

  // "If cchWideChar [input buffer size] is set to 0, the function fails." -MSDN
  auto const size = WideCharToMultiByte(code_page, 0, input.data(), static_cast<int>(input.size()),
                                        nullptr, 0, nullptr, nullptr);

  std::string output(size, '\0');

  if (size != WideCharToMultiByte(code_page, 0, input.data(), static_cast<int>(input.size()),
                                  output.data(), static_cast<int>(output.size()), nullptr, nullptr))
  {
    const DWORD error_code = GetLastError();
    ERROR_LOG_FMT(COMMON, "WideCharToMultiByte Error in String '{}': {}", WStringToUTF8(input),
                  error_code);
    return {};
  }

  return output;
}

std::wstring UTF8ToWString(std::string_view input)
{
  return CPToUTF16(CP_UTF8, input);
}

std::string WStringToUTF8(std::wstring_view input)
{
  return UTF16ToCP(CP_UTF8, input);
}

std::string SHIFTJISToUTF8(std::string_view input)
{
  return WStringToUTF8(CPToUTF16(CODEPAGE_SHIFT_JIS, input));
}

std::string UTF8ToSHIFTJIS(std::string_view input)
{
  return UTF16ToCP(CODEPAGE_SHIFT_JIS, UTF8ToWString(input));
}

std::string CP1252ToUTF8(std::string_view input)
{
  return WStringToUTF8(CPToUTF16(CODEPAGE_WINDOWS_1252, input));
}

// SLIPPITODO: can't use string_view because still using deprecated codecvt stuff
// Unfortunately, there is no good replacement because all text encoding libraries suck.
// SLIPPITODO: look into MultiByteToWideChar() and WideCharToMultiByte() from <Windows.h>?
std::u32string UTF8ToUTF32(const std::string& input)
{
  std::wstring_convert<std::codecvt_utf8<int32_t>, int32_t> utf32Convert;
  auto asInt = utf32Convert.from_bytes(input);
  return std::u32string(reinterpret_cast<char32_t const*>(asInt.data()), asInt.length());
}

std::string UTF32toUTF8(const std::u32string& input)
{
  std::wstring_convert<std::codecvt_utf8<int32_t>, int32_t> utf8Convert;
  auto p = reinterpret_cast<const int32_t*>(input.data());
  return utf8Convert.to_bytes(p, p + input.size());
}

std::string UTF16BEToUTF8(const char16_t* str, size_t max_size)
{
  const char16_t* str_end = std::find(str, str + max_size, '\0');
  std::wstring result(static_cast<size_t>(str_end - str), '\0');
  std::transform(str, str_end, result.begin(), static_cast<u16 (&)(u16)>(Common::swap16));
  return WStringToUTF8(result);
}

#else

template <typename T>
#ifdef __APPLE__
std::string CodeToWithFallbacks(const char* tocode, const char* fromcode,
                                const std::basic_string_view<T> input, iconv_fallbacks* fallbacks)
#else
std::string CodeTo(const char* tocode, const char* fromcode, std::basic_string_view<T> input)
#endif
{
  std::string result;

  iconv_t const conv_desc = iconv_open(tocode, fromcode);

  // Only on OS X can we call iconvctl, it isn't found on Linux
#ifdef __APPLE__
  if (fallbacks)
  {
    iconvctl(conv_desc, ICONV_SET_FALLBACKS, fallbacks);
  }
#endif

  if ((iconv_t)-1 == conv_desc)
  {
    ERROR_LOG_FMT(COMMON, "Iconv initialization failure [{}]: {}", fromcode, strerror(errno));
  }
  else
  {
    size_t const in_bytes = sizeof(T) * input.size();
    size_t const out_buffer_size = 4 * in_bytes;

    std::string out_buffer;
    out_buffer.resize(out_buffer_size);

    auto src_buffer = input.data();
    size_t src_bytes = in_bytes;
    auto dst_buffer = out_buffer.data();
    size_t dst_bytes = out_buffer.size();

    while (src_bytes != 0)
    {
      size_t const iconv_result =
#if defined(__NetBSD__)
          iconv(conv_desc, reinterpret_cast<const char**>(&src_buffer), &src_bytes, &dst_buffer,
                &dst_bytes);
#else
          iconv(conv_desc, const_cast<char**>(reinterpret_cast<const char**>(&src_buffer)),
                &src_bytes, &dst_buffer, &dst_bytes);
#endif
      if ((size_t)-1 == iconv_result)
      {
        if (EILSEQ == errno || EINVAL == errno)
        {
          // Try to skip the bad character
          if (src_bytes != 0)
          {
            --src_bytes;
            ++src_buffer;
          }
        }
        else
        {
          ERROR_LOG_FMT(COMMON, "iconv failure [{}]: {}", fromcode, strerror(errno));
          break;
        }
      }
    }

    out_buffer.resize(out_buffer_size - dst_bytes);
    out_buffer.swap(result);

    iconv_close(conv_desc);
  }

  return result;
}

#ifdef __APPLE__
template <typename T>
std::string CodeTo(const char* tocode, const char* fromcode, std::basic_string_view<T> input)
{
    return CodeToWithFallbacks(tocode, fromcode, input, nullptr);
}
#endif

template <typename T>
std::string CodeToUTF8(const char* fromcode, std::basic_string_view<T> input)
{
  return CodeTo("UTF-8", fromcode, input);
}

std::string CP1252ToUTF8(std::string_view input)
{
  // return CodeToUTF8("CP1252//TRANSLIT", input);
  // return CodeToUTF8("CP1252//IGNORE", input);
  return CodeToUTF8("CP1252", input);
}

std::string SHIFTJISToUTF8(std::string_view input)
{
  // return CodeToUTF8("CP932", input);
  return CodeToUTF8("SJIS", input);
}

#ifdef __APPLE__
void uc_to_mb_fb(unsigned int code,
                 void (*write_replacement)(const char* buf, size_t buflen, void* callback_arg),
                 void* callback_arg, void* data)
{
  static std::unordered_map<unsigned int, const char*> specialCharConvert = {
      {'!', (const char*)"\x81\x49"},
      {'"', (const char*)"\x81\x68"},
      {'#', (const char*)"\x81\x94"},
      {'$', (const char*)"\x81\x90"},
      {'%', (const char*)"\x81\x93"},
      {'&', (const char*)"\x81\x95"},
      {'\'', (const char*)"\x81\x66"},
      {'(', (const char*)"\x81\x69"},
      {')', (const char*)"\x81\x6a"},
      {'*', (const char*)"\x81\x96"},
      {'+', (const char*)"\x81\x7b"},
      {',', (const char*)"\x81\x43"},
      {'-', (const char*)"\x81\x7c"},
      {'.', (const char*)"\x81\x44"},
      {'/', (const char*)"\x81\x5e"},
      {':', (const char*)"\x81\x46"},
      {';', (const char*)"\x81\x47"},
      {'<', (const char*)"\x81\x83"},
      {'=', (const char*)"\x81\x81"},
      {'>', (const char*)"\x81\x84"},
      {'?', (const char*)"\x81\x48"},
      {'@', (const char*)"\x81\x97"},
      {'[', (const char*)"\x81\x6d"},
      {'\\', (const char*)"\x81\x5f"},
      {']', (const char*)"\x81\x6e"},
      {'^', (const char*)"\x81\x4f"},
      {'_', (const char*)"\x81\x51"},
      {'`', (const char*)"\x81\x4d"},
      {'{', (const char*)"\x81\x6f"},
      {'|', (const char*)"\x81\x62"},
      {'}', (const char*)"\x81\x70"},
      {'~', (const char*)"\x81\x60"},
      {U'¥', "\x81\x8f"},
      {U'•', "\x81\x45"},
      {U'—', "\x81\x7C"}};

  bool hasConversion = specialCharConvert.count(code);
  if (!hasConversion)
    return;

  auto newChar = specialCharConvert[code];
  // Add new chars to pos to replace
  write_replacement(newChar, 2, callback_arg);
}
#endif

std::string UTF8ToSHIFTJIS(std::string_view input)
{
#ifdef __APPLE__
  // Set SHIFTJIS callbacks only if converting to shift jis
  auto fallbacks = new iconv_fallbacks();
  fallbacks->uc_to_mb_fallback = uc_to_mb_fb;
  fallbacks->mb_to_uc_fallback = nullptr;
  fallbacks->mb_to_wc_fallback = nullptr;
  fallbacks->wc_to_mb_fallback = nullptr;
  fallbacks->data = nullptr;
  auto str = CodeToWithFallbacks("SJIS", "UTF-8", std::string_view(input), fallbacks);
  free(fallbacks);
#else
  auto str = CodeTo("SJIS", "UTF-8", std::string_view(input));
#endif
  return str;
}

std::string WStringToUTF8(std::wstring_view input)
{
  using codecvt = std::conditional_t<sizeof(wchar_t) == 2, std::codecvt_utf8_utf16<wchar_t>,
                                     std::codecvt_utf8<wchar_t>>;

  std::wstring_convert<codecvt, wchar_t> converter;
  return converter.to_bytes(input.data(), input.data() + input.size());
}

std::string UTF16BEToUTF8(const char16_t* str, size_t max_size)
{
  const char16_t* str_end = std::find(str, str + max_size, '\0');
  return CodeToUTF8("UTF-16BE", std::u16string_view(str, static_cast<size_t>(str_end - str)));
}

std::u32string UTF8ToUTF32(const std::string& input)
{
  auto val = CodeTo("UTF-32LE", "UTF-8", std::string_view(input));
  auto utf32Data = (char32_t*)val.data();
  return std::u32string(utf32Data, utf32Data + (val.size() / 4));
}

std::string UTF32toUTF8(const std::u32string& input)
{
  auto utf8Data = (char*)input.data();
  auto str = std::string(utf8Data, utf8Data + (input.size() * 4));
  return CodeTo("UTF-8", "UTF-32LE", std::string_view(str));
}

#endif

std::string UTF16ToUTF8(std::u16string_view input)
{
  std::wstring_convert<std::codecvt_utf8_utf16<char16_t>, char16_t> converter;
  return converter.to_bytes(input.data(), input.data() + input.size());
}

std::u16string UTF8ToUTF16(std::string_view input)
{
  std::wstring_convert<std::codecvt_utf8_utf16<char16_t>, char16_t> converter;
  return converter.from_bytes(input.data(), input.data() + input.size());
}

// This is a replacement for path::u8path, which is deprecated starting with C++20.
std::filesystem::path StringToPath(std::string_view path)
{
#ifdef _MSC_VER
  return std::filesystem::path(UTF8ToWString(path));
#else
  return std::filesystem::path(path);
#endif
}

// This is a replacement for path::u8string that always has the return type std::string.
// path::u8string returns std::u8string starting with C++20, which is annoying to convert.
std::string PathToString(const std::filesystem::path& path)
{
#ifdef _MSC_VER
  return WStringToUTF8(path.native());
#else
  return path.native();
#endif
}

namespace Common
{
#ifdef _WIN32
std::vector<std::string> CommandLineToUtf8Argv(const wchar_t* command_line)
{
  int nargs;
  LPWSTR* tokenized = CommandLineToArgvW(command_line, &nargs);
  if (!tokenized)
    return {};

  std::vector<std::string> argv(nargs);
  for (size_t i = 0; i < nargs; ++i)
  {
    argv[i] = WStringToUTF8(tokenized[i]);
  }

  LocalFree(tokenized);
  return argv;
}
#endif

std::string GetEscapedHtml(std::string html)
{
  static constexpr std::array<std::array<const char*, 2>, 5> replacements{{
      // Escape ampersand first to avoid escaping the ampersands in other replacements
      {{"&", "&amp;"}},
      {{"<", "&lt;"}},
      {{">", "&gt;"}},
      {{"\"", "&quot;"}},
      {{"'", "&apos;"}},
  }};

  for (const auto& [unescaped, escaped] : replacements)
  {
    html = ReplaceAll(html, unescaped, escaped);
  }
  return html;
}

void ToLower(std::string* str)
{
  std::transform(str->begin(), str->end(), str->begin(), [](char c) { return Common::ToLower(c); });
}

void ToUpper(std::string* str)
{
  std::transform(str->begin(), str->end(), str->begin(), [](char c) { return Common::ToUpper(c); });
}

bool CaseInsensitiveEquals(std::string_view a, std::string_view b)
{
  if (a.size() != b.size())
    return false;
  return std::equal(a.begin(), a.end(), b.begin(),
                    [](char ca, char cb) { return Common::ToLower(ca) == Common::ToLower(cb); });
}
<<<<<<< HEAD
}  // namespace Common
=======

std::string BytesToHexString(std::span<const u8> bytes)
{
  return fmt::format("{:02x}", fmt::join(bytes, ""));
}
}  // namespace Common
>>>>>>> 9240f579
<|MERGE_RESOLUTION|>--- conflicted
+++ resolved
@@ -883,13 +883,9 @@
   return std::equal(a.begin(), a.end(), b.begin(),
                     [](char ca, char cb) { return Common::ToLower(ca) == Common::ToLower(cb); });
 }
-<<<<<<< HEAD
+
+std::string BytesToHexString(std::span<const u8> bytes)
+{
+  return fmt::format("{:02x}", fmt::join(bytes, ""));
+}
 }  // namespace Common
-=======
-
-std::string BytesToHexString(std::span<const u8> bytes)
-{
-  return fmt::format("{:02x}", fmt::join(bytes, ""));
-}
-}  // namespace Common
->>>>>>> 9240f579
