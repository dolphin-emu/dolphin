// Copyright 2008 Dolphin Emulator Project
// Licensed under GPLv2+
// Refer to the license.txt file included.

#include <algorithm>
#include <cinttypes>
#include <cstdio>
#include <cstring>
#include <memory>
#include <string>
#include <unordered_map>
#include <utility>
#include <vector>
#include <wx/app.h>
#include <wx/bitmap.h>
#include <wx/filefn.h>
#include <wx/image.h>
#include <wx/toplevel.h>

#include "Common/ChunkFile.h"
#include "Common/CommonPaths.h"
#include "Common/CommonTypes.h"
#include "Common/FileUtil.h"
#include "Common/Hash.h"
#include "Common/IniFile.h"
#include "Common/NandPaths.h"
#include "Common/StringUtil.h"

#include "Core/Boot/Boot.h"
#include "Core/ConfigManager.h"
#include "Core/IOS/ES/Formats.h"
#include "Core/TitleDatabase.h"

#include "DiscIO/Blob.h"
#include "DiscIO/Enums.h"
#include "DiscIO/Volume.h"

#include "DolphinWX/ISOFile.h"
#include "DolphinWX/WxUtils.h"

static std::string GetLanguageString(DiscIO::Language language,
                                     std::map<DiscIO::Language, std::string> strings)
{
  auto end = strings.end();
  auto it = strings.find(language);
  if (it != end)
    return it->second;

  // English tends to be a good fallback when the requested language isn't available
  if (language != DiscIO::Language::LANGUAGE_ENGLISH)
  {
    it = strings.find(DiscIO::Language::LANGUAGE_ENGLISH);
    if (it != end)
      return it->second;
  }

  // If English isn't available either, just pick something
  if (!strings.empty())
    return strings.cbegin()->second;

  return "";
}

GameListItem::GameListItem(const std::string& filename)
    : m_file_name(filename), m_region(DiscIO::Region::UNKNOWN_REGION),
      m_country(DiscIO::Country::COUNTRY_UNKNOWN)
{
  {
    std::unique_ptr<DiscIO::Volume> volume(DiscIO::CreateVolumeFromFilename(m_file_name));
    if (volume != nullptr)
    {
      m_platform = volume->GetVolumeType();

      m_descriptions = volume->GetDescriptions();
      m_names = volume->GetLongNames();
      if (m_names.empty())
        m_names = volume->GetShortNames();
      m_company = GetLanguageString(DiscIO::Language::LANGUAGE_ENGLISH, volume->GetLongMakers());
      if (m_company.empty())
        m_company = GetLanguageString(DiscIO::Language::LANGUAGE_ENGLISH, volume->GetShortMakers());

      m_region = volume->GetRegion();
      m_country = volume->GetCountry();
      m_blob_type = volume->GetBlobType();
      m_file_size = volume->GetRawSize();
      m_volume_size = volume->GetSize();

      m_game_id = volume->GetGameID();
      m_title_id = volume->GetTitleID().value_or(0);
      m_disc_number = volume->GetDiscNumber().value_or(0);
      m_revision = volume->GetRevision().value_or(0);

      std::vector<u32> buffer = volume->GetBanner(&m_banner.width, &m_banner.height);
      ReadVolumeBanner(&m_banner.buffer, buffer, m_banner.width, m_banner.height);

      m_valid = true;
    }
  }

  if (m_company.empty() && m_game_id.size() >= 6)
    m_company = DiscIO::GetCompanyFromID(m_game_id.substr(4, 2));

  if (!IsValid() && IsElfOrDol())
  {
    m_valid = true;
    m_file_size = File::GetSize(m_file_name);
    m_platform = DiscIO::Platform::ELF_DOL;
    m_blob_type = DiscIO::BlobType::DIRECTORY;

    std::string path, name;
    SplitPath(m_file_name, &path, &name, nullptr);

    // A bit like the Homebrew Channel icon, except there can be multiple files
    // in a folder with their own icons. Useful for those who don't want to have
    // a Homebrew Channel-style folder structure.
    if (SetWxBannerFromPngFile(path + name + ".png"))
      return;

    // Homebrew Channel icon. Typical for DOLs and ELFs,
    // but can be also used with volumes.
    if (SetWxBannerFromPngFile(path + "icon.png"))
      return;
  }
  else
  {
    // Volume banner. Typical for everything that isn't a DOL or ELF.
    SetWxBannerFromRaw(m_banner);
  }

  if (IsValid())
  {
    switch (m_platform)
    {
    case DiscIO::Platform::GAMECUBE_DISC:
      if ((!m_game_id.empty()) &&
          (m_game_id == "GFZJ8P" ||                            // F-Zero AX
           m_game_id == "GMYJ8P" ||                            // Gekitou Pro Yakyuu
           m_game_id == "GGPE01" || m_game_id == "MKAGP1" ||  // Mario Kart Arcade GP
           m_game_id == "GGPE02" || m_game_id == "MKAGP2" ||  // Mario Kart Arcade GP 2
           m_game_id == "GVSJ8P" || m_game_id == "GVSP8P" ||  // Virtua Striker 2002
           m_game_id == "GVS46J" || m_game_id == "GVS46E" ||
           m_game_id == "GVSJ9P"  // Virtua Striker 4 Ver.2006
           // todo: Donkey Kong Jungle Fever, Donkey Kong Banana Kingdom, F-Zero AX Monster Ride,
           // Firmware Update, Starfox, The Key of Avalon
           ))
        m_detailed_platform = DiscIO::Platform::TRIFORCE_DISC;
      else
        m_detailed_platform = m_platform;
      break;
    case DiscIO::Platform::WII_WAD:
      char c;
      if (m_game_id.empty())
        c = '\0';
      else
        c = m_game_id.at(0);
      switch (c)
      {
      case 'C':
        m_detailed_platform = DiscIO::Platform::C64_WAD;
        break;
      case 'E':
      {
        char c2;
        if (m_game_id.length() < 2)
          c2 = '\0';
        else
          c2 = m_game_id.at(1);
        m_detailed_platform =
            (c2 >= 'A') ? DiscIO::Platform::NEOGEO_WAD : DiscIO::Platform::ARCADE_WAD;
      }
      break;
      case 'F':
        m_detailed_platform = DiscIO::Platform::NES_WAD;
        break;
      case 'J':
        m_detailed_platform = DiscIO::Platform::SNES_WAD;
        break;
      case 'L':
        m_detailed_platform = DiscIO::Platform::SMS_WAD;
        break;
      case 'M':
        m_detailed_platform = DiscIO::Platform::GENESIS_WAD;
        break;
      case 'N':
        m_detailed_platform = DiscIO::Platform::N64_WAD;
        break;
      case 'P':
      case 'Q':
        m_detailed_platform = DiscIO::Platform::TG16_WAD;
        break;
      case 'X':
      {
        char c2;
        if (m_game_id.length() < 2)
          c2 = '\0';
        else
          c2 = m_game_id.at(1);
        // MSX = XA*,  WiiWare Demos = XH*
		m_detailed_platform = (c2 == 'A') ? DiscIO::Platform::MSX_WAD : m_platform;
      }
      break;
      default:
		m_detailed_platform = m_platform;
        break;
      }
      break;
    default:
	  m_detailed_platform = m_platform;
      break;
    }
  }
}

bool GameListItem::IsValid() const
{
  if (!m_valid)
    return false;

  if (m_platform == DiscIO::Platform::WII_WAD && !IOS::ES::IsChannel(m_title_id))
    return false;

  return true;
}

bool GameListItem::CustomNameChanged(const Core::TitleDatabase& title_database)
{
  const auto type = m_platform == DiscIO::Platform::WII_WAD ?
                        Core::TitleDatabase::TitleType::Channel :
                        Core::TitleDatabase::TitleType::Other;
  m_pending.custom_name = title_database.GetTitleName(m_game_id, type);
  return m_custom_name != m_pending.custom_name;
}

void GameListItem::CustomNameCommit()
{
  m_custom_name = std::move(m_pending.custom_name);
}

bool GameListItem::EmuStateChanged()
{
  IniFile ini = SConfig::LoadGameIni(m_game_id, m_revision);
  ini.GetIfExists("EmuState", "EmulationStateId", &m_pending.emu_state.rating, 0);
  ini.GetIfExists("EmuState", "EmulationIssues", &m_pending.emu_state.issues, std::string());
  ini.GetIfExists("VR", "VRStateId", &m_pending.vr_state.rating, 0);
  ini.GetIfExists("VR", "VRIssues", &m_pending.vr_state.issues, std::string());
  return (m_emu_state != m_pending.emu_state) || (m_vr_state != m_pending.vr_state);
}

void GameListItem::EmuStateCommit()
{
<<<<<<< HEAD
  m_emu_state = m_pending.emu_state;
  m_vr_state = m_pending.vr_state;
=======
  m_emu_state = std::move(m_pending.emu_state);
>>>>>>> 540ee189
}

void GameListItem::EmuState::DoState(PointerWrap& p)
{
  p.Do(rating);
  p.Do(issues);
}

void GameListItem::Banner::DoState(PointerWrap& p)
{
  p.Do(buffer);
  p.Do(width);
  p.Do(height);
}

void GameListItem::DoState(PointerWrap& p)
{
  p.Do(m_valid);
  p.Do(m_file_name);
  p.Do(m_file_size);
  p.Do(m_volume_size);
  p.Do(m_names);
  p.Do(m_descriptions);
  p.Do(m_company);
  p.Do(m_game_id);
  p.Do(m_title_id);
  p.Do(m_region);
  p.Do(m_country);
  p.Do(m_platform);
  p.Do(m_detailed_platform);
  p.Do(m_blob_type);
  p.Do(m_revision);
  p.Do(m_disc_number);
  m_banner.DoState(p);
  m_emu_state.DoState(p);
  m_vr_state.DoState(p);
  p.Do(m_custom_name);
  if (p.GetMode() == PointerWrap::MODE_READ)
  {
    SetWxBannerFromRaw(m_banner);
  }
}

bool GameListItem::IsElfOrDol() const
{
  if (m_file_name.size() < 4)
    return false;

  std::string name_end = m_file_name.substr(m_file_name.size() - 4);
  std::transform(name_end.begin(), name_end.end(), name_end.begin(), ::tolower);
  return name_end == ".elf" || name_end == ".dol";
}

void GameListItem::ReadVolumeBanner(std::vector<u8>* image, const std::vector<u32>& buffer,
                                    int width, int height)
{
  image->resize(width * height * 3);
  for (int i = 0; i < width * height; i++)
  {
    (*image)[i * 3 + 0] = (buffer[i] & 0xFF0000) >> 16;
    (*image)[i * 3 + 1] = (buffer[i] & 0x00FF00) >> 8;
    (*image)[i * 3 + 2] = (buffer[i] & 0x0000FF) >> 0;
  }
}

bool GameListItem::SetWxBannerFromPngFile(const std::string& path)
{
  if (!File::Exists(path))
    return false;

  wxImage image(StrToWxStr(path), wxBITMAP_TYPE_PNG);
  if (!image.IsOk())
    return false;

  m_banner_wx = image;
  return true;
}

void GameListItem::SetWxBannerFromRaw(const Banner& banner)
{
  // Need to make explicit copy as wxImage uses reference counting for copies combined with only
  // taking a pointer, not the content, when given a buffer to its constructor.
  if (!banner.empty())
  {
    m_banner_wx.Create(banner.width, banner.height, false);
    std::memcpy(m_banner_wx.GetData(), banner.buffer.data(), banner.buffer.size());
  }
}

bool GameListItem::BannerChanged()
{
  // Wii banners can only be read if there is a savefile,
  // so sometimes caches don't contain banners. Let's check
  // if a banner has become available after the cache was made.
  if ((m_platform == DiscIO::Platform::WII_DISC || m_platform == DiscIO::Platform::WII_WAD) &&
      m_banner.empty())
  {
    auto& banner = m_pending.banner;
    std::vector<u32> buffer =
        DiscIO::Volume::GetWiiBanner(&banner.width, &banner.height, m_title_id);
    if (buffer.size())
    {
      ReadVolumeBanner(&banner.buffer, buffer, banner.width, banner.height);
      // Only reach here if m_banner was empty, so don't need to explicitly compare to see if
      // different
      return true;
    }
  }
  return false;
}

void GameListItem::BannerCommit()
{
  m_banner = std::move(m_pending.banner);
  SetWxBannerFromRaw(m_banner);
}

std::string GameListItem::GetDescription(DiscIO::Language language) const
{
  return GetLanguageString(language, m_descriptions);
}

std::string GameListItem::GetDescription() const
{
  bool wii = m_platform != DiscIO::Platform::GAMECUBE_DISC;
  return GetDescription(SConfig::GetInstance().GetCurrentLanguage(wii));
}

std::string GameListItem::GetName(DiscIO::Language language) const
{
  return GetLanguageString(language, m_names);
}

std::string GameListItem::GetName() const
{
  if (!m_custom_name.empty())
    return m_custom_name;

  bool wii = m_platform != DiscIO::Platform::GAMECUBE_DISC;
  std::string name = GetName(SConfig::GetInstance().GetCurrentLanguage(wii));
  if (!name.empty())
    return name;

  // No usable name, return filename (better than nothing)
  std::string ext;
  SplitPath(GetFileName(), nullptr, &name, &ext);
  return name + ext;
}

std::string GameListItem::GetUniqueIdentifier() const
{
  const DiscIO::Language lang = DiscIO::Language::LANGUAGE_ENGLISH;
  std::vector<std::string> info;
  if (!GetGameID().empty())
    info.push_back(GetGameID());
  if (GetRevision() != 0)
  {
    std::string rev_str = "Revision ";
    info.push_back(rev_str + std::to_string((long long)GetRevision()));
  }

  std::string name(GetName(lang));
  if (name.empty())
    name = GetName();

  int disc_number = GetDiscNumber() + 1;

  std::string lower_name = name;
  std::transform(lower_name.begin(), lower_name.end(), lower_name.begin(), ::tolower);
  if (disc_number > 1 &&
      lower_name.find(std::string(wxString::Format("disc %i", disc_number))) == std::string::npos &&
      lower_name.find(std::string(wxString::Format("disc%i", disc_number))) == std::string::npos)
  {
    std::string disc_text = "Disc ";
    info.push_back(disc_text + std::to_string(disc_number));
  }
  if (info.empty())
    return name;
  std::ostringstream ss;
  std::copy(info.begin(), info.end() - 1, std::ostream_iterator<std::string>(ss, ", "));
  ss << info.back();
  return name + " (" + ss.str() + ")";
}

std::vector<DiscIO::Language> GameListItem::GetLanguages() const
{
  std::vector<DiscIO::Language> languages;
  for (std::pair<DiscIO::Language, std::string> name : m_names)
    languages.push_back(name.first);
  return languages;
}

const std::string GameListItem::GetWiiFSPath() const
{
  if (m_platform != DiscIO::Platform::WII_DISC && m_platform != DiscIO::Platform::WII_WAD)
    return "";

  const std::string path = Common::GetTitleDataPath(m_title_id, Common::FROM_CONFIGURED_ROOT);

  if (path[0] == '.')
    return WxStrToStr(wxGetCwd()) + path.substr(strlen(ROOT_DIR));

  return path;
}<|MERGE_RESOLUTION|>--- conflicted
+++ resolved
@@ -248,12 +248,8 @@
 
 void GameListItem::EmuStateCommit()
 {
-<<<<<<< HEAD
-  m_emu_state = m_pending.emu_state;
+  m_emu_state = std::move(m_pending.emu_state);
   m_vr_state = m_pending.vr_state;
-=======
-  m_emu_state = std::move(m_pending.emu_state);
->>>>>>> 540ee189
 }
 
 void GameListItem::EmuState::DoState(PointerWrap& p)
