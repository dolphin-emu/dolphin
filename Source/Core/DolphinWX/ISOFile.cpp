// Copyright 2008 Dolphin Emulator Project
// Licensed under GPLv2+
// Refer to the license.txt file included.

#include <algorithm>
#include <cinttypes>
#include <cstdio>
#include <cstring>
#include <memory>
#include <string>
#include <unordered_map>
#include <utility>
#include <vector>
#include <wx/app.h>
#include <wx/bitmap.h>
#include <wx/filefn.h>
#include <wx/image.h>
#include <wx/toplevel.h>

#include "Common/ChunkFile.h"
#include "Common/CommonPaths.h"
#include "Common/CommonTypes.h"
#include "Common/FileUtil.h"
#include "Common/Hash.h"
#include "Common/IniFile.h"
#include "Common/NandPaths.h"
#include "Common/StringUtil.h"

#include "Core/Boot/Boot.h"
#include "Core/ConfigManager.h"
#include "Core/IOS/ES/Formats.h"
#include "Core/TitleDatabase.h"

#include "DiscIO/Blob.h"
#include "DiscIO/Enums.h"
#include "DiscIO/Volume.h"

#include "DolphinWX/ISOFile.h"
#include "DolphinWX/WxUtils.h"

static std::string GetLanguageString(DiscIO::Language language,
                                     std::map<DiscIO::Language, std::string> strings)
{
  auto end = strings.end();
  auto it = strings.find(language);
  if (it != end)
    return it->second;

  // English tends to be a good fallback when the requested language isn't available
  if (language != DiscIO::Language::LANGUAGE_ENGLISH)
  {
    it = strings.find(DiscIO::Language::LANGUAGE_ENGLISH);
    if (it != end)
      return it->second;
  }

  // If English isn't available either, just pick something
  if (!strings.empty())
    return strings.cbegin()->second;

  return "";
}

GameListItem::GameListItem(const std::string& _rFileName, const Core::TitleDatabase& title_database)
    : m_FileName(_rFileName), m_title_id(0), m_emu_state(0), m_vr_state(0), m_FileSize(0),
      m_region(DiscIO::Region::UNKNOWN_REGION), m_Country(DiscIO::Country::COUNTRY_UNKNOWN),
      m_Revision(0), m_Valid(false), m_ImageWidth(0), m_ImageHeight(0), m_disc_number(0),
      m_has_custom_name(false)
{
  {
    std::unique_ptr<DiscIO::Volume> volume(DiscIO::CreateVolumeFromFilename(_rFileName));
    if (volume != nullptr)
    {
      m_Platform = volume->GetVolumeType();

      m_descriptions = volume->GetDescriptions();
      m_names = volume->GetLongNames();
      if (m_names.empty())
        m_names = volume->GetShortNames();
      m_company = GetLanguageString(DiscIO::Language::LANGUAGE_ENGLISH, volume->GetLongMakers());
      if (m_company.empty())
        m_company = GetLanguageString(DiscIO::Language::LANGUAGE_ENGLISH, volume->GetShortMakers());

      m_region = volume->GetRegion();
      m_Country = volume->GetCountry();
      m_blob_type = volume->GetBlobType();
      m_FileSize = volume->GetRawSize();
      m_VolumeSize = volume->GetSize();

      m_game_id = volume->GetGameID();
      m_title_id = volume->GetTitleID().value_or(0);
      m_disc_number = volume->GetDiscNumber().value_or(0);
      m_Revision = volume->GetRevision().value_or(0);

      std::vector<u32> buffer = volume->GetBanner(&m_ImageWidth, &m_ImageHeight);
      ReadVolumeBanner(buffer, m_ImageWidth, m_ImageHeight);

      m_Valid = true;
    }
  }

  if (m_company.empty() && m_game_id.size() >= 6)
    m_company = DiscIO::GetCompanyFromID(m_game_id.substr(4, 2));

  if (IsValid())
  {
    const auto type = m_Platform == DiscIO::Platform::WII_WAD ?
                          Core::TitleDatabase::TitleType::Channel :
                          Core::TitleDatabase::TitleType::Other;
    m_custom_name_titles_txt = title_database.GetTitleName(m_game_id, type);
    ReloadINI();
  }

  if (!IsValid() && IsElfOrDol())
  {
    m_Valid = true;
    m_FileSize = File::GetSize(_rFileName);
    m_Platform = DiscIO::Platform::ELF_DOL;
    m_blob_type = DiscIO::BlobType::DIRECTORY;

<<<<<<< HEAD
  if (IsValid())
  {
    switch (m_Platform)
    {
    case DiscIO::Platform::GAMECUBE_DISC:
      if ((!m_game_id.empty()) &&
          (m_game_id == "GFZJ8P" ||                            // F-Zero AX
           m_game_id == "GMYJ8P" ||                            // Gekitou Pro Yakyuu
           m_game_id == "GGPE01" || m_game_id == "MKAGP1" ||  // Mario Kart Arcade GP
           m_game_id == "GGPE02" || m_game_id == "MKAGP2" ||  // Mario Kart Arcade GP 2
           m_game_id == "GVSJ8P" || m_game_id == "GVSP8P" ||  // Virtua Striker 2002
           m_game_id == "GVS46J" || m_game_id == "GVS46E" ||
           m_game_id == "GVSJ9P"  // Virtua Striker 4 Ver.2006
           // todo: Donkey Kong Jungle Fever, Donkey Kong Banana Kingdom, F-Zero AX Monster Ride,
           // Firmware Update, Starfox, The Key of Avalon
           ))
        m_Detailed_Platform = DiscIO::Platform::TRIFORCE_DISC;
      else
        m_Detailed_Platform = m_Platform;
      break;
    case DiscIO::Platform::WII_WAD:
      char c;
      if (m_game_id.empty())
        c = '\0';
      else
        c = m_game_id.at(0);
      switch (c)
      {
      case 'C':
        m_Detailed_Platform = DiscIO::Platform::C64_WAD;
        break;
      case 'E':
      {
        char c2;
        if (m_game_id.length() < 2)
          c2 = '\0';
        else
          c2 = m_game_id.at(1);
        m_Detailed_Platform =
            (c2 >= 'A') ? DiscIO::Platform::NEOGEO_WAD : DiscIO::Platform::ARCADE_WAD;
      }
      break;
      case 'F':
        m_Detailed_Platform = DiscIO::Platform::NES_WAD;
        break;
      case 'J':
        m_Detailed_Platform = DiscIO::Platform::SNES_WAD;
        break;
      case 'L':
        m_Detailed_Platform = DiscIO::Platform::SMS_WAD;
        break;
      case 'M':
        m_Detailed_Platform = DiscIO::Platform::GENESIS_WAD;
        break;
      case 'N':
        m_Detailed_Platform = DiscIO::Platform::N64_WAD;
        break;
      case 'P':
      case 'Q':
        m_Detailed_Platform = DiscIO::Platform::TG16_WAD;
        break;
      case 'X':
      {
        char c2;
        if (m_game_id.length() < 2)
          c2 = '\0';
        else
          c2 = m_game_id.at(1);
        // MSX = XA*,  WiiWare Demos = XH*
        m_Detailed_Platform = (c2 == 'A') ? DiscIO::Platform::MSX_WAD : m_Platform;
      }
      break;
      default:
        m_Detailed_Platform = m_Platform;
        break;
      }
      break;
    default:
      m_Detailed_Platform = m_Platform;
      break;
    }
  }

  std::string path, name;
  SplitPath(m_FileName, &path, &name, nullptr);
=======
    std::string path, name;
    SplitPath(m_FileName, &path, &name, nullptr);
>>>>>>> ced53e29

    // A bit like the Homebrew Channel icon, except there can be multiple files
    // in a folder with their own icons. Useful for those who don't want to have
    // a Homebrew Channel-style folder structure.
    if (SetWxBannerFromPngFile(path + name + ".png"))
      return;

    // Homebrew Channel icon. Typical for DOLs and ELFs,
    // but can be also used with volumes.
    if (SetWxBannerFromPngFile(path + "icon.png"))
      return;
  }
  else
  {
    // Volume banner. Typical for everything that isn't a DOL or ELF.
    SetWxBannerFromRaw();
  }
}

bool GameListItem::IsValid() const
{
  if (!m_Valid)
    return false;

  if (m_Platform == DiscIO::Platform::WII_WAD && !IOS::ES::IsChannel(m_title_id))
    return false;

  return true;
}

void GameListItem::ReloadINI()
{
  if (!IsValid())
    return;

  IniFile ini = SConfig::LoadGameIni(m_game_id, m_Revision);
  ini.GetIfExists("EmuState", "EmulationStateId", &m_emu_state, 0);
  ini.GetIfExists("EmuState", "EmulationIssues", &m_issues, std::string());
  ini.GetIfExists("VR", "VRStateId", &m_vr_state, 0);
  ini.GetIfExists("VR", "VRIssues", &m_vr_issues, std::string());

  m_custom_name.clear();
  m_has_custom_name = ini.GetIfExists("EmuState", "Title", &m_custom_name);
  if (!m_has_custom_name && !m_custom_name_titles_txt.empty())
  {
    m_custom_name = m_custom_name_titles_txt;
    m_has_custom_name = true;
  }
}

void GameListItem::DoState(PointerWrap& p)
{
  p.Do(m_FileName);
  p.Do(m_names);
  p.Do(m_descriptions);
  p.Do(m_company);
  p.Do(m_game_id);
  p.Do(m_title_id);
  p.Do(m_issues);
  p.Do(m_emu_state);
  p.Do(m_FileSize);
  p.Do(m_VolumeSize);
  p.Do(m_region);
  p.Do(m_Country);
  p.Do(m_Platform);
  p.Do(m_blob_type);
  p.Do(m_Revision);
  p.Do(m_pImage);
  p.Do(m_Valid);
  p.Do(m_ImageWidth);
  p.Do(m_ImageHeight);
  p.Do(m_disc_number);
  p.Do(m_custom_name_titles_txt);
  p.Do(m_custom_name);
  p.Do(m_has_custom_name);
  if (p.GetMode() == PointerWrap::MODE_READ)
  {
    SetWxBannerFromRaw();
  }
}

bool GameListItem::IsElfOrDol() const
{
  if (m_FileName.size() < 4)
    return false;

  std::string name_end = m_FileName.substr(m_FileName.size() - 4);
  std::transform(name_end.begin(), name_end.end(), name_end.begin(), ::tolower);
  return name_end == ".elf" || name_end == ".dol";
}

void GameListItem::ReadVolumeBanner(const std::vector<u32>& buffer, int width, int height)
{
  m_pImage.resize(width * height * 3);
  for (int i = 0; i < width * height; i++)
  {
    m_pImage[i * 3 + 0] = (buffer[i] & 0xFF0000) >> 16;
    m_pImage[i * 3 + 1] = (buffer[i] & 0x00FF00) >> 8;
    m_pImage[i * 3 + 2] = (buffer[i] & 0x0000FF) >> 0;
  }
}

bool GameListItem::SetWxBannerFromPngFile(const std::string& path)
{
  if (!File::Exists(path))
    return false;

  wxImage image(StrToWxStr(path), wxBITMAP_TYPE_PNG);
  if (!image.IsOk())
    return false;

  m_image = image;
  return true;
}

void GameListItem::SetWxBannerFromRaw()
{
  // Need to make explicit copy as wxImage uses reference counting for copies combined with only
  // taking a pointer, not the content, when given a buffer to its constructor.
  if (!m_pImage.empty())
  {
    m_image.Create(m_ImageWidth, m_ImageHeight, false);
    std::memcpy(m_image.GetData(), m_pImage.data(), m_pImage.size());
  }
}

bool GameListItem::ReloadBannerIfNeeded()
{
  // Wii banners can only be read if there is a savefile,
  // so sometimes caches don't contain banners. Let's check
  // if a banner has become available after the cache was made.
  if ((m_Platform == DiscIO::Platform::WII_DISC || m_Platform == DiscIO::Platform::WII_WAD) &&
      m_pImage.empty())
  {
    std::vector<u32> buffer =
        DiscIO::Volume::GetWiiBanner(&m_ImageWidth, &m_ImageHeight, m_title_id);
    if (buffer.size())
    {
      ReadVolumeBanner(buffer, m_ImageWidth, m_ImageHeight);
      SetWxBannerFromRaw();
      return true;
    }
  }
  return false;
}

std::string GameListItem::GetDescription(DiscIO::Language language) const
{
  return GetLanguageString(language, m_descriptions);
}

std::string GameListItem::GetDescription() const
{
  bool wii = m_Platform != DiscIO::Platform::GAMECUBE_DISC;
  return GetDescription(SConfig::GetInstance().GetCurrentLanguage(wii));
}

std::string GameListItem::GetName(DiscIO::Language language) const
{
  return GetLanguageString(language, m_names);
}

std::string GameListItem::GetName() const
{
  if (m_has_custom_name)
    return m_custom_name;

  bool wii = m_Platform != DiscIO::Platform::GAMECUBE_DISC;
  std::string name = GetName(SConfig::GetInstance().GetCurrentLanguage(wii));
  if (!name.empty())
    return name;

  // No usable name, return filename (better than nothing)
  std::string ext;
  SplitPath(GetFileName(), nullptr, &name, &ext);
  return name + ext;
}

std::string GameListItem::GetUniqueIdentifier() const
{
  const DiscIO::Language lang = DiscIO::Language::LANGUAGE_ENGLISH;
  std::vector<std::string> info;
  if (!GetGameID().empty())
    info.push_back(GetGameID());
  if (GetRevision() != 0)
  {
    std::string rev_str = "Revision ";
    info.push_back(rev_str + std::to_string((long long)GetRevision()));
  }

  std::string name(GetName(lang));
  if (name.empty())
    name = GetName();

  int disc_number = GetDiscNumber() + 1;

  std::string lower_name = name;
  std::transform(lower_name.begin(), lower_name.end(), lower_name.begin(), ::tolower);
  if (disc_number > 1 &&
      lower_name.find(std::string(wxString::Format("disc %i", disc_number))) == std::string::npos &&
      lower_name.find(std::string(wxString::Format("disc%i", disc_number))) == std::string::npos)
  {
    std::string disc_text = "Disc ";
    info.push_back(disc_text + std::to_string(disc_number));
  }
  if (info.empty())
    return name;
  std::ostringstream ss;
  std::copy(info.begin(), info.end() - 1, std::ostream_iterator<std::string>(ss, ", "));
  ss << info.back();
  return name + " (" + ss.str() + ")";
}

std::vector<DiscIO::Language> GameListItem::GetLanguages() const
{
  std::vector<DiscIO::Language> languages;
  for (std::pair<DiscIO::Language, std::string> name : m_names)
    languages.push_back(name.first);
  return languages;
}

const std::string GameListItem::GetWiiFSPath() const
{
  if (m_Platform != DiscIO::Platform::WII_DISC && m_Platform != DiscIO::Platform::WII_WAD)
    return "";

  const std::string path = Common::GetTitleDataPath(m_title_id, Common::FROM_CONFIGURED_ROOT);

  if (path[0] == '.')
    return WxStrToStr(wxGetCwd()) + path.substr(strlen(ROOT_DIR));

  return path;
}<|MERGE_RESOLUTION|>--- conflicted
+++ resolved
@@ -118,7 +118,26 @@
     m_Platform = DiscIO::Platform::ELF_DOL;
     m_blob_type = DiscIO::BlobType::DIRECTORY;
 
-<<<<<<< HEAD
+    std::string path, name;
+    SplitPath(m_FileName, &path, &name, nullptr);
+
+    // A bit like the Homebrew Channel icon, except there can be multiple files
+    // in a folder with their own icons. Useful for those who don't want to have
+    // a Homebrew Channel-style folder structure.
+    if (SetWxBannerFromPngFile(path + name + ".png"))
+      return;
+
+    // Homebrew Channel icon. Typical for DOLs and ELFs,
+    // but can be also used with volumes.
+    if (SetWxBannerFromPngFile(path + "icon.png"))
+      return;
+  }
+  else
+  {
+    // Volume banner. Typical for everything that isn't a DOL or ELF.
+    SetWxBannerFromRaw();
+  }
+
   if (IsValid())
   {
     switch (m_Platform)
@@ -201,30 +220,6 @@
       break;
     }
   }
-
-  std::string path, name;
-  SplitPath(m_FileName, &path, &name, nullptr);
-=======
-    std::string path, name;
-    SplitPath(m_FileName, &path, &name, nullptr);
->>>>>>> ced53e29
-
-    // A bit like the Homebrew Channel icon, except there can be multiple files
-    // in a folder with their own icons. Useful for those who don't want to have
-    // a Homebrew Channel-style folder structure.
-    if (SetWxBannerFromPngFile(path + name + ".png"))
-      return;
-
-    // Homebrew Channel icon. Typical for DOLs and ELFs,
-    // but can be also used with volumes.
-    if (SetWxBannerFromPngFile(path + "icon.png"))
-      return;
-  }
-  else
-  {
-    // Volume banner. Typical for everything that isn't a DOL or ELF.
-    SetWxBannerFromRaw();
-  }
 }
 
 bool GameListItem::IsValid() const
@@ -267,12 +262,15 @@
   p.Do(m_game_id);
   p.Do(m_title_id);
   p.Do(m_issues);
+  p.Do(m_vr_issues);
   p.Do(m_emu_state);
+  p.Do(m_vr_state);
   p.Do(m_FileSize);
   p.Do(m_VolumeSize);
   p.Do(m_region);
   p.Do(m_Country);
   p.Do(m_Platform);
+  p.Do(m_Detailed_Platform);
   p.Do(m_blob_type);
   p.Do(m_Revision);
   p.Do(m_pImage);
