// Copyright 2008 Dolphin Emulator Project
// Licensed under GPLv2+
// Refer to the license.txt file included.

#pragma once

#include <string>
#include <wx/dialog.h>
#include <wx/listctrl.h>

#include "Common/CommonTypes.h"
#include "Common/IniFile.h"

class GCMemcard;
class wxButton;
class wxFileDirPickerEvent;
class wxFilePickerCtrl;
class wxStaticText;

<<<<<<< HEAD
#undef MEMCARD_MANAGER_STYLE
#define MEMCARD_MANAGER_STYLE wxCAPTION | wxSYSTEM_MENU | wxDIALOG_NO_PARENT | wxCLOSE_BOX | wxRESIZE_BORDER | wxMAXIMIZE_BOX
#define MEMCARDMAN_TITLE _trans("Memory Card Manager WARNING-Make backups before using, should be fixed but could mangle stuff!")

#define FIRSTPAGE 0

class CMemcardManager : public wxDialog
=======
class CMemcardManager final : public wxDialog
>>>>>>> ad978122
{
public:
	CMemcardManager(wxWindow* parent);
	~CMemcardManager();

private:
	DECLARE_EVENT_TABLE();

	int page[2];
	int itemsPerPage;
	int maxPages;
	std::string DefaultMemcard[2];
	std::string DefaultIOPath;
	IniFile MemcardManagerIni;
	IniFile::Section* iniMemcardSection;

	wxButton* m_CopyFrom[2];
	wxButton* m_SaveImport[2];
	wxButton* m_SaveExport[2];
	wxButton* m_Delete[2];
	wxButton* m_NextPage[2];
	wxButton* m_PrevPage[2];
	wxButton* m_ConvertToGci;
	wxFilePickerCtrl *m_MemcardPath[2];
	wxStaticText *t_Status[2];

	enum
	{
		ID_COPYFROM_A = 1000, // Do not rearrange these items,
		ID_COPYFROM_B,        // ID_..._B must be 1 more than ID_..._A
		ID_FIXCHECKSUM_A,
		ID_FIXCHECKSUM_B,
		ID_DELETE_A,
		ID_DELETE_B,
		ID_SAVEEXPORT_A,
		ID_SAVEEXPORT_B,
		ID_SAVEIMPORT_A,
		ID_SAVEIMPORT_B,
		ID_EXPORTALL_A,
		ID_EXPORTALL_B,
		ID_CONVERTTOGCI,
		ID_NEXTPAGE_A,
		ID_NEXTPAGE_B,
		ID_PREVPAGE_A,
		ID_PREVPAGE_B,
		ID_MEMCARDLIST_A,
		ID_MEMCARDLIST_B,
		ID_MEMCARDPATH_A,
		ID_MEMCARDPATH_B,
		ID_USEPAGES,
		ID_DUMMY_VALUE_ //don't remove this value unless you have other enum values
	};

	enum
	{
		COLUMN_BANNER = 0,
		COLUMN_TITLE,
		COLUMN_COMMENT,
		COLUMN_ICON,
		COLUMN_BLOCKS,
		COLUMN_FIRSTBLOCK,
		COLUMN_GAMECODE,
		COLUMN_MAKERCODE,
		COLUMN_FILENAME,
		COLUMN_BIFLAGS,
		COLUMN_MODTIME,
		COLUMN_IMAGEADD,
		COLUMN_ICONFMT,
		COLUMN_ANIMSPEED,
		COLUMN_PERMISSIONS,
		COLUMN_COPYCOUNTER,
		COLUMN_COMMENTSADDRESS,
		NUMBER_OF_COLUMN
	};

	GCMemcard *memoryCard[2];

	void CreateGUIControls();
	void CopyDeleteClick(wxCommandEvent& event);
	bool ReloadMemcard(const std::string& fileName, int card);
	void OnMenuChange(wxCommandEvent& event);
	void OnPageChange(wxCommandEvent& event);
	void OnPathChange(wxFileDirPickerEvent& event);
	void ChangePath(int id);
	bool CopyDeleteSwitch(u32 error, int slot);
	bool LoadSettings();
	bool SaveSettings();

	struct _mcmSettings
	{
		bool twoCardsLoaded;
		bool usePages;
		bool column[NUMBER_OF_COLUMN + 1];
	} mcmSettings;

	class CMemcardListCtrl : public wxListCtrl
	{
	public:
		CMemcardListCtrl(wxWindow* parent, const wxWindowID id,
			const wxPoint& pos, const wxSize& size,
			long style, _mcmSettings& _mcmSetngs)
			: wxListCtrl(parent, id, pos, size, style)
			, __mcmSettings(_mcmSetngs)
		{
			Bind(wxEVT_RIGHT_DOWN, &CMemcardListCtrl::OnRightClick, this);
		}
		~CMemcardListCtrl()
		{
			Unbind(wxEVT_RIGHT_DOWN, &CMemcardListCtrl::OnRightClick, this);
		}
		_mcmSettings & __mcmSettings;
		bool prevPage;
		bool nextPage;
	private:
		void OnRightClick(wxMouseEvent& event);
	};

	CMemcardListCtrl *m_MemcardList[2];
};<|MERGE_RESOLUTION|>--- conflicted
+++ resolved
@@ -17,17 +17,7 @@
 class wxFilePickerCtrl;
 class wxStaticText;
 
-<<<<<<< HEAD
-#undef MEMCARD_MANAGER_STYLE
-#define MEMCARD_MANAGER_STYLE wxCAPTION | wxSYSTEM_MENU | wxDIALOG_NO_PARENT | wxCLOSE_BOX | wxRESIZE_BORDER | wxMAXIMIZE_BOX
-#define MEMCARDMAN_TITLE _trans("Memory Card Manager WARNING-Make backups before using, should be fixed but could mangle stuff!")
-
-#define FIRSTPAGE 0
-
-class CMemcardManager : public wxDialog
-=======
 class CMemcardManager final : public wxDialog
->>>>>>> ad978122
 {
 public:
 	CMemcardManager(wxWindow* parent);
