// Copyright 2008 Dolphin Emulator Project
// Licensed under GPLv2+
// Refer to the license.txt file included.

#include <cstdio>
#include <cstring>
#include <mutex>
#include <iostream>
#include <fstream>
#include <string>
#include <utility>
#include <wx/app.h>
#include <wx/buffer.h>
#include <wx/cmdline.h>
#include <wx/image.h>
#include <wx/imagpng.h>
#include <wx/intl.h>
#include <wx/language.h>
#include <wx/msgdlg.h>
#include <wx/thread.h>
#include <wx/timer.h>
#include <wx/utils.h>
#include <wx/window.h>

#include "Common/CommonPaths.h"
#include "Common/CommonTypes.h"
#include "Common/CPUDetect.h"
#include "Common/FileUtil.h"
#include "Common/IniFile.h"
#include "Common/Thread.h"
#include "Common/Logging/LogManager.h"

#include "Core/ARBruteForcer.h"
#include "Core/ConfigManager.h"
#include "Core/Core.h"
#include "Core/Host.h"
#include "Core/Movie.h"
#include "Core/HW/Wiimote.h"

#include "DolphinWX/Frame.h"
#include "DolphinWX/Globals.h"
#include "DolphinWX/Main.h"
#include "DolphinWX/SoftwareVideoConfigDialog.h"
#include "DolphinWX/VideoConfigDiag.h"
#include "DolphinWX/WxUtils.h"
#include "DolphinWX/Debugger/CodeWindow.h"
#include "DolphinWX/Debugger/JitWindow.h"

#include "UICommon/UICommon.h"

#include "VideoCommon/VideoBackendBase.h"
#include "VideoCommon/VR.h"

#if defined HAVE_X11 && HAVE_X11
#include <X11/Xlib.h>
#endif

#ifdef _WIN32

#ifndef SM_XVIRTUALSCREEN
#define SM_XVIRTUALSCREEN 76
#endif
#ifndef SM_YVIRTUALSCREEN
#define SM_YVIRTUALSCREEN 77
#endif
#ifndef SM_CXVIRTUALSCREEN
#define SM_CXVIRTUALSCREEN 78
#endif
#ifndef SM_CYVIRTUALSCREEN
#define SM_CYVIRTUALSCREEN 79
#endif

#endif

#ifdef __APPLE__
#import <AppKit/AppKit.h>
#endif

class wxFrame;

// ------------
//  Main window

IMPLEMENT_APP(DolphinApp)

bool wxMsgAlert(const char*, const char*, bool, int);
std::string wxStringTranslator(const char *);

CFrame* main_frame = nullptr;

bool DolphinApp::Initialize(int& c, wxChar **v)
{
#if defined HAVE_X11 && HAVE_X11
	XInitThreads();
#endif
	return wxApp::Initialize(c, v);
}

// The 'main program' equivalent that creates the main window and return the main frame

bool DolphinApp::OnInit()
{
	Bind(wxEVT_QUERY_END_SESSION, &DolphinApp::OnEndSession, this);
	Bind(wxEVT_END_SESSION, &DolphinApp::OnEndSession, this);

	// Declarations and definitions
	bool UseDebugger = false;
	bool UseLogger = false;
	bool selectVideoBackend = false;
	bool selectAudioEmulation = false;

	wxString videoBackendName;
	wxString audioEmulationName;
	wxString userPath;
<<<<<<< HEAD
	wxString perfDir;
	wxString bruteforceResult;
=======
>>>>>>> ad978122

#if wxUSE_CMDLINE_PARSER // Parse command lines
	wxCmdLineEntryDesc cmdLineDesc[] =
	{
		{
			wxCMD_LINE_SWITCH, "h", "help",
			"Show this help message",
			wxCMD_LINE_VAL_NONE, wxCMD_LINE_OPTION_HELP
		},
		{
			wxCMD_LINE_SWITCH, "d", "debugger",
			"Opens the debugger",
			wxCMD_LINE_VAL_NONE, wxCMD_LINE_PARAM_OPTIONAL
		},
		{
			wxCMD_LINE_SWITCH, "l", "logger",
			"Opens the logger",
			wxCMD_LINE_VAL_NONE, wxCMD_LINE_PARAM_OPTIONAL
		},
		{
			wxCMD_LINE_OPTION, "e", "exec",
			"Loads the specified file (ELF, DOL, GCM, ISO, WBFS, CISO, GCZ, WAD)",
			wxCMD_LINE_VAL_STRING, wxCMD_LINE_PARAM_OPTIONAL
		},
		{
			wxCMD_LINE_SWITCH, "b", "batch",
			"Exit Dolphin with emulator",
			wxCMD_LINE_VAL_NONE, wxCMD_LINE_PARAM_OPTIONAL
		},
		{
			wxCMD_LINE_OPTION, "V", "video_backend",
			"Specify a video backend",
			wxCMD_LINE_VAL_STRING, wxCMD_LINE_PARAM_OPTIONAL
		},
		{
			wxCMD_LINE_OPTION, "A", "audio_emulation",
			"Low level (LLE) or high level (HLE) audio",
			wxCMD_LINE_VAL_STRING, wxCMD_LINE_PARAM_OPTIONAL
		},
		{
			wxCMD_LINE_OPTION, "m", "movie",
			"Play a movie file",
			wxCMD_LINE_VAL_STRING, wxCMD_LINE_PARAM_OPTIONAL
		},
		{
			wxCMD_LINE_OPTION, "U", "user",
			"User folder path",
			wxCMD_LINE_VAL_STRING, wxCMD_LINE_PARAM_OPTIONAL
		},
		// -vr option like in Oculus Rift Source engine games and Doom 3 BFG
		{
			wxCMD_LINE_SWITCH, "vr", nullptr,
			"force Virtual Reality on",
			wxCMD_LINE_VAL_NONE, wxCMD_LINE_PARAM_OPTIONAL
		},
		// -steamvr option to use SteamVR instead of Oculus
		{
			wxCMD_LINE_SWITCH, "steamvr", nullptr,
			"use SteamVR instead of Oculus",
			wxCMD_LINE_VAL_NONE, wxCMD_LINE_PARAM_OPTIONAL
		},
		// -oculus option to use Oculus instead of SteamVR, and to force virtual reality on
		{
			wxCMD_LINE_SWITCH, "oculus", nullptr,
			"use Oculus instead of SteamVR, and force VR on",
			wxCMD_LINE_VAL_NONE, wxCMD_LINE_PARAM_OPTIONAL
		},
		// -force-d3d11 and -force-ogl options like in Oculus Rift unity demos
		// note, wxwidgets had to be modified to allow this
		{
			wxCMD_LINE_SWITCH, "force-d3d11", nullptr,
			"force use of Direct3D 11 backend",
			wxCMD_LINE_VAL_NONE, wxCMD_LINE_PARAM_OPTIONAL
		},
		{
			wxCMD_LINE_SWITCH, "force-opengl", nullptr,
			"force use of OpenGL backend",
			wxCMD_LINE_VAL_NONE, wxCMD_LINE_PARAM_OPTIONAL
		},
		{
			wxCMD_LINE_OPTION, "bruteforce", "bruteforce",
			"return value for brute forcing Action Replay culling codes (needs save state 1 and map file)",
			wxCMD_LINE_VAL_STRING, wxCMD_LINE_PARAM_OPTIONAL
		},
		{
			wxCMD_LINE_NONE, nullptr, nullptr, nullptr, wxCMD_LINE_VAL_NONE, 0
		}
	};

	// Gets the command line parameters
	wxCmdLineParser parser(cmdLineDesc, argc, argv);
	LoadFile = false;
	if (argc == 2 && File::Exists(argv[1].ToUTF8().data()))
	{
		LoadFile = true;
		FileToLoad = argv[1];
	}
	else if (parser.Parse() != 0)
	{
		return false;
	}

	UseDebugger = parser.Found("debugger");
	UseLogger = parser.Found("logger");
	if (!LoadFile)
		LoadFile = parser.Found("exec", &FileToLoad);
	BatchMode = parser.Found("batch");
	selectVideoBackend = parser.Found("video_backend", &videoBackendName);
	selectAudioEmulation = parser.Found("audio_emulation", &audioEmulationName);
	playMovie = parser.Found("movie", &movieFile);
	g_force_vr = parser.Found("vr") || parser.Found("oculus");
	if (parser.Found("oculus"))
		g_prefer_steamvr = false;
	else if (parser.Found("steamvr"))
		g_prefer_steamvr = true;
	ARBruteForcer::ch_bruteforce = parser.Found("bruteforce", &bruteforceResult);
	ARBruteForcer::ch_code = WxStrToStr(bruteforceResult);
	if (ARBruteForcer::ch_bruteforce)
	{
		ARBruteForcer::ch_dont_save_settings = true;
		if (ARBruteForcer::ch_code.find_first_not_of("0123456789abcdefABCDEF") != std::string::npos || ARBruteForcer::ch_code.size() != 1)
		{
			PanicAlert("Valid option not specified in -bruteforce command.\nPlease use only a single hex digit: e.g. -bruteforce 1");
			return false;
		}
	}
	if (parser.Found("force-d3d11"))
	{
		selectVideoBackend = true;
		videoBackendName = "D3D";
	}
	else if (parser.Found("force-opengl"))
	{
		selectVideoBackend = true;
		videoBackendName = "OGL";
	}

	parser.Found("user", &userPath);
#endif // wxUSE_CMDLINE_PARSER

	// Register message box and translation handlers
	RegisterMsgAlertHandler(&wxMsgAlert);
	RegisterStringTranslator(&wxStringTranslator);

#if wxUSE_ON_FATAL_EXCEPTION
	wxHandleFatalExceptions(true);
#endif

	UICommon::SetUserDirectory(userPath.ToStdString());
	UICommon::CreateDirectories();
	InitLanguageSupport();	// The language setting is loaded from the user directory
	UICommon::Init();

	if (selectVideoBackend && videoBackendName != wxEmptyString)
		SConfig::GetInstance().m_strVideoBackend =
			WxStrToStr(videoBackendName);

	if (selectAudioEmulation)
	{
		if (audioEmulationName == "HLE")
			SConfig::GetInstance().bDSPHLE = true;
		else if (audioEmulationName == "LLE")
			SConfig::GetInstance().bDSPHLE = false;
	}

	VideoBackend::ActivateBackend(SConfig::GetInstance().m_strVideoBackend);

	// Enable the PNG image handler for screenshots
	wxImage::AddHandler(new wxPNGHandler);

	int x = SConfig::GetInstance().iPosX;
	int y = SConfig::GetInstance().iPosY;
	int w = SConfig::GetInstance().iWidth;
	int h = SConfig::GetInstance().iHeight;

	if (File::Exists("www.dolphin-emulator.com.txt"))
	{
		File::Delete("www.dolphin-emulator.com.txt");
		wxMessageDialog dlg(nullptr, _(
		    "This version of Dolphin was downloaded from a website stealing money from developers of the emulator. Please "
		    "download Dolphin from the official website instead: https://dolphin-emu.org/"),
		    _("Unofficial version detected"), wxOK | wxICON_WARNING);
		dlg.ShowModal();

		wxLaunchDefaultBrowser("https://dolphin-emu.org/?ref=badver");

		exit(0);
	}

	// The following is not needed with X11, where window managers
	// do not allow windows to be created off the desktop.
#ifdef _WIN32
	// Out of desktop check
	int leftPos = GetSystemMetrics(SM_XVIRTUALSCREEN);
	int topPos = GetSystemMetrics(SM_YVIRTUALSCREEN);
	int width =  GetSystemMetrics(SM_CXVIRTUALSCREEN);
	int height = GetSystemMetrics(SM_CYVIRTUALSCREEN);
	if ((leftPos + width) < (x + w) || leftPos > x || (topPos + height) < (y + h) || topPos > y)
		x = y = wxDefaultCoord;
#elif defined __APPLE__
	if (y < 1)
		y = wxDefaultCoord;
#endif

	{
		std::string titleStr = StringFromFormat("%s%s", scm_rev_str, SCM_OCULUS_STR);
		main_frame = new CFrame(nullptr, wxID_ANY,
			StrToWxStr(titleStr),
			wxPoint(x, y), wxSize(w, h),
			UseDebugger, BatchMode, UseLogger);
	}
	SetTopWindow(main_frame);
	main_frame->SetMinSize(wxSize(400, 300));

	AfterInit();

	return true;
}

#ifdef __APPLE__
void DolphinApp::MacOpenFile(const wxString &fileName)
{
	FileToLoad = fileName;
	LoadFile = true;
	main_frame->BootGame(WxStrToStr(FileToLoad));
}
#endif

void DolphinApp::AfterInit()
{
	if (!BatchMode)
		main_frame->UpdateGameList();

	if (playMovie && movieFile != wxEmptyString)
	{
		if (Movie::PlayInput(WxStrToStr(movieFile)))
		{
			if (LoadFile && FileToLoad != wxEmptyString)
			{
				main_frame->BootGame(WxStrToStr(FileToLoad));
			}
			else
			{
				main_frame->BootGame("");
			}
		}
	}

	// First check if we have an exec command line.
	else if (LoadFile && FileToLoad != wxEmptyString)
	{
		main_frame->BootGame(WxStrToStr(FileToLoad));
	}
	// If we have selected Automatic Start, start the default ISO,
	// or if no default ISO exists, start the last loaded ISO
	else if (main_frame->g_pCodeWindow)
	{
		if (main_frame->g_pCodeWindow->AutomaticStart())
		{
			main_frame->BootGame("");
		}
	}

	// Action Replay Brute Forcing
	ARBruteForcer::ch_take_screenshot = 0;
	ARBruteForcer::ch_next_code = false;
	ARBruteForcer::ch_begin_search = false;
	ARBruteForcer::ch_cycles_without_snapshot = 0;
	ARBruteForcer::ch_last_search = false;

	if (ARBruteForcer::ch_bruteforce)
	{
		std::string line;
		std::ifstream myfile(File::GetUserPath(D_SCREENSHOTS_IDX) + "position.txt");
		std::string aux;

		if (myfile.is_open())
		{
			while (getline(myfile, line))
			{
				aux = line;
			}
			myfile.close();
		}

		if (atoi(aux.c_str()) != -1)
		{
			main_frame->BootGame("");
		}
	}

}

void DolphinApp::InitLanguageSupport()
{
	unsigned int language = 0;

	IniFile ini;
	ini.Load(File::GetUserPath(F_DOLPHINCONFIG_IDX));
	ini.GetOrCreateSection("Interface")->Get("Language", &language, wxLANGUAGE_DEFAULT);

	// Load language if possible, fall back to system default otherwise
	if (wxLocale::IsAvailable(language))
	{
		m_locale = new wxLocale(language);

		// Specify where dolphins *.gmo files are located on each operating system
#ifdef _WIN32
		m_locale->AddCatalogLookupPathPrefix(StrToWxStr(File::GetExeDirectory() + DIR_SEP "Languages"));
#elif defined(__LINUX__)
		m_locale->AddCatalogLookupPathPrefix(StrToWxStr(DATA_DIR "../locale"));
#elif defined(__APPLE__)
		m_locale->AddCatalogLookupPathPrefix(StrToWxStr(File::GetBundleDirectory() + "Contents/Resources"));
#endif

		m_locale->AddCatalog("dolphin-emu");

		if (!m_locale->IsOk())
		{
			wxMessageBox(_("Error loading selected language. Falling back to system default."), _("Error"));
			delete m_locale;
			m_locale = new wxLocale(wxLANGUAGE_DEFAULT);
		}
	}
	else
	{
		wxMessageBox(_("The selected language is not supported by your system. Falling back to system default."), _("Error"));
		m_locale = new wxLocale(wxLANGUAGE_DEFAULT);
	}
}

void DolphinApp::OnEndSession(wxCloseEvent& event)
{
	// Close if we've received wxEVT_END_SESSION (ignore wxEVT_QUERY_END_SESSION)
	if (!event.CanVeto())
	{
		main_frame->Close(true);
	}
}

int DolphinApp::OnExit()
{
	Core::Shutdown();
	UICommon::Shutdown();

	delete m_locale;

	return wxApp::OnExit();
}

void DolphinApp::OnFatalException()
{
	WiimoteReal::Shutdown();
}

// ------------
// Talk to GUI

bool wxMsgAlert(const char* caption, const char* text, bool yes_no, int /*Style*/)
{
#ifdef __WXGTK__
	if (wxIsMainThread())
#endif
		return wxYES == wxMessageBox(StrToWxStr(text), StrToWxStr(caption),
				(yes_no) ? wxYES_NO : wxOK, wxWindow::FindFocus());
#ifdef __WXGTK__
	else
	{
		wxCommandEvent event(wxEVT_HOST_COMMAND, IDM_PANIC);
		event.SetString(StrToWxStr(caption) + ":" + StrToWxStr(text));
		event.SetInt(yes_no);
		main_frame->GetEventHandler()->AddPendingEvent(event);
		main_frame->panic_event.Wait();
		return main_frame->bPanicResult;
	}
#endif
}

std::string wxStringTranslator(const char *text)
{
	return WxStrToStr(wxGetTranslation(wxString::FromUTF8(text)));
}

// Accessor for the main window class
CFrame* DolphinApp::GetCFrame()
{
	return main_frame;
}

void Host_Message(int Id)
{
	wxCommandEvent event(wxEVT_HOST_COMMAND, Id);
	main_frame->GetEventHandler()->AddPendingEvent(event);
}

void* Host_GetRenderHandle()
{
	return main_frame->GetRenderHandle();
}

// OK, this thread boundary is DANGEROUS on Linux
// wxPostEvent / wxAddPendingEvent is the solution.
void Host_NotifyMapLoaded()
{
	wxCommandEvent event(wxEVT_HOST_COMMAND, IDM_NOTIFY_MAP_LOADED);
	main_frame->GetEventHandler()->AddPendingEvent(event);

	if (main_frame->g_pCodeWindow)
	{
		main_frame->g_pCodeWindow->GetEventHandler()->AddPendingEvent(event);
	}
}

void Host_UpdateDisasmDialog()
{
	wxCommandEvent event(wxEVT_HOST_COMMAND, IDM_UPDATE_DISASM_DIALOG);
	main_frame->GetEventHandler()->AddPendingEvent(event);

	if (main_frame->g_pCodeWindow)
	{
		main_frame->g_pCodeWindow->GetEventHandler()->AddPendingEvent(event);
	}
}

void Host_UpdateMainFrame()
{
	wxCommandEvent event(wxEVT_HOST_COMMAND, IDM_UPDATE_GUI);
	main_frame->GetEventHandler()->AddPendingEvent(event);

	if (main_frame->g_pCodeWindow)
	{
		main_frame->g_pCodeWindow->GetEventHandler()->AddPendingEvent(event);
	}
}

void Host_UpdateTitle(const std::string& title)
{
	wxCommandEvent event(wxEVT_HOST_COMMAND, IDM_UPDATE_TITLE);
	event.SetString(StrToWxStr(title));
	main_frame->GetEventHandler()->AddPendingEvent(event);
}

void Host_RequestRenderWindowSize(int width, int height)
{
	wxCommandEvent event(wxEVT_HOST_COMMAND, IDM_WINDOW_SIZE_REQUEST);
	event.SetClientData(new std::pair<int, int>(width, height));
	main_frame->GetEventHandler()->AddPendingEvent(event);
}

void Host_RequestFullscreen(bool enable_fullscreen)
{
	wxCommandEvent event(wxEVT_HOST_COMMAND, IDM_FULLSCREEN_REQUEST);
	event.SetInt(enable_fullscreen ? 1 : 0);
	main_frame->GetEventHandler()->AddPendingEvent(event);
}

void Host_SetStartupDebuggingParameters()
{
	SConfig& StartUp = SConfig::GetInstance();
	if (main_frame->g_pCodeWindow)
	{
		StartUp.bBootToPause = main_frame->g_pCodeWindow->BootToPause();
		StartUp.bAutomaticStart = main_frame->g_pCodeWindow->AutomaticStart();
		StartUp.bJITNoBlockCache = main_frame->g_pCodeWindow->JITNoBlockCache();
		StartUp.bJITNoBlockLinking = main_frame->g_pCodeWindow->JITNoBlockLinking();
	}
	else
	{
		StartUp.bBootToPause = false;
	}
	StartUp.bEnableDebugging = main_frame->g_pCodeWindow ? true : false; // RUNNING_DEBUG
}

void Host_SetWiiMoteConnectionState(int _State)
{
	static int currentState = -1;
	if (_State == currentState)
		return;
	currentState = _State;

	wxCommandEvent event(wxEVT_HOST_COMMAND, IDM_UPDATE_STATUS_BAR);

	switch (_State)
	{
	case 0: event.SetString(_("Not connected")); break;
	case 1: event.SetString(_("Connecting...")); break;
	case 2: event.SetString(_("Wiimote Connected")); break;
	}
	// Update field 1 or 2
	event.SetInt(1);

	NOTICE_LOG(WIIMOTE, "%s", static_cast<const char*>(event.GetString().c_str()));

	main_frame->GetEventHandler()->AddPendingEvent(event);
}

bool Host_UIHasFocus()
{
	return main_frame->UIHasFocus();
}

bool Host_RendererHasFocus()
{
	return main_frame->RendererHasFocus();
}

bool Host_RendererIsFullscreen()
{
	return main_frame->RendererIsFullscreen();
}

void Host_ConnectWiimote(int wm_idx, bool connect)
{
	if (connect)
	{
		wxCommandEvent event(wxEVT_HOST_COMMAND, IDM_FORCE_CONNECT_WIIMOTE1 + wm_idx);
		main_frame->GetEventHandler()->AddPendingEvent(event);
	}
	else
	{
		wxCommandEvent event(wxEVT_HOST_COMMAND, IDM_FORCE_DISCONNECT_WIIMOTE1 + wm_idx);
		main_frame->GetEventHandler()->AddPendingEvent(event);
	}
}

void Host_ShowVideoConfig(void* parent, const std::string& backend_name,
                          const std::string& config_name)
{
	if (backend_name == "Direct3D" || backend_name == "OpenGL")
	{
		VideoConfigDiag diag((wxWindow*)parent, backend_name, config_name);
		diag.ShowModal();
	}
	else if (backend_name == "Software Renderer")
	{
		SoftwareVideoConfigDialog diag((wxWindow*)parent, backend_name, config_name);
		diag.ShowModal();
	}
}<|MERGE_RESOLUTION|>--- conflicted
+++ resolved
@@ -112,11 +112,7 @@
 	wxString videoBackendName;
 	wxString audioEmulationName;
 	wxString userPath;
-<<<<<<< HEAD
-	wxString perfDir;
 	wxString bruteforceResult;
-=======
->>>>>>> ad978122
 
 #if wxUSE_CMDLINE_PARSER // Parse command lines
 	wxCmdLineEntryDesc cmdLineDesc[] =
