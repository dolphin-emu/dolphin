--- conflicted
+++ resolved
@@ -25,8 +25,6 @@
 #include "DolphinWX/AboutDolphin.h"
 #include "DolphinWX/resources/dolphin_logo.cpp"
 #include "VideoCommon/VR.h"
-<<<<<<< HEAD
-=======
 
 static void BanishBackground(wxTextCtrl* ctrl)
 {
@@ -35,7 +33,6 @@
        tf.drawsBackground = NO;
 #endif
 }
->>>>>>> 43de65bd
 
 AboutDolphin::AboutDolphin(wxWindow *parent, wxWindowID id,
 		const wxString &title, const wxPoint &position,
@@ -63,39 +60,6 @@
 			wxBitmap(iDolphinLogo));
 #endif
 
-<<<<<<< HEAD
-	const wxString Text = wxString::Format(_("Dolphin %s\n"
-				"Copyright (c) 2003-2014+ Dolphin Team\n"
-				"\n"
-				"Branch: %s\n"
-				"Revision: %s\n"
-				"Compiled: %s @ %s%s\n"
-				"\n"
-				"Dolphin is a GameCube/Wii emulator, which was\n"
-				"originally written by F|RES and ector.\n"
-				"Today Dolphin is an open source project with many\n"
-				"contributors, too many to list.\n"
-				"If interested, just go check out the project page at\n"
-				"https://github.com/dolphin-emu/dolphin .\n"
-				"\n"
-				"Special thanks to Bushing, Costis, CrowTRobo,\n"
-				"Marcan, Segher, Titanik, or9 and Hotquik for their\n"
-				"reverse engineering and docs/demos.\n"
-				"\n"
-				"Big thanks to Gilles Mouchard whose Microlib PPC\n"
-				"emulator gave our development a kickstart.\n"
-				"\n"
-				"Thanks to Frank Wille for his PowerPC disassembler,\n"
-				"which or9 and we modified to include Gekko specifics.\n"
-				"\n"
-				"Thanks to hcs/destop for their GC ADPCM decoder.\n"
-				"\n"
-				"We are not affiliated with Nintendo in any way.\n"
-				"GameCube and Wii are trademarks of Nintendo.\n"
-				"The emulator should not be used to play games\n"
-				"you do not legally own."),
-		scm_desc_str, scm_branch_str, scm_rev_git_str, __DATE__, __TIME__, SCM_OCULUS_STR);
-=======
 	const wxString DolphinText = _("Dolphin VR");
 	const wxString RevisionText = scm_desc_str;
 	const wxString OculusVerText = wxString::Format("%s", SCM_OCULUS_STR);
@@ -111,7 +75,6 @@
 	const wxString LicenseText = _("License");
 	const wxString AuthorsText = _("Authors");
 	const wxString SupportText = _("Support");
->>>>>>> 43de65bd
 
 	wxStaticText* const Dolphin = new wxStaticText(this, wxID_ANY, DolphinText);
 	wxTextCtrl* const Revision = new wxTextCtrl(this, wxID_ANY, RevisionText, wxDefaultPosition, wxSize(300, 15), wxNO_BORDER | wxTE_NO_VSCROLL);
