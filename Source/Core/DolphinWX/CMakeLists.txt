--- conflicted
+++ resolved
@@ -1,22 +1,3 @@
-<<<<<<< HEAD
-set(LIBS	core
-			uicommon
-			OculusVR
-			${LZO}
-			${GTK2_LIBRARIES})
-
-if(NOT ANDROID)
-	link_directories(${CMAKE_PREFIX_PATH}/lib)
-else()
-	set(LIBS ${LIBS} png iconv)
-endif()
-
-if(LIBAV_FOUND)
-	set(LIBS	${LIBS} ${LIBAV_LIBRARIES})
-endif()
-
-=======
->>>>>>> 1f7dbbef
 set(GUI_SRCS
 	ARCodeAddEdit.cpp
 	AboutDolphin.cpp
@@ -71,7 +52,7 @@
 
 set(WXLIBS ${wxWidgets_LIBRARIES} dl)
 
-list(APPEND LIBS core uicommon)
+list(APPEND LIBS core uicommon OculusVR)
 
 if(ANDROID)
 	list(APPEND LIBS png)
