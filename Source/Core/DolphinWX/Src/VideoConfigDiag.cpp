--- conflicted
+++ resolved
@@ -62,75 +62,6 @@
 	//TextureCache::InvalidateDefer(); // For settings like hi-res textures/texture format/etc.
 }
 
-<<<<<<< HEAD
-
-static wxString FormatString(const GameListItem *item)
-{
-	wxString title;
-	if (item->GetCountry() == DiscIO::IVolume::COUNTRY_JAPAN
-	|| item->GetCountry() == DiscIO::IVolume::COUNTRY_TAIWAN
-	|| item->GetPlatform() == GameListItem::WII_WAD)
-	{
-#ifdef _WIN32
-		wxCSConv SJISConv(*(wxCSConv*)wxConvCurrent);
-		static bool validCP932 = ::IsValidCodePage(932) != 0;
-		if (validCP932)
-		{
-			SJISConv = wxCSConv(wxFontMapper::GetEncodingName(wxFONTENCODING_SHIFT_JIS));
-		}
-		else
-		{
-			WARN_LOG(COMMON, "Cannot Convert from Charset Windows Japanese cp 932");
-		}
-#else
-		wxCSConv SJISConv(wxFontMapper::GetEncodingName(wxFONTENCODING_EUC_JP));
-#endif
-
-		title = wxString(item->GetName(0).c_str(), SJISConv);
-	}
-
-	else // Do the same for PAL/US Games (assuming ISO 8859-1)
-	{
-		title = wxString::From8BitData(item->GetName(0).c_str());
-	}
-
-	return title;
-}
-
-wxString profile_tooltip = wxTRANSLATE("Selects which game should be affected by the configuration changes done in this dialog.\nThe (Default) profile affects the standard settings used for every game.");
-wxString adapter_tooltip = wxTRANSLATE("Select a hardware adapter to use.\nWhen in doubt, use the first one");
-wxString ar_tooltip = wxTRANSLATE("Select what aspect ratio to use when rendering:\nAuto: Use the native aspect ratio (4:3)\nForce 16:9: Stretch the picture to an aspect ratio of 16:9.\nForce 4:3: Stretch the picture to an aspect ratio of 4:3.\nStretch to window: Stretch the picture to the window size.");
-wxString ws_hack_tooltip = wxTRANSLATE("Force the game to output graphics for widescreen resolutions.\nNote that this might cause graphical glitches");
-wxString vsync_tooltip = wxTRANSLATE("Wait for vertical blanks.\nReduces tearing but might also decrease performance");
-wxString af_tooltip = wxTRANSLATE("Enables anisotropic filtering.\nEnhances visual quality of textures that are at oblique viewing angles.");
-wxString aa_tooltip = wxTRANSLATE("Reduces the amount of aliasing caused by rasterizing 3D graphics.\nThis makes the rendered picture look less blocky but also heavily decreases performance.");
-wxString pixel_lighting_tooltip = wxTRANSLATE("Calculates lighting of 3D graphics on a per-pixel basis rather than per vertex.\nThis is the more accurate behavior but reduces performance.");
-wxString pixel_depth_tooltip = wxT("");
-wxString force_filtering_tooltip = wxTRANSLATE("Forces bilinear texture filtering even if the game explicitly disabled it.\nImproves texture quality (especially when using a high internal resolution) but causes glitches in some games.");
-wxString _3d_vision_tooltip = wxT("");
-wxString internal_res_tooltip = wxTRANSLATE("Specifies the resolution used to render at. A high resolution will improve visual quality but is also quite heavy on performance and might cause glitches in certain games.\nFractional: Uses your display resolution directly instead of the native resolution. The quality scales with your display/window size, as does the performance impact.\nIntegral: This is like Fractional, but rounds up to an integer multiple of the native resolution. Should give a more accurate look but is usually slower.\nThe other options are fixed resolutions for choosing a visual quality independent of your display size.");
-wxString efb_access_tooltip = wxTRANSLATE("Allows the CPU to read or write to the EFB (render buffer).\nThis is needed for certain gameplay functionality (e.g. star pointer in Super Mario Galaxy) as well as for certain visual effects (e.g. Monster Hunter Tri),\nbut enabling this option can also have a huge negative impact on performance if the game uses this functionality heavily.");
-wxString efb_emulate_format_changes_tooltip = wxTRANSLATE("Enables reinterpreting the data inside the EFB when the pixel format changes.\nSome games depend on this function for certain effects, so enable it if you're having glitches.\nDepending on how the game uses this function, the speed hits caused by this option range from none to critical.");
-wxString efb_copy_tooltip = wxTRANSLATE("Enables emulation of Embedded Frame Buffer copies, if the game uses them.\nGames often need this for post-processing or other things, but if you can live without it, you can sometimes get a big speedup.");
-wxString efb_virtual_tooltip = wxTRANSLATE("Perform fake frame buffer copies to textures.\nThe copies will have high resolution.");
-wxString efb_ram_tooltip = wxTRANSLATE("Perform real frame buffer copies to RAM.\nThis is the most accurate and is required for some games.\nEnable both Virtual and RAM to get high-resolution copies while retaining compatibility.");
-wxString wireframe_tooltip = wxTRANSLATE("Render the scene as a wireframe.\nThis is only useful for debugging purposes.");
-wxString disable_lighting_tooltip = wxTRANSLATE("Disable lighting. Improves performance but causes lighting to disappear in games which use it.");
-wxString disable_textures_tooltip = wxTRANSLATE("Disable texturing.\nThis is only useful for debugging purposes.");
-wxString disable_fog_tooltip = wxTRANSLATE("Disable fog. Improves performance but causes glitches in games which rely on proper fog emulation.");
-wxString disable_alphapass_tooltip = wxTRANSLATE("Disables an alpha-setting pass.\nBreaks certain effects but might help performance.");
-wxString show_fps_tooltip = wxTRANSLATE("Show the number of frames rendered per second.");
-wxString show_input_display_tooltip = wxTRANSLATE("Display the inputs read by the emulator.");
-wxString show_stats_tooltip = wxTRANSLATE("Show various statistics.\nThis is only useful for debugging purposes.");
-wxString proj_stats_tooltip = wxTRANSLATE("Show projection statistics.\nThis is only useful for debugging purposes.");
-wxString texfmt_tooltip = wxTRANSLATE("Modify textures to show the format they're using.\nThis is only useful for debugging purposes.");
-wxString efb_copy_regions_tooltip = wxT("");
-wxString xfb_tooltip = wxT("");
-wxString dump_textures_tooltip = wxTRANSLATE("Dump game textures to User/Dump/Textures/<game id>/");
-wxString load_hires_textures_tooltip = wxTRANSLATE("Load high-resolution textures from User/Load/Textures/<game id>/");
-wxString dump_efb_tooltip = wxT("");
-wxString dump_frames_tooltip = wxT("");
-=======
 wxString adapter_desc = wxTRANSLATE("Select a hardware adapter to use.\n\nIf unsure, use the first one.");
 wxString ar_desc = wxTRANSLATE("Select what aspect ratio to use when rendering:\nAuto: Use the native aspect ratio\nForce 16:9: Stretch the picture to an aspect ratio of 16:9.\nForce 4:3: Stretch the picture to an aspect ratio of 4:3.\nStretch to Window: Stretch the picture to the window size.\n\nIf unsure, select Auto.");
 wxString ws_hack_desc = wxTRANSLATE("Force the game to output graphics for widescreen resolutions.\nCauses graphical glitches is some games.\n\nIf unsure, leave this unchecked.");
@@ -167,27 +98,9 @@
 wxString load_hires_textures_desc = wxTRANSLATE("Load custom textures from User/Load/Textures/<game_id>/\n\nIf unsure, leave this unchecked.");
 wxString dump_efb_desc = wxTRANSLATE("Dump the contents of EFB copies to User/Dump/Textures/\n\nIf unsure, leave this unchecked.");
 wxString dump_frames_desc = wxTRANSLATE("Dump all rendered frames to an AVI file in User/Dump/Frames/\n\nIf unsure, leave this unchecked.");
->>>>>>> fdc05bfe
 #if !defined WIN32 && defined HAVE_LIBAV
 wxString use_ffv1_desc = wxTRANSLATE("Encode frame dumps using the FFV1 codec.\n\nIf unsure, leave this unchecked.");
 #endif
-<<<<<<< HEAD
-wxString free_look_tooltip = wxT("");
-wxString crop_tooltip = wxT("");
-wxString opencl_tooltip = wxT("");
-wxString dlc_tooltip = wxT("");
-wxString omp_tooltip = wxTRANSLATE("Uses multiple threads to decode the textures in the game.");
-wxString hotkeys_tooltip = wxT("");
-wxString ppshader_tooltip = wxT("");
-
-wxString def_profile = wxTRANSLATE("< as Default Profile >");
-
-// this macro decides the config which binds all controls:
-// default config = main data from cur_vconfig, default and state data from g_Config
-// custom config =  main data from cur_vconfig, default value from def_vconfig, state data from cur_vconfig
-//
-#define CONFIG(member, n) (cur_profile == 0) ? g_Config.member : (n == 0) ? def_vconfig.member : cur_vconfig.member
-=======
 wxString free_look_desc = wxTRANSLATE("[PARTIALLY BROKEN]\nEnable moving the camera arbitrarily\nUse WASD to move. R to reset the view.\n0/9 to move faster/slower.\nAdditionally the middle/right mouse button can be used to rotate the view.\n\nIf unsure, leave this unchecked.");
 wxString crop_desc = wxTRANSLATE("Crop the picture from 4:3 to 5:4 or from 16:9 to 16:10.\n\nIf unsure, leave this unchecked.");
 wxString opencl_desc = wxTRANSLATE("[EXPERIMENTAL]\nAims to speed up emulation by offloading texture decoding to the GPU using the OpenCL framework.\nHowever, right now it's known to cause texture defects in various games. Also it's slower than regular CPU texture decoding in most cases.\n\nIf unsure, leave this unchecked.");
@@ -197,7 +110,6 @@
 wxString ppshader_desc = wxTRANSLATE("Apply a post-processing effect after finishing a frame.\n\nIf unsure, select (off).");
 wxString cache_efb_copies_desc = wxTRANSLATE("Slightly speeds up EFB to RAM copies by sacrificing emulation accuracy.\nSometimes also increases visual quality.\nIf you're experiencing any issues, try raising texture cache accuracy or disable this option.\n\nIf unsure, leave this unchecked.");
 wxString shader_errors_desc = wxTRANSLATE("Usually if shader compilation fails, an error message is displayed.\nHowever, one may skip the popups to allow interruption free gameplay by checking this option.\n\nIf unsure, leave this unchecked.");
->>>>>>> fdc05bfe
 
 VideoConfigDiag::VideoConfigDiag(wxWindow* parent, const std::string &title, const std::string& _ininame)
 	: wxDialog(parent, -1,
@@ -301,15 +213,6 @@
 	choice_aamode->Select(vconfig.iMultisampleMode);
 	szr_enh->Add(text_aamode, 1, wxALIGN_CENTER_VERTICAL, 0);
 	szr_enh->Add(choice_aamode);
-<<<<<<< HEAD
-	szr_enh->Add(pixel_lighting = new SettingCheckBox(page_general, _("Pixel Lighting"), wxGetTranslation(pixel_lighting_tooltip), SET_PARAMS(bEnablePixelLighting), false, cb_style));
-	szr_enh->Add(pixel_depth =  new SettingCheckBox(page_general, _("Pixel Depth"), wxGetTranslation(pixel_depth_tooltip), SET_PARAMS(bEnablePerPixelDepth), false, cb_style));
-	szr_enh->Add(force_filtering = new SettingCheckBox(page_general, _("Force Bi/Trilinear Filtering"), wxGetTranslation(force_filtering_tooltip), SET_PARAMS(bForceFiltering), false, cb_style));
-	
-	_3d_vision = new SettingCheckBox(page_general, _("3D Vision (Requires Fullscreen)"), wxGetTranslation(_3d_vision_tooltip), SET_PARAMS(b3DVision), false, cb_style);
-	szr_enh->Add(_3d_vision);
-=======
->>>>>>> fdc05bfe
 
 	// AF
 	const wxString af_choices[] = {wxT("1x"), wxT("2x"), wxT("4x"), wxT("8x"), wxT("16x")};
@@ -321,17 +224,6 @@
 	szr_enh->Add(pixel_lighting = CreateCheckBox(page_general, _("Per-Pixel Lighting"), wxGetTranslation(pixel_lighting_desc), vconfig.bEnablePixelLighting));
 	szr_enh->Add(CreateCheckBox(page_general, _("Force Texture Filtering"), wxGetTranslation(force_filtering_desc), vconfig.bForceFiltering));
 
-<<<<<<< HEAD
-	// EFB copy
-	efbcopy_enable = new SettingCheckBox(page_general, _("Enable"), wxGetTranslation(efb_copy_tooltip), SET_PARAMS(bEFBCopyEnable), false, cb_style);
-	efbcopy_virtual = new SettingCheckBox(page_general, _("Virtual"), wxGetTranslation(efb_virtual_tooltip), SET_PARAMS(bEFBCopyVirtualEnable), false, cb_style);
-	efbcopy_ram = new SettingCheckBox(page_general, _("RAM"), wxGetTranslation(efb_ram_tooltip), SET_PARAMS(bEFBCopyRAMEnable), false, cb_style);
-	wxStaticBoxSizer* const group_efbcopy = new wxStaticBoxSizer(wxHORIZONTAL, page_general, _("Copy"));
-	group_efbcopy->Add(efbcopy_enable, 0, wxLEFT | wxRIGHT | wxBOTTOM, 5);
-	group_efbcopy->AddStretchSpacer(1);
-	group_efbcopy->Add(efbcopy_virtual, 0, wxRIGHT, 5);
-	group_efbcopy->Add(efbcopy_ram, 0, wxRIGHT, 5);
-=======
 	// 3D Vision
 	_3d_vision = CreateCheckBox(page_general, _("3D Vision"), wxGetTranslation(_3d_vision_desc), vconfig.b3DVision);
 	_3d_vision->Show(vconfig.backend_info.bSupports3DVision);
@@ -362,7 +254,6 @@
 		szr_enh->Add(new wxStaticText(page_general, -1, _("Post-Processing Effect:")), 1, wxALIGN_CENTER_VERTICAL, 0);
 		szr_enh->Add(choice_ppshader, 0, wxLEFT, 5);
 	}
->>>>>>> fdc05bfe
 
 	wxStaticBoxSizer* const group_basic = new wxStaticBoxSizer(wxVERTICAL, page_general, _("Basic"));
 	group_basic->Add(szr_basic, 1, wxEXPAND | wxLEFT | wxRIGHT | wxBOTTOM, 5);
@@ -370,17 +261,7 @@
 
 	wxStaticBoxSizer* const group_enh = new wxStaticBoxSizer(wxVERTICAL, page_general, _("Enhancements"));
 	group_enh->Add(szr_enh, 1, wxEXPAND | wxLEFT | wxRIGHT | wxBOTTOM, 5);
-<<<<<<< HEAD
-
-	wxStaticBoxSizer* const group_efb = new wxStaticBoxSizer(wxVERTICAL, page_general, _("EFB"));
-	szr_general->Add(group_efb, 0, wxEXPAND | wxLEFT | wxRIGHT | wxBOTTOM, 5);
-	group_efb->Add(efb_scale_szr, 0, wxBOTTOM | wxLEFT, 5);
-	group_efb->Add(efbaccess_enable = new SettingCheckBox(page_general, _("Enable CPU Access"), wxGetTranslation(efb_access_tooltip), SET_PARAMS(bEFBAccessEnable), false, cb_style), 0, wxBOTTOM | wxLEFT, 5);
-	group_efb->Add(emulate_efb_format_changes, 0, wxBOTTOM | wxLEFT, 5);
-	group_efb->Add(group_efbcopy, 0, wxEXPAND | wxBOTTOM, 5);
-=======
 	szr_general->Add(group_enh, 0, wxEXPAND | wxLEFT | wxRIGHT | wxBOTTOM, 5);
->>>>>>> fdc05bfe
 	}
 
 	szr_general->AddStretchSpacer();
@@ -564,110 +445,11 @@
 	return cb;
 }
 
-<<<<<<< HEAD
-		const long cb_style = (cur_profile == 0) ? wxCHK_3STATE : wxCHK_3STATE|wxCHK_ALLOW_3RD_STATE_FOR_USER;
-
-		// set State and Rebind all controls
-		#define CHANGE_DATAREF(ctrl, member) { void *p;\
-			p = &(CONFIG(member, 0)); ctrl->ChangeRefDataMember(Def_Data,p);\
-			p = &(CONFIG(UI_State.member, 1)); ctrl->ChangeRefDataMember(State,p);\
-			if (sizeof(cur_vconfig.member) == sizeof(bool)) ctrl->SetWindowStyle(cb_style); }
-		
-		if (cur_vconfig.backend_info.Adapters.size())
-		{
-			if (cur_profile == 0) choice_adapter->Delete(0);
-			else choice_adapter->Insert(wxGetTranslation(def_profile), 0);
-
-			choice_adapter->GetParent()->Layout(); // redraws all elements inside the parent container
-			CHANGE_DATAREF(choice_adapter, iAdapter);
-		}
-		if (cur_profile == 0) choice_aspect->Delete(0);
-		else choice_aspect->Insert(wxGetTranslation(def_profile), 0);
-		choice_aspect->GetParent()->Layout();
-		CHANGE_DATAREF(choice_aspect, iAspectRatio);
-
-		CHANGE_DATAREF(widescreen_hack, bWidescreenHack);
-		CHANGE_DATAREF(vsync, bVSync);
-
-		if (cur_profile == 0) anisotropic_filtering->Delete(0);
-		else anisotropic_filtering->Insert(wxGetTranslation(def_profile), 0);
-		anisotropic_filtering->GetParent()->Layout();
-		CHANGE_DATAREF(anisotropic_filtering, iMaxAnisotropy);
-
-		if (cur_profile == 0) choice_aamode->Delete(0);
-		else choice_aamode->Insert(wxGetTranslation(def_profile), 0);
-		choice_aamode->GetParent()->Layout();
-		CHANGE_DATAREF(choice_aamode, iMultisampleMode);
-
-		CHANGE_DATAREF(pixel_lighting, bEnablePixelLighting);
-		CHANGE_DATAREF(pixel_depth, bEnablePerPixelDepth);
-		CHANGE_DATAREF(force_filtering, bForceFiltering);
-		CHANGE_DATAREF(_3d_vision, b3DVision);
-
-		if (cur_profile == 0) choice_efbscale->Delete(0);
-		else choice_efbscale->Insert(wxGetTranslation(def_profile), 0);
-		choice_efbscale->GetParent()->Layout();
-		CHANGE_DATAREF(choice_efbscale, iEFBScale);
-
-		CHANGE_DATAREF(efbaccess_enable, bEFBAccessEnable);
-		CHANGE_DATAREF(emulate_efb_format_changes, bEFBEmulateFormatChanges);
-		CHANGE_DATAREF(efbcopy_enable, bEFBCopyEnable);
-		CHANGE_DATAREF(efbcopy_ram, bEFBCopyRAMEnable);
-		CHANGE_DATAREF(efbcopy_virtual, bEFBCopyVirtualEnable);
-		CHANGE_DATAREF(wireframe, bWireFrame);
-		CHANGE_DATAREF(disable_lighting, bDisableLighting);
-		CHANGE_DATAREF(disable_textures, bDisableTexturing);
-		CHANGE_DATAREF(disable_fog, bDisableFog);
-		CHANGE_DATAREF(disable_dst_alpha, bDstAlphaPass);
-		CHANGE_DATAREF(show_fps, bShowFPS);
-		CHANGE_DATAREF(overlay_stats, bOverlayStats);
-		CHANGE_DATAREF(overlay_proj_stats, bOverlayProjStats);
-		CHANGE_DATAREF(texfmt_overlay, bTexFmtOverlayEnable);
-		CHANGE_DATAREF(efb_copy_regions, bShowEFBCopyRegions);
-		CHANGE_DATAREF(show_shader_errors, bShowShaderErrors);
-		CHANGE_DATAREF(show_input_display, bShowInputDisplay);
-		CHANGE_DATAREF(enable_xfb, bUseXFB);
-		CHANGE_DATAREF(dump_textures, bDumpTextures);
-		CHANGE_DATAREF(hires_textures, bHiresTextures);
-		CHANGE_DATAREF(dump_efb, bDumpEFBTarget);
-		CHANGE_DATAREF(dump_frames, bDumpFrames);
-		CHANGE_DATAREF(free_look, bFreeLook);
-
-	#if !defined WIN32 && defined HAVE_LIBAV
-		CHANGE_DATAREF(frame_dumps_via_ffv1,bUseFFV1);
-	#endif
-
-		CHANGE_DATAREF(hotkeys, bOSDHotKey);
-		CHANGE_DATAREF(dlcache, bDlistCachingEnable);
-		CHANGE_DATAREF(ompdecoder, bOMPDecoder);
-		CHANGE_DATAREF(opencl, bEnableOpenCL);
-		CHANGE_DATAREF(crop, bCrop);
-		
-		if (cur_vconfig.backend_info.PPShaders.size())
-		{
-			if (cur_profile == 0)
-				choice_ppshader->Delete(0);
-			else
-				choice_ppshader->Insert(wxGetTranslation(def_profile), 0);
-
-			choice_ppshader->GetParent()->Layout();
-			CHANGE_DATAREF(choice_ppshader, sPostProcessingShader);
-		}
-		
-		Fit(); // wraps sizes of the outer layout
-		if (CenterCoords == this->GetScreenPosition())
-		{
-			Center(); // lastly if window hasn't moved, re-center it
-			CenterCoords = this->GetScreenPosition();
-		}
-	}
-=======
 SettingChoice* VideoConfigDiag::CreateChoice(wxWindow* parent, int& setting, const wxString& description, int num, const wxString choices[], long style)
 {
 	SettingChoice* const ch = new SettingChoice(parent, setting, wxString(), num, choices, style);
 	RegisterControl(ch, description);
 	return ch;
->>>>>>> fdc05bfe
 }
 
 SettingRadioButton* VideoConfigDiag::CreateRadioButton(wxWindow* parent, const wxString& label, const wxString& description, bool &setting, bool reverse, long style)
@@ -708,81 +490,6 @@
 #define DEFAULT_DESC_TEXT "Move the mouse pointer over an option to display a detailed description.\n\n\n\n\n\n\n"
 void VideoConfigDiag::Evt_LeaveControl(wxMouseEvent& ev)
 {
-<<<<<<< HEAD
-	bool enable_group;
-
-	// Anti-aliasing
-	choice_aamode->Enable(cur_vconfig.backend_info.AAModes.size() > 1);
-	text_aamode->Enable(cur_vconfig.backend_info.AAModes.size() > 1);
-
-	// pixel lighting
-	pixel_lighting->Enable(cur_vconfig.backend_info.bSupportsPixelLighting);
-
-	// 3D vision
-	_3d_vision->Show(cur_vconfig.backend_info.bSupports3DVision);
-
-	// EFB copy
-	enable_group = cur_vconfig.bEFBCopyEnable && (efbcopy_enable->Get3StateValue() != wxCHK_UNDETERMINED);
-	efbcopy_virtual->Enable(enable_group);
-	efbcopy_ram->Enable(enable_group);
-
-	// EFB format change emulation
-	emulate_efb_format_changes->Enable(cur_vconfig.backend_info.bSupportsFormatReinterpretation);
-
-	// XFB
-	enable_group = cur_vconfig.bUseXFB && (enable_xfb->Get3StateValue() != wxCHK_UNDETERMINED);
-	virtual_xfb->Enable(enable_group);
-	real_xfb->Enable(enable_group);
-
-	// here where we check Radio Button Groups and if main CheckBox has 3rd state activated
-	// NOTE: this code block just before g_Config is updated
-	if (cur_profile != 0)
-	{
-		// ID check is to reduce drastically the CPU load, since too many SetValue() calls at once,
-		// are very expensive inside this procedure
-		if (ev.GetId() == efbcopy_enable->GetId() && efbcopy_enable->Get3StateValue() == wxCHK_UNDETERMINED)
-		{
-			cur_vconfig.bEFBCopyRAMEnable = def_vconfig.bEFBCopyRAMEnable;
-			cur_vconfig.bEFBCopyVirtualEnable = def_vconfig.bEFBCopyVirtualEnable;
-			efbcopy_ram->SetValue(cur_vconfig.bEFBCopyRAMEnable);
-			efbcopy_virtual->SetValue(cur_vconfig.bEFBCopyVirtualEnable);
-		}
-		if (ev.GetId() == enable_xfb->GetId() && enable_xfb->Get3StateValue() == wxCHK_UNDETERMINED)
-		{
-			cur_vconfig.bUseRealXFB = def_vconfig.bUseRealXFB;
-			virtual_xfb->SetValue(!cur_vconfig.bUseRealXFB);
-			real_xfb->SetValue(cur_vconfig.bUseRealXFB);
-		}
-	}
-	
-	// If emulation hasn't started, yet, always update g_Config.
-	// Otherwise only update it if we're editing the currently running game's profile
-	if (!Core::IsRunning())
-	{
-		g_Config = cur_vconfig;
-	}
-	else if (cur_profile != 0)
-	{
-		if (GameListCtrl->GetISO(GameListCtrl->GetItemData(cur_profile - 1))->GetUniqueID() ==
-					SConfig::GetInstance().m_LocalCoreStartupParameter.m_strUniqueID)
-			g_Config = cur_vconfig;
-	}
-	else // here, if we're editing the Default profile and a game is running...
-	{
-		// RadioButton instant update from Default profile
-
-		if (!g_Config.UI_State.bUseXFB)
-			g_Config.bUseRealXFB = cur_vconfig.bUseRealXFB;
-
-		if (!g_Config.UI_State.bEFBCopyEnable)
-		{
-			g_Config.bEFBCopyRAMEnable = cur_vconfig.bEFBCopyRAMEnable;
-			g_Config.bEFBCopyVirtualEnable = cur_vconfig.bEFBCopyVirtualEnable;
-		}
-
-		// other controls (checkbox, choice dropdown) handle 'the instant update' internally inside their own class
-	}
-=======
 	// look up description text control and reset its label
 	wxWindow* ctrl = (wxWindow*)ev.GetEventObject();
 	if (!ctrl) return;
@@ -791,77 +498,14 @@
 
 	descr_text->SetLabel(_(DEFAULT_DESC_TEXT));
 	descr_text->Wrap(descr_text->GetContainingSizer()->GetSize().x - 20);
->>>>>>> fdc05bfe
 	ev.Skip();
 }
 
 void VideoConfigDiag::CreateDescriptionArea(wxPanel* const page, wxBoxSizer* const sizer)
 {
-<<<<<<< HEAD
-	
-	const int inc = (cur_profile != 0) ? 1 : 0;
-	
-	#define SET_CHOICE(control, member) {\
-		void *p = control; void *m = &cur_vconfig.member;\
-		switch (sizeof(cur_vconfig.member)) {\
-		case sizeof(bool): if (cur_vconfig.UI_State.member) ((SettingCheckBox*)p)->Set3StateValue((wxCheckBoxState)*(bool*)m);\
-			else ((SettingCheckBox*)p)->Set3StateValue(wxCHK_UNDETERMINED); break;\
-		case sizeof(int): if (cur_vconfig.UI_State.member) ((IntSettingChoice*)p)->SetSelection(*(int*)m + inc);\
-			else ((IntSettingChoice*)p)->SetSelection(0); break; } }
-
-	if (choice_adapter) SET_CHOICE(choice_adapter, iAdapter);
-	SET_CHOICE(choice_aspect, iAspectRatio);
-	SET_CHOICE(widescreen_hack, bWidescreenHack);
-	SET_CHOICE(vsync, bVSync);
-
-	SET_CHOICE(anisotropic_filtering, iMaxAnisotropy);
-	SET_CHOICE(choice_aamode, iMultisampleMode);
-
-	SET_CHOICE(pixel_lighting, bEnablePixelLighting);
-	SET_CHOICE(pixel_depth, bEnablePerPixelDepth);
-	SET_CHOICE(force_filtering, bForceFiltering);
-	SET_CHOICE(_3d_vision, b3DVision);
-
-	SET_CHOICE(choice_efbscale, iEFBScale);
-	SET_CHOICE(efbaccess_enable, bEFBAccessEnable);
-	SET_CHOICE(emulate_efb_format_changes, bEFBEmulateFormatChanges);
-
-	SET_CHOICE(efbcopy_enable, bEFBCopyEnable);
-	// FIXME: Shouldn't we use SET_CHOICE here?
-	efbcopy_ram->SetValue(cur_vconfig.bEFBCopyRAMEnable);
-	efbcopy_virtual->SetValue(cur_vconfig.bEFBCopyVirtualEnable);
-
-	SET_CHOICE(wireframe, bWireFrame);
-	SET_CHOICE(disable_lighting, bDisableLighting);
-	SET_CHOICE(disable_textures, bDisableTexturing);
-	SET_CHOICE(disable_fog, bDisableFog);
-	SET_CHOICE(disable_dst_alpha, bDstAlphaPass);
-
-	SET_CHOICE(show_fps, bShowFPS);
-	SET_CHOICE(overlay_stats, bOverlayStats);
-	SET_CHOICE(overlay_proj_stats, bOverlayProjStats);
-	SET_CHOICE(texfmt_overlay, bTexFmtOverlayEnable);
-	SET_CHOICE(efb_copy_regions, bShowEFBCopyRegions);
-	SET_CHOICE(show_shader_errors, bShowShaderErrors);
-	SET_CHOICE(show_input_display, bShowInputDisplay);
-
-	SET_CHOICE(enable_xfb, bUseXFB);
-	virtual_xfb->SetValue(!cur_vconfig.bUseRealXFB);
-	real_xfb->SetValue(cur_vconfig.bUseRealXFB);
-
-	SET_CHOICE(dump_textures, bDumpTextures);
-	SET_CHOICE(hires_textures, bHiresTextures);
-	SET_CHOICE(dump_efb, bDumpEFBTarget);
-	SET_CHOICE(dump_frames, bDumpFrames);
-	SET_CHOICE(free_look, bFreeLook);
-#if !defined WIN32 && defined HAVE_LIBAV
-	SET_CHOICE(frame_dumps_via_ffv1, bUseFFV1);
-#endif
-=======
 	// Create description frame
 	wxStaticBoxSizer* const desc_sizer = new wxStaticBoxSizer(wxVERTICAL, page, _("Description"));
 	sizer->Add(desc_sizer, 0, wxEXPAND | wxLEFT | wxRIGHT | wxBOTTOM, 5);
->>>>>>> fdc05bfe
 
 	// Need to call SetSizerAndFit here, since we don't want the description texts to change the dialog width
 	page->SetSizerAndFit(sizer);
