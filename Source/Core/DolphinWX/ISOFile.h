// Copyright 2008 Dolphin Emulator Project
// Licensed under GPLv2+
// Refer to the license.txt file included.

#pragma once

#include <string>
#include <utility>
#include <vector>

#include "Common/Common.h"
#include "DiscIO/Volume.h"

#if defined(HAVE_WX) && HAVE_WX
#include <wx/image.h>
#include <wx/bitmap.h>
#endif

class PointerWrap;
class GameListItem : NonCopyable
{
public:
	GameListItem(const std::string& _rFileName);
	~GameListItem();

	bool IsValid() const {return m_Valid;}
	const std::string& GetFileName() const {return m_FileName;}
	std::string GetName(DiscIO::IVolume::ELanguage language) const;
	std::string GetName() const;
	std::string GetDescription(DiscIO::IVolume::ELanguage language) const;
	std::string GetDescription() const;
	std::vector<DiscIO::IVolume::ELanguage> GetLanguages() const;
<<<<<<< HEAD
	std::string GetCompany() const;
=======
	std::string GetCompany() const { return m_company; }
>>>>>>> ad978122
	u16 GetRevision() const { return m_Revision; }
	const std::string& GetUniqueID() const {return m_UniqueID;}
	const std::string GetWiiFSPath() const;
	DiscIO::IVolume::ECountry GetCountry() const {return m_Country;}
	DiscIO::IVolume::EPlatform GetPlatform() const { return m_Platform; }
	const std::string& GetIssues() const { return m_issues; }
	int GetEmuState() const { return m_emu_state; }
	bool IsCompressed() const {return m_BlobCompressed;}
	u64 GetFileSize() const {return m_FileSize;}
	u64 GetVolumeSize() const {return m_VolumeSize;}
	// 0 is the first disc, 1 is the second disc
<<<<<<< HEAD
	u8 GetDiscNumber() const {return m_disc_number;}
=======
	u8 GetDiscNumber() const { return m_disc_number; }
	bool IsElfOrDol() const;

>>>>>>> ad978122
#if defined(HAVE_WX) && HAVE_WX
	const wxBitmap& GetBitmap() const {return m_Bitmap;}
#endif

	void DoState(PointerWrap &p);

private:
	std::string m_FileName;

	std::map<DiscIO::IVolume::ELanguage, std::string> m_names;
	std::map<DiscIO::IVolume::ELanguage, std::string> m_descriptions;
	std::string m_company;

	std::string m_UniqueID;

	std::string m_issues;
	int m_emu_state;

	u64 m_FileSize;
	u64 m_VolumeSize;

	DiscIO::IVolume::ECountry m_Country;
	DiscIO::IVolume::EPlatform m_Platform;
	u16 m_Revision;

#if defined(HAVE_WX) && HAVE_WX
	wxBitmap m_Bitmap;
#endif
	bool m_Valid;
	bool m_BlobCompressed;
	std::vector<u8> m_pImage;
	int m_ImageWidth, m_ImageHeight;
	u8 m_disc_number;

	bool LoadFromCache();
	void SaveToCache();

	std::string CreateCacheFilename();

	void ReadBanner(const DiscIO::IVolume& volume);
};<|MERGE_RESOLUTION|>--- conflicted
+++ resolved
@@ -30,11 +30,7 @@
 	std::string GetDescription(DiscIO::IVolume::ELanguage language) const;
 	std::string GetDescription() const;
 	std::vector<DiscIO::IVolume::ELanguage> GetLanguages() const;
-<<<<<<< HEAD
-	std::string GetCompany() const;
-=======
 	std::string GetCompany() const { return m_company; }
->>>>>>> ad978122
 	u16 GetRevision() const { return m_Revision; }
 	const std::string& GetUniqueID() const {return m_UniqueID;}
 	const std::string GetWiiFSPath() const;
@@ -46,13 +42,9 @@
 	u64 GetFileSize() const {return m_FileSize;}
 	u64 GetVolumeSize() const {return m_VolumeSize;}
 	// 0 is the first disc, 1 is the second disc
-<<<<<<< HEAD
-	u8 GetDiscNumber() const {return m_disc_number;}
-=======
 	u8 GetDiscNumber() const { return m_disc_number; }
 	bool IsElfOrDol() const;
 
->>>>>>> ad978122
 #if defined(HAVE_WX) && HAVE_WX
 	const wxBitmap& GetBitmap() const {return m_Bitmap;}
 #endif
