--- conflicted
+++ resolved
@@ -39,18 +39,6 @@
   void CreateWiiLayout(int num);
 
 private:
-<<<<<<< HEAD
-#if defined(_MSC_VER) && _MSC_VER <= 1800
-#define CONSTEXPR(datatype, name, value)                                                           \
-  enum name##_enum : datatype { name = value }
-#else
-#define CONSTEXPR(datatype, name, value) constexpr datatype name = value
-#endif
-  static CONSTEXPR(int, ID_C_STICK, 1001);
-  static CONSTEXPR(int, ID_MAIN_STICK, 1002);
-  static CONSTEXPR(int, ID_CC_L_STICK, 1003);
-  static CONSTEXPR(int, ID_CC_R_STICK, 1004);
-=======
   enum : int
   {
     ID_C_STICK = 1001,
@@ -62,9 +50,7 @@
   // Used in the context of creating controls on the fly
   // This is greater than the last stick enum constant to
   // prevent ID clashing in wx's event system.
->>>>>>> e9ad0ec6
   int m_eleID = 1005;
-#undef CONSTEXPR
 
   struct Control
   {
