--- conflicted
+++ resolved
@@ -84,13 +84,8 @@
 		sortData = -sortData;
 	}
 
-<<<<<<< HEAD
-	DiscIO::IVolume::ELanguage languageOne = SConfig::GetInstance().m_LocalCoreStartupParameter.GetCurrentLanguage(iso1->GetPlatform() != DiscIO::IVolume::GAMECUBE_DISC);
-	DiscIO::IVolume::ELanguage languageOther = SConfig::GetInstance().m_LocalCoreStartupParameter.GetCurrentLanguage(iso2->GetPlatform() != DiscIO::IVolume::GAMECUBE_DISC);
-=======
 	DiscIO::IVolume::ELanguage languageOne = SConfig::GetInstance().GetCurrentLanguage(iso1->GetPlatform() != DiscIO::IVolume::GAMECUBE_DISC);
 	DiscIO::IVolume::ELanguage languageOther = SConfig::GetInstance().GetCurrentLanguage(iso2->GetPlatform() != DiscIO::IVolume::GAMECUBE_DISC);
->>>>>>> ad978122
 
 	switch (sortData)
 	{
@@ -849,9 +844,6 @@
 		{
 			wxMenu popupMenu;
 
-<<<<<<< HEAD
-			if (selected_iso->GetPlatform() != DiscIO::IVolume::GAMECUBE_DISC)
-=======
 			if (!selected_iso->IsElfOrDol())
 			{
 				popupMenu.Append(IDM_PROPERTIES, _("&Properties"));
@@ -859,7 +851,6 @@
 				popupMenu.AppendSeparator();
 			}
 			if (selected_iso->GetPlatform() != DiscIO::IVolume::GAMECUBE_DISC && !selected_iso->IsElfOrDol())
->>>>>>> ad978122
 			{
 				popupMenu.Append(IDM_OPEN_SAVE_FOLDER, _("Open Wii &save folder"));
 				popupMenu.Append(IDM_EXPORT_SAVE, _("Export Wii save (Experimental)"));
@@ -876,11 +867,7 @@
 			popupMenu.AppendSeparator();
 			popupMenu.Append(IDM_DELETE_ISO, _("&Delete File..."));
 
-<<<<<<< HEAD
-			if (selected_iso->GetPlatform() != DiscIO::IVolume::WII_WAD)
-=======
 			if (selected_iso->GetPlatform() != DiscIO::IVolume::WII_WAD && !selected_iso->IsElfOrDol())
->>>>>>> ad978122
 			{
 				if (selected_iso->IsCompressed())
 					popupMenu.Append(IDM_COMPRESS_ISO, _("Decompress ISO..."));
