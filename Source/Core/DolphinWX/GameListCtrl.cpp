--- conflicted
+++ resolved
@@ -484,33 +484,13 @@
 #endif
     // set initial sizes for columns
     SetColumnWidth(COLUMN_DUMMY, 0);
-<<<<<<< HEAD
-    SetColumnWidth(COLUMN_PLATFORM, SConfig::GetInstance().m_showSystemColumn ?
-                                        FromDIP(32 + platform_icon_padding + platform_padding) :
-                                        0);
-    SetColumnWidth(COLUMN_BANNER,
-                   SConfig::GetInstance().m_showBannerColumn ? FromDIP(96 + platform_padding) : 0);
-    SetColumnWidth(COLUMN_TITLE, FromDIP(175 + platform_padding));
-    SetColumnWidth(COLUMN_MAKER,
-                   SConfig::GetInstance().m_showMakerColumn ? FromDIP(150 + platform_padding) : 0);
-    SetColumnWidth(COLUMN_FILENAME, SConfig::GetInstance().m_showFileNameColumn ?
-                                        FromDIP(100 + platform_padding) :
-                                        0);
-    SetColumnWidth(COLUMN_ID,
-                   SConfig::GetInstance().m_showIDColumn ? FromDIP(75 + platform_padding) : 0);
-    SetColumnWidth(COLUMN_COUNTRY,
-                   SConfig::GetInstance().m_showRegionColumn ? FromDIP(32 + platform_padding) : 0);
-    SetColumnWidth(COLUMN_EMULATION_STATE,
-                   SConfig::GetInstance().m_showStateColumn ? FromDIP(48 + platform_padding) : 0);
     SetColumnWidth(COLUMN_VR_STATE,
                    SConfig::GetInstance().m_showVRStateColumn ? 50 + platform_padding : 0);
-=======
 
     for (const auto& c : m_columns)
     {
       SetColumnWidth(c.id, c.visible ? FromDIP(c.default_width + platform_padding) : 0);
     }
->>>>>>> e9ad0ec6
 
     // add all items
     for (int i = 0; i < (int)m_ISOFiles.size(); i++)
@@ -1510,16 +1490,8 @@
   }
   else if (GetColumnCount() > 0)
   {
-<<<<<<< HEAD
-    int resizable =
-        rc.GetWidth() -
-        (GetColumnWidth(COLUMN_PLATFORM) + GetColumnWidth(COLUMN_BANNER) +
-         GetColumnWidth(COLUMN_ID) + GetColumnWidth(COLUMN_COUNTRY) + GetColumnWidth(COLUMN_SIZE) +
-         GetColumnWidth(COLUMN_EMULATION_STATE) + GetColumnWidth(COLUMN_VR_STATE));
-=======
     int remaining_width = rc.GetWidth();
     std::vector<int> visible_columns;
->>>>>>> e9ad0ec6
 
     for (const auto& c : m_columns)
     {
