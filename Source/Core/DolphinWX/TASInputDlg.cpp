--- conflicted
+++ resolved
@@ -669,15 +669,9 @@
   //	u16 y = irData[1] | ((irData[2] >> 6 & 0x3) << 8);
 
   //	SetStickValue(&m_main_stick.x_cont.set_by_keyboard, &m_main_stick.x_cont.value,
-<<<<<<< HEAD
-  //m_main_stick.x_cont.text, x, 561);
-  //	SetStickValue(&m_main_stick.y_cont.set_by_keyboard, &m_main_stick.y_cont.value,
-  //m_main_stick.y_cont.text, y, 486);
-=======
   // m_main_stick.x_cont.text, x, 561);
   //	SetStickValue(&m_main_stick.y_cont.set_by_keyboard, &m_main_stick.y_cont.value,
   // m_main_stick.y_cont.text, y, 486);
->>>>>>> dba9d86b
   //}
 
   if (extData && ext == 1)
