// Copyright 2014 Dolphin Emulator Project
// Licensed under GPLv2
// Refer to the license.txt file included.

#pragma once

#include <cstddef>
#include <map>
#include <string>
#include <vector>
#include <wx/button.h>
#include <wx/checkbox.h>
#include <wx/choice.h>
#include <wx/defs.h>
#include <wx/dialog.h>
#include <wx/event.h>
#include <wx/msgdlg.h>
#include <wx/radiobut.h>
#include <wx/spinctrl.h>
#include <wx/stattext.h>
#include <wx/string.h>
#include <wx/translation.h>
#include <wx/window.h>

#include "Common/CommonTypes.h"
#include "Common/SysConf.h"
#include "Core/ConfigManager.h"
#include "Core/Core.h"
#include "Core/CoreParameter.h"
#include "DolphinWX/PostProcessingConfigDiag.h"
#include "DolphinWX/WxUtils.h"
#include "VideoCommon/PostProcessing.h"
#include "VideoCommon/VideoBackendBase.h"
#include "VideoCommon/VideoConfig.h"

class wxBoxSizer;
class wxControl;
class wxPanel;

template <typename W>
class BoolSetting : public W
{
public:
	BoolSetting(wxWindow* parent, const wxString& label, const wxString& tooltip, bool &setting, bool reverse = false, long style = 0);

	void UpdateValue(wxCommandEvent& ev)
	{
		m_setting = (ev.GetInt() != 0) ^ m_reverse;
		ev.Skip();
	}
private:
	bool &m_setting;
	const bool m_reverse;
};

typedef BoolSetting<wxCheckBox> SettingCheckBox;
typedef BoolSetting<wxRadioButton> SettingRadioButton;

template <typename T>
class IntegerSetting : public wxSpinCtrl
{
public:
	IntegerSetting(wxWindow* parent, const wxString& label, T& setting, int minVal, int maxVal, long style = 0);

	void UpdateValue(wxCommandEvent& ev)
	{
		m_setting = ev.GetInt();
		ev.Skip();
	}
private:
	T& m_setting;
};

typedef IntegerSetting<u32> U32Setting;

template <typename T>
class FloatSetting : public wxSpinCtrlDouble
{
public:
	FloatSetting(wxWindow* parent, const wxString& label, T& setting, T minVal, T maxVal, T increment = 0, long style = 0);

	void UpdateValue(wxSpinDoubleEvent& ev)
	{
		m_setting = ev.GetValue();
		ev.Skip();
	}
private:
	T& m_setting;
};

typedef FloatSetting<double> SettingDouble;
typedef FloatSetting<float> SettingNumber;

class SettingChoice : public wxChoice
{
public:
	SettingChoice(wxWindow* parent, int &setting, const wxString& tooltip, int num = 0, const wxString choices[] = nullptr, long style = 0);
	void UpdateValue(wxCommandEvent& ev);
private:
	int &m_setting;
};

class VideoConfigDiag : public wxDialog
{
public:
	VideoConfigDiag(wxWindow* parent, const std::string &title, const std::string& ininame);

protected:
	void Event_Backend(wxCommandEvent &ev)
	{
		VideoBackend* new_backend = g_available_video_backends[ev.GetInt()];
		if (g_video_backend != new_backend)
		{
			bool do_switch = !Core::IsRunning();
			if (new_backend->GetName() == "Software Renderer")
			{
				do_switch = (wxYES == wxMessageBox(_("Software rendering is an order of magnitude slower than using the other backends.\nIt's only useful for debugging purposes.\nDo you really want to enable software rendering? If unsure, select 'No'."),
							_("Warning"), wxYES_NO | wxNO_DEFAULT | wxICON_EXCLAMATION, wxWindow::FindFocus()));
			}

			if (do_switch)
			{
				// TODO: Only reopen the dialog if the software backend is
				// selected (make sure to reinitialize backend info)
				// reopen the dialog
				Close();

				g_video_backend = new_backend;
				SConfig::GetInstance().m_LocalCoreStartupParameter.m_strVideoBackend = g_video_backend->GetName();

				g_video_backend->ShowConfig(GetParent());
			}
			else
			{
				// Select current backend again
				choice_backend->SetStringSelection(StrToWxStr(g_video_backend->GetName()));
			}
		}

		ev.Skip();
	}
	void Event_Adapter(wxCommandEvent &ev) { ev.Skip(); } // TODO

	void Event_DisplayResolution(wxCommandEvent &ev);

	void Event_ProgressiveScan(wxCommandEvent &ev)
	{
		SConfig::GetInstance().m_SYSCONF->SetData("IPL.PGS", ev.GetInt());
		SConfig::GetInstance().m_LocalCoreStartupParameter.bProgressive = ev.IsChecked();

		ev.Skip();
	}

	void Event_Stc(wxCommandEvent &ev)
	{
		int samples[] = { 0, 512, 128 };
		vconfig.iSafeTextureCache_ColorSamples = samples[ev.GetInt()];

		ev.Skip();
	}

	void Event_PPShader(wxCommandEvent &ev)
	{
		const int sel = ev.GetInt();
		if (sel)
			vconfig.sPostProcessingShader = WxStrToStr(ev.GetString());
		else
			vconfig.sPostProcessingShader.clear();

		// Should we enable the configuration button?
		PostProcessingShaderConfiguration postprocessing_shader;
		postprocessing_shader.LoadShader(vconfig.sPostProcessingShader);
		button_config_pp->Enable(postprocessing_shader.HasOptions());

		ev.Skip();
	}

	void Event_ConfigurePPShader(wxCommandEvent &ev)
	{
		PostProcessingConfigDiag dialog(this, vconfig.sPostProcessingShader);
		dialog.ShowModal();

		ev.Skip();
	}

	void Event_StereoDepth(wxCommandEvent &ev)
	{
		vconfig.iStereoDepth = ev.GetInt();

		ev.Skip();
	}

	void Event_StereoConvergence(wxCommandEvent &ev)
	{
		vconfig.iStereoConvergence = ev.GetInt();

		ev.Skip();
	}

	void Event_StereoMode(wxCommandEvent &ev)
	{
		if (vconfig.backend_info.bSupportsPostProcessing)
		{
			// Anaglyph overrides post-processing shaders
			choice_ppshader->Clear();
		}

		ev.Skip();
	}

	void Event_ClickClose(wxCommandEvent&);
	void Event_ClickSave(wxCommandEvent&);
	void Event_Close(wxCloseEvent&);

	// Enables/disables UI elements depending on current config
	void OnUpdateUI(wxUpdateUIEvent& ev)
	{
		// Anti-aliasing
		choice_aamode->Enable(vconfig.backend_info.AAModes.size() > 1);
		text_aamode->Enable(vconfig.backend_info.AAModes.size() > 1);

		// EFB copy
		efbcopy_clear_disable->Enable(!vconfig.bEFBCopyEnable);
		efbcopy_texture->Enable(vconfig.bEFBCopyEnable);
		efbcopy_ram->Enable(vconfig.bEFBCopyEnable);

		// XFB
		virtual_xfb->Enable(vconfig.bUseXFB);
		real_xfb->Enable(vconfig.bUseXFB);

		// Repopulating the post-processing shaders can't be done from an event
		if (choice_ppshader && choice_ppshader->IsEmpty())
			PopulatePostProcessingShaders();

		// Things which shouldn't be changed during emulation
		if (Core::IsRunning())
		{
			choice_backend->Disable();
			label_backend->Disable();

			// D3D only
			if (vconfig.backend_info.Adapters.size())
			{
				choice_adapter->Disable();
				label_adapter->Disable();
			}

#ifndef __APPLE__
			// This isn't supported on OS X.

			choice_display_resolution->Disable();
			label_display_resolution->Disable();
#endif

			progressive_scan_checkbox->Disable();
			render_to_main_checkbox->Disable();
		}
		ev.Skip();
	}

	// Creates controls and connects their enter/leave window events to Evt_Enter/LeaveControl
	SettingCheckBox* CreateCheckBox(wxWindow* parent, const wxString& label, const wxString& description, bool &setting, bool reverse = false, long style = 0);
	SettingChoice* CreateChoice(wxWindow* parent, int& setting, const wxString& description, int num = 0, const wxString choices[] = nullptr, long style = 0);
	SettingRadioButton* CreateRadioButton(wxWindow* parent, const wxString& label, const wxString& description, bool &setting, bool reverse = false, long style = 0);
	SettingNumber* CreateNumber(wxWindow* parent, float &setting, const wxString& description, float min, float max, float inc, long style = 0);

	// Same as above but only connects enter/leave window events
	wxControl* RegisterControl(wxControl* const control, const wxString& description);

	void Evt_EnterControl(wxMouseEvent& ev);
	void Evt_LeaveControl(wxMouseEvent& ev);
	void CreateDescriptionArea(wxPanel* const page, wxBoxSizer* const sizer);
	void PopulatePostProcessingShaders();

	wxChoice* choice_backend;
	wxChoice* choice_adapter;
	wxChoice* choice_display_resolution;

	wxStaticText* label_backend;
	wxStaticText* label_adapter;

	wxStaticText* text_aamode;
	SettingChoice* choice_aamode;

	wxStaticText* label_display_resolution;

	wxButton* button_config_pp;

	SettingCheckBox* borderless_fullscreen;
	SettingCheckBox* render_to_main_checkbox;
	SettingCheckBox* async_timewarp_checkbox;
	SettingCheckBox* efbcopy_clear_disable;

	SettingRadioButton* efbcopy_texture;
	SettingRadioButton* efbcopy_ram;

	SettingRadioButton* virtual_xfb;
	SettingRadioButton* real_xfb;

	wxCheckBox* progressive_scan_checkbox;

	wxChoice* choice_ppshader;

	std::map<wxWindow*, wxString> ctrl_descs; // maps setting controls to their descriptions
	std::map<wxWindow*, wxStaticText*> desc_texts; // maps dialog tabs (which are the parents of the setting controls) to their description text objects

	VideoConfig &vconfig;
	std::string ininame;
};

static wxString async_desc = wxTRANSLATE("Render head rotation updates in a separate thread at full frame rate using Timewarp even when the game runs at a lower frame rate.");
static wxString temp_desc = wxTRANSLATE("Game specific VR option, in metres or degrees");
static wxString minfov_desc = wxTRANSLATE("Minimum horizontal degrees of your view that the action will fill.\nWhen the game tries to render from a distance with a zoom lens, this will move thhe camera closer instead. When the FOV is less than the minimum the camera will move forward until objects at Aim Distance fill the minimum FOV.\nIf unsure, leave this at 10 degrees.");
static wxString scale_desc = wxTRANSLATE("(Don't change this until the game's Units Per Metre setting is already lifesize!)\n\nScale multiplier for all VR worlds.\n1x = lifesize, 2x = Giant size\n0.5x = Child size, 0.17x = Barbie doll size, 0.02x = Lego size\n\nIf unsure, use 1.00.");
static wxString lean_desc = wxTRANSLATE("How many degrees leaning back should count as vertical.\n0 = sitting/standing, 45 = reclining\n90 = playing lying on your back, -90 = on your front\n\nIf unsure, use 0.");
static wxString extraframes_desc = wxTRANSLATE("How many extra frames to render via timewarp.  Set to 0 for 60fps games, 1 for 30fps games, 2 for 20fps games and the framelimiter to your Rift's refresh rate.  For 25fps PAL games, set to 2 and set the frame limiter to 60 (assuming the Rift's refresh rate is set to 75hz).  If unsure, use 0.");
static wxString replaybuffer_desc = wxTRANSLATE("How many extra frames to render through replaying the video loop.  Set to 0 for 60fps games, 1 for 30fps games, 2 for 20fps games and the framelimiter to your Rift's refresh rate.  For 25fps PAL games, set to 2 and set the frame limiter to 60 (assuming the Rift's refresh rate is set to 75hz).  If unsure, use 0.");
<<<<<<< HEAD
static wxString stabilizeroll_desc = wxTRANSLATE("Counteract the game's camera roll.  Requires 'Read Camera Angles' to be checked in the 'VR Game' tab.\nIf unsure, leave this checked.");
static wxString stabilizepitch_desc = wxTRANSLATE("Counteract the game's camera pitch. Fixes tilt in 3rd person games and allows free y-axis aiming in 1st person games.  Requires 'Read Camera Angles' to be checked in the 'VR Game' tab.\nIf unsure, leave this checked.");
static wxString stabilizeyaw_desc = wxTRANSLATE("Counteract the game's camera yaw. Use this when playing standing up or in a swivel chair. Also allows completely free x-axis aiming in 1st person games.  Requires 'Read Camera Angles' to be checked in the 'VR Game' tab.\nIf unsure, leave this unchecked.");
=======
static wxString stabilizeroll_desc = wxTRANSLATE("Counteract the game's camera roll.  Requires 'Read Camera Angles' to be checked in the 'VR Game' tab.\nIf unsure, leave this unchecked.");
static wxString stabilizepitch_desc = wxTRANSLATE("Counteract the game's camera pitch. Fixes tilt in 3rd person games and allows free y-axis aiming in 1st person games.  Requires 'Read Camera Angles' to be checked in the 'VR Game' tab.\nIf unsure, leave this unchecked.");
static wxString stabilizeyaw_desc = wxTRANSLATE("Counteract the game's camera yaw. Shouldn't be enabled for most 3rd person games. Allows completely free x-axis aiming in 1st person games.  Requires 'Read Camera Angles' to be checked in the 'VR Game' tab.\nIf unsure, leave this unchecked.");
static wxString keyhole_desc = wxTRANSLATE("Allows keyhole aiming in 1st person games by manipulating the yaw correction. Great for first person shooters.\nIf unsure, leave this unchecked.");
static wxString keyholewidth_desc = wxTRANSLATE("The width of the horizontal keyhole in degrees.\nIf unsure, use 45.");
>>>>>>> 5d796c80
static wxString pullup20_desc = wxTRANSLATE("Make headtracking work at 75fps for a 20fps game. Enable this on 20fps games to fix judder.\nIf unsure, leave this unchecked.");
static wxString pullup30_desc = wxTRANSLATE("Make headtracking work at 75fps for a 30fps game. Enable this on 30fps games to fix judder.\nIf unsure, leave this unchecked.");
static wxString pullup60_desc = wxTRANSLATE("Make headtracking work at 75fps for a 60fps game. Enable this on 60fps games to fix judder.\nIf unsure, leave this unchecked.");
static wxString opcodewarning_desc = wxTRANSLATE("Turn off Opcode Warnings.  Will ignore errors in the Opcode Replay Buffer, allowing many games with minor problems to be played.  This should be turned on if trying to play a game with Opcode Replay enabled. Once all the bugs in the Opcode Buffer are fixed, this option will be removed!");
static wxString pullup20timewarp_desc = wxTRANSLATE("Timewarp headtracking up to 75fps for a 20fps game. Enable this on 20fps games to timewarp the headtracking to 75fps.\nIf unsure, leave this unchecked.");
static wxString pullup30timewarp_desc = wxTRANSLATE("Timewarp headtracking up to 75fps for a 30fps game. Enable this on 30fps games to timewarp the headtracking to 75fps.\nIf unsure, leave this unchecked.");
static wxString pullup60timewarp_desc = wxTRANSLATE("Timewarp headtracking up to 75fps for a 60fps game. Enable this on 60fps games to timewarp the headtracking to 75fps.\nIf unsure, leave this unchecked.");
static wxString timewarptweak_desc = wxTRANSLATE("How long before the expected Vsync the timewarped frame should be injected. Ideally this value should zero, but some configurations may benefit from an earlier injection.  Only used if 'Extra Timewarped Frames' is non-zero. If unsure, set this to 0.");
static wxString enablevr_desc = wxTRANSLATE("Enable Virtual Reality (if your HMD was detected when you started Dolphin).\n\nIf unsure, leave this checked.");
static wxString player_desc = wxTRANSLATE("During split-screen games, which player is wearing the Oculus Rift?\nPlayer 1 is top left, player 2 is top right, player 3 is bottom left, player 4 is bottom right.\nThe player in the Rift will only see their player's view.\n\nIf unsure, say Player 1.");
static wxString cameracontrol_desc = wxTRANSLATE("Let the game rotate the camera only in these axes, to prevent motion sickness.\nDoesn't work in all games.\n\nIf unsure, choose Yaw only.");
static wxString readpitch_desc = wxTRANSLATE("How many extra degrees pitch to add to the camera when reading camera angles.\nThis only has an effect when 'Read Camera Angles' is checked and 'Let the Game Camera Control' is not set to 'yaw, pitch, and roll'. It is for games where the read camera angle is looking at the floor.\nThis will normally be 0 or 90.\nIf unsure, leave this at 0 degrees.");
static wxString lowpersistence_desc = wxTRANSLATE("Use low persistence on DK2 to reduce motion blur when turning your head.\n\nIf unsure, leave this checked.");
static wxString dynamicpred_desc = wxTRANSLATE("\"Adjust prediction dynamically based on internally measured latency.\"\n\nIf unsure, leave this checked.");
static wxString nomirrortowindow_desc = wxTRANSLATE("Disable the mirrored window in direct mode.  Current tests show better performance with this unchecked and the mirrored window resized to 0 pixels by 0 pixels. Leave this unchecked.");
static wxString orientation_desc = wxTRANSLATE("Use orientation tracking.\n\nLeave this checked.");
static wxString magyaw_desc = wxTRANSLATE("Use the Rift's magnetometers to prevent yaw drift when out of camera range.\n\nIf unsure, leave this checked.");
static wxString position_desc = wxTRANSLATE("Use position tracking (both from camera and head/neck model).\n\nLeave this checked.");
static wxString chromatic_desc = wxTRANSLATE("Use chromatic aberration correction to prevent red and blue fringes at the edges of objects.\n\nIf unsure, leave this checked.");
static wxString timewarp_desc = wxTRANSLATE("Shift the warped display after rendering to correct for head movement during rendering.\n\nIf unsure, leave this checked.");
static wxString vignette_desc = wxTRANSLATE("Fade out the edges of the screen to make the screen sides look less harsh.\nNot needed on DK1.\n\nIf unsure, leave this unchecked.");
static wxString norestore_desc = wxTRANSLATE("Tell the Oculus SDK not to restore OpenGL state.\n\nIf unsure, leave this unchecked.");
static wxString flipvertical_desc = wxTRANSLATE("Flip the screen vertically.\n\nIf unsure, leave this unchecked.");
static wxString srgb_desc = wxTRANSLATE("\"Assume input images are in sRGB gamma-corrected color space.\"\n\nIf unsure, leave this unchecked.");
static wxString overdrive_desc = wxTRANSLATE("Try to fix true black smearing by overdriving brightness transitions.\n\nIf unsure, leave this unchecked.");
static wxString hqdistortion_desc = wxTRANSLATE("\"High-quality sampling of distortion buffer for anti-aliasing\".\n\nIf unsure, leave this unchecked.");
static wxString hudontop_desc = wxTRANSLATE("Always draw the HUD on top of everything else.\nUse this when you can't see the HUD because the world is covering it up.\n\nIf unsure, leave this unchecked.");
static wxString dontclearscreen_desc = wxTRANSLATE("Don't clear the screen every frame. This prevents some games from flashing.\n\nIf unsure, leave this unchecked.");
static wxString canreadcamera_desc = wxTRANSLATE("Read the camera angle from the angle of the first drawn 3D object.\nThis will only work in some games, but helps keep the ground horizontal.\n\nIf unsure, leave this unchecked.");
static wxString nearclip_desc = wxTRANSLATE("Always draw things which are close to (or far from) the camera.\nThis fixes the problem of things disappearing when you move your head close.\nThere can still be problems when two objects are in front of the near clipping plane, if they are drawn in the wrong order.\n\nIf unsure, leave this checked.");
static wxString showcontroller_desc = wxTRANSLATE("Show the razer hydra, wiimote, or gamecube controller inside the game world. Note: Only works in Direct3D for now. \n\nIf unsure, leave this unchecked.");
static wxString showhands_desc = wxTRANSLATE("Show your hands inside the game world.\n\nIf unsure, leave this unchecked.");
static wxString showfeet_desc = wxTRANSLATE("Show your feet inside the game world.\nBased on your height in Oculus Configuration Utility.\n\nIf unsure, leave this unchecked.");
static wxString showgamecamera_desc = wxTRANSLATE("Show the location of the game's camera inside the game world.\nNormally this will be where your head is unless you move your head.\n\nIf unsure, leave this unchecked.");
static wxString showgamecamerafrustum_desc = wxTRANSLATE("Show the pyramid coming out of the game camera representing what the game thinks you can see.\n\nIf unsure, leave this unchecked.");
static wxString showsensorbar_desc = wxTRANSLATE("Show the virtual or real sensor bar inside the game world.\n\nIf unsure, leave this unchecked.");
static wxString showtrackingcamera_desc = wxTRANSLATE("Show the Oculus Rift tracking camera inside the game world.\n\nIf unsure, leave this unchecked.");
static wxString showtrackingvolume_desc = wxTRANSLATE("Show the pyramid coming out of the Rift's tracking camera representing where your head can be tracked.\n\nIf unsure, leave this unchecked.");
static wxString showbasestation_desc = wxTRANSLATE("Show the Razer Hydra base station inside the game world.\n\nIf unsure, leave this unchecked.");
static wxString hideskybox_desc = wxTRANSLATE("Don't draw the background or sky in some games.\nThat may reduce motion sickness by reducing vection in your periphery, but most games won't look as good.\n\nIf unsure, chose 'normal'.");
static wxString lockskybox_desc = wxTRANSLATE("Lock the game's background or sky to the real world in some games.\nTurning in-game will rotate the level but not the background. Oculus suggested this at Connect. It will reduce motion sickness at the cost of decreased immersion.\n\nIf unsure, leave this unchecked.");
static wxString motionsicknessprevention_desc = wxTRANSLATE("A list of options that can help reduce motion sickness:\nReduce FOV - Lower the FOV temporarily during certain actions selected below.\nBlack Screen - Blank the screen entirely during certain actions selected below.\n\nIf unsure, select 'none'.");
static wxString motionsicknessfov_desc = wxTRANSLATE("Set the restricted FOV to be used when the motion sickness reduction option is activated. A range somewhere between 80 to 40 degrees is ideal.");
static wxString motionsicknessalways_desc = wxTRANSLATE("Always enable the selected motion sickness reduction option.\n\nIf unsure, leave this unchecked.");
static wxString motionsicknessfreelook_desc = wxTRANSLATE("Enable the selected motion sickness reduction option during fast freelook movements.\n\nIf unsure, leave this unchecked.");
static wxString motionsickness2d_desc = wxTRANSLATE("Enable the selected motion sickness reduction option in 2D scenes, when there is no 3D world detected.\n\nIf unsure, leave this unchecked.");
static wxString motionsicknessleftstick_desc = wxTRANSLATE("Enable the selected motion sickness reduction option when using the left joystick.\n\nIf unsure, leave this unchecked.");
static wxString motionsicknessrightstick_desc = wxTRANSLATE("Enable the selected motion sickness reduction option when using the right joystick.\n\nIf unsure, leave this unchecked.");
static wxString motionsicknessdpad_desc = wxTRANSLATE("Enable the selected motion sickness reduction option when using the D-Pad.\n\nIf unsure, leave this unchecked.");
static wxString motionsicknessir_desc = wxTRANSLATE("Enable the selected motion sickness reduction option when using the IR pointer.\n\nIf unsure, leave this unchecked.");<|MERGE_RESOLUTION|>--- conflicted
+++ resolved
@@ -315,17 +315,11 @@
 static wxString lean_desc = wxTRANSLATE("How many degrees leaning back should count as vertical.\n0 = sitting/standing, 45 = reclining\n90 = playing lying on your back, -90 = on your front\n\nIf unsure, use 0.");
 static wxString extraframes_desc = wxTRANSLATE("How many extra frames to render via timewarp.  Set to 0 for 60fps games, 1 for 30fps games, 2 for 20fps games and the framelimiter to your Rift's refresh rate.  For 25fps PAL games, set to 2 and set the frame limiter to 60 (assuming the Rift's refresh rate is set to 75hz).  If unsure, use 0.");
 static wxString replaybuffer_desc = wxTRANSLATE("How many extra frames to render through replaying the video loop.  Set to 0 for 60fps games, 1 for 30fps games, 2 for 20fps games and the framelimiter to your Rift's refresh rate.  For 25fps PAL games, set to 2 and set the frame limiter to 60 (assuming the Rift's refresh rate is set to 75hz).  If unsure, use 0.");
-<<<<<<< HEAD
 static wxString stabilizeroll_desc = wxTRANSLATE("Counteract the game's camera roll.  Requires 'Read Camera Angles' to be checked in the 'VR Game' tab.\nIf unsure, leave this checked.");
 static wxString stabilizepitch_desc = wxTRANSLATE("Counteract the game's camera pitch. Fixes tilt in 3rd person games and allows free y-axis aiming in 1st person games.  Requires 'Read Camera Angles' to be checked in the 'VR Game' tab.\nIf unsure, leave this checked.");
 static wxString stabilizeyaw_desc = wxTRANSLATE("Counteract the game's camera yaw. Use this when playing standing up or in a swivel chair. Also allows completely free x-axis aiming in 1st person games.  Requires 'Read Camera Angles' to be checked in the 'VR Game' tab.\nIf unsure, leave this unchecked.");
-=======
-static wxString stabilizeroll_desc = wxTRANSLATE("Counteract the game's camera roll.  Requires 'Read Camera Angles' to be checked in the 'VR Game' tab.\nIf unsure, leave this unchecked.");
-static wxString stabilizepitch_desc = wxTRANSLATE("Counteract the game's camera pitch. Fixes tilt in 3rd person games and allows free y-axis aiming in 1st person games.  Requires 'Read Camera Angles' to be checked in the 'VR Game' tab.\nIf unsure, leave this unchecked.");
-static wxString stabilizeyaw_desc = wxTRANSLATE("Counteract the game's camera yaw. Shouldn't be enabled for most 3rd person games. Allows completely free x-axis aiming in 1st person games.  Requires 'Read Camera Angles' to be checked in the 'VR Game' tab.\nIf unsure, leave this unchecked.");
 static wxString keyhole_desc = wxTRANSLATE("Allows keyhole aiming in 1st person games by manipulating the yaw correction. Great for first person shooters.\nIf unsure, leave this unchecked.");
 static wxString keyholewidth_desc = wxTRANSLATE("The width of the horizontal keyhole in degrees.\nIf unsure, use 45.");
->>>>>>> 5d796c80
 static wxString pullup20_desc = wxTRANSLATE("Make headtracking work at 75fps for a 20fps game. Enable this on 20fps games to fix judder.\nIf unsure, leave this unchecked.");
 static wxString pullup30_desc = wxTRANSLATE("Make headtracking work at 75fps for a 30fps game. Enable this on 30fps games to fix judder.\nIf unsure, leave this unchecked.");
 static wxString pullup60_desc = wxTRANSLATE("Make headtracking work at 75fps for a 60fps game. Enable this on 60fps games to fix judder.\nIf unsure, leave this unchecked.");
