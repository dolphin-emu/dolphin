// Copyright 2008 Dolphin Emulator Project
// Licensed under GPLv2+
// Refer to the license.txt file included.

#include <cstdarg>
#include <cstdio>
#include <mutex>
#include <string>
#include <vector>
#include <wx/app.h>
#include <wx/bitmap.h>
#include <wx/filedlg.h>
#include <wx/filefn.h>
#include <wx/menu.h>
#include <wx/msgdlg.h>
#include <wx/panel.h>
#include <wx/progdlg.h>
#include <wx/statusbr.h>
#include <wx/thread.h>
#include <wx/toolbar.h>
#include <wx/toplevel.h>
#include <wx/aui/framemanager.h>

#ifdef __APPLE__
#include <AppKit/AppKit.h>
#endif

#include "Common/CDUtils.h"
#include "Common/CommonTypes.h"
#include "Common/FileSearch.h"
#include "Common/FileUtil.h"
#include "Common/NandPaths.h"

#include "Core/BootManager.h"
#include "Core/ConfigManager.h"
#include "Core/Core.h"
#include "Core/Host.h"
#include "Core/HotkeyManager.h"
#include "Core/Movie.h"
#include "Core/State.h"
#include "Core/HW/CPU.h"
#include "Core/HW/DVDInterface.h"
#include "Core/HW/GCKeyboard.h"
#include "Core/HW/GCPad.h"
#include "Core/HW/ProcessorInterface.h"
#include "Core/HW/SI_Device.h"
#include "Core/HW/Wiimote.h"
#include "Core/HW/WiiSaveCrypted.h"
#include "Core/IPC_HLE/WII_IPC_HLE_Device_usb.h"
#include "Core/IPC_HLE/WII_IPC_HLE_WiiMote.h"
#include "Core/PowerPC/PowerPC.h"
#include "Core/PowerPC/PPCSymbolDB.h"

#include "DiscIO/NANDContentLoader.h"

#include "DolphinWX/AboutDolphin.h"
#include "DolphinWX/ConfigVR.h"
#include "DolphinWX/ControllerConfigDiag.h"
#include "DolphinWX/FifoPlayerDlg.h"
#include "DolphinWX/Frame.h"
#include "DolphinWX/GameListCtrl.h"
#include "DolphinWX/Globals.h"
#include "DolphinWX/InputConfigDiag.h"
#include "DolphinWX/ISOFile.h"
#include "DolphinWX/LogWindow.h"
#include "DolphinWX/MemcardManager.h"
#include "DolphinWX/TASInputDlg.h"
#include "DolphinWX/WXInputBase.h"
#include "DolphinWX/WxUtils.h"
#include "DolphinWX/Cheats/CheatsWindow.h"
#include "DolphinWX/Config/ConfigMain.h"
#include "DolphinWX/Debugger/BreakpointWindow.h"
#include "DolphinWX/Debugger/CodeWindow.h"
#include "DolphinWX/Debugger/WatchWindow.h"
#include "DolphinWX/NetPlay/NetPlaySetupFrame.h"
#include "DolphinWX/NetPlay/NetWindow.h"

#include "InputCommon/ControllerInterface/ControllerInterface.h"

#include "VideoBackends/Software/SWVideoConfig.h"

#include "VideoCommon/VideoBackendBase.h"
#include "VideoCommon/VideoConfig.h"
#include "VideoCommon/VR.h"

#ifdef _WIN32
#ifndef SM_XVIRTUALSCREEN
#define SM_XVIRTUALSCREEN 76
#endif
#ifndef SM_YVIRTUALSCREEN
#define SM_YVIRTUALSCREEN 77
#endif
#ifndef SM_CXVIRTUALSCREEN
#define SM_CXVIRTUALSCREEN 78
#endif
#ifndef SM_CYVIRTUALSCREEN
#define SM_CYVIRTUALSCREEN 79
#endif
#endif

// Resources
extern "C" {
#include "DolphinWX/resources/Dolphin.c" // NOLINT: Dolphin icon
};

class InputConfig;
class wxFrame;

// This override allows returning a fake menubar object while removing the real one from the screen
wxMenuBar* CFrame::GetMenuBar() const
{
	if (m_frameMenuBar)
	{
		return m_frameMenuBar;
	}
	else
	{
		return m_menubar_shadow;
	}
}

// Create menu items
// ---------------------
wxMenuBar* CFrame::CreateMenu()
{
	wxMenuBar* menubar = new wxMenuBar();

	// file menu
	wxMenu* fileMenu = new wxMenu;
	fileMenu->Append(wxID_OPEN, GetMenuLabel(HK_OPEN));
	fileMenu->Append(IDM_CHANGE_DISC, GetMenuLabel(HK_CHANGE_DISC));

	wxMenu *externalDrive = new wxMenu;
	fileMenu->Append(IDM_DRIVES, _("&Boot from DVD Backup..."), externalDrive);

	drives = cdio_get_devices();
	// Windows Limitation of 24 character drives
	for (unsigned int i = 0; i < drives.size() && i < 24; i++)
	{
		externalDrive->Append(IDM_DRIVE1 + i, StrToWxStr(drives[i]));
	}

	fileMenu->AppendSeparator();
	fileMenu->Append(wxID_REFRESH, GetMenuLabel(HK_REFRESH_LIST));
	fileMenu->AppendSeparator();
	fileMenu->Append(IDM_BROWSE, _("&Browse for ISOs..."));
	fileMenu->AppendSeparator();
	fileMenu->Append(wxID_EXIT, _("E&xit") + wxString("\tAlt+F4"));
	menubar->Append(fileMenu, _("&File"));

	// Emulation menu
	wxMenu* emulationMenu = new wxMenu;
	emulationMenu->Append(IDM_PLAY, GetMenuLabel(HK_PLAY_PAUSE));
	emulationMenu->Append(IDM_STOP, GetMenuLabel(HK_STOP));
	emulationMenu->Append(IDM_RESET, GetMenuLabel(HK_RESET));
	emulationMenu->AppendSeparator();
	emulationMenu->Append(IDM_TOGGLE_FULLSCREEN, GetMenuLabel(HK_FULLSCREEN));
	emulationMenu->Append(IDM_FRAMESTEP, GetMenuLabel(HK_FRAME_ADVANCE), wxEmptyString);

	wxMenu *skippingMenu = new wxMenu;
	emulationMenu->AppendSubMenu(skippingMenu, _("Frame S&kipping"));
	for (int i = 0; i < 10; i++)
		skippingMenu->AppendRadioItem(IDM_FRAME_SKIP_0 + i, wxString::Format("%i", i));
	skippingMenu->Check(IDM_FRAME_SKIP_0 + SConfig::GetInstance().m_FrameSkip, true);
	Movie::SetFrameSkipping(SConfig::GetInstance().m_FrameSkip);

	emulationMenu->AppendSeparator();
	emulationMenu->Append(IDM_SCREENSHOT, GetMenuLabel(HK_SCREENSHOT));

	emulationMenu->AppendSeparator();
	wxMenu *saveMenu = new wxMenu;
	wxMenu *loadMenu = new wxMenu;
	wxMenu *slotSelectMenu = new wxMenu;
	emulationMenu->Append(IDM_LOAD_STATE, _("&Load State"), loadMenu);
	emulationMenu->Append(IDM_SAVE_STATE, _("Sa&ve State"), saveMenu);
	emulationMenu->Append(IDM_SELECT_SLOT, _("Select State slot"), slotSelectMenu);

	saveMenu->Append(IDM_SAVE_STATE_FILE, GetMenuLabel(HK_SAVE_STATE_FILE));
	saveMenu->Append(IDM_SAVE_SELECTED_SLOT, GetMenuLabel(HK_SAVE_STATE_SLOT_SELECTED));
	saveMenu->Append(IDM_SAVE_FIRST_STATE, GetMenuLabel(HK_SAVE_FIRST_STATE));
	saveMenu->Append(IDM_UNDO_SAVE_STATE, GetMenuLabel(HK_UNDO_SAVE_STATE));
	saveMenu->AppendSeparator();

	loadMenu->Append(IDM_LOAD_STATE_FILE, GetMenuLabel(HK_LOAD_STATE_FILE));
	loadMenu->Append(IDM_LOAD_SELECTED_SLOT, GetMenuLabel(HK_LOAD_STATE_SLOT_SELECTED));
	loadMenu->Append(IDM_UNDO_LOAD_STATE, GetMenuLabel(HK_UNDO_LOAD_STATE));
	loadMenu->AppendSeparator();

	for (unsigned int i = 0; i < State::NUM_STATES; i++)
	{
		loadMenu->Append(IDM_LOAD_SLOT_1 + i, GetMenuLabel(HK_LOAD_STATE_SLOT_1 + i));
		saveMenu->Append(IDM_SAVE_SLOT_1 + i, GetMenuLabel(HK_SAVE_STATE_SLOT_1 + i));
		slotSelectMenu->Append(IDM_SELECT_SLOT_1 + i, GetMenuLabel(HK_SELECT_STATE_SLOT_1 + i));
	}

	loadMenu->AppendSeparator();
	for (unsigned int i = 0; i < State::NUM_STATES; i++)
		loadMenu->Append(IDM_LOAD_LAST_1 + i, GetMenuLabel(HK_LOAD_LAST_STATE_1 + i));

	menubar->Append(emulationMenu, _("&Emulation"));

	// Movie menu
	wxMenu* movieMenu = new wxMenu;
	movieMenu->Append(IDM_RECORD, GetMenuLabel(HK_START_RECORDING));
	movieMenu->Append(IDM_PLAY_RECORD, GetMenuLabel(HK_PLAY_RECORDING));
	movieMenu->Append(IDM_RECORD_EXPORT, GetMenuLabel(HK_EXPORT_RECORDING));
	movieMenu->Append(IDM_RECORD_READ_ONLY, GetMenuLabel(HK_READ_ONLY_MODE), wxEmptyString, wxITEM_CHECK);
	movieMenu->Append(IDM_TAS_INPUT, _("TAS Input"));
	movieMenu->AppendSeparator();
	movieMenu->AppendCheckItem(IDM_TOGGLE_PAUSE_MOVIE, _("Pause at End of Movie"));
	movieMenu->Check(IDM_TOGGLE_PAUSE_MOVIE, SConfig::GetInstance().m_PauseMovie);
	movieMenu->AppendCheckItem(IDM_SHOW_LAG, _("Show Lag Counter"));
	movieMenu->Check(IDM_SHOW_LAG, SConfig::GetInstance().m_ShowLag);
	movieMenu->AppendCheckItem(IDM_SHOW_FRAME_COUNT, _("Show Frame Counter"));
	movieMenu->Check(IDM_SHOW_FRAME_COUNT, SConfig::GetInstance().m_ShowFrameCount);
	movieMenu->Check(IDM_RECORD_READ_ONLY, true);
	movieMenu->AppendCheckItem(IDM_SHOW_INPUT_DISPLAY, _("Show Input Display"));
	movieMenu->Check(IDM_SHOW_INPUT_DISPLAY, SConfig::GetInstance().m_ShowInputDisplay);
	movieMenu->AppendSeparator();
	movieMenu->AppendCheckItem(IDM_TOGGLE_DUMP_FRAMES, _("Dump Frames"));
	movieMenu->Check(IDM_TOGGLE_DUMP_FRAMES, SConfig::GetInstance().m_DumpFrames);
	movieMenu->AppendCheckItem(IDM_TOGGLE_DUMP_AUDIO, _("Dump Audio"));
	movieMenu->Check(IDM_TOGGLE_DUMP_AUDIO, SConfig::GetInstance().m_DumpAudio);
	menubar->Append(movieMenu, _("&Movie"));

	// Options menu
	wxMenu* pOptionsMenu = new wxMenu;
	pOptionsMenu->Append(wxID_PREFERENCES, _("Co&nfigure..."));
	pOptionsMenu->AppendSeparator();
	pOptionsMenu->Append(IDM_CONFIG_GFX_BACKEND, _("&Graphics Settings"));
	pOptionsMenu->Append(IDM_CONFIG_AUDIO, _("&Audio Settings"));
	pOptionsMenu->Append(IDM_CONFIG_CONTROLLERS, _("&Controller Settings"));
<<<<<<< HEAD
	pOptionsMenu->Append(IDM_CONFIG_VR, _("&VR Settings"));
	pOptionsMenu->Append(IDM_CONFIG_MENU_COMMANDS, _("&Key Shortcuts"));
=======
>>>>>>> ad978122
	pOptionsMenu->Append(IDM_CONFIG_HOTKEYS, _("&Hotkey Settings"));
	if (g_pCodeWindow)
	{
		pOptionsMenu->AppendSeparator();
		g_pCodeWindow->CreateMenuOptions(pOptionsMenu);
	}
	menubar->Append(pOptionsMenu, _("&Options"));

	// Tools menu
	wxMenu* toolsMenu = new wxMenu;
	toolsMenu->Append(IDM_MEMCARD, _("&Memcard Manager (GC)"));
	toolsMenu->Append(IDM_IMPORT_SAVE, _("Import Wii Save"));
	toolsMenu->Append(IDM_EXPORT_ALL_SAVE, _("Export All Wii Saves"));
	toolsMenu->Append(IDM_CHEATS, _("&Cheat Manager"));

	toolsMenu->Append(IDM_NETPLAY, _("Start &NetPlay"));

	toolsMenu->Append(IDM_MENU_INSTALL_WAD, _("Install WAD"));
	UpdateWiiMenuChoice(toolsMenu->Append(IDM_LOAD_WII_MENU, "Dummy string to keep wxw happy"));

	toolsMenu->Append(IDM_FIFOPLAYER, _("Fifo Player"));

	toolsMenu->AppendCheckItem(IDM_DEBUGGER, _("Debugger"));
	toolsMenu->Enable(IDM_DEBUGGER, !UseDebugger);

	toolsMenu->AppendSeparator();
	wxMenu* wiimoteMenu = new wxMenu;
	toolsMenu->AppendSubMenu(wiimoteMenu, _("Connect Wiimotes"));
	wiimoteMenu->AppendCheckItem(IDM_CONNECT_WIIMOTE1, GetMenuLabel(HK_WIIMOTE1_CONNECT));
	wiimoteMenu->AppendCheckItem(IDM_CONNECT_WIIMOTE2, GetMenuLabel(HK_WIIMOTE2_CONNECT));
	wiimoteMenu->AppendCheckItem(IDM_CONNECT_WIIMOTE3, GetMenuLabel(HK_WIIMOTE3_CONNECT));
	wiimoteMenu->AppendCheckItem(IDM_CONNECT_WIIMOTE4, GetMenuLabel(HK_WIIMOTE4_CONNECT));
	wiimoteMenu->AppendSeparator();
	wiimoteMenu->AppendCheckItem(IDM_CONNECT_BALANCEBOARD, GetMenuLabel(HK_BALANCEBOARD_CONNECT));

	menubar->Append(toolsMenu, _("&Tools"));

	wxMenu* viewMenu = new wxMenu;
	viewMenu->AppendCheckItem(IDM_TOGGLE_TOOLBAR, _("Show &Toolbar"));
	viewMenu->Check(IDM_TOGGLE_TOOLBAR, SConfig::GetInstance().m_InterfaceToolbar);
	viewMenu->AppendCheckItem(IDM_TOGGLE_STATUSBAR, _("Show &Statusbar"));
	viewMenu->Check(IDM_TOGGLE_STATUSBAR, SConfig::GetInstance().m_InterfaceStatusbar);
	viewMenu->AppendSeparator();
	viewMenu->AppendCheckItem(IDM_LOG_WINDOW, _("Show &Log"));
	viewMenu->AppendCheckItem(IDM_LOG_CONFIG_WINDOW, _("Show Log &Configuration"));
	viewMenu->AppendSeparator();

	if (g_pCodeWindow)
	{
		viewMenu->Check(IDM_LOG_WINDOW, g_pCodeWindow->bShowOnStart[0]);

		static const wxString menu_text[] = {
			_("&Registers"),
			_("&Watch"),
			_("&Breakpoints"),
			_("&Memory"),
			_("&JIT"),
			_("&Sound"),
			_("&Video")
		};

		for (int i = IDM_REGISTER_WINDOW; i <= IDM_VIDEO_WINDOW; i++)
		{
			viewMenu->AppendCheckItem(i, menu_text[i - IDM_REGISTER_WINDOW]);
			viewMenu->Check(i, g_pCodeWindow->bShowOnStart[i - IDM_LOG_WINDOW]);
		}

		viewMenu->AppendSeparator();
	}
	else
	{
		viewMenu->Check(IDM_LOG_WINDOW, SConfig::GetInstance().m_InterfaceLogWindow);
		viewMenu->Check(IDM_LOG_CONFIG_WINDOW, SConfig::GetInstance().m_InterfaceLogConfigWindow);
	}

	wxMenu *platformMenu = new wxMenu;
	viewMenu->AppendSubMenu(platformMenu, _("Show Platforms"));
	platformMenu->AppendCheckItem(IDM_LIST_WII, _("Show Wii"));
	platformMenu->Check(IDM_LIST_WII, SConfig::GetInstance().m_ListWii);
	platformMenu->AppendCheckItem(IDM_LIST_GC, _("Show GameCube"));
	platformMenu->Check(IDM_LIST_GC, SConfig::GetInstance().m_ListGC);
	platformMenu->AppendCheckItem(IDM_LIST_WAD, _("Show Wad"));
	platformMenu->Check(IDM_LIST_WAD, SConfig::GetInstance().m_ListWad);
	platformMenu->AppendCheckItem(IDM_LIST_ELFDOL, _("Show Elf/Dol"));
	platformMenu->Check(IDM_LIST_ELFDOL, SConfig::GetInstance().m_ListElfDol);

	wxMenu *regionMenu = new wxMenu;
	viewMenu->AppendSubMenu(regionMenu, _("Show Regions"));
	regionMenu->AppendCheckItem(IDM_LIST_JAP, _("Show JAP"));
	regionMenu->Check(IDM_LIST_JAP, SConfig::GetInstance().m_ListJap);
	regionMenu->AppendCheckItem(IDM_LIST_PAL, _("Show PAL"));
	regionMenu->Check(IDM_LIST_PAL, SConfig::GetInstance().m_ListPal);
	regionMenu->AppendCheckItem(IDM_LIST_USA, _("Show USA"));
	regionMenu->Check(IDM_LIST_USA, SConfig::GetInstance().m_ListUsa);
	regionMenu->AppendSeparator();
	regionMenu->AppendCheckItem(IDM_LIST_AUSTRALIA, _("Show Australia"));
	regionMenu->Check(IDM_LIST_AUSTRALIA, SConfig::GetInstance().m_ListAustralia);
	regionMenu->AppendCheckItem(IDM_LIST_FRANCE, _("Show France"));
	regionMenu->Check(IDM_LIST_FRANCE, SConfig::GetInstance().m_ListFrance);
	regionMenu->AppendCheckItem(IDM_LIST_GERMANY, _("Show Germany"));
	regionMenu->Check(IDM_LIST_GERMANY, SConfig::GetInstance().m_ListGermany);
	regionMenu->AppendCheckItem(IDM_LIST_ITALY, _("Show Italy"));
	regionMenu->Check(IDM_LIST_ITALY, SConfig::GetInstance().m_ListItaly);
	regionMenu->AppendCheckItem(IDM_LIST_KOREA, _("Show Korea"));
	regionMenu->Check(IDM_LIST_KOREA, SConfig::GetInstance().m_ListKorea);
	regionMenu->AppendCheckItem(IDM_LIST_NETHERLANDS, _("Show Netherlands"));
	regionMenu->Check(IDM_LIST_NETHERLANDS, SConfig::GetInstance().m_ListNetherlands);
	regionMenu->AppendCheckItem(IDM_LIST_RUSSIA, _("Show Russia"));
	regionMenu->Check(IDM_LIST_RUSSIA, SConfig::GetInstance().m_ListRussia);
	regionMenu->AppendCheckItem(IDM_LIST_SPAIN, _("Show Spain"));
	regionMenu->Check(IDM_LIST_SPAIN, SConfig::GetInstance().m_ListSpain);
	regionMenu->AppendCheckItem(IDM_LIST_TAIWAN, _("Show Taiwan"));
	regionMenu->Check(IDM_LIST_TAIWAN, SConfig::GetInstance().m_ListTaiwan);
	regionMenu->AppendCheckItem(IDM_LIST_WORLD, _("Show World"));
	regionMenu->Check(IDM_LIST_WORLD, SConfig::GetInstance().m_ListWorld);
	regionMenu->AppendCheckItem(IDM_LIST_UNKNOWN, _("Show Unknown"));
	regionMenu->Check(IDM_LIST_UNKNOWN, SConfig::GetInstance().m_ListUnknown);

	viewMenu->AppendCheckItem(IDM_LIST_DRIVES, _("Show Drives"));
	viewMenu->Check(IDM_LIST_DRIVES, SConfig::GetInstance().m_ListDrives);
	viewMenu->Append(IDM_PURGE_CACHE, _("Purge Cache"));

	wxMenu *columnsMenu = new wxMenu;
	viewMenu->AppendSubMenu(columnsMenu, _("Select Columns"));
	columnsMenu->AppendCheckItem(IDM_SHOW_SYSTEM, _("Platform"));
	columnsMenu->Check(IDM_SHOW_SYSTEM, SConfig::GetInstance().m_showSystemColumn);
	columnsMenu->AppendCheckItem(IDM_SHOW_BANNER, _("Banner"));
	columnsMenu->Check(IDM_SHOW_BANNER, SConfig::GetInstance().m_showBannerColumn);
	columnsMenu->AppendCheckItem(IDM_SHOW_MAKER, _("Maker"));
	columnsMenu->Check(IDM_SHOW_MAKER, SConfig::GetInstance().m_showMakerColumn);
	columnsMenu->AppendCheckItem(IDM_SHOW_ID, _("Game ID"));
	columnsMenu->Check(IDM_SHOW_ID, SConfig::GetInstance().m_showIDColumn);
	columnsMenu->AppendCheckItem(IDM_SHOW_REGION, _("Region"));
	columnsMenu->Check(IDM_SHOW_REGION, SConfig::GetInstance().m_showRegionColumn);
	columnsMenu->AppendCheckItem(IDM_SHOW_SIZE, _("File Size"));
	columnsMenu->Check(IDM_SHOW_SIZE, SConfig::GetInstance().m_showSizeColumn);
	columnsMenu->AppendCheckItem(IDM_SHOW_STATE, _("State"));
	columnsMenu->Check(IDM_SHOW_STATE, SConfig::GetInstance().m_showStateColumn);



	menubar->Append(viewMenu, _("&View"));

	if (g_pCodeWindow)
	{
		g_pCodeWindow->CreateMenu(SConfig::GetInstance(), menubar);
	}

	// Help menu
	wxMenu* helpMenu = new wxMenu;
	// Re-enable when there's something useful to display */
	// helpMenu->Append(wxID_HELP, _("&Help"));
	helpMenu->Append(IDM_HELP_WEBSITE, _("&Website"));
	helpMenu->Append(IDM_HELP_ONLINE_DOCS, _("Online &Documentation"));
	helpMenu->Append(IDM_HELP_GITHUB, _("&GitHub Repository"));
	helpMenu->AppendSeparator();
	helpMenu->Append(wxID_ABOUT, _("&About..."));
	menubar->Append(helpMenu, _("&Help"));

	return menubar;
}

wxString CFrame::GetMenuLabel(int Id)
{
	wxString Label;

	switch (Id)
	{
		case HK_OPEN:
			Label = _("&Open...");
			break;
		case HK_CHANGE_DISC:
			Label = _("Change &Disc...");
			break;
		case HK_REFRESH_LIST:
			Label = _("&Refresh List");
			break;

		case HK_PLAY_PAUSE:
			if (Core::GetState() == Core::CORE_RUN)
				Label = _("&Pause");
			else
				Label = _("&Play");
			break;
		case HK_STOP:
			Label = _("&Stop");
			break;
		case HK_RESET:
			Label = _("&Reset");
			break;
		case HK_FRAME_ADVANCE:
			Label = _("&Frame Advance");
			break;

		case HK_START_RECORDING:
			Label = _("Start Re&cording Input");
			break;
		case HK_PLAY_RECORDING:
			Label = _("P&lay Input Recording...");
			break;
		case HK_EXPORT_RECORDING:
			Label = _("Export Recording...");
			break;
		case HK_READ_ONLY_MODE:
			Label = _("&Read-Only Mode");
			break;

		case HK_FULLSCREEN:
			Label = _("&Fullscreen");
			break;
		case HK_SCREENSHOT:
			Label = _("Take Screenshot");
			break;
		case HK_EXIT:
			Label = _("Exit");
			break;

		case HK_WIIMOTE1_CONNECT:
		case HK_WIIMOTE2_CONNECT:
		case HK_WIIMOTE3_CONNECT:
		case HK_WIIMOTE4_CONNECT:
			Label = wxString::Format(_("Connect Wiimote %i"),
					Id - HK_WIIMOTE1_CONNECT + 1);
			break;
		case HK_BALANCEBOARD_CONNECT:
			Label = _("Connect Balance Board");
			break;
		case HK_LOAD_STATE_SLOT_1:
		case HK_LOAD_STATE_SLOT_2:
		case HK_LOAD_STATE_SLOT_3:
		case HK_LOAD_STATE_SLOT_4:
		case HK_LOAD_STATE_SLOT_5:
		case HK_LOAD_STATE_SLOT_6:
		case HK_LOAD_STATE_SLOT_7:
		case HK_LOAD_STATE_SLOT_8:
		case HK_LOAD_STATE_SLOT_9:
		case HK_LOAD_STATE_SLOT_10:
			Label = wxString::Format(_("Slot %i"),
					Id - HK_LOAD_STATE_SLOT_1 + 1);
			break;

		case HK_SAVE_STATE_SLOT_1:
		case HK_SAVE_STATE_SLOT_2:
		case HK_SAVE_STATE_SLOT_3:
		case HK_SAVE_STATE_SLOT_4:
		case HK_SAVE_STATE_SLOT_5:
		case HK_SAVE_STATE_SLOT_6:
		case HK_SAVE_STATE_SLOT_7:
		case HK_SAVE_STATE_SLOT_8:
		case HK_SAVE_STATE_SLOT_9:
		case HK_SAVE_STATE_SLOT_10:
			Label = wxString::Format(_("Slot %i"),
					Id - HK_SAVE_STATE_SLOT_1 + 1);
			break;
		case HK_SAVE_STATE_FILE:
			Label = _("Save State...");
			break;

		case HK_LOAD_LAST_STATE_1:
		case HK_LOAD_LAST_STATE_2:
		case HK_LOAD_LAST_STATE_3:
		case HK_LOAD_LAST_STATE_4:
		case HK_LOAD_LAST_STATE_5:
		case HK_LOAD_LAST_STATE_6:
		case HK_LOAD_LAST_STATE_7:
		case HK_LOAD_LAST_STATE_8:
		case HK_LOAD_LAST_STATE_9:
		case HK_LOAD_LAST_STATE_10:
			Label = wxString::Format(_("Last %i"),
				Id - HK_LOAD_LAST_STATE_1 + 1);
			break;
		case HK_LOAD_STATE_FILE:
			Label = _("Load State...");
			break;

		case HK_SAVE_FIRST_STATE: Label = _("Save Oldest State"); break;
		case HK_UNDO_LOAD_STATE:  Label = _("Undo Load State");   break;
		case HK_UNDO_SAVE_STATE:  Label = _("Undo Save State");   break;

		case HK_SAVE_STATE_SLOT_SELECTED:
			Label = _("Save state to selected slot");
			break;

		case HK_LOAD_STATE_SLOT_SELECTED:
			Label = _("Load state from selected slot");
			break;

		case HK_SELECT_STATE_SLOT_1:
		case HK_SELECT_STATE_SLOT_2:
		case HK_SELECT_STATE_SLOT_3:
		case HK_SELECT_STATE_SLOT_4:
		case HK_SELECT_STATE_SLOT_5:
		case HK_SELECT_STATE_SLOT_6:
		case HK_SELECT_STATE_SLOT_7:
		case HK_SELECT_STATE_SLOT_8:
		case HK_SELECT_STATE_SLOT_9:
		case HK_SELECT_STATE_SLOT_10:
			Label = wxString::Format(_("Select Slot %i"), Id - HK_SELECT_STATE_SLOT_1 + 1);
			break;


		default:
			Label = wxString::Format(_("Undefined %i"), Id);
	}

	return Label;
}


// Create toolbar items
// ---------------------
void CFrame::PopulateToolbar(wxToolBar* ToolBar)
{
	int w = m_Bitmaps[Toolbar_FileOpen].GetWidth(),
		h = m_Bitmaps[Toolbar_FileOpen].GetHeight();
	ToolBar->SetToolBitmapSize(wxSize(w, h));


	WxUtils::AddToolbarButton(ToolBar, wxID_OPEN,               _("Open"),        m_Bitmaps[Toolbar_FileOpen],    _("Open file..."));
	WxUtils::AddToolbarButton(ToolBar, wxID_REFRESH,            _("Refresh"),     m_Bitmaps[Toolbar_Refresh],     _("Refresh game list"));
	WxUtils::AddToolbarButton(ToolBar, IDM_BROWSE,              _("Browse"),      m_Bitmaps[Toolbar_Browse],      _("Browse for an ISO directory..."));
	ToolBar->AddSeparator();
	WxUtils::AddToolbarButton(ToolBar, IDM_PLAY,                _("Play"),        m_Bitmaps[Toolbar_Play],        _("Play"));
	WxUtils::AddToolbarButton(ToolBar, IDM_STOP,                _("Stop"),        m_Bitmaps[Toolbar_Stop],        _("Stop"));
	WxUtils::AddToolbarButton(ToolBar, IDM_TOGGLE_FULLSCREEN,   _("FullScr"),     m_Bitmaps[Toolbar_FullScreen],  _("Toggle Fullscreen"));
	WxUtils::AddToolbarButton(ToolBar, IDM_SCREENSHOT,          _("ScrShot"),     m_Bitmaps[Toolbar_Screenshot],  _("Take Screenshot"));
	ToolBar->AddSeparator();
	WxUtils::AddToolbarButton(ToolBar, wxID_PREFERENCES,        _("Config"),      m_Bitmaps[Toolbar_ConfigMain],  _("Configure..."));
	WxUtils::AddToolbarButton(ToolBar, IDM_CONFIG_GFX_BACKEND,  _("Graphics"),    m_Bitmaps[Toolbar_ConfigGFX],   _("Graphics settings"));
	WxUtils::AddToolbarButton(ToolBar, IDM_CONFIG_CONTROLLERS,  _("Controllers"), m_Bitmaps[Toolbar_Controller],  _("Controller settings"));
	WxUtils::AddToolbarButton(ToolBar, IDM_CONFIG_VR,             _("VR"),       m_Bitmaps[Toolbar_ConfigVR],   _("VR settings"));
}


// Delete and recreate the toolbar
void CFrame::RecreateToolbar()
{
	static const long TOOLBAR_STYLE = wxTB_DEFAULT_STYLE | wxTB_TEXT;

	if (m_ToolBar != nullptr)
	{
		m_ToolBar->Destroy();
		m_ToolBar = nullptr;
	}

	m_ToolBar = CreateToolBar(TOOLBAR_STYLE, wxID_ANY);

	if (g_pCodeWindow)
	{
		g_pCodeWindow->PopulateToolbar(m_ToolBar);
		m_ToolBar->AddSeparator();
	}

	PopulateToolbar(m_ToolBar);
	// after adding the buttons to the toolbar, must call Realize() to reflect
	// the changes
	m_ToolBar->Realize();

	UpdateGUI();
}

void CFrame::InitBitmaps()
{
	auto const dir = StrToWxStr(File::GetThemeDir(SConfig::GetInstance().theme_name));

	m_Bitmaps[Toolbar_FileOpen   ].LoadFile(dir + "open.png",       wxBITMAP_TYPE_PNG);
	m_Bitmaps[Toolbar_Refresh    ].LoadFile(dir + "refresh.png",    wxBITMAP_TYPE_PNG);
	m_Bitmaps[Toolbar_Browse     ].LoadFile(dir + "browse.png",     wxBITMAP_TYPE_PNG);
	m_Bitmaps[Toolbar_Play       ].LoadFile(dir + "play.png",       wxBITMAP_TYPE_PNG);
	m_Bitmaps[Toolbar_Stop       ].LoadFile(dir + "stop.png",       wxBITMAP_TYPE_PNG);
	m_Bitmaps[Toolbar_Pause      ].LoadFile(dir + "pause.png",      wxBITMAP_TYPE_PNG);
	m_Bitmaps[Toolbar_ConfigMain ].LoadFile(dir + "config.png",     wxBITMAP_TYPE_PNG);
	m_Bitmaps[Toolbar_ConfigGFX  ].LoadFile(dir + "graphics.png",   wxBITMAP_TYPE_PNG);
	m_Bitmaps[Toolbar_Controller ].LoadFile(dir + "classic.png",    wxBITMAP_TYPE_PNG);
	m_Bitmaps[Toolbar_Screenshot ].LoadFile(dir + "screenshot.png", wxBITMAP_TYPE_PNG);
	m_Bitmaps[Toolbar_FullScreen ].LoadFile(dir + "fullscreen.png", wxBITMAP_TYPE_PNG);
	m_Bitmaps[Toolbar_ConfigVR  ].LoadFile(dir + "vr.png",         wxBITMAP_TYPE_PNG);

	// Update in case the bitmap has been updated
	if (m_ToolBar != nullptr)
		RecreateToolbar();
}

// Menu items

// Start the game or change the disc.
// Boot priority:
// 1. Show the game list and boot the selected game.
// 2. Default ISO
// 3. Boot last selected game
void CFrame::BootGame(const std::string& filename)
{
	std::string bootfile = filename;
	SConfig& StartUp = SConfig::GetInstance();

	if (Core::GetState() != Core::CORE_UNINITIALIZED)
		return;

	if (g_has_hmd)
	{
		wxMessageDialog HealthDlg(
			this,
			_("HEALTH & SAFETY WARNING\n\nRead and follow all warnings and instructions\nincluded with the Headset before use. Headset\n"
			"should be calibrated for each user. Not for use by\nchildren under 7. Stop use if you experience any\n"
			"discomfort or health reactions.\n\n"
			"More: www.oculus.com/warnings\n\n"
			"Do you acknowledge?\n"),
			_("HEALTH & SAFETY WARNING"),
			wxYES_NO | wxSTAY_ON_TOP | wxICON_EXCLAMATION,
			wxDefaultPosition);

		int Ret = HealthDlg.ShowModal();
		if (Ret != wxID_YES)
			return;
	}

	// Start filename if non empty.
	// Start the selected ISO, or try one of the saved paths.
	// If all that fails, ask to add a dir and don't boot
	if (bootfile.empty())
	{
		if (m_GameListCtrl->GetSelectedISO() != nullptr)
		{
			if (m_GameListCtrl->GetSelectedISO()->IsValid())
				bootfile = m_GameListCtrl->GetSelectedISO()->GetFileName();
		}
		else if (!StartUp.m_strDefaultISO.empty() &&
		         File::Exists(StartUp.m_strDefaultISO))
		{
			bootfile = StartUp.m_strDefaultISO;
		}
		else
		{
			if (!SConfig::GetInstance().m_LastFilename.empty() &&
			    File::Exists(SConfig::GetInstance().m_LastFilename))
			{
				bootfile = SConfig::GetInstance().m_LastFilename;
			}
			else
			{
				m_GameListCtrl->BrowseForDirectory();
				return;
			}
		}
	}
	if (!bootfile.empty())
	{
		StartGame(bootfile);
		if (UseDebugger && g_pCodeWindow)
		{
			if (g_pCodeWindow->m_WatchWindow)
				g_pCodeWindow->m_WatchWindow->LoadAll();
			if (g_pCodeWindow->m_BreakpointWindow)
				g_pCodeWindow->m_BreakpointWindow->LoadAll();
		}
	}
}

// Open file to boot
void CFrame::OnOpen(wxCommandEvent& WXUNUSED (event))
{
	if (Core::GetState() == Core::CORE_UNINITIALIZED)
		DoOpen(true);
}

void CFrame::DoOpen(bool Boot)
{
	std::string currentDir = File::GetCurrentDir();

	wxString path = wxFileSelector(
			_("Select the file to load"),
			wxEmptyString, wxEmptyString, wxEmptyString,
			_("All GC/Wii files (elf, dol, gcm, iso, wbfs, ciso, gcz, wad)") +
			wxString::Format("|*.elf;*.dol;*.gcm;*.iso;*.wbfs;*.ciso;*.gcz;*.wad;*.dff;*.tmd|%s",
				wxGetTranslation(wxALL_FILES)),
			wxFD_OPEN | wxFD_FILE_MUST_EXIST,
			this);

	if (path.IsEmpty())
		return;

	std::string currentDir2 = File::GetCurrentDir();

	if (currentDir != currentDir2)
	{
		PanicAlertT("Current directory changed from %s to %s after wxFileSelector!",
				currentDir.c_str(), currentDir2.c_str());
		File::SetCurrentDir(currentDir);
	}

	// Should we boot a new game or just change the disc?
	if (Boot && !path.IsEmpty())
	{
		BootGame(WxStrToStr(path));
	}
	else
	{
		DVDInterface::ChangeDisc(WxStrToStr(path));
	}
}

void CFrame::OnRecordReadOnly(wxCommandEvent& event)
{
	Movie::SetReadOnly(event.IsChecked());
}

void CFrame::OnTASInput(wxCommandEvent& event)
{
	for (int i = 0; i < 4; ++i)
	{
		if (SConfig::GetInstance().m_SIDevice[i] != SIDEVICE_NONE && SConfig::GetInstance().m_SIDevice[i] != SIDEVICE_GC_GBA)
		{
			g_TASInputDlg[i]->CreateGCLayout();
			g_TASInputDlg[i]->Show();
			g_TASInputDlg[i]->SetTitle(wxString::Format(_("TAS Input - Controller %d"), i + 1));
		}

		if (g_wiimote_sources[i] == WIIMOTE_SRC_EMU && !(Core::IsRunning() && !SConfig::GetInstance().bWii))
		{
			g_TASInputDlg[i+4]->CreateWiiLayout(i);
			g_TASInputDlg[i+4]->Show();
			g_TASInputDlg[i+4]->SetTitle(wxString::Format(_("TAS Input - Wiimote %d"), i + 1));
		}
	}
}

void CFrame::OnTogglePauseMovie(wxCommandEvent& WXUNUSED (event))
{
	SConfig::GetInstance().m_PauseMovie = !SConfig::GetInstance().m_PauseMovie;
	SConfig::GetInstance().SaveSettings();
}

void CFrame::OnToggleDumpFrames(wxCommandEvent& WXUNUSED(event))
{
	SConfig::GetInstance().m_DumpFrames = !SConfig::GetInstance().m_DumpFrames;
	SConfig::GetInstance().SaveSettings();
}

void CFrame::OnToggleDumpAudio(wxCommandEvent& WXUNUSED(event))
{
	SConfig::GetInstance().m_DumpAudio = !SConfig::GetInstance().m_DumpAudio;
}

void CFrame::OnShowLag(wxCommandEvent& WXUNUSED (event))
{
	SConfig::GetInstance().m_ShowLag = !SConfig::GetInstance().m_ShowLag;
	SConfig::GetInstance().SaveSettings();
}

void CFrame::OnShowFrameCount(wxCommandEvent& WXUNUSED (event))
{
	SConfig::GetInstance().m_ShowFrameCount = !SConfig::GetInstance().m_ShowFrameCount;
	SConfig::GetInstance().SaveSettings();
}

void CFrame::OnShowInputDisplay(wxCommandEvent& WXUNUSED(event))
{
	SConfig::GetInstance().m_ShowInputDisplay = !SConfig::GetInstance().m_ShowInputDisplay;
	SConfig::GetInstance().SaveSettings();
}

void CFrame::OnFrameStep(wxCommandEvent& event)
{
	bool wasPaused = (Core::GetState() == Core::CORE_PAUSE);

	Movie::DoFrameStep();

	bool isPaused = (Core::GetState() == Core::CORE_PAUSE);
	if (isPaused && !wasPaused) // don't update on unpause, otherwise the status would be wrong when pausing next frame
		UpdateGUI();
}

void CFrame::OnChangeDisc(wxCommandEvent& WXUNUSED (event))
{
	DoOpen(false);
}

void CFrame::OnRecord(wxCommandEvent& WXUNUSED (event))
{
	if ((!Core::IsRunningAndStarted() && Core::IsRunning()) || Movie::IsRecordingInput() || Movie::IsPlayingInput())
		return;

	int controllers = 0;

	if (Movie::IsReadOnly())
	{
		// The user just chose to record a movie, so that should take precedence
		Movie::SetReadOnly(false);
		GetMenuBar()->FindItem(IDM_RECORD_READ_ONLY)->Check(false);
	}

	for (int i = 0; i < 4; i++)
	{
		if (SConfig::GetInstance().m_SIDevice[i] == SIDEVICE_GC_CONTROLLER || SConfig::GetInstance().m_SIDevice[i] == SIDEVICE_GC_TARUKONGA)
			controllers |= (1 << i);

		if (g_wiimote_sources[i] != WIIMOTE_SRC_NONE)
			controllers |= (1 << (i + 4));
	}

	if (Movie::BeginRecordingInput(controllers))
		BootGame("");
}

void CFrame::OnPlayRecording(wxCommandEvent& WXUNUSED (event))
{
	wxString path = wxFileSelector(
			_("Select The Recording File"),
			wxEmptyString, wxEmptyString, wxEmptyString,
			_("Dolphin TAS Movies (*.dtm)") +
				wxString::Format("|*.dtm|%s", wxGetTranslation(wxALL_FILES)),
			wxFD_OPEN | wxFD_PREVIEW | wxFD_FILE_MUST_EXIST,
			this);

	if (path.IsEmpty())
		return;

	if (!Movie::IsReadOnly())
	{
		// let's make the read-only flag consistent at the start of a movie.
		Movie::SetReadOnly(true);
		GetMenuBar()->FindItem(IDM_RECORD_READ_ONLY)->Check();
	}

	if (Movie::PlayInput(WxStrToStr(path)))
		BootGame("");
}

void CFrame::OnRecordExport(wxCommandEvent& WXUNUSED (event))
{
	DoRecordingSave();
}

void CFrame::OnPlay(wxCommandEvent& WXUNUSED (event))
{
	if (Core::IsRunning())
	{
		// Core is initialized and emulator is running
		if (UseDebugger)
		{
			if (CCPU::IsStepping())
				CCPU::EnableStepping(false);
			else
				CCPU::EnableStepping(true);  // Break

			wxThread::Sleep(20);
			g_pCodeWindow->JumpToAddress(PC);
			g_pCodeWindow->Update();
			// Update toolbar with Play/Pause status
			UpdateGUI();
		}
		else
		{
			DoPause();
		}
	}
	else
	{
		// Core is uninitialized, start the game
		BootGame("");
	}
}

void CFrame::OnRenderParentClose(wxCloseEvent& event)
{
	// Before closing the window we need to shut down the emulation core.
	// We'll try to close this window again once that is done.
	if (Core::GetState() != Core::CORE_UNINITIALIZED)
	{
		DoStop();
		if (event.CanVeto())
		{
			event.Veto();
		}
		return;
	}

	event.Skip();
}

void CFrame::OnRenderParentMove(wxMoveEvent& event)
{
	if (Core::GetState() != Core::CORE_UNINITIALIZED &&
		!RendererIsFullscreen() && !m_RenderFrame->IsMaximized() && !m_RenderFrame->IsIconized())
	{
		SConfig::GetInstance().iRenderWindowXPos = m_RenderFrame->GetPosition().x;
		SConfig::GetInstance().iRenderWindowYPos = m_RenderFrame->GetPosition().y;
	}
	event.Skip();
}

void CFrame::OnRenderParentResize(wxSizeEvent& event)
{
	if (Core::GetState() != Core::CORE_UNINITIALIZED)
	{
		int width, height;
		if (!SConfig::GetInstance().bRenderToMain &&
			!RendererIsFullscreen() && !m_RenderFrame->IsMaximized() && !m_RenderFrame->IsIconized())
		{
			m_RenderFrame->GetClientSize(&width, &height);
			SConfig::GetInstance().iRenderWindowWidth = width;
			SConfig::GetInstance().iRenderWindowHeight = height;
		}
		m_LogWindow->Refresh();
		m_LogWindow->Update();
	}
	event.Skip();
}

void CFrame::ToggleDisplayMode(bool bFullscreen)
{
#ifdef _WIN32
	if (bFullscreen && SConfig::GetInstance().strFullscreenResolution != "Auto")
	{
		DEVMODE dmScreenSettings;
		memset(&dmScreenSettings, 0, sizeof(dmScreenSettings));
		dmScreenSettings.dmSize = sizeof(dmScreenSettings);
		sscanf(SConfig::GetInstance().strFullscreenResolution.c_str(),
				"%dx%d", &dmScreenSettings.dmPelsWidth, &dmScreenSettings.dmPelsHeight);
		dmScreenSettings.dmBitsPerPel = 32;
		dmScreenSettings.dmFields = DM_BITSPERPEL | DM_PELSWIDTH | DM_PELSHEIGHT;

		// Try To Set Selected Mode And Get Results.  NOTE: CDS_FULLSCREEN Gets Rid Of Start Bar.
		ChangeDisplaySettings(&dmScreenSettings, CDS_FULLSCREEN);
	}
	else if (bFullscreen && g_has_hmd)
	{
		DEVMODE dmScreenSettings;
		memset(&dmScreenSettings, 0, sizeof(dmScreenSettings));
		dmScreenSettings.dmSize = sizeof(dmScreenSettings);
		dmScreenSettings.dmPelsWidth = g_hmd_window_width;
		dmScreenSettings.dmPelsHeight = g_hmd_window_height;
		dmScreenSettings.dmBitsPerPel = 32;
		dmScreenSettings.dmFields = DM_BITSPERPEL | DM_PELSWIDTH | DM_PELSHEIGHT;

		// Try To Set Selected Mode And Get Results.  NOTE: CDS_FULLSCREEN Gets Rid Of Start Bar.
		ChangeDisplaySettings(&dmScreenSettings, CDS_FULLSCREEN);
	}
	else
	{
		// Change to default resolution
		ChangeDisplaySettings(nullptr, CDS_FULLSCREEN);
	}
#elif defined(HAVE_XRANDR) && HAVE_XRANDR
	if (SConfig::GetInstance().strFullscreenResolution != "Auto")
		m_XRRConfig->ToggleDisplayMode(bFullscreen);
#endif
}

// Prepare the GUI to start the game.
void CFrame::StartGame(const std::string& filename)
{
	if (m_bGameLoading)
		return;
	m_bGameLoading = true;

	if (m_ToolBar)
		m_ToolBar->EnableTool(IDM_PLAY, false);
	GetMenuBar()->FindItem(IDM_PLAY)->Enable(false);

	if (SConfig::GetInstance().bRenderToMain)
	{
		// Game has been started, hide the game list
		m_GameListCtrl->Disable();
		m_GameListCtrl->Hide();

		m_RenderParent = m_Panel;
		m_RenderFrame = this;
		if (SConfig::GetInstance().bKeepWindowOnTop)
			m_RenderFrame->SetWindowStyle(m_RenderFrame->GetWindowStyle() | wxSTAY_ON_TOP);
		else
			m_RenderFrame->SetWindowStyle(m_RenderFrame->GetWindowStyle() & ~wxSTAY_ON_TOP);

		// No, I really don't want TAB_TRAVERSAL being set behind my back,
		// thanks.  (Note that calling DisableSelfFocus would prevent this flag
		// from being set for new children, but wouldn't reset the existing
		// flag.)
		m_RenderParent->SetWindowStyle(m_RenderParent->GetWindowStyle() & ~wxTAB_TRAVERSAL);
	}
	else
	{
		wxPoint position(SConfig::GetInstance().iRenderWindowXPos,
				SConfig::GetInstance().iRenderWindowYPos);
#ifdef __APPLE__
		// On OS X, the render window's title bar is not visible,
		// and the window therefore not easily moved, when the
		// position is 0,0. Weed out the 0's from existing configs.
		if (position == wxPoint(0, 0))
			position = wxDefaultPosition;
#endif

<<<<<<< HEAD
		InitVR(); //Must be done before g_has_hmd is used below.

		VR_RecenterHMD();

		wxSize size(SConfig::GetInstance().m_LocalCoreStartupParameter.iRenderWindowWidth,
				SConfig::GetInstance().m_LocalCoreStartupParameter.iRenderWindowHeight);
		// VR window must be a certain size for Head Mounted Displays
		if (g_has_hmd)
		{
			size = wxSize(g_hmd_window_width, g_hmd_window_height);
			position.x = g_hmd_window_x;
			position.y = g_hmd_window_y;
			if (!SConfig::GetInstance().m_LocalCoreStartupParameter.bFullscreen || g_is_direct_mode)
			{
				// shift window so border is off-screen
				position.x -= 4;
				position.y -= 4;
			}
		}
		else
		{
=======
		wxSize size(SConfig::GetInstance().iRenderWindowWidth,
				SConfig::GetInstance().iRenderWindowHeight);
>>>>>>> ad978122
#ifdef _WIN32
			// Out of desktop check
			int leftPos = GetSystemMetrics(SM_XVIRTUALSCREEN);
			int topPos = GetSystemMetrics(SM_YVIRTUALSCREEN);
			int width = GetSystemMetrics(SM_CXVIRTUALSCREEN);
			int height = GetSystemMetrics(SM_CYVIRTUALSCREEN);
			if ((leftPos + width) < (position.x + size.GetWidth()) || leftPos > position.x || (topPos + height) < (position.y + size.GetHeight()) || topPos > position.y)
				position.x = position.y = wxDefaultCoord;
#endif
		}
		m_RenderFrame = new CRenderFrame((wxFrame*)this, wxID_ANY, _("Dolphin"), position);
		if (SConfig::GetInstance().bKeepWindowOnTop)
			m_RenderFrame->SetWindowStyle(m_RenderFrame->GetWindowStyle() | wxSTAY_ON_TOP);
		else
			m_RenderFrame->SetWindowStyle(m_RenderFrame->GetWindowStyle() & ~wxSTAY_ON_TOP);

		m_RenderFrame->SetBackgroundColour(*wxBLACK);
		m_RenderFrame->SetClientSize(size.GetWidth(), size.GetHeight());
		m_RenderFrame->Bind(wxEVT_CLOSE_WINDOW, &CFrame::OnRenderParentClose, this);
		m_RenderFrame->Bind(wxEVT_ACTIVATE, &CFrame::OnActive, this);
		m_RenderFrame->Bind(wxEVT_MOVE, &CFrame::OnRenderParentMove, this);
#ifdef _WIN32
		// The renderer should use a top-level window for exclusive fullscreen support.
		m_RenderParent = m_RenderFrame;
#else
		// To capture key events on Linux and Mac OS X the frame needs at least one child.
		m_RenderParent = new wxPanel(m_RenderFrame, IDM_MPANEL, wxDefaultPosition, wxDefaultSize, 0);
#endif

		m_RenderFrame->Show();
	}

#if defined(__APPLE__)
	NSView *view = (NSView *) m_RenderFrame->GetHandle();
	NSWindow *window = [view window];

	[window setCollectionBehavior:NSWindowCollectionBehaviorFullScreenPrimary];
#endif

	wxBeginBusyCursor();

<<<<<<< HEAD
	if (g_is_direct_mode) //If Rift is in Direct Mode, start the mirror windowed.
		DoFullscreen(FALSE);
	else
		DoFullscreen(SConfig::GetInstance().m_LocalCoreStartupParameter.bFullscreen);
=======
	DoFullscreen(SConfig::GetInstance().bFullscreen);
>>>>>>> ad978122

	if (!BootManager::BootCore(filename))
	{
		DoFullscreen(false);
		// Destroy the renderer frame when not rendering to main
		if (!SConfig::GetInstance().bRenderToMain)
			m_RenderFrame->Destroy();
		m_RenderParent = nullptr;
		m_bGameLoading = false;
		UpdateGUI();
	}
	else
	{
#if defined(HAVE_X11) && HAVE_X11
	if (SConfig::GetInstance().bDisableScreenSaver)
		X11Utils::InhibitScreensaver(X11Utils::XDisplayFromHandle(GetHandle()),
				X11Utils::XWindowFromHandle(GetHandle()), true);
#endif
		SCoreStartupParameter& StartUp = SConfig::GetInstance().m_LocalCoreStartupParameter;
		VR_SetGame(StartUp.bWii, StartUp.m_BootType == SCoreStartupParameter::BOOT_WII_NAND, StartUp.m_strUniqueID);

		m_RenderParent->SetFocus();

		wxTheApp->Bind(wxEVT_KEY_DOWN,     &CFrame::OnKeyDown,     this);
		wxTheApp->Bind(wxEVT_RIGHT_DOWN,   &CFrame::OnMouse,       this);
		wxTheApp->Bind(wxEVT_RIGHT_UP,     &CFrame::OnMouse,       this);
		wxTheApp->Bind(wxEVT_MIDDLE_DOWN,  &CFrame::OnMouse,       this);
		wxTheApp->Bind(wxEVT_MIDDLE_UP,    &CFrame::OnMouse,       this);
		wxTheApp->Bind(wxEVT_MOTION,       &CFrame::OnMouse,       this);
		wxTheApp->Bind(wxEVT_SET_FOCUS,    &CFrame::OnFocusChange, this);
		wxTheApp->Bind(wxEVT_KILL_FOCUS,   &CFrame::OnFocusChange, this);
		m_RenderParent->Bind(wxEVT_SIZE, &CFrame::OnRenderParentResize, this);
	}

	wxEndBusyCursor();
}

void CFrame::OnBootDrive(wxCommandEvent& event)
{
	BootGame(drives[event.GetId()-IDM_DRIVE1]);
}

// Refresh the file list and browse for a favorites directory
void CFrame::OnRefresh(wxCommandEvent& WXUNUSED (event))
{
	if (m_GameListCtrl)
	{
		m_GameListCtrl->Update();
	}
}


void CFrame::OnBrowse(wxCommandEvent& WXUNUSED (event))
{
	if (m_GameListCtrl)
	{
		m_GameListCtrl->BrowseForDirectory();
	}
}

// Create screenshot
void CFrame::OnScreenshot(wxCommandEvent& WXUNUSED (event))
{
	Core::SaveScreenShot();
}

// Pause the emulation
void CFrame::DoPause()
{
	if (Core::GetState() == Core::CORE_RUN)
	{
		Core::SetState(Core::CORE_PAUSE);
		if (SConfig::GetInstance().bHideCursor)
			m_RenderParent->SetCursor(wxNullCursor);
		Core::UpdateTitle();
	}
	else
	{
		Core::SetState(Core::CORE_RUN);
		if (SConfig::GetInstance().bHideCursor &&
				RendererHasFocus())
			m_RenderParent->SetCursor(wxCURSOR_BLANK);
	}
	UpdateGUI();
}

// Stop the emulation
void CFrame::DoStop()
{
	if (!Core::IsRunningAndStarted())
		return;
	if (m_confirmStop)
		return;

	// don't let this function run again until it finishes, or is aborted.
	m_confirmStop = true;

	m_bGameLoading = false;
	if (Core::GetState() != Core::CORE_UNINITIALIZED ||
			m_RenderParent != nullptr)
	{
#if defined __WXGTK__
		wxMutexGuiLeave();
		std::lock_guard<std::recursive_mutex> lk(keystate_lock);
		wxMutexGuiEnter();
#endif
		// Ask for confirmation in case the user accidentally clicked Stop / Escape
		if (SConfig::GetInstance().bConfirmStop)
		{
			// Exit fullscreen to ensure it does not cover the stop dialog.
			DoFullscreen(false);

			// Pause the state during confirmation and restore it afterwards
			Core::EState state = Core::GetState();

			// If exclusive fullscreen is not enabled then we can pause the emulation
			// before we've exited fullscreen. If not then we need to exit fullscreen first.
			if (!RendererIsFullscreen() || !g_Config.ExclusiveFullscreenEnabled() ||
				SConfig::GetInstance().bRenderToMain)
			{
				Core::SetState(Core::CORE_PAUSE);
			}

			wxMessageDialog m_StopDlg(
				this,
				_("Do you want to stop the current emulation?"),
				_("Please confirm..."),
				wxYES_NO | wxSTAY_ON_TOP | wxICON_EXCLAMATION,
				wxDefaultPosition);

			HotkeyManagerEmu::Enable(false);
			int Ret = m_StopDlg.ShowModal();
			HotkeyManagerEmu::Enable(true);
			if (Ret != wxID_YES)
			{
				Core::SetState(state);
				m_confirmStop = false;
				return;
			}
		}
		// Save VR game-specific settings
		if (g_has_hmd && g_Config.VRSettingsModified())
		{
			Core::EState state = Core::GetState();
			Core::SetState(Core::CORE_PAUSE);
			wxMessageDialog m_StopDlg(
				this,
				_("Do you want to save these VR settings for this game?")
				+ wxString::Format("\n3D: %5.2f units per metre"
					"\nHUD %5.1fm away, %5.1fm thick, 3D HUD %5.2f closer, aim distance %5.1fm"
					"\nCamera %5.1fm forward, %5.0f degrees up."
					"\n\n2D: Screen is %5.1fm high, %5.1fm away, %5.1fm thick, %5.1fm up"
					"\n2D Camera %5.0f degrees up.",
					g_Config.fUnitsPerMetre,
					g_Config.fHudDistance, g_Config.fHudThickness, g_Config.fHud3DCloser, g_Config.fAimDistance, 
					g_Config.fCameraForward, g_Config.fCameraPitch,
					g_Config.fScreenHeight, g_Config.fScreenDistance, g_Config.fScreenThickness, g_Config.fScreenUp,
					g_Config.fScreenPitch),
				_("Please confirm..."),
				wxYES_NO | wxSTAY_ON_TOP | wxICON_EXCLAMATION,
				wxDefaultPosition);

			int Ret = m_StopDlg.ShowModal();
			if (Ret == wxID_YES)
			{
				// save VR settings
				g_Config.GameIniSave();
			}
		}

		if (UseDebugger && g_pCodeWindow)
		{
			if (g_pCodeWindow->m_WatchWindow)
			{
				g_pCodeWindow->m_WatchWindow->SaveAll();
				PowerPC::watches.Clear();
			}
			if (g_pCodeWindow->m_BreakpointWindow)
			{
				g_pCodeWindow->m_BreakpointWindow->SaveAll();
				PowerPC::breakpoints.Clear();
				PowerPC::memchecks.Clear();
				g_pCodeWindow->m_BreakpointWindow->NotifyUpdate();
			}
			g_symbolDB.Clear();
			Host_NotifyMapLoaded();
		}

		// TODO: Show the author/description dialog here
		if (Movie::IsRecordingInput())
			DoRecordingSave();
		if (Movie::IsMovieActive())
			Movie::EndPlayInput(false);

		if (NetPlayDialog::GetNetPlayClient())
			NetPlayDialog::GetNetPlayClient()->Stop();

		BootManager::Stop();
		UpdateGUI();
	}
}

void CFrame::OnStopped()
{
	m_confirmStop = false;

#if defined(HAVE_X11) && HAVE_X11
	if (SConfig::GetInstance().bDisableScreenSaver)
		X11Utils::InhibitScreensaver(X11Utils::XDisplayFromHandle(GetHandle()),
				X11Utils::XWindowFromHandle(GetHandle()), false);
#endif
	m_RenderFrame->SetTitle(StrToWxStr(scm_rev_str));

	// Destroy the renderer frame when not rendering to main
	m_RenderParent->Unbind(wxEVT_SIZE, &CFrame::OnRenderParentResize, this);

	// Mouse
	wxTheApp->Unbind(wxEVT_RIGHT_DOWN,  &CFrame::OnMouse, this);
	wxTheApp->Unbind(wxEVT_RIGHT_UP,    &CFrame::OnMouse, this);
	wxTheApp->Unbind(wxEVT_MIDDLE_DOWN, &CFrame::OnMouse, this);
	wxTheApp->Unbind(wxEVT_MIDDLE_UP,   &CFrame::OnMouse, this);
	wxTheApp->Unbind(wxEVT_MOTION,      &CFrame::OnMouse, this);
	if (SConfig::GetInstance().bHideCursor)
		m_RenderParent->SetCursor(wxNullCursor);
	DoFullscreen(false);
	if (!SConfig::GetInstance().bRenderToMain)
	{
		m_RenderFrame->Destroy();
	}
	else
	{
#if defined(__APPLE__)
		// Disable the full screen button when not in a game.
		NSView *view = (NSView *)m_RenderFrame->GetHandle();
		NSWindow *window = [view window];

		[window setCollectionBehavior : NSWindowCollectionBehaviorDefault];
#endif

		// Make sure the window is not longer set to stay on top
		m_RenderFrame->SetWindowStyle(m_RenderFrame->GetWindowStyle() & ~wxSTAY_ON_TOP);
	}
	m_RenderParent = nullptr;

	// Clean framerate indications from the status bar.
	GetStatusBar()->SetStatusText(" ", 0);

	// Clear wiimote connection status from the status bar.
	GetStatusBar()->SetStatusText(" ", 1);

	// If batch mode was specified on the command-line or we were already closing, exit now.
	if (m_bBatchMode || m_bClosing)
		Close(true);

	// If using auto size with render to main, reset the application size.
	if (SConfig::GetInstance().bRenderToMain &&
		SConfig::GetInstance().bRenderWindowAutoSize)
		SetSize(SConfig::GetInstance().iWidth,
		SConfig::GetInstance().iHeight);

	m_GameListCtrl->Enable();
	m_GameListCtrl->Show();
	m_GameListCtrl->SetFocus();
	UpdateGUI();
}

void CFrame::DoRecordingSave()
{
	bool paused = (Core::GetState() == Core::CORE_PAUSE);

	if (!paused)
		DoPause();

	wxString path = wxFileSelector(
			_("Select The Recording File"),
			wxEmptyString, wxEmptyString, wxEmptyString,
			_("Dolphin TAS Movies (*.dtm)") +
				wxString::Format("|*.dtm|%s", wxGetTranslation(wxALL_FILES)),
			wxFD_SAVE | wxFD_PREVIEW | wxFD_OVERWRITE_PROMPT,
			this);

	if (path.IsEmpty())
		return;

	Movie::SaveRecording(WxStrToStr(path));

	if (!paused)
		DoPause();
}

void CFrame::OnStop(wxCommandEvent& WXUNUSED (event))
{
	DoStop();
}

void CFrame::OnReset(wxCommandEvent& WXUNUSED (event))
{
	if (Movie::IsRecordingInput())
		Movie::g_bReset = true;
	ProcessorInterface::ResetButton_Tap();
}

void CFrame::OnConfigMain(wxCommandEvent& WXUNUSED (event))
{
	CConfigMain ConfigMain(this);
	HotkeyManagerEmu::Enable(false);
	if (ConfigMain.ShowModal() == wxID_OK)
		m_GameListCtrl->Update();
	HotkeyManagerEmu::Enable(true);
	UpdateGUI();
}

void CFrame::OnConfigGFX(wxCommandEvent& WXUNUSED (event))
{
	HotkeyManagerEmu::Enable(false);
	if (g_video_backend)
		g_video_backend->ShowConfig(this);
	HotkeyManagerEmu::Enable(true);
}

void CFrame::OnConfigAudio(wxCommandEvent& WXUNUSED (event))
{
	CConfigMain ConfigMain(this);
	ConfigMain.SetSelectedTab(CConfigMain::ID_AUDIOPAGE);
	HotkeyManagerEmu::Enable(false);
	if (ConfigMain.ShowModal() == wxID_OK)
		m_GameListCtrl->Update();
	HotkeyManagerEmu::Enable(true);
}

void CFrame::OnConfigControllers(wxCommandEvent& WXUNUSED (event))
{
	ControllerConfigDiag config_dlg(this);
	HotkeyManagerEmu::Enable(false);
	config_dlg.ShowModal();
	HotkeyManagerEmu::Enable(true);
}

<<<<<<< HEAD
void CFrame::OnConfigVR(wxCommandEvent& WXUNUSED(event))
{
	InputConfig* const pad_plugin = Pad::GetConfig();
	bool was_init = false;
	if (g_controller_interface.IsInit()) // check if game is running
	{
		was_init = true;
	}
	else
	{
#if defined(HAVE_X11) && HAVE_X11
		Window win = X11Utils::XWindowFromHandle(GetHandle());
		Pad::Initialize(reinterpret_cast<void*>(win));
#else
		Pad::Initialize(reinterpret_cast<void*>(GetHandle()));
#endif
	}

	CConfigVR ConfigVR(this);
	ConfigVR.ShowModal();
	ConfigVR.Destroy();
	if (!was_init) // if game isn't running
	{
		Pad::Shutdown();
	}
}

void CFrame::OnConfigMenuCommands(wxCommandEvent& WXUNUSED (event))
{
	HotkeyConfigDialog m_HotkeyDialog(this);
	m_HotkeyDialog.ShowModal();

	// Update the GUI in case menu accelerators were changed
	UpdateGUI();
}

=======
>>>>>>> ad978122
void CFrame::OnConfigHotkey(wxCommandEvent& WXUNUSED (event))
{
	InputConfig* const hotkey_plugin = HotkeyManagerEmu::GetConfig();

	// check if game is running
	bool game_running = false;
	if (Core::GetState() == Core::CORE_RUN)
	{
		Core::SetState(Core::CORE_PAUSE);
		game_running = true;
	}

	HotkeyManagerEmu::Enable(false);

	InputConfigDialog m_ConfigFrame(this, *hotkey_plugin, _("Dolphin Hotkeys"));
	m_ConfigFrame.ShowModal();

	// Update references in case controllers were refreshed
	Wiimote::LoadConfig();
	Keyboard::LoadConfig();
	Pad::LoadConfig();
	HotkeyManagerEmu::LoadConfig();

	HotkeyManagerEmu::Enable(true);

	// if game isn't running
	if (game_running)
	{
		Core::SetState(Core::CORE_RUN);
	}

	// Update the GUI in case menu accelerators were changed
	UpdateGUI();
}

void CFrame::OnHelp(wxCommandEvent& event)
{
	switch (event.GetId())
	{
	case wxID_ABOUT:
		{
			AboutDolphin frame(this);
			HotkeyManagerEmu::Enable(false);
			frame.ShowModal();
			HotkeyManagerEmu::Enable(true);
		}
		break;
	case IDM_HELP_WEBSITE:
		WxUtils::Launch("https://dolphinvr.wordpress.com/");
		break;
	case IDM_HELP_ONLINE_DOCS:
		WxUtils::Launch("https://dolphin-emu.org/docs/guides/");
		break;
	case IDM_HELP_GITHUB:
		WxUtils::Launch("https://github.com/CarlKenner/dolphin");
		break;
	}
}

void CFrame::ClearStatusBar()
{
	if (this->GetStatusBar()->IsEnabled())
	{
		this->GetStatusBar()->SetStatusText("", 0);
	}
}

void CFrame::StatusBarMessage(const char * Text, ...)
{
	const int MAX_BYTES = 1024 * 10;
	char Str[MAX_BYTES];
	va_list ArgPtr;
	va_start(ArgPtr, Text);
	vsnprintf(Str, MAX_BYTES, Text, ArgPtr);
	va_end(ArgPtr);

	if (this->GetStatusBar()->IsEnabled())
	{
		this->GetStatusBar()->SetStatusText(StrToWxStr(Str), 0);
	}
}


// Miscellaneous menus
// ---------------------
// NetPlay stuff
void CFrame::OnNetPlay(wxCommandEvent& WXUNUSED (event))
{
	if (!g_NetPlaySetupDiag)
	{
		if (NetPlayDialog::GetInstance() != nullptr)
			NetPlayDialog::GetInstance()->Raise();
		else
			g_NetPlaySetupDiag = new NetPlaySetupFrame(this, m_GameListCtrl);
	}
	else
	{
		g_NetPlaySetupDiag->Raise();
	}
}

void CFrame::OnMemcard(wxCommandEvent& WXUNUSED (event))
{
	CMemcardManager MemcardManager(this);
	HotkeyManagerEmu::Enable(false);
	MemcardManager.ShowModal();
	HotkeyManagerEmu::Enable(true);
}

void CFrame::OnExportAllSaves(wxCommandEvent& WXUNUSED (event))
{
	CWiiSaveCrypted::ExportAllSaves();
}

void CFrame::OnImportSave(wxCommandEvent& WXUNUSED (event))
{
	wxString path = wxFileSelector(_("Select the save file"),
			wxEmptyString, wxEmptyString, wxEmptyString,
			_("Wii save files (*.bin)|*.bin"),
			wxFD_OPEN | wxFD_PREVIEW | wxFD_FILE_MUST_EXIST,
			this);

	if (!path.IsEmpty())
	{
		CWiiSaveCrypted::ImportWiiSave(WxStrToStr(path));
	}
}

void CFrame::OnShowCheatsWindow(wxCommandEvent& WXUNUSED (event))
{
	if (!g_CheatsWindow)
		g_CheatsWindow = new wxCheatsWindow(this);
	else
		g_CheatsWindow->Raise();
}

void CFrame::OnLoadWiiMenu(wxCommandEvent& WXUNUSED(event))
{
	BootGame(Common::GetTitleContentPath(TITLEID_SYSMENU));
}

void CFrame::OnInstallWAD(wxCommandEvent& event)
{
	std::string fileName;

	switch (event.GetId())
	{
	case IDM_LIST_INSTALL_WAD:
	{
		const GameListItem *iso = m_GameListCtrl->GetSelectedISO();
		if (!iso)
			return;
		fileName = iso->GetFileName();
		break;
	}
	case IDM_MENU_INSTALL_WAD:
	{
		wxString path = wxFileSelector(
			_("Select a Wii WAD file to install"),
			wxEmptyString, wxEmptyString, wxEmptyString,
			"Wii WAD file (*.wad)|*.wad",
			wxFD_OPEN | wxFD_PREVIEW | wxFD_FILE_MUST_EXIST,
			this);
		fileName = WxStrToStr(path);
		break;
	}
	default:
		return;
	}

	wxProgressDialog dialog(_("Installing WAD..."),
		_("Working..."),
		1000,
		this,
		wxPD_APP_MODAL |
		wxPD_ELAPSED_TIME | wxPD_ESTIMATED_TIME | wxPD_REMAINING_TIME |
		wxPD_SMOOTH
		);

	u64 titleID = DiscIO::CNANDContentManager::Access().Install_WiiWAD(fileName);
	if (titleID == TITLEID_SYSMENU)
	{
		UpdateWiiMenuChoice();
	}
}


void CFrame::UpdateWiiMenuChoice(wxMenuItem *WiiMenuItem)
{
	if (!WiiMenuItem)
	{
		WiiMenuItem = GetMenuBar()->FindItem(IDM_LOAD_WII_MENU);
	}

	const DiscIO::INANDContentLoader & SysMenu_Loader = DiscIO::CNANDContentManager::Access().GetNANDLoader(TITLEID_SYSMENU, true);
	if (SysMenu_Loader.IsValid())
	{
		int sysmenuVersion = SysMenu_Loader.GetTitleVersion();
		char sysmenuRegion = SysMenu_Loader.GetCountryChar();
		WiiMenuItem->Enable();
		WiiMenuItem->SetItemLabel(wxString::Format(_("Load Wii System Menu %d%c"), sysmenuVersion, sysmenuRegion));
	}
	else
	{
		WiiMenuItem->Enable(false);
		WiiMenuItem->SetItemLabel(_("Load Wii System Menu"));
	}
}

void CFrame::OnFifoPlayer(wxCommandEvent& WXUNUSED (event))
{
	if (m_FifoPlayerDlg)
	{
		m_FifoPlayerDlg->Show();
		m_FifoPlayerDlg->SetFocus();
	}
	else
	{
		m_FifoPlayerDlg = new FifoPlayerDlg(this);
	}
}

void CFrame::OnDebugger(wxCommandEvent& WXUNUSED(event))
{
	if (!UseDebugger)
	{
		UseDebugger = true;
		this->Maximize(true);
		g_pCodeWindow = new CCodeWindow(SConfig::GetInstance().m_LocalCoreStartupParameter, this, IDM_CODE_WINDOW);
		LoadIniPerspectives();
		g_pCodeWindow->Load();

		wxMenuBar *menu = GetMenuBar();
		wxMenu* toolsMenu = menu->GetMenu(GetMenuBar()->FindMenu(_("&Tools")));
		toolsMenu->Enable(IDM_DEBUGGER, false);
		wxMenu* pOptionsMenu = menu->GetMenu(menu->FindMenu(_("&Options")));
		pOptionsMenu->AppendSeparator();
		g_pCodeWindow->CreateMenuOptions(pOptionsMenu);
		g_pCodeWindow->CreateMenu(SConfig::GetInstance().m_LocalCoreStartupParameter, menu);
		wxMenu* viewMenu = menu->GetMenu(menu->FindMenu(_("&View")));
		viewMenu->AppendSeparator();
		viewMenu->Check(IDM_LOG_WINDOW, g_pCodeWindow->bShowOnStart[0]);
		const wxString MenuText[] = {
			wxTRANSLATE("&Registers"),
			wxTRANSLATE("&Watch"),
			wxTRANSLATE("&Breakpoints"),
			wxTRANSLATE("&Memory"),
			wxTRANSLATE("&JIT"),
			wxTRANSLATE("&Sound"),
			wxTRANSLATE("&Video")
		};
		for (int i = IDM_REGISTER_WINDOW; i <= IDM_VIDEO_WINDOW; i++)
		{
			viewMenu->AppendCheckItem(i, wxGetTranslation(MenuText[i - IDM_REGISTER_WINDOW]));
			viewMenu->Check(i, g_pCodeWindow->bShowOnStart[i - IDM_LOG_WINDOW]);
		}

		// Create toolbar
		RecreateToolbar();
		if (!SConfig::GetInstance().m_InterfaceToolbar) DoToggleToolbar(false);
		// Commit
		m_Mgr->Update();

		if (g_pCodeWindow->AutomaticStart())
		{
			BootGame("");
		}

		// Load perspective
		DoLoadPerspective();
		// Update controls
		UpdateGUI();
		if (g_pCodeWindow)
			g_pCodeWindow->UpdateButtonStates();
	}
}

void CFrame::ConnectWiimote(int wm_idx, bool connect)
{
	if (Core::IsRunning() && SConfig::GetInstance().bWii)
	{
		bool was_unpaused = Core::PauseAndLock(true);
		GetUsbPointer()->AccessWiiMote(wm_idx | 0x100)->Activate(connect);
		wxString msg(wxString::Format(_("Wiimote %i %s"), wm_idx + 1,
					connect ? _("Connected") : _("Disconnected")));
		Core::DisplayMessage(WxStrToStr(msg), 3000);
		Host_UpdateMainFrame();
		Core::PauseAndLock(false, was_unpaused);
	}
}

void CFrame::OnConnectWiimote(wxCommandEvent& event)
{
	bool was_unpaused = Core::PauseAndLock(true);
	ConnectWiimote(event.GetId() - IDM_CONNECT_WIIMOTE1, !GetUsbPointer()->AccessWiiMote((event.GetId() - IDM_CONNECT_WIIMOTE1) | 0x100)->IsConnected());
	Core::PauseAndLock(false, was_unpaused);
}

// Toggle fullscreen. In Windows the fullscreen mode is accomplished by expanding the m_Panel to cover
// the entire screen (when we render to the main window).
void CFrame::OnToggleFullscreen(wxCommandEvent& WXUNUSED (event))
{
	DoFullscreen(!RendererIsFullscreen());
}

void CFrame::OnToggleDualCore(wxCommandEvent& WXUNUSED (event))
{
	SConfig::GetInstance().bCPUThread = !SConfig::GetInstance().bCPUThread;
	SConfig::GetInstance().SaveSettings();
}

void CFrame::OnToggleSkipIdle(wxCommandEvent& WXUNUSED (event))
{
	SConfig::GetInstance().bSkipIdle = !SConfig::GetInstance().bSkipIdle;
	SConfig::GetInstance().SaveSettings();
}

void CFrame::OnLoadStateFromFile(wxCommandEvent& WXUNUSED (event))
{
	wxString path = wxFileSelector(
		_("Select the state to load"),
		wxEmptyString, wxEmptyString, wxEmptyString,
		_("All Save States (sav, s##)") +
			wxString::Format("|*.sav;*.s??|%s", wxGetTranslation(wxALL_FILES)),
		wxFD_OPEN | wxFD_PREVIEW | wxFD_FILE_MUST_EXIST,
		this);

	if (!path.IsEmpty())
		State::LoadAs(WxStrToStr(path));
}

void CFrame::OnSaveStateToFile(wxCommandEvent& WXUNUSED (event))
{
	wxString path = wxFileSelector(
		_("Select the state to save"),
		wxEmptyString, wxEmptyString, wxEmptyString,
		_("All Save States (sav, s##)") +
			wxString::Format("|*.sav;*.s??|%s", wxGetTranslation(wxALL_FILES)),
		wxFD_SAVE,
		this);

	if (!path.IsEmpty())
		State::SaveAs(WxStrToStr(path));
}

void CFrame::OnLoadLastState(wxCommandEvent& event)
{
	if (Core::IsRunningAndStarted())
	{
		int id = event.GetId();
		int slot = id - IDM_LOAD_LAST_1 + 1;
		State::LoadLastSaved(slot);
	}
}

void CFrame::OnSaveFirstState(wxCommandEvent& WXUNUSED(event))
{
	if (Core::IsRunningAndStarted())
		State::SaveFirstSaved();
}

void CFrame::OnUndoLoadState(wxCommandEvent& WXUNUSED (event))
{
	if (Core::IsRunningAndStarted())
		State::UndoLoadState();
}

void CFrame::OnUndoSaveState(wxCommandEvent& WXUNUSED (event))
{
	if (Core::IsRunningAndStarted())
		State::UndoSaveState();
}


void CFrame::OnLoadState(wxCommandEvent& event)
{
	if (Core::IsRunningAndStarted())
	{
		int id = event.GetId();
		int slot = id - IDM_LOAD_SLOT_1 + 1;
		State::Load(slot);
	}
}

void CFrame::OnSaveState(wxCommandEvent& event)
{
	if (Core::IsRunningAndStarted())
	{
		int id = event.GetId();
		int slot = id - IDM_SAVE_SLOT_1 + 1;
		State::Save(slot);
	}
}

void CFrame::OnFrameSkip(wxCommandEvent& event)
{
	int amount = event.GetId() - IDM_FRAME_SKIP_0;

	Movie::SetFrameSkipping((unsigned int)amount);
	SConfig::GetInstance().m_FrameSkip = amount;
}

void CFrame::OnSelectSlot(wxCommandEvent& event)
{
	g_saveSlot = event.GetId() - IDM_SELECT_SLOT_1 + 1;
	Core::DisplayMessage(StringFromFormat("Selected slot %d", g_saveSlot), 1000);
}

void CFrame::OnLoadCurrentSlot(wxCommandEvent& event)
{
	if (Core::IsRunningAndStarted())
	{
		State::Load(g_saveSlot);
	}
}

void CFrame::OnSaveCurrentSlot(wxCommandEvent& event)
{
	if (Core::IsRunningAndStarted())
	{
		State::Save(g_saveSlot);
	}
}



// GUI
// ---------------------

// Update the enabled/disabled status
void CFrame::UpdateGUI()
{
	// Save status
	bool Initialized     = Core::IsRunning();
	bool Running         = Core::GetState() == Core::CORE_RUN;
	bool Paused          = Core::GetState() == Core::CORE_PAUSE;
	bool Stopping        = Core::GetState() == Core::CORE_STOPPING;
	bool RunningWii      = Initialized && SConfig::GetInstance().bWii;

	// Make sure that we have a toolbar
	if (m_ToolBar)
	{
		// Enable/disable the Config and Stop buttons
		m_ToolBar->EnableTool(wxID_OPEN, !Initialized);
		// Don't allow refresh when we don't show the list
		m_ToolBar->EnableTool(wxID_REFRESH, !Initialized);
		m_ToolBar->EnableTool(IDM_STOP, Running || Paused);
		m_ToolBar->EnableTool(IDM_TOGGLE_FULLSCREEN, Running || Paused);
		m_ToolBar->EnableTool(IDM_SCREENSHOT, Running || Paused);
	}

	// File
	GetMenuBar()->FindItem(wxID_OPEN)->Enable(!Initialized);
	GetMenuBar()->FindItem(IDM_DRIVES)->Enable(!Initialized);
	GetMenuBar()->FindItem(wxID_REFRESH)->Enable(!Initialized);
	GetMenuBar()->FindItem(IDM_BROWSE)->Enable(!Initialized);

	// Emulation
	GetMenuBar()->FindItem(IDM_STOP)->Enable(Running || Paused);
	GetMenuBar()->FindItem(IDM_RESET)->Enable(Running || Paused);
	GetMenuBar()->FindItem(IDM_RECORD)->Enable(!Movie::IsRecordingInput());
	GetMenuBar()->FindItem(IDM_PLAY_RECORD)->Enable(!Initialized);
	GetMenuBar()->FindItem(IDM_RECORD_EXPORT)->Enable(Movie::IsMovieActive());
	GetMenuBar()->FindItem(IDM_FRAMESTEP)->Enable(Running || Paused);
	GetMenuBar()->FindItem(IDM_SCREENSHOT)->Enable(Running || Paused);
	GetMenuBar()->FindItem(IDM_TOGGLE_FULLSCREEN)->Enable(Running || Paused);

	// Update Key Shortcuts
	for (unsigned int i = 0; i < NUM_HOTKEYS; i++)
	{
		if (GetCmdForHotkey(i) == -1)
			continue;
		if (GetMenuBar()->FindItem(GetCmdForHotkey(i)))
			GetMenuBar()->FindItem(GetCmdForHotkey(i))->SetItemLabel(GetMenuLabel(i));
	}

	GetMenuBar()->FindItem(IDM_LOAD_STATE)->Enable(Initialized);
	GetMenuBar()->FindItem(IDM_SAVE_STATE)->Enable(Initialized);
	// Misc
	GetMenuBar()->FindItem(IDM_CHANGE_DISC)->Enable(Initialized);
	if (DiscIO::CNANDContentManager::Access().GetNANDLoader(TITLEID_SYSMENU).IsValid())
		GetMenuBar()->FindItem(IDM_LOAD_WII_MENU)->Enable(!Initialized);

	// Tools
	GetMenuBar()->FindItem(IDM_CHEATS)->Enable(SConfig::GetInstance().bEnableCheats);

	GetMenuBar()->FindItem(IDM_CONNECT_WIIMOTE1)->Enable(RunningWii);
	GetMenuBar()->FindItem(IDM_CONNECT_WIIMOTE2)->Enable(RunningWii);
	GetMenuBar()->FindItem(IDM_CONNECT_WIIMOTE3)->Enable(RunningWii);
	GetMenuBar()->FindItem(IDM_CONNECT_WIIMOTE4)->Enable(RunningWii);
	GetMenuBar()->FindItem(IDM_CONNECT_BALANCEBOARD)->Enable(RunningWii);
	if (RunningWii)
	{
		bool was_unpaused = Core::PauseAndLock(true);
		GetMenuBar()->FindItem(IDM_CONNECT_WIIMOTE1)->Check(GetUsbPointer()->
				AccessWiiMote(0x0100)->IsConnected());
		GetMenuBar()->FindItem(IDM_CONNECT_WIIMOTE2)->Check(GetUsbPointer()->
				AccessWiiMote(0x0101)->IsConnected());
		GetMenuBar()->FindItem(IDM_CONNECT_WIIMOTE3)->Check(GetUsbPointer()->
				AccessWiiMote(0x0102)->IsConnected());
		GetMenuBar()->FindItem(IDM_CONNECT_WIIMOTE4)->Check(GetUsbPointer()->
				AccessWiiMote(0x0103)->IsConnected());
		GetMenuBar()->FindItem(IDM_CONNECT_BALANCEBOARD)->Check(GetUsbPointer()->
				AccessWiiMote(0x0104)->IsConnected());
		Core::PauseAndLock(false, was_unpaused);
	}

	if (m_ToolBar)
	{
		// Get the tool that controls pausing/playing
		wxToolBarToolBase * PlayTool = m_ToolBar->FindById(IDM_PLAY);

		if (PlayTool)
		{
			if (Running)
			{
				PlayTool->SetLabel(_("Pause"));
				PlayTool->SetShortHelp(_("Pause"));
				m_ToolBar->SetToolNormalBitmap(IDM_PLAY, m_Bitmaps[Toolbar_Pause]);
			}
			else
			{
				PlayTool->SetLabel(_("Play"));
				PlayTool->SetShortHelp(_("Play"));
				m_ToolBar->SetToolNormalBitmap(IDM_PLAY, m_Bitmaps[Toolbar_Play]);
			}
		}
	}

	GetMenuBar()->FindItem(IDM_RECORD_READ_ONLY)->Enable(Running || Paused);

	if (!Initialized && !m_bGameLoading)
	{
		if (m_GameListCtrl->IsEnabled())
		{
			// Prepare to load Default ISO, enable play button
			if (!SConfig::GetInstance().m_strDefaultISO.empty())
			{
				if (m_ToolBar)
					m_ToolBar->EnableTool(IDM_PLAY, true);
				GetMenuBar()->FindItem(IDM_PLAY)->Enable();
				GetMenuBar()->FindItem(IDM_RECORD)->Enable();
				GetMenuBar()->FindItem(IDM_PLAY_RECORD)->Enable();
			}
			// Prepare to load last selected file, enable play button
			else if (!SConfig::GetInstance().m_LastFilename.empty() &&
			         File::Exists(SConfig::GetInstance().m_LastFilename))
			{
				if (m_ToolBar)
					m_ToolBar->EnableTool(IDM_PLAY, true);
				GetMenuBar()->FindItem(IDM_PLAY)->Enable();
				GetMenuBar()->FindItem(IDM_RECORD)->Enable();
				GetMenuBar()->FindItem(IDM_PLAY_RECORD)->Enable();
			}
			else
			{
				// No game has been selected yet, disable play button
				if (m_ToolBar)
					m_ToolBar->EnableTool(IDM_PLAY, false);
				GetMenuBar()->FindItem(IDM_PLAY)->Enable(false);
				GetMenuBar()->FindItem(IDM_RECORD)->Enable(false);
				GetMenuBar()->FindItem(IDM_PLAY_RECORD)->Enable(false);
			}
		}

		// Game has not started, show game list
		if (!m_GameListCtrl->IsShown())
		{
			m_GameListCtrl->Enable();
			m_GameListCtrl->Show();
		}
		// Game has been selected but not started, enable play button
		if (m_GameListCtrl->GetSelectedISO() != nullptr && m_GameListCtrl->IsEnabled())
		{
			if (m_ToolBar)
				m_ToolBar->EnableTool(IDM_PLAY, true);
			GetMenuBar()->FindItem(IDM_PLAY)->Enable();
			GetMenuBar()->FindItem(IDM_RECORD)->Enable();
			GetMenuBar()->FindItem(IDM_PLAY_RECORD)->Enable();
		}
	}
	else if (Initialized)
	{
		// Game has been loaded, enable the pause button
		if (m_ToolBar)
			m_ToolBar->EnableTool(IDM_PLAY, !Stopping);
		GetMenuBar()->FindItem(IDM_PLAY)->Enable(!Stopping);

		// Reset game loading flag
		m_bGameLoading = false;
	}

	// Refresh toolbar
	if (m_ToolBar)
	{
		m_ToolBar->Refresh();
	}

	// Commit changes to manager
	m_Mgr->Update();

	// Update non-modal windows
	if (g_CheatsWindow)
	{
		if (SConfig::GetInstance().bEnableCheats)
			g_CheatsWindow->UpdateGUI();
		else
			g_CheatsWindow->Close();
	}
}

void CFrame::UpdateGameList()
{
	m_GameListCtrl->Update();
}

void CFrame::GameListChanged(wxCommandEvent& event)
{
	switch (event.GetId())
	{
	case IDM_LIST_WII:
		SConfig::GetInstance().m_ListWii = event.IsChecked();
		break;
	case IDM_LIST_GC:
		SConfig::GetInstance().m_ListGC = event.IsChecked();
		break;
	case IDM_LIST_WAD:
		SConfig::GetInstance().m_ListWad = event.IsChecked();
		break;
	case IDM_LIST_ELFDOL:
		SConfig::GetInstance().m_ListElfDol = event.IsChecked();
		break;
	case IDM_LIST_JAP:
		SConfig::GetInstance().m_ListJap = event.IsChecked();
		break;
	case IDM_LIST_PAL:
		SConfig::GetInstance().m_ListPal = event.IsChecked();
		break;
	case IDM_LIST_USA:
		SConfig::GetInstance().m_ListUsa = event.IsChecked();
		break;
	case IDM_LIST_AUSTRALIA:
		SConfig::GetInstance().m_ListAustralia = event.IsChecked();
		break;
	case IDM_LIST_FRANCE:
		SConfig::GetInstance().m_ListFrance = event.IsChecked();
		break;
	case IDM_LIST_GERMANY:
		SConfig::GetInstance().m_ListGermany = event.IsChecked();
		break;
	case IDM_LIST_ITALY:
		SConfig::GetInstance().m_ListItaly = event.IsChecked();
		break;
	case IDM_LIST_KOREA:
		SConfig::GetInstance().m_ListKorea = event.IsChecked();
		break;
	case IDM_LIST_NETHERLANDS:
		SConfig::GetInstance().m_ListNetherlands = event.IsChecked();
		break;
	case IDM_LIST_RUSSIA:
		SConfig::GetInstance().m_ListRussia = event.IsChecked();
		break;
	case IDM_LIST_SPAIN:
		SConfig::GetInstance().m_ListSpain = event.IsChecked();
		break;
	case IDM_LIST_TAIWAN:
		SConfig::GetInstance().m_ListTaiwan = event.IsChecked();
		break;
	case IDM_LIST_WORLD:
		SConfig::GetInstance().m_ListWorld = event.IsChecked();
		break;
	case IDM_LIST_UNKNOWN:
		SConfig::GetInstance().m_ListUnknown = event.IsChecked();
		break;
	case IDM_LIST_DRIVES:
		SConfig::GetInstance().m_ListDrives = event.IsChecked();
		break;
	case IDM_PURGE_CACHE:
		std::vector<std::string> rFilenames = DoFileSearch({"*.cache"}, {File::GetUserPath(D_CACHE_IDX)});

		for (const std::string& rFilename : rFilenames)
		{
			File::Delete(rFilename);
		}
		break;
	}

	// Update gamelist
	if (m_GameListCtrl)
	{
		m_GameListCtrl->Update();
	}
}

// Enable and disable the toolbar
void CFrame::OnToggleToolbar(wxCommandEvent& event)
{
	SConfig::GetInstance().m_InterfaceToolbar = event.IsChecked();
	DoToggleToolbar(event.IsChecked());
}
void CFrame::DoToggleToolbar(bool _show)
{
	GetToolBar()->Show(_show);
	m_Mgr->Update();
}

// Enable and disable the status bar
void CFrame::OnToggleStatusbar(wxCommandEvent& event)
{
	SConfig::GetInstance().m_InterfaceStatusbar = event.IsChecked();

	GetStatusBar()->Show(event.IsChecked());

	SendSizeEvent();
}

void CFrame::OnChangeColumnsVisible(wxCommandEvent& event)
{
	switch (event.GetId())
	{
	case IDM_SHOW_SYSTEM:
		SConfig::GetInstance().m_showSystemColumn = !SConfig::GetInstance().m_showSystemColumn;
		break;
	case IDM_SHOW_BANNER:
		SConfig::GetInstance().m_showBannerColumn = !SConfig::GetInstance().m_showBannerColumn;
		break;
	case IDM_SHOW_MAKER:
		SConfig::GetInstance().m_showMakerColumn = !SConfig::GetInstance().m_showMakerColumn;
		break;
	case IDM_SHOW_ID:
		SConfig::GetInstance().m_showIDColumn = !SConfig::GetInstance().m_showIDColumn;
		break;
	case IDM_SHOW_REGION:
		SConfig::GetInstance().m_showRegionColumn = !SConfig::GetInstance().m_showRegionColumn;
		break;
	case IDM_SHOW_SIZE:
		SConfig::GetInstance().m_showSizeColumn = !SConfig::GetInstance().m_showSizeColumn;
		break;
	case IDM_SHOW_STATE:
		SConfig::GetInstance().m_showStateColumn = !SConfig::GetInstance().m_showStateColumn;
		break;
	default: return;
	}
	m_GameListCtrl->Update();
	SConfig::GetInstance().SaveSettings();
}<|MERGE_RESOLUTION|>--- conflicted
+++ resolved
@@ -230,11 +230,7 @@
 	pOptionsMenu->Append(IDM_CONFIG_GFX_BACKEND, _("&Graphics Settings"));
 	pOptionsMenu->Append(IDM_CONFIG_AUDIO, _("&Audio Settings"));
 	pOptionsMenu->Append(IDM_CONFIG_CONTROLLERS, _("&Controller Settings"));
-<<<<<<< HEAD
 	pOptionsMenu->Append(IDM_CONFIG_VR, _("&VR Settings"));
-	pOptionsMenu->Append(IDM_CONFIG_MENU_COMMANDS, _("&Key Shortcuts"));
-=======
->>>>>>> ad978122
 	pOptionsMenu->Append(IDM_CONFIG_HOTKEYS, _("&Hotkey Settings"));
 	if (g_pCodeWindow)
 	{
@@ -1026,20 +1022,19 @@
 			position = wxDefaultPosition;
 #endif
 
-<<<<<<< HEAD
 		InitVR(); //Must be done before g_has_hmd is used below.
 
 		VR_RecenterHMD();
 
-		wxSize size(SConfig::GetInstance().m_LocalCoreStartupParameter.iRenderWindowWidth,
-				SConfig::GetInstance().m_LocalCoreStartupParameter.iRenderWindowHeight);
+		wxSize size(SConfig::GetInstance().iRenderWindowWidth,
+				SConfig::GetInstance().iRenderWindowHeight);
 		// VR window must be a certain size for Head Mounted Displays
 		if (g_has_hmd)
 		{
 			size = wxSize(g_hmd_window_width, g_hmd_window_height);
 			position.x = g_hmd_window_x;
 			position.y = g_hmd_window_y;
-			if (!SConfig::GetInstance().m_LocalCoreStartupParameter.bFullscreen || g_is_direct_mode)
+			if (!SConfig::GetInstance().bFullscreen || g_is_direct_mode)
 			{
 				// shift window so border is off-screen
 				position.x -= 4;
@@ -1048,10 +1043,6 @@
 		}
 		else
 		{
-=======
-		wxSize size(SConfig::GetInstance().iRenderWindowWidth,
-				SConfig::GetInstance().iRenderWindowHeight);
->>>>>>> ad978122
 #ifdef _WIN32
 			// Out of desktop check
 			int leftPos = GetSystemMetrics(SM_XVIRTUALSCREEN);
@@ -1093,14 +1084,10 @@
 
 	wxBeginBusyCursor();
 
-<<<<<<< HEAD
 	if (g_is_direct_mode) //If Rift is in Direct Mode, start the mirror windowed.
 		DoFullscreen(FALSE);
 	else
-		DoFullscreen(SConfig::GetInstance().m_LocalCoreStartupParameter.bFullscreen);
-=======
-	DoFullscreen(SConfig::GetInstance().bFullscreen);
->>>>>>> ad978122
+		DoFullscreen(SConfig::GetInstance().bFullscreen);
 
 	if (!BootManager::BootCore(filename))
 	{
@@ -1119,8 +1106,8 @@
 		X11Utils::InhibitScreensaver(X11Utils::XDisplayFromHandle(GetHandle()),
 				X11Utils::XWindowFromHandle(GetHandle()), true);
 #endif
-		SCoreStartupParameter& StartUp = SConfig::GetInstance().m_LocalCoreStartupParameter;
-		VR_SetGame(StartUp.bWii, StartUp.m_BootType == SCoreStartupParameter::BOOT_WII_NAND, StartUp.m_strUniqueID);
+		SConfig& StartUp = SConfig::GetInstance();
+		VR_SetGame(StartUp.bWii, StartUp.m_BootType == SConfig::BOOT_WII_NAND, StartUp.m_strUniqueID);
 
 		m_RenderParent->SetFocus();
 
@@ -1439,7 +1426,6 @@
 	HotkeyManagerEmu::Enable(true);
 }
 
-<<<<<<< HEAD
 void CFrame::OnConfigVR(wxCommandEvent& WXUNUSED(event))
 {
 	InputConfig* const pad_plugin = Pad::GetConfig();
@@ -1467,17 +1453,6 @@
 	}
 }
 
-void CFrame::OnConfigMenuCommands(wxCommandEvent& WXUNUSED (event))
-{
-	HotkeyConfigDialog m_HotkeyDialog(this);
-	m_HotkeyDialog.ShowModal();
-
-	// Update the GUI in case menu accelerators were changed
-	UpdateGUI();
-}
-
-=======
->>>>>>> ad978122
 void CFrame::OnConfigHotkey(wxCommandEvent& WXUNUSED (event))
 {
 	InputConfig* const hotkey_plugin = HotkeyManagerEmu::GetConfig();
@@ -1706,7 +1681,7 @@
 	{
 		UseDebugger = true;
 		this->Maximize(true);
-		g_pCodeWindow = new CCodeWindow(SConfig::GetInstance().m_LocalCoreStartupParameter, this, IDM_CODE_WINDOW);
+		g_pCodeWindow = new CCodeWindow(SConfig::GetInstance(), this, IDM_CODE_WINDOW);
 		LoadIniPerspectives();
 		g_pCodeWindow->Load();
 
@@ -1716,7 +1691,7 @@
 		wxMenu* pOptionsMenu = menu->GetMenu(menu->FindMenu(_("&Options")));
 		pOptionsMenu->AppendSeparator();
 		g_pCodeWindow->CreateMenuOptions(pOptionsMenu);
-		g_pCodeWindow->CreateMenu(SConfig::GetInstance().m_LocalCoreStartupParameter, menu);
+		g_pCodeWindow->CreateMenu(SConfig::GetInstance(), menu);
 		wxMenu* viewMenu = menu->GetMenu(menu->FindMenu(_("&View")));
 		viewMenu->AppendSeparator();
 		viewMenu->Check(IDM_LOG_WINDOW, g_pCodeWindow->bShowOnStart[0]);
