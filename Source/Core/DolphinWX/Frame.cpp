// Copyright 2008 Dolphin Emulator Project
// Licensed under GPLv2+
// Refer to the license.txt file included.

#ifdef __APPLE__
#include <Cocoa/Cocoa.h>
#endif

#include <cstddef>
#include <fstream>
#include <string>
#include <utility>
#include <vector>
#include <wx/aui/auibook.h>
#include <wx/aui/framemanager.h>
#include <wx/filename.h>
#include <wx/frame.h>
#include <wx/icon.h>
#include <wx/listbase.h>
#include <wx/menu.h>
#include <wx/msgdlg.h>
#include <wx/panel.h>
#include <wx/sizer.h>
#include <wx/statusbr.h>
#include <wx/textctrl.h>
#include <wx/thread.h>

#include "AudioCommon/AudioCommon.h"

#include "Common/CommonTypes.h"
#include "Common/FileUtil.h"
#include "Common/Logging/ConsoleListener.h"
#include "Common/Thread.h"

#include "Core/ConfigManager.h"
#include "Core/Core.h"
#include "Core/HW/DVDInterface.h"
#include "Core/HW/GCKeyboard.h"
#include "Core/HW/GCPad.h"
#include "Core/HW/Wiimote.h"
#include "Core/HotkeyManager.h"
#include "Core/Movie.h"
#include "Core/State.h"

#include "DolphinWX/Debugger/CodeWindow.h"
#include "DolphinWX/Frame.h"
#include "DolphinWX/GameListCtrl.h"
#include "DolphinWX/Globals.h"
#include "DolphinWX/LogWindow.h"
#include "DolphinWX/Main.h"
#include "DolphinWX/TASInputDlg.h"
#include "DolphinWX/WxUtils.h"

#include "InputCommon/GCPadStatus.h"

#include "VideoCommon/OnScreenDisplay.h"
#include "VideoCommon/RenderBase.h"
#include "VideoCommon/VertexShaderManager.h"
#include "VideoCommon/VideoConfig.h"

int g_saveSlot = 1;

#if defined(HAVE_X11) && HAVE_X11
// X11Utils nastiness that's only used here
namespace X11Utils
{
Window XWindowFromHandle(void* Handle)
{
  return GDK_WINDOW_XID(gtk_widget_get_window(GTK_WIDGET(Handle)));
}

Display* XDisplayFromHandle(void* Handle)
{
  return GDK_WINDOW_XDISPLAY(gtk_widget_get_window(GTK_WIDGET(Handle)));
}
}
#endif

CRenderFrame::CRenderFrame(wxFrame* parent, wxWindowID id, const wxString& title,
                           const wxPoint& pos, const wxSize& size, long style)
    : wxFrame(parent, id, title, pos, size, style)
{
  // Give it an icon
  wxIcon IconTemp;
  IconTemp.CopyFromBitmap(WxUtils::LoadResourceBitmap("Dolphin"));
  SetIcon(IconTemp);

  DragAcceptFiles(true);
  Bind(wxEVT_DROP_FILES, &CRenderFrame::OnDropFiles, this);
}

void CRenderFrame::OnDropFiles(wxDropFilesEvent& event)
{
  if (event.GetNumberOfFiles() != 1)
    return;
  if (File::IsDirectory(WxStrToStr(event.GetFiles()[0])))
    return;

  wxFileName file = event.GetFiles()[0];
  const std::string filepath = WxStrToStr(file.GetFullPath());

  if (file.GetExt() == "dtm")
  {
    if (Core::IsRunning())
      return;

    if (!Movie::IsReadOnly())
    {
      // let's make the read-only flag consistent at the start of a movie.
      Movie::SetReadOnly(true);
      main_frame->GetMenuBar()->FindItem(IDM_RECORD_READ_ONLY)->Check(true);
    }

    if (Movie::PlayInput(filepath))
      main_frame->BootGame("");
  }
  else if (!Core::IsRunning())
  {
    main_frame->BootGame(filepath);
  }
  else if (IsValidSavestateDropped(filepath) && Core::IsRunning())
  {
    State::LoadAs(filepath);
  }
  else
  {
    DVDInterface::ChangeDisc(filepath);
  }
}

bool CRenderFrame::IsValidSavestateDropped(const std::string& filepath)
{
  const int game_id_length = 6;
  std::ifstream file(filepath, std::ios::in | std::ios::binary);

  if (!file)
    return false;

  std::string internal_game_id(game_id_length, ' ');
  file.read(&internal_game_id[0], game_id_length);

  return internal_game_id == SConfig::GetInstance().GetUniqueID();
}

#ifdef _WIN32
WXLRESULT CRenderFrame::MSWWindowProc(WXUINT nMsg, WXWPARAM wParam, WXLPARAM lParam)
{
  switch (nMsg)
  {
  case WM_SYSCOMMAND:
    switch (wParam)
    {
    case SC_SCREENSAVE:
    case SC_MONITORPOWER:
      if (Core::GetState() == Core::CORE_RUN && SConfig::GetInstance().bDisableScreenSaver)
        break;
    default:
      return wxFrame::MSWWindowProc(nMsg, wParam, lParam);
    }
    break;

  case WM_USER:
    switch (wParam)
    {
    case WM_USER_STOP:
      main_frame->DoStop();
      break;

    case WM_USER_SETCURSOR:
      if (SConfig::GetInstance().bHideCursor && main_frame->RendererHasFocus() &&
          Core::GetState() == Core::CORE_RUN)
        SetCursor(wxCURSOR_BLANK);
      else
        SetCursor(wxNullCursor);
      break;
    }
    break;

  case WM_CLOSE:
    // Let Core finish initializing before accepting any WM_CLOSE messages
    if (!Core::IsRunning())
      break;
  // Use default action otherwise

  default:
    // By default let wxWidgets do what it normally does with this event
    return wxFrame::MSWWindowProc(nMsg, wParam, lParam);
  }
  return 0;
}
#endif

bool CRenderFrame::ShowFullScreen(bool show, long style)
{
#if defined WIN32
  if (show && !g_Config.bBorderlessFullscreen)
  {
    // OpenGL requires the pop-up style to activate exclusive mode.
    SetWindowStyle((GetWindowStyle() & ~wxDEFAULT_FRAME_STYLE) | wxPOPUP_WINDOW);

    // Some backends don't support exclusive fullscreen, so we
    // can't tell exactly when exclusive mode is activated.
    if (!g_Config.backend_info.bSupportsExclusiveFullscreen)
      OSD::AddMessage("Entered exclusive fullscreen.");
  }
#endif

  bool result = wxTopLevelWindow::ShowFullScreen(show, style);

#if defined WIN32
  if (!show)
  {
    // Restore the default style.
    SetWindowStyle((GetWindowStyle() & ~wxPOPUP_WINDOW) | wxDEFAULT_FRAME_STYLE);
  }
#endif

  return result;
}

// event tables
// Notice that wxID_HELP will be processed for the 'About' menu and the toolbar
// help button.

wxDEFINE_EVENT(wxEVT_HOST_COMMAND, wxCommandEvent);
wxDEFINE_EVENT(DOLPHIN_EVT_LOCAL_INI_CHANGED, wxCommandEvent);

BEGIN_EVENT_TABLE(CFrame, CRenderFrame)

// Menu bar
EVT_MENU(wxID_OPEN, CFrame::OnOpen)
EVT_MENU(wxID_EXIT, CFrame::OnQuit)
EVT_MENU(IDM_HELP_WEBSITE, CFrame::OnHelp)
EVT_MENU(IDM_HELP_ONLINE_DOCS, CFrame::OnHelp)
EVT_MENU(IDM_HELP_GITHUB, CFrame::OnHelp)
EVT_MENU(wxID_ABOUT, CFrame::OnHelp)
EVT_MENU(wxID_REFRESH, CFrame::OnRefresh)
EVT_MENU(IDM_PLAY, CFrame::OnPlay)
EVT_MENU(IDM_STOP, CFrame::OnStop)
EVT_MENU(IDM_RESET, CFrame::OnReset)
EVT_MENU(IDM_RECORD, CFrame::OnRecord)
EVT_MENU(IDM_PLAY_RECORD, CFrame::OnPlayRecording)
EVT_MENU(IDM_RECORD_EXPORT, CFrame::OnRecordExport)
EVT_MENU(IDM_RECORD_READ_ONLY, CFrame::OnRecordReadOnly)
EVT_MENU(IDM_TAS_INPUT, CFrame::OnTASInput)
EVT_MENU(IDM_TOGGLE_PAUSE_MOVIE, CFrame::OnTogglePauseMovie)
EVT_MENU(IDM_SHOW_LAG, CFrame::OnShowLag)
EVT_MENU(IDM_SHOW_FRAME_COUNT, CFrame::OnShowFrameCount)
EVT_MENU(IDM_SHOW_INPUT_DISPLAY, CFrame::OnShowInputDisplay)
EVT_MENU(IDM_FRAMESTEP, CFrame::OnFrameStep)
EVT_MENU(IDM_SCREENSHOT, CFrame::OnScreenshot)
EVT_MENU(IDM_TOGGLE_DUMP_FRAMES, CFrame::OnToggleDumpFrames)
EVT_MENU(IDM_TOGGLE_DUMP_AUDIO, CFrame::OnToggleDumpAudio)
EVT_MENU(wxID_PREFERENCES, CFrame::OnConfigMain)
EVT_MENU(IDM_CONFIG_GFX_BACKEND, CFrame::OnConfigGFX)
EVT_MENU(IDM_CONFIG_AUDIO, CFrame::OnConfigAudio)
EVT_MENU(IDM_CONFIG_CONTROLLERS, CFrame::OnConfigControllers)
EVT_MENU(IDM_CONFIG_HOTKEYS, CFrame::OnConfigHotkey)

EVT_MENU(IDM_SAVE_PERSPECTIVE, CFrame::OnPerspectiveMenu)
EVT_MENU(IDM_EDIT_PERSPECTIVES, CFrame::OnPerspectiveMenu)
// Drop down
EVT_MENU(IDM_PERSPECTIVES_ADD_PANE_TOP, CFrame::OnPerspectiveMenu)
EVT_MENU(IDM_PERSPECTIVES_ADD_PANE_BOTTOM, CFrame::OnPerspectiveMenu)
EVT_MENU(IDM_PERSPECTIVES_ADD_PANE_LEFT, CFrame::OnPerspectiveMenu)
EVT_MENU(IDM_PERSPECTIVES_ADD_PANE_RIGHT, CFrame::OnPerspectiveMenu)
EVT_MENU(IDM_PERSPECTIVES_ADD_PANE_CENTER, CFrame::OnPerspectiveMenu)
EVT_MENU_RANGE(IDM_PERSPECTIVES_0, IDM_PERSPECTIVES_100, CFrame::OnSelectPerspective)
EVT_MENU(IDM_ADD_PERSPECTIVE, CFrame::OnPerspectiveMenu)
EVT_MENU(IDM_TAB_SPLIT, CFrame::OnPerspectiveMenu)
EVT_MENU(IDM_NO_DOCKING, CFrame::OnPerspectiveMenu)
// Drop down float
EVT_MENU_RANGE(IDM_FLOAT_LOG_WINDOW, IDM_FLOAT_CODE_WINDOW, CFrame::OnFloatWindow)

EVT_MENU(IDM_NETPLAY, CFrame::OnNetPlay)
EVT_MENU(IDM_MEMCARD, CFrame::OnMemcard)
EVT_MENU(IDM_IMPORT_SAVE, CFrame::OnImportSave)
EVT_MENU(IDM_EXPORT_ALL_SAVE, CFrame::OnExportAllSaves)
EVT_MENU(IDM_CHEATS, CFrame::OnShowCheatsWindow)
EVT_MENU(IDM_CHANGE_DISC, CFrame::OnChangeDisc)
EVT_MENU(IDM_MENU_INSTALL_WAD, CFrame::OnInstallWAD)
EVT_MENU(IDM_LIST_INSTALL_WAD, CFrame::OnInstallWAD)
EVT_MENU(IDM_LOAD_WII_MENU, CFrame::OnLoadWiiMenu)
EVT_MENU(IDM_FIFOPLAYER, CFrame::OnFifoPlayer)

EVT_MENU(IDM_TOGGLE_FULLSCREEN, CFrame::OnToggleFullscreen)
EVT_MENU(IDM_TOGGLE_DUAL_CORE, CFrame::OnToggleDualCore)
EVT_MENU(IDM_TOGGLE_SKIP_IDLE, CFrame::OnToggleSkipIdle)
EVT_MENU(IDM_TOGGLE_TOOLBAR, CFrame::OnToggleToolbar)
EVT_MENU(IDM_TOGGLE_STATUSBAR, CFrame::OnToggleStatusbar)
EVT_MENU_RANGE(IDM_LOG_WINDOW, IDM_VIDEO_WINDOW, CFrame::OnToggleWindow)
EVT_MENU_RANGE(IDM_SHOW_SYSTEM, IDM_SHOW_STATE, CFrame::OnChangeColumnsVisible)

EVT_MENU(IDM_PURGE_GAME_LIST_CACHE, CFrame::GameListChanged)

EVT_MENU(IDM_SAVE_FIRST_STATE, CFrame::OnSaveFirstState)
EVT_MENU(IDM_UNDO_LOAD_STATE, CFrame::OnUndoLoadState)
EVT_MENU(IDM_UNDO_SAVE_STATE, CFrame::OnUndoSaveState)
EVT_MENU(IDM_LOAD_STATE_FILE, CFrame::OnLoadStateFromFile)
EVT_MENU(IDM_SAVE_STATE_FILE, CFrame::OnSaveStateToFile)
EVT_MENU(IDM_SAVE_SELECTED_SLOT, CFrame::OnSaveCurrentSlot)
EVT_MENU(IDM_LOAD_SELECTED_SLOT, CFrame::OnLoadCurrentSlot)

EVT_MENU_RANGE(IDM_LOAD_SLOT_1, IDM_LOAD_SLOT_10, CFrame::OnLoadState)
EVT_MENU_RANGE(IDM_LOAD_LAST_1, IDM_LOAD_LAST_10, CFrame::OnLoadLastState)
EVT_MENU_RANGE(IDM_SAVE_SLOT_1, IDM_SAVE_SLOT_10, CFrame::OnSaveState)
EVT_MENU_RANGE(IDM_SELECT_SLOT_1, IDM_SELECT_SLOT_10, CFrame::OnSelectSlot)
EVT_MENU_RANGE(IDM_FRAME_SKIP_0, IDM_FRAME_SKIP_9, CFrame::OnFrameSkip)
EVT_MENU_RANGE(IDM_DRIVE1, IDM_DRIVE24, CFrame::OnBootDrive)
EVT_MENU_RANGE(IDM_CONNECT_WIIMOTE1, IDM_CONNECT_BALANCEBOARD, CFrame::OnConnectWiimote)
EVT_MENU_RANGE(IDM_LIST_WAD, IDM_LIST_DRIVES, CFrame::GameListChanged)

// Other
EVT_ACTIVATE(CFrame::OnActive)
EVT_CLOSE(CFrame::OnClose)
EVT_SIZE(CFrame::OnResize)
EVT_MOVE(CFrame::OnMove)
EVT_HOST_COMMAND(wxID_ANY, CFrame::OnHostMessage)

EVT_AUI_PANE_CLOSE(CFrame::OnPaneClose)
EVT_AUINOTEBOOK_PAGE_CLOSE(wxID_ANY, CFrame::OnNotebookPageClose)
EVT_AUINOTEBOOK_ALLOW_DND(wxID_ANY, CFrame::OnAllowNotebookDnD)
EVT_AUINOTEBOOK_PAGE_CHANGED(wxID_ANY, CFrame::OnNotebookPageChanged)
EVT_AUINOTEBOOK_TAB_RIGHT_UP(wxID_ANY, CFrame::OnTab)

// Post events to child panels
EVT_MENU_RANGE(IDM_INTERPRETER, IDM_ADDRBOX, CFrame::PostEvent)
EVT_TEXT(IDM_ADDRBOX, CFrame::PostEvent)

END_EVENT_TABLE()

// ---------------
// Creation and close, quit functions

bool CFrame::InitControllers()
{
  if (!g_controller_interface.IsInit())
  {
#if defined(HAVE_X11) && HAVE_X11
    Window win = X11Utils::XWindowFromHandle(GetHandle());
    Pad::Initialize(reinterpret_cast<void*>(win));
    Keyboard::Initialize(reinterpret_cast<void*>(win));
    Wiimote::Initialize(reinterpret_cast<void*>(win));
    HotkeyManagerEmu::Initialize(reinterpret_cast<void*>(win));
#else
    Pad::Initialize(reinterpret_cast<void*>(GetHandle()));
    Keyboard::Initialize(reinterpret_cast<void*>(GetHandle()));
    Wiimote::Initialize(reinterpret_cast<void*>(GetHandle()));
    HotkeyManagerEmu::Initialize(reinterpret_cast<void*>(GetHandle()));
#endif
    return true;
  }
  return false;
}

CFrame::CFrame(wxFrame* parent, wxWindowID id, const wxString& title, const wxPoint& pos,
               const wxSize& size, bool _UseDebugger, bool _BatchMode, bool ShowLogWindow,
               long style)
    : CRenderFrame(parent, id, title, pos, size, style), g_pCodeWindow(nullptr),
      g_NetPlaySetupDiag(nullptr), g_CheatsWindow(nullptr), m_SavedPerspectives(nullptr),
      m_ToolBar(nullptr), m_GameListCtrl(nullptr), m_Panel(nullptr), m_RenderFrame(nullptr),
      m_RenderParent(nullptr), m_LogWindow(nullptr), m_LogConfigWindow(nullptr),
      m_FifoPlayerDlg(nullptr), UseDebugger(_UseDebugger), m_bBatchMode(_BatchMode), m_bEdit(false),
      m_bTabSplit(false), m_bNoDocking(false), m_bGameLoading(false), m_bClosing(false),
      m_confirmStop(false), m_menubar_shadow(nullptr)
{
  for (int i = 0; i <= IDM_CODE_WINDOW - IDM_LOG_WINDOW; i++)
    bFloatWindow[i] = false;

  if (ShowLogWindow)
    SConfig::GetInstance().m_InterfaceLogWindow = true;

  // Start debugging maximized
  if (UseDebugger)
    this->Maximize(true);

  // Debugger class
  if (UseDebugger)
  {
    g_pCodeWindow = new CCodeWindow(SConfig::GetInstance(), this, IDM_CODE_WINDOW);
    LoadIniPerspectives();
    g_pCodeWindow->Load();
  }

  // Create toolbar bitmaps
  InitBitmaps();

  // Give it a status bar
  SetStatusBar(CreateStatusBar(2, wxST_SIZEGRIP, ID_STATUSBAR));
  if (!SConfig::GetInstance().m_InterfaceStatusbar)
    GetStatusBar()->Hide();

  // Give it a menu bar
  wxMenuBar* menubar_active = CreateMenu();
  SetMenuBar(menubar_active);
  // Create a menubar to service requests while the real menubar is hidden from the screen
  m_menubar_shadow = CreateMenu();

  // ---------------
  // Main panel
  // This panel is the parent for rendering and it holds the gamelistctrl
  m_Panel = new wxPanel(this, IDM_MPANEL, wxDefaultPosition, wxDefaultSize, 0);

  m_GameListCtrl = new CGameListCtrl(m_Panel, wxID_ANY, wxDefaultPosition, wxDefaultSize,
                                     wxLC_REPORT | wxSUNKEN_BORDER | wxLC_ALIGN_LEFT);
  m_GameListCtrl->Bind(wxEVT_LIST_ITEM_ACTIVATED, &CFrame::OnGameListCtrlItemActivated, this);

  wxBoxSizer* sizerPanel = new wxBoxSizer(wxHORIZONTAL);
  sizerPanel->Add(m_GameListCtrl, 1, wxEXPAND | wxALL);
  m_Panel->SetSizer(sizerPanel);
  // ---------------

  // Manager
  m_Mgr = new wxAuiManager(this, wxAUI_MGR_DEFAULT | wxAUI_MGR_LIVE_RESIZE);

  m_Mgr->AddPane(m_Panel, wxAuiPaneInfo()
                              .Name("Pane 0")
                              .Caption("Pane 0")
                              .PaneBorder(false)
                              .CaptionVisible(false)
                              .Layer(0)
                              .Center()
                              .Show());
  if (!g_pCodeWindow)
    m_Mgr->AddPane(CreateEmptyNotebook(), wxAuiPaneInfo()
                                              .Name("Pane 1")
                                              .Caption(_("Logging"))
                                              .CaptionVisible(true)
                                              .Layer(0)
                                              .FloatingSize(wxSize(600, 350))
                                              .CloseButton(true)
                                              .Hide());
  AuiFullscreen = m_Mgr->SavePerspective();

  // Create toolbar
  RecreateToolbar();
  if (!SConfig::GetInstance().m_InterfaceToolbar)
    DoToggleToolbar(false);

  m_LogWindow = new CLogWindow(this, IDM_LOG_WINDOW);
  m_LogWindow->Hide();
  m_LogWindow->Disable();

  for (int i = 0; i < 8; ++i)
    g_TASInputDlg[i] = new TASInputDlg(this);

  Movie::SetGCInputManip(GCTASManipFunction);
  Movie::SetWiiInputManip(WiiTASManipFunction);

  State::SetOnAfterLoadCallback(OnAfterLoadCallback);
  Core::SetOnStoppedCallback(OnStoppedCallback);

  // Setup perspectives
  if (g_pCodeWindow)
  {
    // Load perspective
    DoLoadPerspective();
  }
  else
  {
    if (SConfig::GetInstance().m_InterfaceLogWindow)
      ToggleLogWindow(true);
    if (SConfig::GetInstance().m_InterfaceLogConfigWindow)
      ToggleLogConfigWindow(true);
  }

  // Set the size of the window after the UI has been built, but before we show it
  SetSize(size);

  // Show window
  Show();

  // Commit
  m_Mgr->Update();

#ifdef _WIN32
  SetToolTip("");
  GetToolTip()->SetAutoPop(25000);
#endif

#if defined(HAVE_XRANDR) && HAVE_XRANDR
  m_XRRConfig = new X11Utils::XRRConfiguration(X11Utils::XDisplayFromHandle(GetHandle()),
                                               X11Utils::XWindowFromHandle(GetHandle()));
#endif

  // -------------------------
  // Connect event handlers

  m_Mgr->Bind(wxEVT_AUI_RENDER, &CFrame::OnManagerResize, this);
  // ----------

  // Update controls
  UpdateGUI();
  if (g_pCodeWindow)
    g_pCodeWindow->UpdateButtonStates();

  // check if game is running
  InitControllers();

  m_poll_hotkey_timer.SetOwner(this);
  Bind(wxEVT_TIMER, &CFrame::PollHotkeys, this);
  m_poll_hotkey_timer.Start(1000 / 60, wxTIMER_CONTINUOUS);
}
// Destructor
CFrame::~CFrame()
{
  Wiimote::Shutdown();
  Keyboard::Shutdown();
  Pad::Shutdown();
  HotkeyManagerEmu::Shutdown();

  drives.clear();

#if defined(HAVE_XRANDR) && HAVE_XRANDR
  delete m_XRRConfig;
#endif

  ClosePages();

  delete m_Mgr;

  // This object is owned by us, not wxw
  m_menubar_shadow->Destroy();
  m_menubar_shadow = nullptr;
}

bool CFrame::RendererIsFullscreen()
{
  bool fullscreen = false;

  if (Core::GetState() == Core::CORE_RUN || Core::GetState() == Core::CORE_PAUSE)
  {
    fullscreen = m_RenderFrame->IsFullScreen();
  }

#if defined(__APPLE__)
  if (m_RenderFrame != nullptr)
  {
    NSView* view = (NSView*)m_RenderFrame->GetHandle();
    NSWindow* window = [view window];

    fullscreen = (([window styleMask] & NSFullScreenWindowMask) == NSFullScreenWindowMask);
  }
#endif

  return fullscreen;
}

void CFrame::OnQuit(wxCommandEvent& WXUNUSED(event))
{
  Close(true);
}

// --------
// Events
void CFrame::OnActive(wxActivateEvent& event)
{
  if (Core::GetState() == Core::CORE_RUN || Core::GetState() == Core::CORE_PAUSE)
  {
    if (event.GetActive() && event.GetEventObject() == m_RenderFrame)
    {
      if (SConfig::GetInstance().bRenderToMain)
        m_RenderParent->SetFocus();

      if (SConfig::GetInstance().bHideCursor && Core::GetState() == Core::CORE_RUN)
        m_RenderParent->SetCursor(wxCURSOR_BLANK);
    }
    else
    {
      if (SConfig::GetInstance().bHideCursor)
        m_RenderParent->SetCursor(wxNullCursor);
    }
  }
  event.Skip();
}

void CFrame::OnClose(wxCloseEvent& event)
{
  // Before closing the window we need to shut down the emulation core.
  // We'll try to close this window again once that is done.
  if (Core::GetState() != Core::CORE_UNINITIALIZED)
  {
    DoStop();
    if (event.CanVeto())
    {
      event.Veto();
    }
    // Tell OnStopped to resubmit the Close event
    if (m_confirmStop)
      m_bClosing = true;
    return;
  }

  // Stop Dolphin from saving the minimized Xpos and Ypos
  if (main_frame->IsIconized())
    main_frame->Iconize(false);

  // Don't forget the skip or the window won't be destroyed
  event.Skip();

  // Save GUI settings
  if (g_pCodeWindow)
  {
    SaveIniPerspectives();
  }
  else
  {
    // Close the log window now so that its settings are saved
    if (m_LogWindow)
      m_LogWindow->Close();
    m_LogWindow = nullptr;
  }

  // Uninit
  m_Mgr->UnInit();
}

// Post events

// Warning: This may cause an endless loop if the event is propagated back to its parent
void CFrame::PostEvent(wxCommandEvent& event)
{
  if (g_pCodeWindow && event.GetId() >= IDM_INTERPRETER && event.GetId() <= IDM_ADDRBOX)
  {
    event.StopPropagation();
    g_pCodeWindow->GetEventHandler()->AddPendingEvent(event);
  }
  else
  {
    event.Skip();
  }
}

void CFrame::OnMove(wxMoveEvent& event)
{
  event.Skip();

  if (!IsMaximized() && !(SConfig::GetInstance().bRenderToMain && RendererIsFullscreen()))
  {
    SConfig::GetInstance().iPosX = GetPosition().x;
    SConfig::GetInstance().iPosY = GetPosition().y;
  }
}

void CFrame::OnResize(wxSizeEvent& event)
{
  event.Skip();

  if (!IsMaximized() && !(SConfig::GetInstance().bRenderToMain && RendererIsFullscreen()) &&
      !(Core::GetState() != Core::CORE_UNINITIALIZED && SConfig::GetInstance().bRenderToMain &&
        SConfig::GetInstance().bRenderWindowAutoSize))
  {
    SConfig::GetInstance().iWidth = GetSize().GetWidth();
    SConfig::GetInstance().iHeight = GetSize().GetHeight();
  }

  // Make sure the logger pane is a sane size
  if (!g_pCodeWindow && m_LogWindow && m_Mgr->GetPane("Pane 1").IsShown() &&
      !m_Mgr->GetPane("Pane 1").IsFloating() &&
      (m_LogWindow->x > GetClientRect().GetWidth() || m_LogWindow->y > GetClientRect().GetHeight()))
    ShowResizePane();
}

// Host messages

#ifdef _WIN32
WXLRESULT CFrame::MSWWindowProc(WXUINT nMsg, WXWPARAM wParam, WXLPARAM lParam)
{
  if (WM_SYSCOMMAND == nMsg && (SC_SCREENSAVE == wParam || SC_MONITORPOWER == wParam))
  {
    return 0;
  }
  else if (nMsg == WM_QUERYENDSESSION)
  {
    // Indicate that the application will be able to close
    return 1;
  }
  else if (nMsg == WM_ENDSESSION)
  {
    // Actually trigger the close now
    Close(true);
    return 0;
  }
  else
  {
    return wxFrame::MSWWindowProc(nMsg, wParam, lParam);
  }
}
#endif

void CFrame::UpdateTitle(const std::string& str)
{
<<<<<<< HEAD
	if (SConfig::GetInstance().bRenderToMain &&
	    SConfig::GetInstance().m_InterfaceStatusbar)
	{
		GetStatusBar()->SetStatusText(str, 0);
		m_RenderFrame->SetTitle(scm_rev_str);
	}
	else if (SConfig::GetInstance().bSimpleWindowTitle)
	{
		m_RenderFrame->SetTitle("Dolphin Emulation Window");
	}
	else
	{
		std::string titleStr = StringFromFormat("%s | %s", scm_rev_str, str.c_str());
		m_RenderFrame->SetTitle(titleStr);
	}
=======
  if (SConfig::GetInstance().bRenderToMain && SConfig::GetInstance().m_InterfaceStatusbar)
  {
    GetStatusBar()->SetStatusText(str, 0);
    m_RenderFrame->SetTitle(scm_rev_str);
  }
  else
  {
    std::string titleStr = StringFromFormat("%s | %s", scm_rev_str.c_str(), str.c_str());
    m_RenderFrame->SetTitle(titleStr);
  }
>>>>>>> 41335752
}

void CFrame::OnHostMessage(wxCommandEvent& event)
{
  switch (event.GetId())
  {
  case IDM_UPDATE_GUI:
    UpdateGUI();
    break;

  case IDM_UPDATE_STATUS_BAR:
    if (GetStatusBar() != nullptr)
      GetStatusBar()->SetStatusText(event.GetString(), event.GetInt());
    break;

  case IDM_UPDATE_TITLE:
    UpdateTitle(WxStrToStr(event.GetString()));
    break;

  case IDM_WINDOW_SIZE_REQUEST:
  {
    std::pair<int, int>* win_size = (std::pair<int, int>*)(event.GetClientData());
    OnRenderWindowSizeRequest(win_size->first, win_size->second);
    delete win_size;
  }
  break;

  case IDM_FULLSCREEN_REQUEST:
  {
    bool enable_fullscreen = event.GetInt() == 0 ? false : true;
    ToggleDisplayMode(enable_fullscreen);
    if (m_RenderFrame != nullptr)
      m_RenderFrame->ShowFullScreen(enable_fullscreen);

    // If the stop dialog initiated this fullscreen switch then we need
    // to pause the emulator after we've completed the switch.
    // TODO: Allow the renderer to switch fullscreen modes while paused.
    if (m_confirmStop)
      Core::SetState(Core::CORE_PAUSE);
  }
  break;

  case WM_USER_CREATE:
    if (SConfig::GetInstance().bHideCursor)
      m_RenderParent->SetCursor(wxCURSOR_BLANK);
    break;

#ifdef __WXGTK__
  case IDM_PANIC:
  {
    wxString caption = event.GetString().BeforeFirst(':');
    wxString text = event.GetString().AfterFirst(':');
    bPanicResult = (wxYES == wxMessageBox(text, caption, event.GetInt() ? wxYES_NO : wxOK,
                                          wxWindow::FindFocus()));
    panic_event.Set();
  }
  break;
#endif

  case WM_USER_STOP:
    DoStop();
    break;

  case IDM_STOPPED:
    OnStopped();
    break;

  case IDM_FORCE_CONNECT_WIIMOTE1:
  case IDM_FORCE_CONNECT_WIIMOTE2:
  case IDM_FORCE_CONNECT_WIIMOTE3:
  case IDM_FORCE_CONNECT_WIIMOTE4:
  case IDM_FORCE_CONNECT_BALANCEBOARD:
    ConnectWiimote(event.GetId() - IDM_FORCE_CONNECT_WIIMOTE1, true);
    break;

  case IDM_FORCE_DISCONNECT_WIIMOTE1:
  case IDM_FORCE_DISCONNECT_WIIMOTE2:
  case IDM_FORCE_DISCONNECT_WIIMOTE3:
  case IDM_FORCE_DISCONNECT_WIIMOTE4:
  case IDM_FORCE_DISCONNECT_BALANCEBOARD:
    ConnectWiimote(event.GetId() - IDM_FORCE_DISCONNECT_WIIMOTE1, false);
    break;
  }
}

void CFrame::OnRenderWindowSizeRequest(int width, int height)
{
  if (!Core::IsRunning() || !SConfig::GetInstance().bRenderWindowAutoSize ||
      RendererIsFullscreen() || m_RenderFrame->IsMaximized())
    return;

  int old_width, old_height, log_width = 0, log_height = 0;
  m_RenderFrame->GetClientSize(&old_width, &old_height);

  // Add space for the log/console/debugger window
  if (SConfig::GetInstance().bRenderToMain && (SConfig::GetInstance().m_InterfaceLogWindow ||
                                               SConfig::GetInstance().m_InterfaceLogConfigWindow) &&
      !m_Mgr->GetPane("Pane 1").IsFloating())
  {
    switch (m_Mgr->GetPane("Pane 1").dock_direction)
    {
    case wxAUI_DOCK_LEFT:
    case wxAUI_DOCK_RIGHT:
      log_width = m_Mgr->GetPane("Pane 1").rect.GetWidth();
      break;
    case wxAUI_DOCK_TOP:
    case wxAUI_DOCK_BOTTOM:
      log_height = m_Mgr->GetPane("Pane 1").rect.GetHeight();
      break;
    }
  }

  if (old_width != width + log_width || old_height != height + log_height)
    m_RenderFrame->SetClientSize(width + log_width, height + log_height);
}

bool CFrame::RendererHasFocus()
{
  if (m_RenderParent == nullptr)
    return false;
#ifdef _WIN32
  HWND window = GetForegroundWindow();
  if (window == nullptr)
    return false;

  if (m_RenderFrame->GetHWND() == window)
    return true;
#else
  wxWindow* window = wxWindow::FindFocus();
  if (window == nullptr)
    return false;
  // Why these different cases?
  if (m_RenderParent == window || m_RenderParent == window->GetParent() ||
      m_RenderParent->GetParent() == window->GetParent())
  {
    return true;
  }
#endif
  return false;
}

bool CFrame::UIHasFocus()
{
  // UIHasFocus should return true any time any one of our UI
  // windows has the focus, including any dialogs or other windows.
  //
  // wxWindow::FindFocus() returns the current wxWindow which has
  // focus. If it's not one of our windows, then it will return
  // null.

  wxWindow* focusWindow = wxWindow::FindFocus();
  return (focusWindow != nullptr);
}

void CFrame::OnGameListCtrlItemActivated(wxListEvent& WXUNUSED(event))
{
  // Show all platforms and regions if...
  // 1. All platforms are set to hide
  // 2. All Regions are set to hide
  // Otherwise call BootGame to either...
  // 1. Boot the selected iso
  // 2. Boot the default or last loaded iso.
  // 3. Call BrowseForDirectory if the gamelist is empty
  if (!m_GameListCtrl->GetISO(0) && CGameListCtrl::IsHidingItems())
  {
    SConfig::GetInstance().m_ListGC = SConfig::GetInstance().m_ListWii =
        SConfig::GetInstance().m_ListWad = SConfig::GetInstance().m_ListElfDol =
            SConfig::GetInstance().m_ListJap = SConfig::GetInstance().m_ListUsa =
                SConfig::GetInstance().m_ListPal = SConfig::GetInstance().m_ListAustralia =
                    SConfig::GetInstance().m_ListFrance = SConfig::GetInstance().m_ListGermany =
                        SConfig::GetInstance().m_ListItaly = SConfig::GetInstance().m_ListKorea =
                            SConfig::GetInstance().m_ListNetherlands =
                                SConfig::GetInstance().m_ListRussia =
                                    SConfig::GetInstance().m_ListSpain =
                                        SConfig::GetInstance().m_ListTaiwan =
                                            SConfig::GetInstance().m_ListWorld =
                                                SConfig::GetInstance().m_ListUnknown = true;

    GetMenuBar()->FindItem(IDM_LIST_GC)->Check(true);
    GetMenuBar()->FindItem(IDM_LIST_WII)->Check(true);
    GetMenuBar()->FindItem(IDM_LIST_WAD)->Check(true);
    GetMenuBar()->FindItem(IDM_LIST_JAP)->Check(true);
    GetMenuBar()->FindItem(IDM_LIST_USA)->Check(true);
    GetMenuBar()->FindItem(IDM_LIST_PAL)->Check(true);
    GetMenuBar()->FindItem(IDM_LIST_AUSTRALIA)->Check(true);
    GetMenuBar()->FindItem(IDM_LIST_FRANCE)->Check(true);
    GetMenuBar()->FindItem(IDM_LIST_GERMANY)->Check(true);
    GetMenuBar()->FindItem(IDM_LIST_ITALY)->Check(true);
    GetMenuBar()->FindItem(IDM_LIST_KOREA)->Check(true);
    GetMenuBar()->FindItem(IDM_LIST_NETHERLANDS)->Check(true);
    GetMenuBar()->FindItem(IDM_LIST_RUSSIA)->Check(true);
    GetMenuBar()->FindItem(IDM_LIST_SPAIN)->Check(true);
    GetMenuBar()->FindItem(IDM_LIST_TAIWAN)->Check(true);
    GetMenuBar()->FindItem(IDM_LIST_WORLD)->Check(true);
    GetMenuBar()->FindItem(IDM_LIST_UNKNOWN)->Check(true);

    m_GameListCtrl->Update();
  }
  else if (!m_GameListCtrl->GetISO(0))
  {
    m_GameListCtrl->BrowseForDirectory();
  }
  else
  {
    // Game started by double click
    BootGame("");
  }
}

static bool IsHotkey(int id, bool held = false)
{
  return HotkeyManagerEmu::IsPressed(id, held);
}

int GetCmdForHotkey(unsigned int key)
{
  switch (key)
  {
  case HK_OPEN:
    return wxID_OPEN;
  case HK_CHANGE_DISC:
    return IDM_CHANGE_DISC;
  case HK_REFRESH_LIST:
    return wxID_REFRESH;
  case HK_PLAY_PAUSE:
    return IDM_PLAY;
  case HK_STOP:
    return IDM_STOP;
  case HK_RESET:
    return IDM_RESET;
  case HK_FRAME_ADVANCE:
    return IDM_FRAMESTEP;
  case HK_START_RECORDING:
    return IDM_RECORD;
  case HK_PLAY_RECORDING:
    return IDM_PLAY_RECORD;
  case HK_EXPORT_RECORDING:
    return IDM_RECORD_EXPORT;
  case HK_READ_ONLY_MODE:
    return IDM_RECORD_READ_ONLY;
  case HK_FULLSCREEN:
    return IDM_TOGGLE_FULLSCREEN;
  case HK_SCREENSHOT:
    return IDM_SCREENSHOT;
  case HK_EXIT:
    return wxID_EXIT;

  case HK_WIIMOTE1_CONNECT:
    return IDM_CONNECT_WIIMOTE1;
  case HK_WIIMOTE2_CONNECT:
    return IDM_CONNECT_WIIMOTE2;
  case HK_WIIMOTE3_CONNECT:
    return IDM_CONNECT_WIIMOTE3;
  case HK_WIIMOTE4_CONNECT:
    return IDM_CONNECT_WIIMOTE4;
  case HK_BALANCEBOARD_CONNECT:
    return IDM_CONNECT_BALANCEBOARD;

  case HK_LOAD_STATE_SLOT_1:
    return IDM_LOAD_SLOT_1;
  case HK_LOAD_STATE_SLOT_2:
    return IDM_LOAD_SLOT_2;
  case HK_LOAD_STATE_SLOT_3:
    return IDM_LOAD_SLOT_3;
  case HK_LOAD_STATE_SLOT_4:
    return IDM_LOAD_SLOT_4;
  case HK_LOAD_STATE_SLOT_5:
    return IDM_LOAD_SLOT_5;
  case HK_LOAD_STATE_SLOT_6:
    return IDM_LOAD_SLOT_6;
  case HK_LOAD_STATE_SLOT_7:
    return IDM_LOAD_SLOT_7;
  case HK_LOAD_STATE_SLOT_8:
    return IDM_LOAD_SLOT_8;
  case HK_LOAD_STATE_SLOT_9:
    return IDM_LOAD_SLOT_9;
  case HK_LOAD_STATE_SLOT_10:
    return IDM_LOAD_SLOT_10;

  case HK_SAVE_STATE_SLOT_1:
    return IDM_SAVE_SLOT_1;
  case HK_SAVE_STATE_SLOT_2:
    return IDM_SAVE_SLOT_2;
  case HK_SAVE_STATE_SLOT_3:
    return IDM_SAVE_SLOT_3;
  case HK_SAVE_STATE_SLOT_4:
    return IDM_SAVE_SLOT_4;
  case HK_SAVE_STATE_SLOT_5:
    return IDM_SAVE_SLOT_5;
  case HK_SAVE_STATE_SLOT_6:
    return IDM_SAVE_SLOT_6;
  case HK_SAVE_STATE_SLOT_7:
    return IDM_SAVE_SLOT_7;
  case HK_SAVE_STATE_SLOT_8:
    return IDM_SAVE_SLOT_8;
  case HK_SAVE_STATE_SLOT_9:
    return IDM_SAVE_SLOT_9;
  case HK_SAVE_STATE_SLOT_10:
    return IDM_SAVE_SLOT_10;

  case HK_LOAD_LAST_STATE_1:
    return IDM_LOAD_LAST_1;
  case HK_LOAD_LAST_STATE_2:
    return IDM_LOAD_LAST_2;
  case HK_LOAD_LAST_STATE_3:
    return IDM_LOAD_LAST_3;
  case HK_LOAD_LAST_STATE_4:
    return IDM_LOAD_LAST_4;
  case HK_LOAD_LAST_STATE_5:
    return IDM_LOAD_LAST_5;
  case HK_LOAD_LAST_STATE_6:
    return IDM_LOAD_LAST_6;
  case HK_LOAD_LAST_STATE_7:
    return IDM_LOAD_LAST_7;
  case HK_LOAD_LAST_STATE_8:
    return IDM_LOAD_LAST_8;
  case HK_LOAD_LAST_STATE_9:
    return IDM_LOAD_LAST_9;
  case HK_LOAD_LAST_STATE_10:
    return IDM_LOAD_LAST_10;

  case HK_SAVE_FIRST_STATE:
    return IDM_SAVE_FIRST_STATE;
  case HK_UNDO_LOAD_STATE:
    return IDM_UNDO_LOAD_STATE;
  case HK_UNDO_SAVE_STATE:
    return IDM_UNDO_SAVE_STATE;
  case HK_LOAD_STATE_FILE:
    return IDM_LOAD_STATE_FILE;
  case HK_SAVE_STATE_FILE:
    return IDM_SAVE_STATE_FILE;

  case HK_SELECT_STATE_SLOT_1:
    return IDM_SELECT_SLOT_1;
  case HK_SELECT_STATE_SLOT_2:
    return IDM_SELECT_SLOT_2;
  case HK_SELECT_STATE_SLOT_3:
    return IDM_SELECT_SLOT_3;
  case HK_SELECT_STATE_SLOT_4:
    return IDM_SELECT_SLOT_4;
  case HK_SELECT_STATE_SLOT_5:
    return IDM_SELECT_SLOT_5;
  case HK_SELECT_STATE_SLOT_6:
    return IDM_SELECT_SLOT_6;
  case HK_SELECT_STATE_SLOT_7:
    return IDM_SELECT_SLOT_7;
  case HK_SELECT_STATE_SLOT_8:
    return IDM_SELECT_SLOT_8;
  case HK_SELECT_STATE_SLOT_9:
    return IDM_SELECT_SLOT_9;
  case HK_SELECT_STATE_SLOT_10:
    return IDM_SELECT_SLOT_10;
  case HK_SAVE_STATE_SLOT_SELECTED:
    return IDM_SAVE_SELECTED_SLOT;
  case HK_LOAD_STATE_SLOT_SELECTED:
    return IDM_LOAD_SELECTED_SLOT;

  case HK_FREELOOK_DECREASE_SPEED:
    return IDM_FREELOOK_DECREASE_SPEED;
  case HK_FREELOOK_INCREASE_SPEED:
    return IDM_FREELOOK_INCREASE_SPEED;
  case HK_FREELOOK_RESET_SPEED:
    return IDM_FREELOOK_RESET_SPEED;
  case HK_FREELOOK_LEFT:
    return IDM_FREELOOK_LEFT;
  case HK_FREELOOK_RIGHT:
    return IDM_FREELOOK_RIGHT;
  case HK_FREELOOK_UP:
    return IDM_FREELOOK_UP;
  case HK_FREELOOK_DOWN:
    return IDM_FREELOOK_DOWN;
  case HK_FREELOOK_ZOOM_IN:
    return IDM_FREELOOK_ZOOM_IN;
  case HK_FREELOOK_ZOOM_OUT:
    return IDM_FREELOOK_ZOOM_OUT;
  case HK_FREELOOK_RESET:
    return IDM_FREELOOK_RESET;
  }

  return -1;
}

void OnAfterLoadCallback()
{
  // warning: this gets called from the CPU thread, so we should only queue things to do on the
  // proper thread
  if (main_frame)
  {
    wxCommandEvent event(wxEVT_HOST_COMMAND, IDM_UPDATE_GUI);
    main_frame->GetEventHandler()->AddPendingEvent(event);
  }
}

void OnStoppedCallback()
{
  // warning: this gets called from the EmuThread, so we should only queue things to do on the
  // proper thread
  if (main_frame)
  {
    wxCommandEvent event(wxEVT_HOST_COMMAND, IDM_STOPPED);
    main_frame->GetEventHandler()->AddPendingEvent(event);
  }
}

void GCTASManipFunction(GCPadStatus* PadStatus, int controllerID)
{
  if (main_frame)
    main_frame->g_TASInputDlg[controllerID]->GetValues(PadStatus);
}

void WiiTASManipFunction(u8* data, WiimoteEmu::ReportFeatures rptf, int controllerID, int ext,
                         const wiimote_key key)
{
  if (main_frame)
  {
    main_frame->g_TASInputDlg[controllerID + 4]->GetValues(data, rptf, ext, key);
  }
}

void CFrame::OnKeyDown(wxKeyEvent& event)
{
// On OS X, we claim all keyboard events while
// emulation is running to avoid wxWidgets sounding
// the system beep for unhandled key events when
// receiving pad/Wiimote keypresses which take an
// entirely different path through the HID subsystem.
#ifndef __APPLE__
  // On other platforms, we leave the key event alone
  // so it can be passed on to the windowing system.
  event.Skip();
#endif
}

void CFrame::OnMouse(wxMouseEvent& event)
{
  // next handlers are all for FreeLook, so we don't need to check them if disabled
  if (!g_Config.bFreeLook)
  {
    event.Skip();
    return;
  }

  // Free look variables
  static bool mouseLookEnabled = false;
  static bool mouseMoveEnabled = false;
  static float lastMouse[2];

  if (event.MiddleDown())
  {
    lastMouse[0] = event.GetX();
    lastMouse[1] = event.GetY();
    mouseMoveEnabled = true;
  }
  else if (event.RightDown())
  {
    lastMouse[0] = event.GetX();
    lastMouse[1] = event.GetY();
    mouseLookEnabled = true;
  }
  else if (event.MiddleUp())
  {
    mouseMoveEnabled = false;
  }
  else if (event.RightUp())
  {
    mouseLookEnabled = false;
  }
  // no button, so it's a move event
  else if (event.GetButton() == wxMOUSE_BTN_NONE)
  {
    if (mouseLookEnabled)
    {
      VertexShaderManager::RotateView((event.GetX() - lastMouse[0]) / 200.0f,
                                      (event.GetY() - lastMouse[1]) / 200.0f);
      lastMouse[0] = event.GetX();
      lastMouse[1] = event.GetY();
    }

    if (mouseMoveEnabled)
    {
      VertexShaderManager::TranslateView((event.GetX() - lastMouse[0]) / 50.0f,
                                         (event.GetY() - lastMouse[1]) / 50.0f);
      lastMouse[0] = event.GetX();
      lastMouse[1] = event.GetY();
    }
  }

  event.Skip();
}

void CFrame::OnFocusChange(wxFocusEvent& event)
{
  if (SConfig::GetInstance().m_PauseOnFocusLost && Core::IsRunningAndStarted())
  {
    if (RendererHasFocus())
    {
      if (Core::GetState() == Core::CORE_PAUSE)
      {
        Core::SetState(Core::CORE_RUN);
        if (SConfig::GetInstance().bHideCursor)
          m_RenderParent->SetCursor(wxCURSOR_BLANK);
      }
    }
    else
    {
      if (Core::GetState() == Core::CORE_RUN)
      {
        Core::SetState(Core::CORE_PAUSE);
        if (SConfig::GetInstance().bHideCursor)
          m_RenderParent->SetCursor(wxNullCursor);
        Core::UpdateTitle();
      }
    }
    UpdateGUI();
  }

  event.Skip();
}

void CFrame::DoFullscreen(bool enable_fullscreen)
{
  if (g_Config.bExclusiveMode && Core::GetState() == Core::CORE_PAUSE)
  {
    // A responsive renderer is required for exclusive fullscreen, but the
    // renderer can only respond in the running state. Therefore we ignore
    // fullscreen switches if we are in exclusive fullscreen, but the
    // renderer is not running.
    // TODO: Allow the renderer to switch fullscreen modes while paused.
    return;
  }

  ToggleDisplayMode(enable_fullscreen);

#if defined(__APPLE__)
  NSView* view = (NSView*)m_RenderFrame->GetHandle();
  NSWindow* window = [view window];

  if (enable_fullscreen != RendererIsFullscreen())
  {
    [window toggleFullScreen:nil];
  }
#else
  if (enable_fullscreen)
  {
    m_RenderFrame->ShowFullScreen(true, wxFULLSCREEN_ALL);
  }
  else if (!g_Config.bExclusiveMode)
  {
    // Exiting exclusive fullscreen should be done from a Renderer callback.
    // Therefore we don't exit fullscreen from here if we are in exclusive mode.
    m_RenderFrame->ShowFullScreen(false, wxFULLSCREEN_ALL);
  }
#endif

  if (SConfig::GetInstance().bRenderToMain)
  {
    if (enable_fullscreen)
    {
      // Save the current mode before going to fullscreen
      AuiCurrent = m_Mgr->SavePerspective();
      m_Mgr->LoadPerspective(AuiFullscreen, true);

      // Hide toolbar
      DoToggleToolbar(false);

      // Hide menubar (by having wxwidgets delete it)
      SetMenuBar(nullptr);

      // Hide the statusbar if enabled
      if (GetStatusBar()->IsShown())
      {
        GetStatusBar()->Hide();
        this->SendSizeEvent();
      }
    }
    else
    {
      // Restore saved perspective
      m_Mgr->LoadPerspective(AuiCurrent, true);

      // Restore toolbar to the status it was at before going fullscreen.
      DoToggleToolbar(SConfig::GetInstance().m_InterfaceToolbar);

      // Recreate the menubar if needed.
      if (wxFrame::GetMenuBar() == nullptr)
      {
        SetMenuBar(CreateMenu());
      }

      // Show statusbar if enabled
      if (SConfig::GetInstance().m_InterfaceStatusbar)
      {
        GetStatusBar()->Show();
        this->SendSizeEvent();
      }
    }
  }
  else
  {
    m_RenderFrame->Raise();
  }

  g_Config.bFullscreen = enable_fullscreen;
}

const CGameListCtrl* CFrame::GetGameListCtrl() const
{
  return m_GameListCtrl;
}

void CFrame::PollHotkeys(wxTimerEvent& event)
{
  if (!HotkeyManagerEmu::IsEnabled())
    return;

  if (Core::GetState() == Core::CORE_UNINITIALIZED || Core::GetState() == Core::CORE_PAUSE)
    g_controller_interface.UpdateInput();

  if (Core::GetState() != Core::CORE_STOPPING)
  {
    HotkeyManagerEmu::GetStatus();
    ParseHotkeys();
  }
}

void CFrame::ParseHotkeys()
{
  for (int i = 0; i < NUM_HOTKEYS; i++)
  {
    switch (i)
    {
    case HK_OPEN:
    case HK_CHANGE_DISC:
    case HK_REFRESH_LIST:
    case HK_RESET:
    case HK_START_RECORDING:
    case HK_PLAY_RECORDING:
    case HK_EXPORT_RECORDING:
    case HK_READ_ONLY_MODE:

    case HK_LOAD_STATE_FILE:
    case HK_SAVE_STATE_FILE:
    case HK_LOAD_STATE_SLOT_SELECTED:

      if (IsHotkey(i))
      {
        int cmd = GetCmdForHotkey(i);
        if (cmd >= 0)
        {
          wxCommandEvent evt(wxEVT_MENU, cmd);
          wxMenuItem* item = GetMenuBar()->FindItem(cmd);
          if (item && item->IsCheckable())
          {
            item->wxMenuItemBase::Toggle();
            evt.SetInt(item->IsChecked());
          }
          GetEventHandler()->AddPendingEvent(evt);
        }
      }
    default:
      break;
      // do nothing
    }
  }

  if (!Core::IsRunningAndStarted())
  {
    return;
  }

  // Toggle fullscreen
  if (IsHotkey(HK_FULLSCREEN))
    DoFullscreen(!RendererIsFullscreen());
  // Pause and Unpause
  if (IsHotkey(HK_PLAY_PAUSE))
    DoPause();
  // Frame advance
  HandleFrameSkipHotkeys();
  // Stop
  if (IsHotkey(HK_STOP))
    DoStop();
  // Screenshot hotkey
  if (IsHotkey(HK_SCREENSHOT))
    Core::SaveScreenShot();
  if (IsHotkey(HK_EXIT))
    wxPostEvent(this, wxCommandEvent(wxEVT_MENU, wxID_EXIT));
  if (IsHotkey(HK_VOLUME_DOWN))
    AudioCommon::DecreaseVolume(3);
  if (IsHotkey(HK_VOLUME_UP))
    AudioCommon::IncreaseVolume(3);
  if (IsHotkey(HK_VOLUME_TOGGLE_MUTE))
    AudioCommon::ToggleMuteVolume();

  // Wiimote connect and disconnect hotkeys
  int WiimoteId = -1;
  if (IsHotkey(HK_WIIMOTE1_CONNECT))
    WiimoteId = 0;
  if (IsHotkey(HK_WIIMOTE2_CONNECT))
    WiimoteId = 1;
  if (IsHotkey(HK_WIIMOTE3_CONNECT))
    WiimoteId = 2;
  if (IsHotkey(HK_WIIMOTE4_CONNECT))
    WiimoteId = 3;
  if (IsHotkey(HK_BALANCEBOARD_CONNECT))
    WiimoteId = 4;

  // Actually perform the Wiimote connection or disconnection
  if (WiimoteId >= 0 && SConfig::GetInstance().bWii)
  {
    wxCommandEvent evt;
    evt.SetId(IDM_CONNECT_WIIMOTE1 + WiimoteId);
    OnConnectWiimote(evt);
  }

  if (IsHotkey(HK_INCREASE_IR))
  {
    OSDChoice = 1;
    ++g_Config.iEFBScale;
  }
  if (IsHotkey(HK_DECREASE_IR))
  {
    OSDChoice = 1;
    if (--g_Config.iEFBScale < SCALE_AUTO)
      g_Config.iEFBScale = SCALE_AUTO;
  }
  if (IsHotkey(HK_TOGGLE_CROP))
  {
    g_Config.bCrop = !g_Config.bCrop;
  }
  if (IsHotkey(HK_TOGGLE_AR))
  {
    OSDChoice = 2;
    // Toggle aspect ratio
    g_Config.iAspectRatio = (g_Config.iAspectRatio + 1) & 3;
  }
  if (IsHotkey(HK_TOGGLE_EFBCOPIES))
  {
    OSDChoice = 3;
    // Toggle EFB copies between EFB2RAM and EFB2Texture
    g_Config.bSkipEFBCopyToRam = !g_Config.bSkipEFBCopyToRam;
  }
  if (IsHotkey(HK_TOGGLE_FOG))
  {
    OSDChoice = 4;
    g_Config.bDisableFog = !g_Config.bDisableFog;
  }
  Core::SetIsThrottlerTempDisabled(IsHotkey(HK_TOGGLE_THROTTLE, true));
  if (IsHotkey(HK_DECREASE_EMULATION_SPEED))
  {
    OSDChoice = 5;

    if (SConfig::GetInstance().m_EmulationSpeed <= 0.0f)
      SConfig::GetInstance().m_EmulationSpeed = 1.0f;
    else if (SConfig::GetInstance().m_EmulationSpeed >= 0.2f)
      SConfig::GetInstance().m_EmulationSpeed -= 0.1f;
    else
      SConfig::GetInstance().m_EmulationSpeed = 0.1f;

    if (SConfig::GetInstance().m_EmulationSpeed >= 0.95f &&
        SConfig::GetInstance().m_EmulationSpeed <= 1.05f)
      SConfig::GetInstance().m_EmulationSpeed = 1.0f;
  }
  if (IsHotkey(HK_INCREASE_EMULATION_SPEED))
  {
    OSDChoice = 5;

    if (SConfig::GetInstance().m_EmulationSpeed > 0.0f)
      SConfig::GetInstance().m_EmulationSpeed += 0.1f;

    if (SConfig::GetInstance().m_EmulationSpeed >= 0.95f &&
        SConfig::GetInstance().m_EmulationSpeed <= 1.05f)
      SConfig::GetInstance().m_EmulationSpeed = 1.0f;
  }
  if (IsHotkey(HK_SAVE_STATE_SLOT_SELECTED))
  {
    State::Save(g_saveSlot);
  }
  if (IsHotkey(HK_LOAD_STATE_SLOT_SELECTED))
  {
    State::Load(g_saveSlot);
  }

  if (IsHotkey(HK_TOGGLE_STEREO_SBS))
  {
    if (g_Config.iStereoMode != STEREO_SBS)
    {
      // Current implementation of anaglyph stereoscopy uses a
      // post-processing shader. Thus the shader needs to be to be
      // turned off when selecting other stereoscopy modes.
      if (g_Config.sPostProcessingShader == "dubois")
      {
        g_Config.sPostProcessingShader = "";
      }
      g_Config.iStereoMode = STEREO_SBS;
    }
    else
    {
      g_Config.iStereoMode = STEREO_OFF;
    }
  }
  if (IsHotkey(HK_TOGGLE_STEREO_TAB))
  {
    if (g_Config.iStereoMode != STEREO_TAB)
    {
      if (g_Config.sPostProcessingShader == "dubois")
      {
        g_Config.sPostProcessingShader = "";
      }
      g_Config.iStereoMode = STEREO_TAB;
    }
    else
    {
      g_Config.iStereoMode = STEREO_OFF;
    }
  }
  if (IsHotkey(HK_TOGGLE_STEREO_ANAGLYPH))
  {
    if (g_Config.iStereoMode != STEREO_ANAGLYPH)
    {
      // Setting the anaglyph mode also requires a specific
      // post-processing shader to be activated.
      g_Config.iStereoMode = STEREO_ANAGLYPH;
      g_Config.sPostProcessingShader = "dubois";
    }
    else
    {
      g_Config.iStereoMode = STEREO_OFF;
      g_Config.sPostProcessingShader = "";
    }
  }
  if (IsHotkey(HK_TOGGLE_STEREO_3DVISION))
  {
    if (g_Config.iStereoMode != STEREO_3DVISION)
    {
      if (g_Config.sPostProcessingShader == "dubois")
      {
        g_Config.sPostProcessingShader = "";
      }
      g_Config.iStereoMode = STEREO_3DVISION;
    }
    else
    {
      g_Config.iStereoMode = STEREO_OFF;
    }
  }

  if (IsHotkey(HK_DECREASE_DEPTH, true))
  {
    if (--g_Config.iStereoDepth < 0)
      g_Config.iStereoDepth = 0;
  }
  if (IsHotkey(HK_INCREASE_DEPTH, true))
  {
    if (++g_Config.iStereoDepth > 100)
      g_Config.iStereoDepth = 100;
  }
  if (IsHotkey(HK_DECREASE_CONVERGENCE, true))
  {
    g_Config.iStereoConvergence -= 5;
    if (g_Config.iStereoConvergence < 0)
      g_Config.iStereoConvergence = 0;
  }
  if (IsHotkey(HK_INCREASE_CONVERGENCE, true))
  {
    g_Config.iStereoConvergence += 5;
    if (g_Config.iStereoConvergence > 500)
      g_Config.iStereoConvergence = 500;
  }

  static float debugSpeed = 1.0f;
  if (IsHotkey(HK_FREELOOK_DECREASE_SPEED, true))
    debugSpeed /= 1.1f;
  if (IsHotkey(HK_FREELOOK_INCREASE_SPEED, true))
    debugSpeed *= 1.1f;
  if (IsHotkey(HK_FREELOOK_RESET_SPEED, true))
    debugSpeed = 1.0f;
  if (IsHotkey(HK_FREELOOK_UP, true))
    VertexShaderManager::TranslateView(0.0f, 0.0f, -debugSpeed);
  if (IsHotkey(HK_FREELOOK_DOWN, true))
    VertexShaderManager::TranslateView(0.0f, 0.0f, debugSpeed);
  if (IsHotkey(HK_FREELOOK_LEFT, true))
    VertexShaderManager::TranslateView(debugSpeed, 0.0f);
  if (IsHotkey(HK_FREELOOK_RIGHT, true))
    VertexShaderManager::TranslateView(-debugSpeed, 0.0f);
  if (IsHotkey(HK_FREELOOK_ZOOM_IN, true))
    VertexShaderManager::TranslateView(0.0f, debugSpeed);
  if (IsHotkey(HK_FREELOOK_ZOOM_OUT, true))
    VertexShaderManager::TranslateView(0.0f, -debugSpeed);
  if (IsHotkey(HK_FREELOOK_RESET, true))
    VertexShaderManager::ResetView();

  // Savestates
  for (u32 i = 0; i < State::NUM_STATES; i++)
  {
    if (IsHotkey(HK_LOAD_STATE_SLOT_1 + i))
      State::Load(1 + i);

    if (IsHotkey(HK_SAVE_STATE_SLOT_1 + i))
      State::Save(1 + i);

    if (IsHotkey(HK_LOAD_LAST_STATE_1 + i))
      State::LoadLastSaved(1 + i);

    if (IsHotkey(HK_SELECT_STATE_SLOT_1 + i))
    {
      wxCommandEvent slot_event;
      slot_event.SetId(IDM_SELECT_SLOT_1 + i);
      CFrame::OnSelectSlot(slot_event);
    }
  }
  if (IsHotkey(HK_SAVE_FIRST_STATE))
    State::SaveFirstSaved();
  if (IsHotkey(HK_UNDO_LOAD_STATE))
    State::UndoLoadState();
  if (IsHotkey(HK_UNDO_SAVE_STATE))
    State::UndoSaveState();
}

void CFrame::HandleFrameSkipHotkeys()
{
  static const int MAX_FRAME_SKIP_DELAY = 60;
  static int frameStepCount = 0;
  static const int FRAME_STEP_DELAY = 30;
  static int holdFrameStepDelay = 1;
  static int holdFrameStepDelayCount = 0;
  static bool holdFrameStep = false;

  if (IsHotkey(HK_FRAME_ADVANCE_DECREASE_SPEED))
  {
    ++holdFrameStepDelay;
    if (holdFrameStepDelay > MAX_FRAME_SKIP_DELAY)
      holdFrameStepDelay = MAX_FRAME_SKIP_DELAY;
  }
  else if (IsHotkey(HK_FRAME_ADVANCE_INCREASE_SPEED))
  {
    --holdFrameStepDelay;
    if (holdFrameStepDelay < 0)
      holdFrameStepDelay = 0;
  }
  else if (IsHotkey(HK_FRAME_ADVANCE_RESET_SPEED))
  {
    holdFrameStepDelay = 1;
  }
  else if (IsHotkey(HK_FRAME_ADVANCE, true))
  {
    if (holdFrameStepDelayCount < holdFrameStepDelay && holdFrameStep)
      ++holdFrameStepDelayCount;

    if ((frameStepCount == 0 || frameStepCount == FRAME_STEP_DELAY) && !holdFrameStep)
    {
      wxCommandEvent evt;
      evt.SetId(IDM_FRAMESTEP);
      CFrame::OnFrameStep(evt);
      if (holdFrameStepDelay > 0)
        holdFrameStep = true;
    }

    if (frameStepCount < FRAME_STEP_DELAY)
    {
      ++frameStepCount;
      if (holdFrameStep)
        holdFrameStep = false;
    }

    if (frameStepCount == FRAME_STEP_DELAY && holdFrameStep &&
        holdFrameStepDelayCount >= holdFrameStepDelay)
    {
      holdFrameStep = false;
      holdFrameStepDelayCount = 0;
    }
  }
  else if (frameStepCount > 0)
  {
    // Reset values of frame advance to default
    frameStepCount = 0;
    holdFrameStep = false;
    holdFrameStepDelayCount = 0;
  }
}<|MERGE_RESOLUTION|>--- conflicted
+++ resolved
@@ -690,34 +690,20 @@
 
 void CFrame::UpdateTitle(const std::string& str)
 {
-<<<<<<< HEAD
-	if (SConfig::GetInstance().bRenderToMain &&
-	    SConfig::GetInstance().m_InterfaceStatusbar)
-	{
-		GetStatusBar()->SetStatusText(str, 0);
-		m_RenderFrame->SetTitle(scm_rev_str);
-	}
-	else if (SConfig::GetInstance().bSimpleWindowTitle)
-	{
-		m_RenderFrame->SetTitle("Dolphin Emulation Window");
-	}
-	else
-	{
-		std::string titleStr = StringFromFormat("%s | %s", scm_rev_str, str.c_str());
-		m_RenderFrame->SetTitle(titleStr);
-	}
-=======
   if (SConfig::GetInstance().bRenderToMain && SConfig::GetInstance().m_InterfaceStatusbar)
   {
     GetStatusBar()->SetStatusText(str, 0);
     m_RenderFrame->SetTitle(scm_rev_str);
   }
+  else if (SConfig::GetInstance().bSimpleWindowTitle)
+  {
+    m_RenderFrame->SetTitle("Dolphin Emulation Window");
+  }
   else
   {
     std::string titleStr = StringFromFormat("%s | %s", scm_rev_str.c_str(), str.c_str());
     m_RenderFrame->SetTitle(titleStr);
   }
->>>>>>> 41335752
 }
 
 void CFrame::OnHostMessage(wxCommandEvent& event)
