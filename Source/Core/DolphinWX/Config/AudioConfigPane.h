--- conflicted
+++ resolved
@@ -26,36 +26,28 @@
   void BindEvents();
 
   void PopulateBackendChoiceBox();
-  void PopulateDeviceChoiceBox();
   void ToggleBackendSpecificControls(const std::string& backend);
 
   void OnDSPEngineRadioBoxChanged(wxCommandEvent&);
   void OnDPL2DecoderCheckBoxChanged(wxCommandEvent&);
   void OnVolumeSliderChanged(wxCommandEvent&);
   void OnAudioBackendChanged(wxCommandEvent&);
-  void OnAudioDeviceChanged(wxCommandEvent&);
   void OnLatencySpinCtrlChanged(wxCommandEvent&);
   void OnStretchCheckBoxChanged(wxCommandEvent&);
   void OnStretchSliderChanged(wxCommandEvent&);
 
   wxArrayString m_dsp_engine_strings;
   wxArrayString m_audio_backend_strings;
-  wxArrayString m_audio_device_strings;
 
   wxRadioBox* m_dsp_engine_radiobox;
   wxCheckBox* m_dpl2_decoder_checkbox;
   DolphinSlider* m_volume_slider;
   wxStaticText* m_volume_text;
   wxChoice* m_audio_backend_choice;
-  wxChoice* m_audio_device_choice;
   wxSpinCtrl* m_audio_latency_spinctrl;
   wxStaticText* m_audio_latency_label;
-<<<<<<< HEAD
-  wxStaticText* m_audio_device_label;
-=======
   wxCheckBox* m_stretch_checkbox;
   wxStaticText* m_stretch_label;
   DolphinSlider* m_stretch_slider;
   wxStaticText* m_stretch_text;
->>>>>>> 0f9ae6d3
 };