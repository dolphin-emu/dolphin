--- conflicted
+++ resolved
@@ -56,15 +56,10 @@
 
   m_audio_backend_choice->SetToolTip(
       _("Changing this will have no effect while the emulator is running."));
-<<<<<<< HEAD
+  m_audio_device_label = new wxStaticText(this, wxID_ANY, _("Device:"));
   m_audio_device_choice->SetToolTip(_("Currently only works for XAudio2."));
-  m_audio_latency_spinctrl->SetToolTip(_(
-      "Sets the latency (in ms). Higher values may reduce audio crackling. OpenAL backend only."));
-#if defined(__APPLE__)
-=======
   m_audio_latency_spinctrl->SetToolTip(_("Sets the latency (in ms). Higher values may reduce audio "
                                          "crackling. Certain backends only."));
->>>>>>> 24fa4c9e
   m_dpl2_decoder_checkbox->SetToolTip(
       _("Enables Dolby Pro Logic II emulation using 5.1 surround. Certain backends only."));
 
@@ -83,16 +78,6 @@
 
   wxGridBagSizer* const backend_grid_sizer = new wxGridBagSizer(space5, space5);
   backend_grid_sizer->Add(new wxStaticText(this, wxID_ANY, _("Audio Backend:")), wxGBPosition(0, 0),
-<<<<<<< HEAD
-                          wxDefaultSpan, wxALIGN_CENTER_VERTICAL | wxALL, 5);
-  backend_grid_sizer->Add(m_audio_backend_choice, wxGBPosition(0, 1), wxDefaultSpan, wxALL, 5);
-  backend_grid_sizer->Add(new wxStaticText(this, wxID_ANY, _("Latency:")), wxGBPosition(1, 0),
-                          wxDefaultSpan, wxALIGN_CENTER_VERTICAL | wxALL, 5);
-  backend_grid_sizer->Add(m_audio_latency_spinctrl, wxGBPosition(1, 1), wxDefaultSpan, wxALL, 5);
-  backend_grid_sizer->Add(new wxStaticText(this, wxID_ANY, _("Audio Device:")), wxGBPosition(2, 0),
-                          wxDefaultSpan, wxALIGN_CENTER_VERTICAL | wxALL, 5);
-  backend_grid_sizer->Add(m_audio_device_choice, wxGBPosition(2, 1), wxDefaultSpan, wxALL, 5);
-=======
                           wxDefaultSpan, wxALIGN_CENTER_VERTICAL);
   backend_grid_sizer->Add(m_audio_backend_choice, wxGBPosition(0, 1), wxDefaultSpan,
                           wxALIGN_CENTER_VERTICAL);
@@ -102,7 +87,10 @@
                           wxALIGN_CENTER_VERTICAL);
   backend_grid_sizer->Add(m_audio_latency_spinctrl, wxGBPosition(2, 1), wxDefaultSpan,
                           wxALIGN_CENTER_VERTICAL);
->>>>>>> 24fa4c9e
+  backend_grid_sizer->Add(m_audio_device_label, wxGBPosition(3, 0), wxDefaultSpan,
+                          wxALIGN_CENTER_VERTICAL);
+  backend_grid_sizer->Add(m_audio_device_choice, wxGBPosition(3, 1), wxDefaultSpan,
+                          wxALIGN_CENTER_VERTICAL);
 
   wxStaticBoxSizer* const backend_static_box_sizer =
       new wxStaticBoxSizer(wxVERTICAL, this, _("Backend Settings"));
@@ -129,14 +117,9 @@
 
 void AudioConfigPane::LoadGUIValues()
 {
-<<<<<<< HEAD
+  const SConfig& startup_params = SConfig::GetInstance();
   PopulateBackendChoiceBox();
   PopulateDeviceChoiceBox();
-
-=======
->>>>>>> 24fa4c9e
-  const SConfig& startup_params = SConfig::GetInstance();
-  PopulateBackendChoiceBox();
   ToggleBackendSpecificControls(SConfig::GetInstance().sBackend);
 
   // Audio DSP Engine
@@ -201,10 +184,10 @@
   SConfig::GetInstance().sBackend = m_audio_backend_choice->GetSelection() ?
                                         WxStrToStr(m_audio_backend_choice->GetStringSelection()) :
                                         BACKEND_NULLSOUND;
-<<<<<<< HEAD
 
   AudioDevice::ReloadDevices();
   AudioCommon::UpdateSoundStream();
+  ToggleBackendSpecificControls(WxStrToStr(m_audio_backend_choice->GetStringSelection()));
   PopulateDeviceChoiceBox();
   m_audio_device_choice->SetSelection(0);
 }
@@ -221,9 +204,6 @@
     SConfig::GetInstance().sAudioDevice = AudioDevice::GetDevices().at(selection).id;
   }
 
-=======
-  ToggleBackendSpecificControls(WxStrToStr(m_audio_backend_choice->GetStringSelection()));
->>>>>>> 24fa4c9e
   AudioCommon::UpdateSoundStream();
 }
 
@@ -239,7 +219,10 @@
     m_audio_backend_choice->Append(wxGetTranslation(StrToWxStr(backend)));
   }
 
-<<<<<<< HEAD
+  int num = m_audio_backend_choice->FindString(StrToWxStr(SConfig::GetInstance().sBackend));
+  m_audio_backend_choice->SetSelection(num);
+}
+
 void AudioConfigPane::PopulateDeviceChoiceBox()
 {
 	int selected = 0;
@@ -254,16 +237,4 @@
 			m_audio_device_choice->SetSelection(selected);
 		}
 	}
-}
-
-bool AudioConfigPane::SupportsVolumeChanges(const std::string& backend)
-{
-  // FIXME: this one should ask the backend whether it supports it.
-  //       but getting the backend from string etc. is probably
-  //       too much just to enable/disable a stupid slider...
-  return (backend == BACKEND_COREAUDIO || backend == BACKEND_OPENAL || backend == BACKEND_XAUDIO2);
-=======
-  int num = m_audio_backend_choice->FindString(StrToWxStr(SConfig::GetInstance().sBackend));
-  m_audio_backend_choice->SetSelection(num);
->>>>>>> 24fa4c9e
 }