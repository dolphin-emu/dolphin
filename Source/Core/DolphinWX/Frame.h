--- conflicted
+++ resolved
@@ -164,25 +164,6 @@
 
   std::vector<std::string> drives;
 
-<<<<<<< HEAD
-  enum EToolbar
-  {
-    Toolbar_FileOpen,
-    Toolbar_Refresh,
-    Toolbar_Play,
-    Toolbar_Stop,
-    Toolbar_Pause,
-    Toolbar_Screenshot,
-    Toolbar_FullScreen,
-    Toolbar_ConfigMain,
-    Toolbar_ConfigGFX,
-    Toolbar_Controller,
-    Toolbar_ConfigVR,
-    EToolbar_Max
-  };
-
-=======
->>>>>>> 6c16f1be
   enum
   {
     ADD_PANE_TOP,
@@ -296,6 +277,7 @@
   void OnUndoLoadState(wxCommandEvent& event);
   void OnUndoSaveState(wxCommandEvent& event);
 
+  void OnFrameSkip(wxCommandEvent& event);
   void OnFrameStep(wxCommandEvent& event);
 
   void OnConfigMain(wxCommandEvent& event);  // Options
@@ -307,6 +289,7 @@
 
   void OnToggleFullscreen(wxCommandEvent& event);
   void OnToggleDualCore(wxCommandEvent& event);
+  void OnToggleSkipIdle(wxCommandEvent& event);
   void OnManagerResize(wxAuiManagerEvent& event);
   void OnMove(wxMoveEvent& event);
   void OnResize(wxSizeEvent& event);
