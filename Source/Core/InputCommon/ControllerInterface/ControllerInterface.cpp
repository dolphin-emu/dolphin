// Copyright 2010 Dolphin Emulator Project
// SPDX-License-Identifier: GPL-2.0-or-later

#include "InputCommon/ControllerInterface/ControllerInterface.h"

#include <algorithm>

#include "Common/Assert.h"
#include "Common/Logging/Log.h"
#include "Core/HW/WiimoteReal/WiimoteReal.h"
#include "Core/PrimeHack/HackConfig.h"

#ifdef CIFACE_USE_WIN32
#include "InputCommon/ControllerInterface/Win32/Win32.h"
#endif
#ifdef CIFACE_USE_XLIB
#include "InputCommon/ControllerInterface/Xlib/XInput2.h"
#endif
#ifdef CIFACE_USE_OSX
#include "InputCommon/ControllerInterface/OSX/OSX.h"
#include "InputCommon/ControllerInterface/Quartz/Quartz.h"
#endif
#ifdef CIFACE_USE_SDL
#include "InputCommon/ControllerInterface/SDL/SDL.h"
#endif
#ifdef CIFACE_USE_ANDROID
#include "InputCommon/ControllerInterface/Android/Android.h"
#endif
#ifdef CIFACE_USE_EVDEV
#include "InputCommon/ControllerInterface/evdev/evdev.h"
#endif
#ifdef CIFACE_USE_PIPES
#include "InputCommon/ControllerInterface/Pipes/Pipes.h"
#endif
#ifdef CIFACE_USE_DUALSHOCKUDPCLIENT
#include "InputCommon/ControllerInterface/DualShockUDPClient/DualShockUDPClient.h"
#endif

ControllerInterface g_controller_interface;

// We need to save which input channel we are in by thread, so we can access the correct input
// update values in different threads by input channel. We start from InputChannel::Host on all
// threads as hotkeys are updated from a worker thread, but UI can read from the main thread. This
// will never interfere with game threads.
static thread_local ciface::InputChannel tls_input_channel = ciface::InputChannel::Host;

void ControllerInterface::Initialize(const WindowSystemInfo& wsi)
{
  if (m_is_init)
    return;

  std::lock_guard lk_population(m_devices_population_mutex);

  m_wsi = wsi;

  m_populating_devices_counter = 1;

  m_devices_mutex.lock();

#ifdef CIFACE_USE_WIN32
  ciface::Win32::Init(wsi.render_window);
#endif
#ifdef CIFACE_USE_XLIB
// nothing needed
#endif
#ifdef CIFACE_USE_OSX
// nothing needed for OSX and Quartz
#endif
#ifdef CIFACE_USE_SDL
  ciface::SDL::Init();
#endif
#ifdef CIFACE_USE_ANDROID
// nothing needed
#endif
#ifdef CIFACE_USE_EVDEV
  ciface::evdev::Init();
#endif
#ifdef CIFACE_USE_PIPES
// nothing needed
#endif
#ifdef CIFACE_USE_DUALSHOCKUDPCLIENT
  ciface::DualShockUDPClient::Init();
#endif

  // Don't allow backends to add devices before the first RefreshDevices() as they will be cleaned
  // there. Or they'd end up waiting on the devices mutex if populated from another thread.
  m_is_init = true;

  RefreshDevices();

  const bool devices_empty = m_devices.empty();

  m_devices_mutex.unlock();

  if (m_populating_devices_counter.fetch_sub(1) == 1 && !devices_empty)
    InvokeDevicesChangedCallbacks();
}

void ControllerInterface::ChangeWindow(void* hwnd, WindowChangeReason reason)
{
  if (!m_is_init)
    return;

  // This shouldn't use render_surface so no need to update it.
  m_wsi.render_window = hwnd;

  // No need to re-add devices if this is an application exit request
  if (reason == WindowChangeReason::Exit)
    ClearDevices();
  else
    RefreshDevices(RefreshReason::WindowChangeOnly);
}

void ControllerInterface::RefreshDevices(RefreshReason reason)
{
  if (!m_is_init)
    return;

#ifdef CIFACE_USE_OSX
  if (m_wsi.type == WindowSystemType::MacOS)
  {
    std::lock_guard lk_pre_population(m_pre_population_mutex);
    // This is needed to stop its threads before locking our mutexes, to avoid deadlocks
    // (in case it tried to add a device after we had locked m_devices_population_mutex).
    // There doesn't seem to be an easy to way to repopulate OSX devices without restarting
    // its hotplug thread. This will not release its devices, that's still done below.
    ciface::OSX::DeInit();
  }
#endif

  // This lock has two main functions:
  // -Avoid a deadlock between m_devices_mutex and ControllerEmu::s_state_mutex when
  // InvokeDevicesChangedCallbacks() is called concurrently by two different threads.
  // -Avoid devices being destroyed while others of the same type are being created.
  // This wasn't thread safe in multiple device sources.
  std::lock_guard lk_population(m_devices_population_mutex);

#if defined(CIFACE_USE_WIN32) && !defined(CIFACE_USE_XLIB) && !defined(CIFACE_USE_OSX)
  // If only the window changed, avoid removing and re-adding all devices.
  // Instead only refresh devices that require the window handle.
  if (reason == RefreshReason::WindowChangeOnly)
  {
    m_populating_devices_counter.fetch_add(1);

    {
      std::lock_guard lk(m_devices_mutex);
      // No need to do anything else in this case.
      // Only (Win32) DInput needs the window handle to be updated.
      ciface::Win32::ChangeWindow(m_wsi.render_window);
    }

    if (m_populating_devices_counter.fetch_sub(1) == 1)
      InvokeDevicesChangedCallbacks();
    return;
  }
#endif

  m_populating_devices_counter.fetch_add(1);

  // We lock m_devices_mutex here to make everything simpler.
  // Multiple devices classes have their own "hotplug" thread, and can add/remove devices at any
  // time, while actual writes to "m_devices" are safe, the order in which they happen is not. That
  // means a thread could be adding devices while we are removing them, or removing them as we are
  // populating them (causing missing or duplicate devices).
  m_devices_mutex.lock();

  // Make sure shared_ptr<Device> objects are released before repopulating.
  ClearDevices();

  // Some of these calls won't immediately populate devices, but will do it async
  // with their own PlatformPopulateDevices().
  // This means that devices might end up in different order, unless we override their priority.
  // It also means they might appear as "disconnected" in the Qt UI for a tiny bit of time.

#ifdef CIFACE_USE_WIN32
  ciface::Win32::PopulateDevices(m_wsi.render_surface);
#endif
#ifdef CIFACE_USE_XLIB
  if (m_wsi.type == WindowSystemType::X11)
    ciface::XInput2::PopulateDevices(m_wsi.render_surface);
#endif
#ifdef CIFACE_USE_OSX
  if (m_wsi.type == WindowSystemType::MacOS)
  {
    {
      std::lock_guard lk_pre_population(m_pre_population_mutex);
      ciface::OSX::Init();
    }
    ciface::Quartz::PopulateDevices(m_wsi.render_window);
  }
#endif
#ifdef CIFACE_USE_SDL
  ciface::SDL::PopulateDevices();
#endif
#ifdef CIFACE_USE_ANDROID
  ciface::Android::PopulateDevices();
#endif
#ifdef CIFACE_USE_EVDEV
  ciface::evdev::PopulateDevices();
#endif
#ifdef CIFACE_USE_PIPES
  ciface::Pipes::PopulateDevices();
#endif
#ifdef CIFACE_USE_DUALSHOCKUDPCLIENT
  ciface::DualShockUDPClient::PopulateDevices();
#endif

<<<<<<< HEAD
  prime::InitializeHack();

  WiimoteReal::ProcessWiimotePool();
=======
  WiimoteReal::PopulateDevices();
>>>>>>> 3cc27488

  m_devices_mutex.unlock();

  if (m_populating_devices_counter.fetch_sub(1) == 1)
    InvokeDevicesChangedCallbacks();
}

void ControllerInterface::PlatformPopulateDevices(std::function<void()> callback)
{
  if (!m_is_init)
    return;

  std::lock_guard lk_population(m_devices_population_mutex);

  m_populating_devices_counter.fetch_add(1);

  {
    std::lock_guard lk(m_devices_mutex);

    callback();
  }

  if (m_populating_devices_counter.fetch_sub(1) == 1)
    InvokeDevicesChangedCallbacks();
}

// Remove all devices and call library cleanup functions
void ControllerInterface::Shutdown()
{
  if (!m_is_init)
    return;

  // Prevent additional devices from being added during shutdown.
  m_is_init = false;
  // Additional safety measure to avoid InvokeDevicesChangedCallbacks()
  m_populating_devices_counter = 1;

  // Update control references so shared_ptr<Device>s are freed up BEFORE we shutdown the backends.
  ClearDevices();

#ifdef CIFACE_USE_WIN32
  ciface::Win32::DeInit();
#endif
#ifdef CIFACE_USE_XLIB
// nothing needed
#endif
#ifdef CIFACE_USE_OSX
  ciface::OSX::DeInit();
  ciface::Quartz::DeInit();
#endif
#ifdef CIFACE_USE_SDL
  ciface::SDL::DeInit();
#endif
#ifdef CIFACE_USE_ANDROID
// nothing needed
#endif
#ifdef CIFACE_USE_EVDEV
  ciface::evdev::Shutdown();
#endif
#ifdef CIFACE_USE_DUALSHOCKUDPCLIENT
  ciface::DualShockUDPClient::DeInit();
#endif

  // Make sure no devices had been added within Shutdown() in the time
  // between checking they checked atomic m_is_init bool and we changed it.
  // We couldn't have locked m_devices_mutex nor m_devices_population_mutex for the whole Shutdown()
  // as they could cause deadlocks. Note that this is still not 100% safe as some backends are
  // shut down in other places, possibly adding devices after we have shut down, but the chances of
  // that happening are basically zero.
  ClearDevices();
}

void ControllerInterface::ClearDevices()
{
  std::lock_guard lk_population(m_devices_population_mutex);

  {
    std::lock_guard lk(m_devices_mutex);

    if (m_devices.empty())
      return;

    for (const auto& d : m_devices)
    {
      // Set outputs to ZERO before destroying device
      for (ciface::Core::Device::Output* o : d->Outputs())
        o->SetState(0);
    }

    // Devices will still be alive after this: there are shared ptrs around the code holding them,
    // but InvokeDevicesChangedCallbacks() will clean all of them.
    m_devices.clear();
  }

  InvokeDevicesChangedCallbacks();
}

bool ControllerInterface::AddDevice(std::shared_ptr<ciface::Core::Device> device)
{
  // If we are shutdown (or in process of shutting down) ignore this request:
  if (!m_is_init)
    return false;

  std::lock_guard lk_population(m_devices_population_mutex);

  {
    std::lock_guard lk(m_devices_mutex);

    const auto is_id_in_use = [&device, this](int id) {
      return std::any_of(m_devices.begin(), m_devices.end(), [&device, &id](const auto& d) {
        return d->GetSource() == device->GetSource() && d->GetName() == device->GetName() &&
               d->GetId() == id;
      });
    };

    const auto preferred_id = device->GetPreferredId();
    if (preferred_id.has_value() && !is_id_in_use(*preferred_id))
    {
      // Use the device's preferred ID if available.
      device->SetId(*preferred_id);
    }
    else
    {
      // Find the first available ID to use.
      int id = 0;
      while (is_id_in_use(id))
        ++id;

      device->SetId(id);
    }

    NOTICE_LOG_FMT(CONTROLLERINTERFACE, "Added device: {}", device->GetQualifiedName());
    m_devices.emplace_back(std::move(device));

    // We can't (and don't want) to control the order in which devices are added, but we
    // need their order to be consistent, and we need the same one to always be the first, where
    // present (the keyboard and mouse device usually). This is because when defaulting a
    // controller profile, it will automatically select the first device in the list as its default.
    std::stable_sort(m_devices.begin(), m_devices.end(),
                     [](const std::shared_ptr<ciface::Core::Device>& a,
                        const std::shared_ptr<ciface::Core::Device>& b) {
                       // It would be nice to sort devices by Source then Name then ID but it's
                       // better to leave them sorted by the add order, which also avoids breaking
                       // the order on other platforms that are less tested.
                       return a->GetSortPriority() > b->GetSortPriority();
                     });
  }

  if (!m_populating_devices_counter)
    InvokeDevicesChangedCallbacks();
  return true;
}

void ControllerInterface::RemoveDevice(std::function<bool(const ciface::Core::Device*)> callback,
                                       bool force_devices_release)
{
  // If we are shutdown (or in process of shutting down) ignore this request:
  if (!m_is_init)
    return;

  std::lock_guard lk_population(m_devices_population_mutex);

  bool any_removed;
  {
    std::lock_guard lk(m_devices_mutex);
    auto it = std::remove_if(m_devices.begin(), m_devices.end(), [&callback](const auto& dev) {
      if (callback(dev.get()))
      {
        NOTICE_LOG_FMT(CONTROLLERINTERFACE, "Removed device: {}", dev->GetQualifiedName());
        return true;
      }
      return false;
    });
    const size_t prev_size = m_devices.size();
    m_devices.erase(it, m_devices.end());
    any_removed = m_devices.size() != prev_size;
  }

  if (any_removed && (!m_populating_devices_counter || force_devices_release))
    InvokeDevicesChangedCallbacks();
}

// Update input for all devices if lock can be acquired without waiting.
void ControllerInterface::UpdateInput()
{
  // This should never happen
  ASSERT(m_is_init);
  if (!m_is_init)
    return;

  // TODO: if we are an emulation input channel, we should probably always lock
  // Prefer outdated values over blocking UI or CPU thread (avoids short but noticeable frame drop)
  if (m_devices_mutex.try_lock())
  {
    std::lock_guard lk(m_devices_mutex, std::adopt_lock);
    for (const auto& d : m_devices)
    {
      // Theoretically we could avoid updating input on devices that don't have any references to
      // them, but in practice a few devices types could break in different ways, so we don't
      d->UpdateInput();
    }
  }
}

void ControllerInterface::SetCurrentInputChannel(ciface::InputChannel input_channel)
{
  tls_input_channel = input_channel;
}

ciface::InputChannel ControllerInterface::GetCurrentInputChannel()
{
  return tls_input_channel;
}

void ControllerInterface::SetAspectRatioAdjustment(float value)
{
  m_aspect_ratio_adjustment = value;
}

Common::Vec2 ControllerInterface::GetWindowInputScale() const
{
  const auto ar = m_aspect_ratio_adjustment.load();

  if (ar > 1)
    return {1.f, ar};
  else
    return {1 / ar, 1.f};
}

// Register a callback to be called when a device is added or removed (as from the input backends'
// hotplug thread), or when devices are refreshed
// Returns a handle for later removing the callback.
ControllerInterface::HotplugCallbackHandle
ControllerInterface::RegisterDevicesChangedCallback(std::function<void()> callback)
{
  std::lock_guard lk(m_callbacks_mutex);
  m_devices_changed_callbacks.emplace_back(std::move(callback));
  return std::prev(m_devices_changed_callbacks.end());
}

// Unregister a device callback.
void ControllerInterface::UnregisterDevicesChangedCallback(const HotplugCallbackHandle& handle)
{
  std::lock_guard lk(m_callbacks_mutex);
  m_devices_changed_callbacks.erase(handle);
}

// Invoke all callbacks that were registered
void ControllerInterface::InvokeDevicesChangedCallbacks() const
{
  m_callbacks_mutex.lock();
  const auto devices_changed_callbacks = m_devices_changed_callbacks;
  m_callbacks_mutex.unlock();
  for (const auto& callback : devices_changed_callbacks)
    callback();
}<|MERGE_RESOLUTION|>--- conflicted
+++ resolved
@@ -205,13 +205,9 @@
   ciface::DualShockUDPClient::PopulateDevices();
 #endif
 
-<<<<<<< HEAD
   prime::InitializeHack();
 
-  WiimoteReal::ProcessWiimotePool();
-=======
   WiimoteReal::PopulateDevices();
->>>>>>> 3cc27488
 
   m_devices_mutex.unlock();
 
