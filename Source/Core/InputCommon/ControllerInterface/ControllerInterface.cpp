--- conflicted
+++ resolved
@@ -86,17 +86,15 @@
 #ifdef CIFACE_USE_EVDEV
 	ciface::evdev::Init(m_devices);
 #endif
-<<<<<<< HEAD
+#ifdef CIFACE_USE_PIPES
+	ciface::Pipes::Init(m_devices);
+#endif
 #ifdef _WIN32
 	// VR Sixense Razer Hydra or STEM
 	InitSixenseLib();
 #endif
 #ifdef CIFACE_USE_OSVR
 	ciface::OSVR::Init(m_devices);
-=======
-#ifdef CIFACE_USE_PIPES
-	ciface::Pipes::Init(m_devices);
->>>>>>> 0283ce2a
 #endif
 
 	m_is_init = true;
