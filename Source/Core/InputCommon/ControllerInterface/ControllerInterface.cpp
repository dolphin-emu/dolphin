// Copyright 2010 Dolphin Emulator Project
// Licensed under GPLv2+
// Refer to the license.txt file included.

#include "Common/Thread.h"
#include "InputCommon/ControllerInterface/ControllerInterface.h"

#ifdef CIFACE_USE_OSVR
#include "InputCommon/ControllerInterface/OSVR/OSVR.h"
#endif
#ifdef CIFACE_USE_XINPUT
	#include "InputCommon/ControllerInterface/XInput/XInput.h"
#endif
#ifdef CIFACE_USE_DINPUT
	#include "InputCommon/ControllerInterface/DInput/DInput.h"
#endif
#ifdef CIFACE_USE_XLIB
	#include "InputCommon/ControllerInterface/Xlib/Xlib.h"
	#ifdef CIFACE_USE_X11_XINPUT2
		#include "InputCommon/ControllerInterface/Xlib/XInput2.h"
	#endif
#endif
#ifdef CIFACE_USE_OSX
	#include "InputCommon/ControllerInterface/OSX/OSX.h"
#endif
#ifdef CIFACE_USE_SDL
	#include "InputCommon/ControllerInterface/SDL/SDL.h"
#endif
#ifdef CIFACE_USE_ANDROID
	#include "InputCommon/ControllerInterface/Android/Android.h"
#endif
#ifdef CIFACE_USE_EVDEV
	#include "InputCommon/ControllerInterface/evdev/evdev.h"
#endif

#ifdef _WIN32
	#include "InputCommon/ControllerInterface/Sixense/SixenseHack.h"
#endif

using namespace ciface::ExpressionParser;

namespace
{
const ControlState INPUT_DETECT_THRESHOLD = 0.55;
}

ControllerInterface g_controller_interface;

//
// Init
//
// Detect devices and inputs outputs / will make refresh function later
//
void ControllerInterface::Initialize(void* const hwnd)
{
	if (m_is_init)
		return;

	m_hwnd = hwnd;

#ifdef CIFACE_USE_DINPUT
	ciface::DInput::Init(m_devices, (HWND)hwnd);
#endif
#ifdef CIFACE_USE_XINPUT
	ciface::XInput::Init(m_devices);
#endif
#ifdef CIFACE_USE_XLIB
	ciface::Xlib::Init(m_devices, hwnd);
	#ifdef CIFACE_USE_X11_XINPUT2
	ciface::XInput2::Init(m_devices, hwnd);
	#endif
#endif
#ifdef CIFACE_USE_OSX
	ciface::OSX::Init(m_devices, hwnd);
#endif
#ifdef CIFACE_USE_SDL
	ciface::SDL::Init(m_devices);
#endif
#ifdef CIFACE_USE_ANDROID
	ciface::Android::Init(m_devices);
#endif
#ifdef CIFACE_USE_EVDEV
	ciface::evdev::Init(m_devices);
#endif
<<<<<<< HEAD
#ifdef _WIN32
	// VR Sixense Razer Hydra or STEM
	InitSixenseLib();
=======
#ifdef CIFACE_USE_OSVR
	ciface::OSVR::Init(m_devices);
>>>>>>> b84a2b7e
#endif

	m_is_init = true;
}

void ControllerInterface::Reinitialize()
{
	if (!m_is_init)
		return;

	Shutdown();
	Initialize(m_hwnd);
}

//
// DeInit
//
// Remove all devices/ call library cleanup functions
//
void ControllerInterface::Shutdown()
{
	if (!m_is_init)
		return;

	for (ciface::Core::Device* d : m_devices)
	{
		// Set outputs to ZERO before destroying device
		for (ciface::Core::Device::Output* o : d->Outputs())
			o->SetState(0);

		// Delete device
		delete d;
	}

	m_devices.clear();

#ifdef CIFACE_USE_XINPUT
	ciface::XInput::DeInit();
#endif
#ifdef CIFACE_USE_DINPUT
	// nothing needed
#endif
#ifdef CIFACE_USE_XLIB
	// nothing needed
#endif
#ifdef CIFACE_USE_OSX
	ciface::OSX::DeInit();
#endif
#ifdef CIFACE_USE_SDL
	// TODO: there seems to be some sort of memory leak with SDL, quit isn't freeing everything up
	SDL_Quit();
#endif
#ifdef CIFACE_USE_ANDROID
	// nothing needed
#endif
<<<<<<< HEAD
#ifdef _WIN32
	// VR Razer Hydra or Sixense STEM
	if (g_sixense_initialized && Hydra_Exit)
	{
		NOTICE_LOG(WIIMOTE, "Sixense Razer Hydra driver shutting down.");
		g_sixense_initialized = false;
		Hydra_Exit();
	}
=======
#ifdef CIFACE_USE_OSVR
	// nothing needed
>>>>>>> b84a2b7e
#endif

	m_is_init = false;
}

//
// UpdateInput
//
// Update input for all devices, return true if all devices returned successful
//
void ControllerInterface::UpdateInput()
{
	for (ciface::Core::Device* d : m_devices)
		d->UpdateInput();
}

//
// InputReference :: State
//
// Gets the state of an input reference
// override function for ControlReference::State ...
//
ControlState ControllerInterface::InputReference::State( const ControlState ignore )
{
	if (parsed_expression)
		return parsed_expression->GetValue() * range;
	else
		return 0.0;
}

//
// OutputReference :: State
//
// Set the state of all binded outputs
// overrides ControlReference::State .. combined them so I could make the GUI simple / inputs == same as outputs one list
// I was lazy and it works so watever
//
ControlState ControllerInterface::OutputReference::State(const ControlState state)
{
	if (parsed_expression)
		parsed_expression->SetValue(state);
	return 0.0;
}

//
// UpdateReference
//
// Updates a controlreference's binded devices/controls
// need to call this to re-parse a control reference's expression after changing it
//
void ControllerInterface::UpdateReference(ControllerInterface::ControlReference* ref
	, const ciface::Core::DeviceQualifier& default_device) const
{
	delete ref->parsed_expression;
	ref->parsed_expression = nullptr;

	ControlFinder finder(*this, default_device, ref->is_input);
	ref->parse_error = ParseExpression(ref->expression, finder, &ref->parsed_expression);
}

//
// InputReference :: Detect
//
// Wait for input on all binded devices
// supports not detecting inputs that were held down at the time of Detect start,
// which is useful for those crazy flightsticks that have certain buttons that are always held down
// or some crazy axes or something
// upon input, return pointer to detected Control
// else return nullptr
//
ciface::Core::Device::Control* ControllerInterface::InputReference::Detect(const unsigned int ms, ciface::Core::Device* const device)
{
	unsigned int time = 0;
	std::vector<bool> states(device->Inputs().size());

	if (device->Inputs().size() == 0)
		return nullptr;

	// get starting state of all inputs,
	// so we can ignore those that were activated at time of Detect start
	std::vector<ciface::Core::Device::Input*>::const_iterator
		i = device->Inputs().begin(),
		e = device->Inputs().end();
	for (std::vector<bool>::iterator state = states.begin(); i != e; ++i)
		*state++ = ((*i)->GetState() > (1 - INPUT_DETECT_THRESHOLD));

	while (time < ms)
	{
		device->UpdateInput();
		i = device->Inputs().begin();
		for (std::vector<bool>::iterator state = states.begin(); i != e; ++i,++state)
		{
			// detected an input
			if ((*i)->IsDetectable() && (*i)->GetState() > INPUT_DETECT_THRESHOLD)
			{
				// input was released at some point during Detect call
				// return the detected input
				if (false == *state)
					return *i;
			}
			else if ((*i)->GetState() < (1 - INPUT_DETECT_THRESHOLD))
			{
				*state = false;
			}
		}
		Common::SleepCurrentThread(10); time += 10;
	}

	// no input was detected
	return nullptr;
}

//
// OutputReference :: Detect
//
// Totally different from the inputReference detect / I have them combined so it was simpler to make the GUI.
// The GUI doesn't know the difference between an input and an output / it's odd but I was lazy and it was easy
//
// set all binded outputs to <range> power for x milliseconds return false
//
ciface::Core::Device::Control* ControllerInterface::OutputReference::Detect(const unsigned int ms, ciface::Core::Device* const device)
{
	// ignore device

	// don't hang if we don't even have any controls mapped
	if (BoundCount() > 0)
	{
		State(1);
		unsigned int slept = 0;

		// this loop is to make stuff like flashing keyboard LEDs work
		while (ms > (slept += 10))
			Common::SleepCurrentThread(10);

		State(0);
	}
	return nullptr;
}<|MERGE_RESOLUTION|>--- conflicted
+++ resolved
@@ -82,14 +82,12 @@
 #ifdef CIFACE_USE_EVDEV
 	ciface::evdev::Init(m_devices);
 #endif
-<<<<<<< HEAD
 #ifdef _WIN32
 	// VR Sixense Razer Hydra or STEM
 	InitSixenseLib();
-=======
+#endif
 #ifdef CIFACE_USE_OSVR
 	ciface::OSVR::Init(m_devices);
->>>>>>> b84a2b7e
 #endif
 
 	m_is_init = true;
@@ -145,7 +143,6 @@
 #ifdef CIFACE_USE_ANDROID
 	// nothing needed
 #endif
-<<<<<<< HEAD
 #ifdef _WIN32
 	// VR Razer Hydra or Sixense STEM
 	if (g_sixense_initialized && Hydra_Exit)
@@ -154,10 +151,9 @@
 		g_sixense_initialized = false;
 		Hydra_Exit();
 	}
-=======
+#endif
 #ifdef CIFACE_USE_OSVR
 	// nothing needed
->>>>>>> b84a2b7e
 #endif
 
 	m_is_init = false;
