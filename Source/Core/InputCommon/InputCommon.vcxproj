--- conflicted
+++ resolved
@@ -51,19 +51,8 @@
     <ClCompile Include="ControllerInterface\Wiimote\Wiimote.cpp" />
     <ClCompile Include="ControllerInterface\XInput\XInput.cpp" />
     <ClCompile Include="ControlReference\FunctionExpression.cpp" />
-<<<<<<< HEAD
     <ClCompile Include="DInputMouseAbsolute.cpp" />
-    <ClCompile Include="GCAdapter.cpp">
-      <!--
-      Disable "nonstandard extension used : zero-sized array in struct/union" warning,
-      which is hit in libusb.h.
-      -->
-      <DisableSpecificWarnings>4200;%(DisableSpecificWarnings)</DisableSpecificWarnings>
-    </ClCompile>
-    <ClCompile Include="GenericMouse.cpp" />
-=======
     <ClCompile Include="GCAdapter.cpp" />
->>>>>>> 31524288
     <ClCompile Include="InputConfig.cpp" />
     <ClCompile Include="InputProfile.cpp" />
   </ItemGroup>
