﻿<?xml version="1.0" encoding="utf-8"?>
<Project DefaultTargets="Build" ToolsVersion="15.0" xmlns="http://schemas.microsoft.com/developer/msbuild/2003">
  <ItemGroup Label="ProjectConfigurations">
    <ProjectConfiguration Include="Debug|x64">
      <Configuration>Debug</Configuration>
      <Platform>x64</Platform>
    </ProjectConfiguration>
    <ProjectConfiguration Include="Release|x64">
      <Configuration>Release</Configuration>
      <Platform>x64</Platform>
    </ProjectConfiguration>
  </ItemGroup>
  <PropertyGroup Label="Globals">
    <ProjectGuid>{6BBD47CF-91FD-4077-B676-8B76980178A9}</ProjectGuid>
    <WindowsTargetPlatformVersion>10.0.17134.0</WindowsTargetPlatformVersion>
  </PropertyGroup>
  <Import Project="$(VCTargetsPath)\Microsoft.Cpp.Default.props" />
  <PropertyGroup Label="Configuration">
    <ConfigurationType>StaticLibrary</ConfigurationType>
    <PlatformToolset>v141</PlatformToolset>
    <CharacterSet>Unicode</CharacterSet>
  </PropertyGroup>
  <PropertyGroup Condition="'$(Configuration)'=='Debug'" Label="Configuration">
    <UseDebugLibraries>true</UseDebugLibraries>
  </PropertyGroup>
  <PropertyGroup Condition="'$(Configuration)'=='Release'" Label="Configuration">
    <UseDebugLibraries>false</UseDebugLibraries>
  </PropertyGroup>
  <Import Project="$(VCTargetsPath)\Microsoft.Cpp.props" />
  <ImportGroup Label="ExtensionSettings">
  </ImportGroup>
  <ImportGroup Label="PropertySheets">
    <Import Project="$(UserRootDir)\Microsoft.Cpp.$(Platform).user.props" Condition="exists('$(UserRootDir)\Microsoft.Cpp.$(Platform).user.props')" Label="LocalAppDataPlatform" />
    <Import Project="..\..\VSProps\Base.props" />
    <Import Project="..\..\VSProps\PCHUse.props" />
  </ImportGroup>
  <PropertyGroup Label="UserMacros" />
  <ItemGroup>
    <ClCompile Include="ControllerEmu\ControlGroup\IMUAccelerometer.cpp" />
    <ClCompile Include="ControllerEmu\ControlGroup\IMUCursor.cpp" />
    <ClCompile Include="ControllerEmu\ControlGroup\IMUGyroscope.cpp" />
    <ClCompile Include="ControllerEmu\ControllerEmu.cpp" />
    <ClCompile Include="ControllerEmu\StickGate.cpp" />
    <ClCompile Include="ControllerEmu\Control\Control.cpp" />
    <ClCompile Include="ControllerEmu\Control\Input.cpp" />
    <ClCompile Include="ControllerEmu\Control\Output.cpp" />
    <ClCompile Include="ControllerEmu\ControlGroup\AnalogStick.cpp" />
    <ClCompile Include="ControllerEmu\ControlGroup\Buttons.cpp" />
    <ClCompile Include="ControllerEmu\ControlGroup\ControlGroup.cpp" />
    <ClCompile Include="ControllerEmu\ControlGroup\Cursor.cpp" />
    <ClCompile Include="ControllerEmu\ControlGroup\Attachments.cpp" />
    <ClCompile Include="ControllerEmu\ControlGroup\Force.cpp" />
    <ClCompile Include="ControllerEmu\ControlGroup\MixedTriggers.cpp" />
    <ClCompile Include="ControllerEmu\ControlGroup\ModifySettingsButton.cpp" />
    <ClCompile Include="ControllerEmu\ControlGroup\Slider.cpp" />
    <ClCompile Include="ControllerEmu\ControlGroup\Tilt.cpp" />
    <ClCompile Include="ControllerEmu\ControlGroup\Triggers.cpp" />
    <ClCompile Include="ControllerEmu\Setting\NumericSetting.cpp" />
    <ClCompile Include="ControllerInterface\ControllerInterface.cpp" />
    <ClCompile Include="ControllerInterface\Device.cpp" />
    <ClCompile Include="ControllerInterface\DInput\DInput.cpp" />
    <ClCompile Include="ControllerInterface\DInput\DInputJoystick.cpp" />
    <ClCompile Include="ControllerInterface\DInput\DInputKeyboardMouse.cpp" />
    <ClCompile Include="ControllerInterface\DInput\XInputFilter.cpp" />
    <ClCompile Include="ControllerInterface\DualShockUDPClient\DualShockUDPClient.cpp" />
    <ClCompile Include="ControlReference\ControlReference.cpp" />
    <ClCompile Include="ControlReference\ExpressionParser.cpp" />
    <ClCompile Include="ControllerInterface\ForceFeedback\ForceFeedbackDevice.cpp" />
    <ClCompile Include="ControllerInterface\Win32\Win32.cpp" />
    <ClCompile Include="ControllerInterface\XInput\XInput.cpp" />
<<<<<<< HEAD
    <ClCompile Include="DInputMouseAbsolute.cpp" />
=======
    <ClCompile Include="ControlReference\FunctionExpression.cpp" />
>>>>>>> c6841a02
    <ClCompile Include="GCAdapter.cpp">
      <!--
      Disable "nonstandard extension used : zero-sized array in struct/union" warning,
      which is hit in libusb.h.
      -->
      <DisableSpecificWarnings>4200;%(DisableSpecificWarnings)</DisableSpecificWarnings>
    </ClCompile>
    <ClCompile Include="GenericMouse.cpp" />
    <ClCompile Include="InputConfig.cpp" />
    <ClCompile Include="InputProfile.cpp" />
  </ItemGroup>
  <ItemGroup>
    <ClInclude Include="ControllerEmu\ControlGroup\IMUAccelerometer.h" />
    <ClInclude Include="ControllerEmu\ControlGroup\IMUCursor.h" />
    <ClInclude Include="ControllerEmu\ControlGroup\IMUGyroscope.h" />
    <ClInclude Include="ControllerEmu\ControllerEmu.h" />
    <ClInclude Include="ControllerEmu\StickGate.h" />
    <ClInclude Include="ControllerEmu\Control\Control.h" />
    <ClInclude Include="ControllerEmu\Control\Input.h" />
    <ClInclude Include="ControllerEmu\Control\Output.h" />
    <ClInclude Include="ControllerEmu\ControlGroup\AnalogStick.h" />
    <ClInclude Include="ControllerEmu\ControlGroup\Buttons.h" />
    <ClInclude Include="ControllerEmu\ControlGroup\ControlGroup.h" />
    <ClInclude Include="ControllerEmu\ControlGroup\Cursor.h" />
    <ClInclude Include="ControllerEmu\ControlGroup\Attachments.h" />
    <ClInclude Include="ControllerEmu\ControlGroup\Force.h" />
    <ClInclude Include="ControllerEmu\ControlGroup\MixedTriggers.h" />
    <ClInclude Include="ControllerEmu\ControlGroup\ModifySettingsButton.h" />
    <ClInclude Include="ControllerEmu\ControlGroup\Slider.h" />
    <ClInclude Include="ControllerEmu\ControlGroup\Tilt.h" />
    <ClInclude Include="ControllerEmu\ControlGroup\Triggers.h" />
    <ClInclude Include="ControllerEmu\Setting\NumericSetting.h" />
    <ClInclude Include="ControllerInterface\ControllerInterface.h" />
    <ClInclude Include="ControllerInterface\Device.h" />
    <ClInclude Include="ControllerInterface\DInput\DInput.h" />
    <ClInclude Include="ControllerInterface\DInput\DInput8.h" />
    <ClInclude Include="ControllerInterface\DInput\DInputJoystick.h" />
    <ClInclude Include="ControllerInterface\DInput\DInputKeyboardMouse.h" />
    <ClInclude Include="ControllerInterface\DInput\XInputFilter.h" />
    <ClInclude Include="ControllerInterface\DualShockUDPClient\DualShockUDPClient.h" />
    <ClInclude Include="ControllerInterface\DualShockUDPClient\DualShockUDPProto.h" />
    <ClInclude Include="ControlReference\ControlReference.h" />
    <ClInclude Include="ControlReference\FunctionExpression.h" />
    <ClInclude Include="ControlReference\ExpressionParser.h" />
    <ClInclude Include="ControllerInterface\ForceFeedback\ForceFeedbackDevice.h" />
    <ClInclude Include="ControllerInterface\Win32\Win32.h" />
    <ClInclude Include="ControllerInterface\XInput\XInput.h" />
    <ClInclude Include="DInputMouseAbsolute.h" />
    <ClInclude Include="GCAdapter.h" />
    <ClInclude Include="GCPadStatus.h" />
    <ClInclude Include="GenericMouse.h" />
    <ClInclude Include="InputConfig.h" />
    <ClInclude Include="InputProfile.h" />
  </ItemGroup>
  <ItemGroup>
    <Text Include="CMakeLists.txt" />
  </ItemGroup>
  <ItemGroup>
    <ProjectReference Include="$(CoreDir)Common\Common.vcxproj">
      <Project>{2e6c348c-c75c-4d94-8d1e-9c1fcbf3efe4}</Project>
    </ProjectReference>
  </ItemGroup>
  <Import Project="$(VCTargetsPath)\Microsoft.Cpp.targets" />
  <ImportGroup Label="ExtensionTargets">
  </ImportGroup>
</Project><|MERGE_RESOLUTION|>--- conflicted
+++ resolved
@@ -68,12 +68,9 @@
     <ClCompile Include="ControllerInterface\ForceFeedback\ForceFeedbackDevice.cpp" />
     <ClCompile Include="ControllerInterface\Win32\Win32.cpp" />
     <ClCompile Include="ControllerInterface\XInput\XInput.cpp" />
-<<<<<<< HEAD
+    <ClCompile Include="ControlReference\FunctionExpression.cpp" />
     <ClCompile Include="DInputMouseAbsolute.cpp" />
-=======
-    <ClCompile Include="ControlReference\FunctionExpression.cpp" />
->>>>>>> c6841a02
-    <ClCompile Include="GCAdapter.cpp">
+	<ClCompile Include="GCAdapter.cpp">
       <!--
       Disable "nonstandard extension used : zero-sized array in struct/union" warning,
       which is hit in libusb.h.
