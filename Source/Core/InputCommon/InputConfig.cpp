// Copyright 2010 Dolphin Emulator Project
// SPDX-License-Identifier: GPL-2.0-or-later

#include <vector>

#include "Common/Config/Config.h"
#include "Common/FileUtil.h"
#include "Common/IniFile.h"
#include "Common/MsgHandler.h"
#include "Common/StringUtil.h"
#include "Core/ConfigManager.h"
#include "Core/Core.h"
#include "Core/HW/Wiimote.h"
#include "InputCommon/ControllerEmu/ControlGroup/ControlGroup.h"
#include "InputCommon/ControllerEmu/ControllerEmu.h"
#include "InputCommon/ControllerEmu/Setting/NumericSetting.h"
#include "InputCommon/ControllerInterface/ControllerInterface.h"
#include "InputCommon/InputConfig.h"
#include "InputCommon/InputProfile.h"

#include "Core/PrimeHack/HackConfig.h"

#if defined(CIFACE_USE_WIN32)
#include "Core/HotkeyManager.h"
#endif

InputConfig::InputConfig(const std::string& ini_name, const std::string& gui_name,
                         const std::string& profile_name)
    : m_ini_name(ini_name), m_gui_name(gui_name), m_profile_name(profile_name)
{
}

InputConfig::~InputConfig() = default;

bool InputConfig::LoadConfig(InputClass type)
{
  IniFile inifile;
  bool useProfile[MAX_BBMOTES] = {false, false, false, false, false};
  static constexpr std::array<std::string_view, MAX_BBMOTES> num = {"1", "2", "3", "4", "BB"};
  std::string profile[MAX_BBMOTES];
  std::string path;

#if defined(ANDROID)
  bool use_ir_config = false;
  std::string ir_values[3];
#endif

  m_dynamic_input_tex_config_manager.Load();

  if (SConfig::GetInstance().GetGameID() != "00000000")
  {
    std::string type_str;
    switch (type)
    {
    case InputClass::GBA:
      type_str = "GBA";
      path = "Profiles/GBA/";
      break;
    case InputClass::Wii:
      type_str = "Wiimote";
      path = "Profiles/Wiimote/";
      break;
    case InputClass::GC:
    default:
      type_str = "Pad";
      path = "Profiles/GCPad/";
      break;
    }

    IniFile game_ini = SConfig::GetInstance().LoadGameIni();
    IniFile::Section* control_section = game_ini.GetOrCreateSection("Controls");

    for (int i = 0; i < 4; i++)
    {
      const auto profile_name = fmt::format("{}Profile{}", type_str, num[i]);

      if (control_section->Exists(profile_name))
      {
        std::string profile_setting;
        if (control_section->Get(profile_name, &profile_setting))
        {
          auto profiles = InputProfile::GetProfilesFromSetting(
              profile_setting, File::GetUserPath(D_CONFIG_IDX) + path);

          if (profiles.empty())
          {
            // TODO: PanicAlert shouldn't be used for this.
            PanicAlertFmtT("No profiles found for game setting '{0}'", profile_setting);
            continue;
          }

          // Use the first profile by default
          profile[i] = profiles[0];
          useProfile[i] = true;
        }
      }
    }
#if defined(ANDROID)
    // For use on android touchscreen IR pointer
    // Check for IR values
    if (control_section->Exists("IRTotalYaw") && control_section->Exists("IRTotalPitch") &&
        control_section->Exists("IRVerticalOffset"))
    {
      use_ir_config = true;
      control_section->Get("IRTotalYaw", &ir_values[0]);
      control_section->Get("IRTotalPitch", &ir_values[1]);
      control_section->Get("IRVerticalOffset", &ir_values[2]);
    }
#endif
  }

  if (inifile.Load(File::GetUserPath(D_CONFIG_IDX) + m_ini_name + ".ini") &&
      !inifile.GetSections().empty())
  {
    int n = 0;

    std::vector<std::string> controller_names;
    for (auto& controller : m_controllers)
    {
      IniFile::Section config;
      // Load settings from ini
      if (useProfile[n])
      {
        std::string base;
        SplitPath(profile[n], nullptr, &base, nullptr);
        Core::DisplayMessage("Loading game specific input profile '" + base + "' for device '" +
                                 controller->GetName() + "'",
                             6000);

        inifile.Load(profile[n]);
        config = *inifile.GetOrCreateSection("Profile");
      }
      else
      {
        config = *inifile.GetOrCreateSection(controller->GetName());
      }
#if defined(ANDROID)
      // Only set for wii pads
      if (type == InputClass::Wii && use_ir_config)
      {
        config.Set("IR/Total Yaw", ir_values[0]);
        config.Set("IR/Total Pitch", ir_values[1]);
        config.Set("IR/Vertical Offset", ir_values[2]);
      }
#endif
      controller->LoadConfig(&config);
      controller->UpdateReferences(g_controller_interface);
      controller_names.push_back(controller->GetName());

      // Next profile
      n++;
    }

    m_dynamic_input_tex_config_manager.GenerateTextures(inifile, controller_names);
    return true;
  }
  else
  {
<<<<<<< HEAD
    m_controllers[0]->LoadDefaults(g_controller_interface);
    m_controllers[0]->UpdateReferences(g_controller_interface);

=======
    // Only load the default profile for the first controller,
    // otherwise they would all share the same mappings and default device
    if (m_controllers.size() > 0)
    {
      m_controllers[0]->LoadDefaults(g_controller_interface);
      m_controllers[0]->UpdateReferences(g_controller_interface);
    }
    // Set the "default" default device for all other controllers, or they would end up
    // having no default device (which is fine, but might be confusing for some users)
    const std::string& default_device_string = g_controller_interface.GetDefaultDeviceString();
    if (!default_device_string.empty())
    {
      for (size_t i = 1; i < m_controllers.size(); ++i)
      {
        m_controllers[i]->SetDefaultDevice(default_device_string);
      }
    }
>>>>>>> 3cc27488
    return false;
  }
}

void InputConfig::SaveConfig()
{
  std::string ini_filename = File::GetUserPath(D_CONFIG_IDX) + m_ini_name + ".ini";

  IniFile inifile;
  inifile.Load(ini_filename);

  std::vector<std::string> controller_names;
  for (auto& controller : m_controllers)
  {
    controller->SaveConfig(inifile.GetOrCreateSection(controller->GetName()));
    controller_names.push_back(controller->GetName());
  }

  m_dynamic_input_tex_config_manager.GenerateTextures(inifile, controller_names);

  inifile.Save(ini_filename);
}

ControllerEmu::EmulatedController* InputConfig::GetController(int index) const
{
  return m_controllers.at(index).get();
}

void InputConfig::ClearControllers()
{
  m_controllers.clear();
}

bool InputConfig::ControllersNeedToBeCreated() const
{
  return m_controllers.empty();
}

int InputConfig::GetControllerCount() const
{
  return static_cast<int>(m_controllers.size());
}

void InputConfig::RegisterHotplugCallback()
{
  // Update control references on all controllers
  // as configured devices may have been added or removed.
  m_hotplug_callback_handle = g_controller_interface.RegisterDevicesChangedCallback([this] {
    for (auto& controller : m_controllers)
      controller->UpdateReferences(g_controller_interface);
  });
}

void InputConfig::UnregisterHotplugCallback()
{
  g_controller_interface.UnregisterDevicesChangedCallback(m_hotplug_callback_handle);
}

bool InputConfig::IsControllerControlledByGamepadDevice(int index) const
{
  if (static_cast<size_t>(index) >= m_controllers.size())
    return false;

  const auto& controller = m_controllers.at(index).get()->GetDefaultDevice();

  // Filter out anything which obviously not a gamepad
  return !((controller.source == "Quartz")      // OSX Quartz Keyboard/Mouse
           || (controller.source == "XInput2")  // Linux and BSD Keyboard/Mouse
           || (controller.source == "Android" &&
               controller.name == "Touchscreen")  // Android Touchscreen
           || (controller.source == "DInput" &&
               controller.name == "Keyboard Mouse"));  // Windows Keyboard/Mouse
}

void InputConfig::GenerateControllerTextures(const IniFile& file)
{
  std::vector<std::string> controller_names;
  for (auto& controller : m_controllers)
  {
    controller_names.push_back(controller->GetName());
  }

  m_dynamic_input_tex_config_manager.GenerateTextures(file, controller_names);
}<|MERGE_RESOLUTION|>--- conflicted
+++ resolved
@@ -156,11 +156,6 @@
   }
   else
   {
-<<<<<<< HEAD
-    m_controllers[0]->LoadDefaults(g_controller_interface);
-    m_controllers[0]->UpdateReferences(g_controller_interface);
-
-=======
     // Only load the default profile for the first controller,
     // otherwise they would all share the same mappings and default device
     if (m_controllers.size() > 0)
@@ -178,7 +173,6 @@
         m_controllers[i]->SetDefaultDevice(default_device_string);
       }
     }
->>>>>>> 3cc27488
     return false;
   }
 }
