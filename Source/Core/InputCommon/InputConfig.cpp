// Copyright 2010 Dolphin Emulator Project
// Licensed under GPLv2+
// Refer to the license.txt file included.

#include <vector>

#include "Common/Config/Config.h"
#include "Common/FileUtil.h"
#include "Common/IniFile.h"
#include "Common/MsgHandler.h"
#include "Common/StringUtil.h"
#include "Core/ConfigManager.h"
#include "Core/Core.h"
#include "Core/HW/Wiimote.h"
#include "InputCommon/ControllerEmu/ControlGroup/ControlGroup.h"
#include "InputCommon/ControllerEmu/ControllerEmu.h"
#include "InputCommon/ControllerEmu/Setting/NumericSetting.h"
#include "InputCommon/ControllerInterface/ControllerInterface.h"
#include "InputCommon/InputConfig.h"
#include "InputCommon/InputProfile.h"

#include "Core/PrimeHack/HackConfig.h"

#if defined(CIFACE_USE_WIN32)
#include "Core/HotkeyManager.h"
#endif

InputConfig::InputConfig(const std::string& ini_name, const std::string& gui_name,
                         const std::string& profile_name)
    : m_ini_name(ini_name), m_gui_name(gui_name), m_profile_name(profile_name)
{
}

InputConfig::~InputConfig() = default;

bool InputConfig::LoadConfig(bool isGC)
{
  IniFile inifile;
  bool useProfile[MAX_BBMOTES] = {false, false, false, false, false};
  static constexpr std::array<std::string_view, MAX_BBMOTES> num = {"1", "2", "3", "4", "BB"};
  std::string profile[MAX_BBMOTES];
  std::string path;

#if defined(ANDROID)
  bool use_ir_config = false;
  std::string ir_values[3];
#endif

  m_dynamic_input_tex_config_manager.Load();

  if (SConfig::GetInstance().GetGameID() != "00000000")
  {
    std::string type;
    if (isGC)
    {
      type = "Pad";
      path = "Profiles/GCPad/";
    }
    else
    {
      type = "Wiimote";
      path = "Profiles/Wiimote/";
    }

    IniFile game_ini = SConfig::GetInstance().LoadGameIni();
    IniFile::Section* control_section = game_ini.GetOrCreateSection("Controls");

    for (int i = 0; i < 4; i++)
    {
      const auto profile_name = fmt::format("{}Profile{}", type, num[i]);

      if (control_section->Exists(profile_name))
      {
        std::string profile_setting;
        if (control_section->Get(profile_name, &profile_setting))
        {
          auto profiles = InputProfile::GetProfilesFromSetting(
              profile_setting, File::GetUserPath(D_CONFIG_IDX) + path);

          if (profiles.empty())
          {
            // TODO: PanicAlert shouldn't be used for this.
            PanicAlertFmtT("No profiles found for game setting '{0}'", profile_setting);
            continue;
          }

          // Use the first profile by default
          profile[i] = profiles[0];
          useProfile[i] = true;
        }
      }
    }
#if defined(ANDROID)
    // For use on android touchscreen IR pointer
    // Check for IR values
    if (control_section->Exists("IRTotalYaw") && control_section->Exists("IRTotalPitch") &&
        control_section->Exists("IRVerticalOffset"))
    {
      use_ir_config = true;
      control_section->Get("IRTotalYaw", &ir_values[0]);
      control_section->Get("IRTotalPitch", &ir_values[1]);
      control_section->Get("IRVerticalOffset", &ir_values[2]);
    }
#endif
  }

  if (inifile.Load(File::GetUserPath(D_CONFIG_IDX) + m_ini_name + ".ini") &&
      !inifile.GetSections().empty())
  {
    int n = 0;

    std::vector<std::string> controller_names;
    for (auto& controller : m_controllers)
    {
      IniFile::Section config;
      // Load settings from ini
      if (useProfile[n])
      {
        std::string base;
        SplitPath(profile[n], nullptr, &base, nullptr);
        Core::DisplayMessage("Loading game specific input profile '" + base + "' for device '" +
                                 controller->GetName() + "'",
                             6000);

        inifile.Load(profile[n]);
        config = *inifile.GetOrCreateSection("Profile");
      }
      else
      {
        config = *inifile.GetOrCreateSection(controller->GetName());
      }
#if defined(ANDROID)
      // Only set for wii pads
      if (!isGC && use_ir_config)
      {
        config.Set("IR/Total Yaw", ir_values[0]);
        config.Set("IR/Total Pitch", ir_values[1]);
        config.Set("IR/Vertical Offset", ir_values[2]);
      }
#endif
      controller->LoadConfig(&config);
      
      // Update refs
      controller->UpdateReferences(g_controller_interface);
<<<<<<< HEAD
      
=======
      controller_names.push_back(controller->GetName());

>>>>>>> 5513d5f4
      // Next profile
      n++;
    }

<<<<<<< HEAD
=======
    m_dynamic_input_tex_config_manager.GenerateTextures(inifile, controller_names);
>>>>>>> 5513d5f4
    return true;
  }
  else
  {
    m_controllers[0]->LoadDefaults(g_controller_interface);
    m_controllers[0]->UpdateReferences(g_controller_interface);

    return false;
  }
}

void InputConfig::SaveConfig()
{
  std::string ini_filename = File::GetUserPath(D_CONFIG_IDX) + m_ini_name + ".ini";

  IniFile inifile;
  inifile.Load(ini_filename);

  std::vector<std::string> controller_names;
  for (auto& controller : m_controllers)
  {
    controller->SaveConfig(inifile.GetOrCreateSection(controller->GetName()));
    controller_names.push_back(controller->GetName());
  }

  m_dynamic_input_tex_config_manager.GenerateTextures(inifile, controller_names);

  inifile.Save(ini_filename);
}

ControllerEmu::EmulatedController* InputConfig::GetController(int index)
{
  return m_controllers.at(index).get();
}

void InputConfig::ClearControllers()
{
  m_controllers.clear();
}

bool InputConfig::ControllersNeedToBeCreated() const
{
  return m_controllers.empty();
}

int InputConfig::GetControllerCount() const
{
  return static_cast<int>(m_controllers.size());
}

void InputConfig::RegisterHotplugCallback()
{
  // Update control references on all controllers
  // as configured devices may have been added or removed.
  m_hotplug_callback_handle = g_controller_interface.RegisterDevicesChangedCallback([this] {
    for (auto& controller : m_controllers)
      controller->UpdateReferences(g_controller_interface);
  });
}

void InputConfig::UnregisterHotplugCallback()
{
  g_controller_interface.UnregisterDevicesChangedCallback(m_hotplug_callback_handle);
}

bool InputConfig::IsControllerControlledByGamepadDevice(int index) const
{
  if (static_cast<size_t>(index) >= m_controllers.size())
    return false;

  const auto& controller = m_controllers.at(index).get()->GetDefaultDevice();

  // Filter out anything which obviously not a gamepad
  return !((controller.source == "Quartz")      // OSX Quartz Keyboard/Mouse
           || (controller.source == "XInput2")  // Linux and BSD Keyboard/Mouse
           || (controller.source == "Android" &&
               controller.name == "Touchscreen")  // Android Touchscreen
           || (controller.source == "DInput" &&
               controller.name == "Keyboard Mouse"));  // Windows Keyboard/Mouse
}

void InputConfig::GenerateControllerTextures(const IniFile& file)
{
  std::vector<std::string> controller_names;
  for (auto& controller : m_controllers)
  {
    controller_names.push_back(controller->GetName());
  }

  m_dynamic_input_tex_config_manager.GenerateTextures(file, controller_names);
}<|MERGE_RESOLUTION|>--- conflicted
+++ resolved
@@ -142,20 +142,13 @@
       
       // Update refs
       controller->UpdateReferences(g_controller_interface);
-<<<<<<< HEAD
-      
-=======
       controller_names.push_back(controller->GetName());
 
->>>>>>> 5513d5f4
       // Next profile
       n++;
     }
 
-<<<<<<< HEAD
-=======
     m_dynamic_input_tex_config_manager.GenerateTextures(inifile, controller_names);
->>>>>>> 5513d5f4
     return true;
   }
   else
