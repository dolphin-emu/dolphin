// Copyright 2013 Dolphin Emulator Project
// Licensed under GPLv2
// Refer to the license.txt file included.

#ifndef _OPENALSTREAM_H_
#define _OPENALSTREAM_H_

// needs to be before HAVE_OPENAL check!!!
#include "Common.h"
#include "SoundStream.h"

#if defined HAVE_OPENAL && HAVE_OPENAL

#ifdef _WIN32
#include <OpenAL/include/al.h>
#include <OpenAL/include/alc.h>
#include <OpenAL/include/alext.h>
#elif defined __APPLE__
#include <OpenAL/al.h>
#include <OpenAL/alc.h>
#else
#include <AL/al.h>
#include <AL/alc.h>
#include <AL/alext.h>
#endif

#include "Core.h"
#include "HW/SystemTimers.h"
#include "HW/AudioInterface.h"
#include <soundtouch/SoundTouch.h>
#include <soundtouch/STTypes.h>

// 16 bit Stereo
<<<<<<< HEAD
#define SFX_MAX_SOURCE		1
#define OAL_MAX_BUFFERS		32
#define OAL_MAX_SAMPLES		256
#define SURROUND_CHANNELS	6	// number of channels in surround mode
#define SIZE_FLOAT			4   // size of a float in bytes

=======
#define SFX_MAX_SOURCE			1
#define OAL_MAX_BUFFERS			32
#define OAL_MAX_SAMPLES			256
#define STEREO_CHANNELS			2
#define SURROUND_CHANNELS		6	// number of channels in surround mode
#define SIZE_SHORT				2
#define SIZE_FLOAT				4   // size of a float in bytes
#define FRAME_STEREO_SHORT		STEREO_CHANNELS * SIZE_SHORT
#define FRAME_STEREO_FLOAT		STEREO_CHANNELS * SIZE_FLOAT
#define FRAME_SURROUND_FLOAT	SURROUND_CHANNELS * SIZE_FLOAT
>>>>>>> 266236d6
#endif

class OpenALSoundStream: public CBaseSoundStream
{
#if defined HAVE_OPENAL && HAVE_OPENAL
public:
	OpenALSoundStream(CMixer *mixer, void *hWnd = NULL);
	virtual ~OpenALSoundStream();

	static inline bool IsValid() { return true; }

private:
	virtual void OnSetVolume(u32 volume) override;

	virtual void OnUpdate() override;
	virtual void OnFlushBuffers(bool mute) override;

	virtual bool OnPreThreadStart() override;
	virtual void SoundLoop() override;
	virtual void OnPreThreadJoin() override;
	virtual void OnPostThreadJoin() override;

private:
	static inline ALfloat ConvertVolume(u32 volume)
	{
		return (ALfloat)volume / 100.0f;
	}

private:
	Common::Event m_soundSyncEvent;

	short m_realtimeBuffer[OAL_MAX_SAMPLES * 2];
	soundtouch::SAMPLETYPE m_sampleBuffer[OAL_MAX_SAMPLES * SIZE_FLOAT * SURROUND_CHANNELS * OAL_MAX_BUFFERS];
	ALuint m_uiBuffers[OAL_MAX_BUFFERS];
	ALuint m_uiSource;

<<<<<<< HEAD
	u8 m_numBuffers;
	volatile bool m_join;
=======
	short realtimeBuffer[OAL_MAX_SAMPLES * STEREO_CHANNELS];
	soundtouch::SAMPLETYPE sampleBuffer[OAL_MAX_SAMPLES * SURROUND_CHANNELS * OAL_MAX_BUFFERS];
	ALuint uiBuffers[OAL_MAX_BUFFERS];
	ALuint uiSource;
	ALfloat fVolume;
>>>>>>> 266236d6

#else
public:
	OpenALSoundStream(CMixer *mixer, void *hWnd = NULL):
		CBaseSoundStream(mixer)
	{
	}
#endif // HAVE_OPENAL
};

#endif // OPENALSTREAM<|MERGE_RESOLUTION|>--- conflicted
+++ resolved
@@ -31,14 +31,6 @@
 #include <soundtouch/STTypes.h>
 
 // 16 bit Stereo
-<<<<<<< HEAD
-#define SFX_MAX_SOURCE		1
-#define OAL_MAX_BUFFERS		32
-#define OAL_MAX_SAMPLES		256
-#define SURROUND_CHANNELS	6	// number of channels in surround mode
-#define SIZE_FLOAT			4   // size of a float in bytes
-
-=======
 #define SFX_MAX_SOURCE			1
 #define OAL_MAX_BUFFERS			32
 #define OAL_MAX_SAMPLES			256
@@ -49,7 +41,6 @@
 #define FRAME_STEREO_SHORT		STEREO_CHANNELS * SIZE_SHORT
 #define FRAME_STEREO_FLOAT		STEREO_CHANNELS * SIZE_FLOAT
 #define FRAME_SURROUND_FLOAT	SURROUND_CHANNELS * SIZE_FLOAT
->>>>>>> 266236d6
 #endif
 
 class OpenALSoundStream: public CBaseSoundStream
@@ -81,21 +72,13 @@
 private:
 	Common::Event m_soundSyncEvent;
 
-	short m_realtimeBuffer[OAL_MAX_SAMPLES * 2];
-	soundtouch::SAMPLETYPE m_sampleBuffer[OAL_MAX_SAMPLES * SIZE_FLOAT * SURROUND_CHANNELS * OAL_MAX_BUFFERS];
+	short m_realtimeBuffer[OAL_MAX_SAMPLES * STEREO_CHANNELS];
+	soundtouch::SAMPLETYPE m_sampleBuffer[OAL_MAX_SAMPLES * SURROUND_CHANNELS * OAL_MAX_BUFFERS];
 	ALuint m_uiBuffers[OAL_MAX_BUFFERS];
 	ALuint m_uiSource;
 
-<<<<<<< HEAD
 	u8 m_numBuffers;
 	volatile bool m_join;
-=======
-	short realtimeBuffer[OAL_MAX_SAMPLES * STEREO_CHANNELS];
-	soundtouch::SAMPLETYPE sampleBuffer[OAL_MAX_SAMPLES * SURROUND_CHANNELS * OAL_MAX_BUFFERS];
-	ALuint uiBuffers[OAL_MAX_BUFFERS];
-	ALuint uiSource;
-	ALfloat fVolume;
->>>>>>> 266236d6
 
 #else
 public:
