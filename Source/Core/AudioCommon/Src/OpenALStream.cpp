--- conflicted
+++ resolved
@@ -115,76 +115,10 @@
 	return bReturn;
 }
 
-<<<<<<< HEAD
 void OpenALSoundStream::SoundLoop()
-=======
-void OpenALStream::Stop()
-{
-	threadData = 1;
-	// kick the thread if it's waiting
-	soundSyncEvent.Set();
-
-	soundTouch.clear();
-
-	thread.join();
-
-	alSourceStop(uiSource);
-	alSourcei(uiSource, AL_BUFFER, 0);
-
-	// Clean up buffers and sources
-	alDeleteSources(1, &uiSource);
-	uiSource = 0;
-	alDeleteBuffers(numBuffers, uiBuffers);
-
-	ALCcontext *pContext = alcGetCurrentContext();
-	ALCdevice *pDevice = alcGetContextsDevice(pContext);
-
-	alcMakeContextCurrent(NULL);
-	alcDestroyContext(pContext);
-	alcCloseDevice(pDevice);
-}
-
-void OpenALStream::SetVolume(int volume)
-{
-	fVolume = (float)volume / 100.0f;
-
-	if (uiSource)
-		alSourcef(uiSource, AL_GAIN, fVolume);
-}
-
-void OpenALStream::Update()
-{
-	soundSyncEvent.Set();
-}
-
-void OpenALStream::Clear(bool mute)
-{
-	m_muted = mute;
-
-	if(m_muted)
-	{
-		soundTouch.clear();
-		alSourceStop(uiSource);
-	}
-	else
-	{
-		alSourcePlay(uiSource);
-	}
-}
-
-void OpenALStream::SoundLoop()
->>>>>>> 266236d6
 {
 	Common::SetCurrentThreadName("Audio thread - openal");
-	
-	CMixer *mixer = CBaseSoundStream::GetMixer();
-	u32 ulFrequency = mixer->GetSampleRate();
-	m_numBuffers = Core::g_CoreStartupParameter.iLatency + 2; // OpenAL requires a minimum of two buffers
-
-<<<<<<< HEAD
-	memset(m_uiBuffers, 0, m_numBuffers * sizeof(ALuint));
-	m_uiSource = 0;
-=======
+
 	bool surround_capable = Core::g_CoreStartupParameter.bDPL2Decoder;
 #if defined(__APPLE__)
 	bool float32_capable = false;
@@ -195,13 +129,13 @@
 #else
 	bool float32_capable = true;
 #endif
-
-	u32 ulFrequency = m_mixer->GetSampleRate();
-	numBuffers = Core::g_CoreStartupParameter.iLatency + 2; // OpenAL requires a minimum of two buffers
-
-	memset(uiBuffers, 0, numBuffers * sizeof(ALuint));
-	uiSource = 0;
->>>>>>> 266236d6
+	
+	CMixer *mixer = CBaseSoundStream::GetMixer();
+	u32 ulFrequency = mixer->GetSampleRate();
+	m_numBuffers = Core::g_CoreStartupParameter.iLatency + 2; // OpenAL requires a minimum of two buffers
+
+	memset(m_uiBuffers, 0, m_numBuffers * sizeof(ALuint));
+	m_uiSource = 0;
 
 	// Generate some AL Buffers for streaming
 	alGenBuffers(m_numBuffers, (ALuint *)m_uiBuffers);
@@ -209,40 +143,21 @@
 	alGenSources(1, &m_uiSource);
 
 	// Short Silence
-<<<<<<< HEAD
-	memset(m_sampleBuffer, 0, OAL_MAX_SAMPLES * SIZE_FLOAT * SURROUND_CHANNELS * m_numBuffers);
-	memset(m_realtimeBuffer, 0, OAL_MAX_SAMPLES * 4);
+	memset(m_sampleBuffer, 0, OAL_MAX_SAMPLES * m_numBuffers * FRAME_SURROUND_FLOAT);
+	memset(m_realtimeBuffer, 0, OAL_MAX_SAMPLES * FRAME_STEREO_SHORT);
 	for (int i = 0; i < m_numBuffers; i++)
 	{
-#if !defined(__APPLE__)
-		if (Core::g_CoreStartupParameter.bDPL2Decoder)
-			alBufferData(m_uiBuffers[i], AL_FORMAT_51CHN32, m_sampleBuffer, 4 * SIZE_FLOAT * SURROUND_CHANNELS, ulFrequency);
+		if (surround_capable)
+			alBufferData(m_uiBuffers[i], AL_FORMAT_51CHN32, m_sampleBuffer, 4 * FRAME_SURROUND_FLOAT, ulFrequency);
 		else
-#endif
-			alBufferData(m_uiBuffers[i], AL_FORMAT_STEREO16, m_realtimeBuffer, 4 * 2 * 2, ulFrequency);
+			alBufferData(m_uiBuffers[i], AL_FORMAT_STEREO16, m_realtimeBuffer, 4 * FRAME_STEREO_SHORT, ulFrequency);
 	}
 	alSourceQueueBuffers(m_uiSource, m_numBuffers, m_uiBuffers);
 	alSourcePlay(m_uiSource);
-	
+
 	// Set the default sound volume as saved in the config file.
 	u32 vol = CBaseSoundStream::GetVolume();
-	alSourcef(m_uiSource, AL_GAIN, ConvertVolume(vol)); 
-=======
-	memset(sampleBuffer, 0, OAL_MAX_SAMPLES * numBuffers * FRAME_SURROUND_FLOAT);
-	memset(realtimeBuffer, 0, OAL_MAX_SAMPLES * FRAME_STEREO_SHORT);
-	for (int i = 0; i < numBuffers; i++)
-	{
-		if (surround_capable)
-			alBufferData(uiBuffers[i], AL_FORMAT_51CHN32, sampleBuffer, 4 * FRAME_SURROUND_FLOAT, ulFrequency);
-		else
-			alBufferData(uiBuffers[i], AL_FORMAT_STEREO16, realtimeBuffer, 4 * FRAME_STEREO_SHORT, ulFrequency);
-	}
-	alSourceQueueBuffers(uiSource, numBuffers, uiBuffers);
-	alSourcePlay(uiSource);
-
-	// Set the default sound volume as saved in the config file.
-	alSourcef(uiSource, AL_GAIN, fVolume);
->>>>>>> 266236d6
+	alSourcef(m_uiSource, AL_GAIN, ConvertVolume(vol));
 
 	// TODO: Error handling
 	//ALenum err = alGetError();
@@ -261,7 +176,6 @@
 	soundTouch.setSetting(SETTING_SEEKWINDOW_MS, 28);
 	soundTouch.setSetting(SETTING_OVERLAP_MS, 12);
 
-<<<<<<< HEAD
 	bool surround_capable = Core::g_CoreStartupParameter.bDPL2Decoder;
 #if defined(__APPLE__)
 	bool float32_capable = false;
@@ -270,9 +184,6 @@
 #endif
 
 	while (!m_join)
-=======
-	while (!threadData)
->>>>>>> 266236d6
 	{
 		// num_samples_to_render in this update - depends on SystemTimers::AUDIO_DMA_PERIOD.
 		const u32 stereo_16_bit_size = 4;
@@ -288,18 +199,11 @@
 		num_samples = mixer->Mix(m_realtimeBuffer, num_samples);
 
 		// Convert the samples from short to float
-<<<<<<< HEAD
-		float dest[OAL_MAX_SAMPLES * 2 * 2 * OAL_MAX_BUFFERS];
-		for (u32 i = 0; i < num_samples; ++i)
-		{
-			dest[i * 2 + 0] = (float)m_realtimeBuffer[i * 2 + 0] / (1 << 16);
-			dest[i * 2 + 1] = (float)m_realtimeBuffer[i * 2 + 1] / (1 << 16);
-		}
-=======
 		float dest[OAL_MAX_SAMPLES * STEREO_CHANNELS];
-		for (u32 i = 0; i < numSamples * STEREO_CHANNELS; ++i)
-			dest[i] = (float)realtimeBuffer[i] / (1 << 16);
->>>>>>> 266236d6
+		for (u32 i = 0; i < num_samples * STEREO_CHANNELS; ++i)
+		{
+			dest[i] = (float)m_realtimeBuffer[i] / (1 << 16);
+		}
 
 		soundTouch.putSamples(dest, num_samples);
 
@@ -331,11 +235,7 @@
 				}
 			}
 
-<<<<<<< HEAD
-			unsigned int nSamples = soundTouch.receiveSamples(m_sampleBuffer, OAL_MAX_SAMPLES * SIZE_FLOAT * OAL_MAX_BUFFERS);
-=======
-			unsigned int nSamples = soundTouch.receiveSamples(sampleBuffer, OAL_MAX_SAMPLES * numBuffers);
->>>>>>> 266236d6
+			unsigned int nSamples = soundTouch.receiveSamples(m_sampleBuffer, OAL_MAX_SAMPLES * m_numBuffers);
 
 			if (nSamples < minSamples)
 				continue;
@@ -343,35 +243,22 @@
 			// Remove the Buffer from the Queue.  (uiBuffer contains the Buffer ID for the unqueued Buffer)
 			if (iBuffersFilled == 0)
 			{
-				alSourceUnqueueBuffers(uiSource, iBuffersProcessed, uiBufferTemp);
+				alSourceUnqueueBuffers(m_uiSource, iBuffersProcessed, uiBufferTemp);
 				ALenum err = alGetError();
 				if (err != 0)
 				{
-<<<<<<< HEAD
-					alSourceUnqueueBuffers(m_uiSource, iBuffersProcessed, uiBufferTemp);
-					ALenum err = alGetError();
-					if (err != 0)
-					{
-						ERROR_LOG(AUDIO, "Error unqueuing buffers: %08x", err);
-					}
-=======
 					ERROR_LOG(AUDIO, "Error unqueuing buffers: %08x", err);
->>>>>>> 266236d6
 				}
 			}
 
 			if (surround_capable)
 			{
 				float dpl2[OAL_MAX_SAMPLES * OAL_MAX_BUFFERS * SURROUND_CHANNELS];
-				dpl2decode(sampleBuffer, nSamples, dpl2);
+				dpl2decode(m_sampleBuffer, nSamples, dpl2);
 				alBufferData(uiBufferTemp[iBuffersFilled], AL_FORMAT_51CHN32, dpl2, nSamples * FRAME_SURROUND_FLOAT, ulFrequency);
 				ALenum err = alGetError();
 				if (err == AL_INVALID_ENUM)
 				{
-<<<<<<< HEAD
-					float dpl2[OAL_MAX_SAMPLES * SIZE_FLOAT * SURROUND_CHANNELS * OAL_MAX_BUFFERS];
-					dpl2decode(m_sampleBuffer, nSamples, dpl2);
-=======
 					// 5.1 is not supported by the host, fallback to stereo
 					WARN_LOG(AUDIO, "Unable to set 5.1 surround mode.  Updating OpenAL Soft might fix this issue.");
 					surround_capable = false;
@@ -381,13 +268,11 @@
 					ERROR_LOG(AUDIO, "Error occurred while buffering data: %08x", err);
 				}
 			}
->>>>>>> 266236d6
-
 			else
 			{
 				if (float32_capable)
 				{
-					alBufferData(uiBufferTemp[iBuffersFilled], AL_FORMAT_STEREO_FLOAT32, sampleBuffer, nSamples * FRAME_STEREO_FLOAT, ulFrequency);
+					alBufferData(uiBufferTemp[iBuffersFilled], AL_FORMAT_STEREO_FLOAT32, m_sampleBuffer, nSamples * FRAME_STEREO_FLOAT, ulFrequency);
 					ALenum err = alGetError();
 					if (err == AL_INVALID_ENUM)
 					{
@@ -395,62 +280,21 @@
 					}
 					else if (err != 0)
 					{
-<<<<<<< HEAD
-						ERROR_LOG(AUDIO, "Error occurred while buffering data: %08x", err);
-					}
-				}
-#endif
-				if (!surround_capable)
-				{
-#if !defined(__APPLE__)
-					if (float32_capable)
-					{
-						alBufferData(uiBufferTemp[iBuffersFilled], AL_FORMAT_STEREO_FLOAT32, m_sampleBuffer, nSamples * 4 * 2, ulFrequency);
-						ALenum err = alGetError();
-						if (err == AL_INVALID_ENUM)
-						{
-							float32_capable = false;
-						}
-						else if (err != 0)
-						{
-							ERROR_LOG(AUDIO, "Error occurred while buffering float32 data: %08x", err);
-						}
-					}
-#endif
-					if (!float32_capable)
-					{
-						// Convert the samples from float to short
-						short stereo[OAL_MAX_SAMPLES * 2 * 2 * OAL_MAX_BUFFERS];
-						for (u32 i = 0; i < nSamples; ++i)
-						{
-							stereo[i * 2 + 0] = (short)((float)m_sampleBuffer[i * 2 + 0] * (1 << 16));
-							stereo[i * 2 + 1] = (short)((float)m_sampleBuffer[i * 2 + 1] * (1 << 16));
-						}
-						alBufferData(uiBufferTemp[iBuffersFilled], AL_FORMAT_STEREO16, stereo, nSamples * 2 * 2, ulFrequency);
-					}
-				}
-
-				alSourceQueueBuffers(m_uiSource, 1, &uiBufferTemp[iBuffersFilled]);
-				ALenum err = alGetError();
-				if (err != 0)
-=======
 						ERROR_LOG(AUDIO, "Error occurred while buffering float32 data: %08x", err);
 					}
 				}
-
 				else
->>>>>>> 266236d6
 				{
 					// Convert the samples from float to short
 					short stereo[OAL_MAX_SAMPLES * STEREO_CHANNELS * OAL_MAX_BUFFERS];
 					for (u32 i = 0; i < nSamples * STEREO_CHANNELS; ++i)
-						stereo[i] = (short)((float)sampleBuffer[i] * (1 << 16));
+						stereo[i] = (short)((float)m_sampleBuffer[i] * (1 << 16));
 
 					alBufferData(uiBufferTemp[iBuffersFilled], AL_FORMAT_STEREO16, stereo, nSamples * FRAME_STEREO_SHORT, ulFrequency);
 				}
 			}
 
-			alSourceQueueBuffers(uiSource, 1, &uiBufferTemp[iBuffersFilled]);
+			alSourceQueueBuffers(m_uiSource, 1, &uiBufferTemp[iBuffersFilled]);
 			ALenum err = alGetError();
 			if (err != 0)
 			{
@@ -458,49 +302,25 @@
 			}
 			iBuffersFilled++;
 
-<<<<<<< HEAD
-				if (iBuffersFilled == m_numBuffers)
-				{
-					alSourcePlay(m_uiSource);
-					err = alGetError();
-					if (err != 0)
-					{
-						ERROR_LOG(AUDIO, "Error occurred during playback: %08x", err);
-					}
-=======
-			if (iBuffersFilled == numBuffers)
-			{
-				alSourcePlay(uiSource);
+			if (iBuffersFilled == m_numBuffers)
+			{
+				alSourcePlay(m_uiSource);
 				err = alGetError();
 				if (err != 0)
 				{
 					ERROR_LOG(AUDIO, "Error occurred during playback: %08x", err);
->>>>>>> 266236d6
-				}
-			}
-
-<<<<<<< HEAD
-				alGetSourcei(m_uiSource, AL_SOURCE_STATE, &iState);
-				if (iState != AL_PLAYING)
-				{
-					// Buffer underrun occurred, resume playback
-					alSourcePlay(m_uiSource);
-					err = alGetError();
-					if (err != 0)
-					{
-						ERROR_LOG(AUDIO, "Error occurred resuming playback: %08x", err);
-					}
-=======
-			alGetSourcei(uiSource, AL_SOURCE_STATE, &iState);
+				}
+			}
+
+			alGetSourcei(m_uiSource, AL_SOURCE_STATE, &iState);
 			if (iState != AL_PLAYING)
 			{
 				// Buffer underrun occurred, resume playback
-				alSourcePlay(uiSource);
+				alSourcePlay(m_uiSource);
 				err = alGetError();
 				if (err != 0)
 				{
 					ERROR_LOG(AUDIO, "Error occurred resuming playback: %08x", err);
->>>>>>> 266236d6
 				}
 			}
 		}
