--- conflicted
+++ resolved
@@ -389,7 +389,7 @@
 )
 
 if (WIN32)
-  target_sources(dolphin-emu PRIVATE
+  target_sources(dolphin-mpn PRIVATE
     Styles/Dark/dark.qrc
   )
 endif()
@@ -614,13 +614,8 @@
     if(USE_BUNDLED_MOLTENVK)
       add_dependencies(dolphin-mpn MoltenVK)
       ExternalProject_Get_Property(MoltenVK SOURCE_DIR)
-<<<<<<< HEAD
-      target_sources(dolphin-mpn PRIVATE "${SOURCE_DIR}/Package/Release/MoltenVK/dylib/macOS/libMoltenVK.dylib")
-      set_source_files_properties("${SOURCE_DIR}/Package/Release/MoltenVK/dylib/macOS/libMoltenVK.dylib" PROPERTIES MACOSX_PACKAGE_LOCATION Frameworks GENERATED ON)
-=======
-      target_sources(dolphin-emu PRIVATE "${SOURCE_DIR}/Package/Release/MoltenVK/dynamic/dylib/macOS/libMoltenVK.dylib")
+      target_sources(dolphin-mpn PRIVATE "${SOURCE_DIR}/Package/Release/MoltenVK/dynamic/dylib/macOS/libMoltenVK.dylib")
       set_source_files_properties("${SOURCE_DIR}/Package/Release/MoltenVK/dynamic/dylib/macOS/libMoltenVK.dylib" PROPERTIES MACOSX_PACKAGE_LOCATION Frameworks GENERATED ON)
->>>>>>> e0e09d10
     else()
       find_file(MOLTENVK_DYLIB NAMES libMoltenVK.dylib PATH_SUFFIXES lib)
       if(NOT MOLTENVK_DYLIB)
