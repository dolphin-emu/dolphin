if(POLICY CMP0084)
  # Disable trying to search for Qt3/4 if what we actually want is not found
  cmake_policy(SET CMP0084 NEW)
endif()

if (MSVC)
  if(_M_ARM_64)
    list(APPEND CMAKE_PREFIX_PATH "${CMAKE_SOURCE_DIR}/Externals/Qt/Qt6.7.0/ARM64")
  else()
    list(APPEND CMAKE_PREFIX_PATH "${CMAKE_SOURCE_DIR}/Externals/Qt/Qt6.7.0/x64")
  endif()
endif()

set(CMAKE_AUTOMOC ON)
set(CMAKE_AUTORCC ON)

find_package(Qt6 REQUIRED COMPONENTS Core Gui Widgets Svg)
message(STATUS "Found Qt version ${Qt6_VERSION}")

set_property(TARGET Qt6::Core PROPERTY INTERFACE_COMPILE_FEATURES "")

add_executable(dolphin-mpn
  AboutDialog.cpp
  AboutDialog.h
  CheatSearchFactoryWidget.cpp
  CheatSearchFactoryWidget.h
  CheatSearchWidget.cpp
  CheatSearchWidget.h
  CheatsManager.cpp
  CheatsManager.h
  Achievements/AchievementBox.cpp
  Achievements/AchievementBox.h
  Achievements/AchievementHeaderWidget.cpp
  Achievements/AchievementHeaderWidget.h
  Achievements/AchievementLeaderboardWidget.cpp
  Achievements/AchievementLeaderboardWidget.h
  Achievements/AchievementProgressWidget.cpp
  Achievements/AchievementProgressWidget.h
  Achievements/AchievementSettingsWidget.cpp
  Achievements/AchievementSettingsWidget.h
  Achievements/AchievementsWindow.cpp
  Achievements/AchievementsWindow.h
  Config/ARCodeWidget.cpp
  Config/ARCodeWidget.h
  Config/CheatCodeEditor.cpp
  Config/CheatCodeEditor.h
  Config/CheatWarningWidget.cpp
  Config/CheatWarningWidget.h
  Config/CommonControllersWidget.cpp
  Config/CommonControllersWidget.h
  Config/ConfigControls/ConfigBool.cpp
  Config/ConfigControls/ConfigBool.h
  Config/ConfigControls/ConfigChoice.cpp
  Config/ConfigControls/ConfigChoice.h
  Config/ConfigControls/ConfigInteger.cpp
  Config/ConfigControls/ConfigInteger.h
  Config/ConfigControls/ConfigRadio.cpp
  Config/ConfigControls/ConfigRadio.h
  Config/ConfigControls/ConfigFloatSlider.cpp
  Config/ConfigControls/ConfigFloatSlider.h
  Config/ConfigControls/ConfigSlider.cpp
  Config/ConfigControls/ConfigSlider.h
  Config/ControllerInterface/ControllerInterfaceWindow.cpp
  Config/ControllerInterface/ControllerInterfaceWindow.h
  Config/ControllerInterface/DualShockUDPClientAddServerDialog.cpp
  Config/ControllerInterface/DualShockUDPClientAddServerDialog.h
  Config/ControllerInterface/DualShockUDPClientWidget.cpp
  Config/ControllerInterface/DualShockUDPClientWidget.h
  Config/ControllerInterface/ServerStringValidator.cpp
  Config/ControllerInterface/ServerStringValidator.h
  Config/ControllersWindow.cpp
  Config/ControllersWindow.h
  Config/FilesystemWidget.cpp
  Config/FilesystemWidget.h
  Config/FreeLookWidget.cpp
  Config/FreeLookWidget.h
  Config/FreeLookWindow.cpp
  Config/FreeLookWindow.h
  Config/GameConfigEdit.cpp
  Config/GameConfigEdit.h
  Config/GameConfigHighlighter.cpp
  Config/GameConfigHighlighter.h
  Config/GameConfigWidget.cpp
  Config/GameConfigWidget.h
  Config/GamecubeControllersWidget.cpp
  Config/GamecubeControllersWidget.h
  Config/GeckoCodeWidget.cpp
  Config/GeckoCodeWidget.h
  Config/Graphics/AdvancedWidget.cpp
  Config/Graphics/AdvancedWidget.h
  Config/Graphics/EnhancementsWidget.cpp
  Config/Graphics/EnhancementsWidget.h
  Config/Graphics/GeneralWidget.cpp
  Config/Graphics/GeneralWidget.h
  Config/Graphics/GraphicsWindow.cpp
  Config/Graphics/GraphicsWindow.h
  Config/Graphics/HacksWidget.cpp
  Config/Graphics/HacksWidget.h
  Config/Graphics/ColorCorrectionConfigWindow.cpp
  Config/Graphics/ColorCorrectionConfigWindow.h
  Config/Graphics/PostProcessingConfigWindow.cpp
  Config/Graphics/PostProcessingConfigWindow.h
  Config/GraphicsModListWidget.cpp
  Config/GraphicsModListWidget.h
  Config/GraphicsModWarningWidget.cpp
  Config/GraphicsModWarningWidget.h
  Config/HardcoreWarningWidget.cpp
  Config/HardcoreWarningWidget.h
  Config/InfoWidget.cpp
  Config/InfoWidget.h
  Config/LogConfigWidget.cpp
  Config/LogConfigWidget.h
  Config/LogWidget.cpp
  Config/LogWidget.h
  Config/Mapping/FreeLookGeneral.cpp
  Config/Mapping/FreeLookGeneral.h
  Config/Mapping/FreeLookRotation.cpp
  Config/Mapping/FreeLookRotation.h
  Config/Mapping/GBAPadEmu.cpp
  Config/Mapping/GBAPadEmu.h
  Config/Mapping/GCKeyboardEmu.cpp
  Config/Mapping/GCKeyboardEmu.h
  Config/Mapping/GCMicrophone.cpp
  Config/Mapping/GCMicrophone.h
  Config/Mapping/GCPadEmu.cpp
  Config/Mapping/GCPadEmu.h
  Config/Mapping/GCPadWiiUConfigDialog.cpp
  Config/Mapping/GCPadWiiUConfigDialog.h
  Config/Mapping/Hotkey3D.cpp
  Config/Mapping/Hotkey3D.h
  Config/Mapping/HotkeyControllerProfile.cpp
  Config/Mapping/HotkeyControllerProfile.h
  Config/Mapping/HotkeyDebugging.cpp
  Config/Mapping/HotkeyDebugging.h
  Config/Mapping/HotkeyGBA.cpp
  Config/Mapping/HotkeyGBA.h
  Config/Mapping/HotkeyGeneral.cpp
  Config/Mapping/HotkeyGeneral.h
  Config/Mapping/HotkeyGraphics.cpp
  Config/Mapping/HotkeyGraphics.h
  Config/Mapping/HotkeyStates.cpp
  Config/Mapping/HotkeyStates.h
  Config/Mapping/HotkeyStatesOther.cpp
  Config/Mapping/HotkeyStatesOther.h
  Config/Mapping/HotkeyTAS.cpp
  Config/Mapping/HotkeyTAS.h
  Config/Mapping/HotkeyUSBEmu.cpp
  Config/Mapping/HotkeyUSBEmu.h
  Config/Mapping/HotkeyWii.cpp
  Config/Mapping/HotkeyWii.h
  Config/Mapping/IOWindow.cpp
  Config/Mapping/MappingButton.cpp
  Config/Mapping/MappingButton.h
  Config/Mapping/MappingCommon.cpp
  Config/Mapping/MappingCommon.h
  Config/Mapping/MappingIndicator.cpp
  Config/Mapping/MappingIndicator.h
  Config/Mapping/MappingNumeric.cpp
  Config/Mapping/MappingNumeric.h
  Config/Mapping/MappingWidget.cpp
  Config/Mapping/MappingWidget.h
  Config/Mapping/MappingWindow.cpp
  Config/Mapping/MappingWindow.h
  Config/Mapping/WiimoteEmuExtension.cpp
  Config/Mapping/WiimoteEmuExtension.h
  Config/Mapping/WiimoteEmuExtensionMotionInput.cpp
  Config/Mapping/WiimoteEmuExtensionMotionInput.h
  Config/Mapping/WiimoteEmuExtensionMotionSimulation.cpp
  Config/Mapping/WiimoteEmuExtensionMotionSimulation.h
  Config/Mapping/WiimoteEmuGeneral.cpp
  Config/Mapping/WiimoteEmuGeneral.h
  Config/Mapping/WiimoteEmuMotionControl.cpp
  Config/Mapping/WiimoteEmuMotionControl.h
  Config/Mapping/WiimoteEmuMotionControlIMU.cpp
  Config/Mapping/WiimoteEmuMotionControlIMU.h
  Config/NewPatchDialog.cpp
  Config/NewPatchDialog.h
  Config/PatchesWidget.cpp
  Config/PatchesWidget.h
  Config/PropertiesDialog.cpp
  Config/PropertiesDialog.h
  Config/SettingsWindow.cpp
  Config/SettingsWindow.h
  Config/ToolTipControls/BalloonTip.cpp
  Config/ToolTipControls/BalloonTip.h
  Config/ToolTipControls/ToolTipCheckBox.cpp
  Config/ToolTipControls/ToolTipCheckBox.h
  Config/ToolTipControls/ToolTipComboBox.cpp
  Config/ToolTipControls/ToolTipComboBox.h
  Config/ToolTipControls/ToolTipPushButton.cpp
  Config/ToolTipControls/ToolTipPushButton.h
  Config/ToolTipControls/ToolTipRadioButton.cpp
  Config/ToolTipControls/ToolTipRadioButton.h
  Config/ToolTipControls/ToolTipSlider.cpp
  Config/ToolTipControls/ToolTipSlider.h
  Config/ToolTipControls/ToolTipSpinBox.cpp
  Config/ToolTipControls/ToolTipSpinBox.h
  Config/ToolTipControls/ToolTipWidget.h
  Config/VerifyWidget.cpp
  Config/VerifyWidget.h
  Config/WiimoteControllersWidget.cpp
  Config/WiimoteControllersWidget.h
  ConvertDialog.cpp
  ConvertDialog.h
  Debugger/AssembleInstructionDialog.cpp
  Debugger/AssembleInstructionDialog.h
  Debugger/AssemblerWidget.cpp
  Debugger/AssemblerWidget.h
  Debugger/AssemblyEditor.cpp
  Debugger/AssemblyEditor.h
  Debugger/BranchWatchDialog.cpp
  Debugger/BranchWatchDialog.h
  Debugger/BranchWatchTableModel.cpp
  Debugger/BranchWatchTableModel.h
  Debugger/BreakpointDialog.cpp
  Debugger/BreakpointDialog.h
  Debugger/BreakpointWidget.cpp
  Debugger/BreakpointWidget.h
  Debugger/CodeViewWidget.cpp
  Debugger/CodeViewWidget.h
  Debugger/CodeWidget.cpp
  Debugger/CodeWidget.h
  Debugger/GekkoSyntaxHighlight.cpp
  Debugger/GekkoSyntaxHighlight.h
  Debugger/JITWidget.cpp
  Debugger/JITWidget.h
  Debugger/MemoryViewWidget.cpp
  Debugger/MemoryViewWidget.h
  Debugger/MemoryWidget.cpp
  Debugger/MemoryWidget.h
  Debugger/NetworkWidget.cpp
  Debugger/NetworkWidget.h
  Debugger/PatchInstructionDialog.cpp
  Debugger/PatchInstructionDialog.h
  Debugger/RegisterColumn.cpp
  Debugger/RegisterColumn.h
  Debugger/RegisterWidget.cpp
  Debugger/RegisterWidget.h
  Debugger/ThreadWidget.cpp
  Debugger/ThreadWidget.h
  Debugger/WatchWidget.cpp
  Debugger/WatchWidget.h
  DiscordHandler.cpp
  DiscordHandler.h
  DiscordJoinRequestDialog.cpp
  DiscordJoinRequestDialog.h
  FIFO/FIFOAnalyzer.cpp
  FIFO/FIFOAnalyzer.h
  FIFO/FIFOPlayerWindow.cpp
  FIFO/FIFOPlayerWindow.h
  GameList/GameList.cpp
  GameList/GameList.h
  GameList/GameListModel.cpp
  GameList/GameListModel.h
  GameList/GameTracker.cpp
  GameList/GameTracker.h
  GameList/GridProxyModel.cpp
  GameList/GridProxyModel.h
  GameList/ListProxyModel.cpp
  GameList/ListProxyModel.h
  GCMemcardCreateNewDialog.cpp
  GCMemcardCreateNewDialog.h
  GCMemcardManager.cpp
  GCMemcardManager.h
  Host.cpp
  Host.h
  HotkeyScheduler.cpp
  HotkeyScheduler.h
  InfinityBase/InfinityBaseWindow.cpp
  InfinityBase/InfinityBaseWindow.h
  Main.cpp
  MainWindow.cpp
  MainWindow.h
  MenuBar.cpp
  MenuBar.h
  NetPlay/ChunkedProgressDialog.cpp
  NetPlay/ChunkedProgressDialog.h
  NetPlay/GameDigestDialog.cpp
  NetPlay/GameDigestDialog.h
  NetPlay/GameListDialog.cpp
  NetPlay/GameListDialog.h
  NetPlay/NetPlayBrowser.cpp
  NetPlay/NetPlayBrowser.h
  NetPlay/NetPlayDialog.cpp
  NetPlay/NetPlayDialog.h
  NetPlay/NetPlaySetupDialog.cpp
  NetPlay/NetPlaySetupDialog.h
  NetPlay/PadMappingDialog.cpp
  NetPlay/PadMappingDialog.h
  NANDRepairDialog.cpp
  NANDRepairDialog.h
  NKitWarningDialog.cpp
  NKitWarningDialog.h
  QtUtils/AspectRatioWidget.cpp
  QtUtils/AspectRatioWidget.h
  QtUtils/BlockUserInputFilter.cpp
  QtUtils/BlockUserInputFilter.h
  QtUtils/ClearLayoutRecursively.cpp
  QtUtils/ClearLayoutRecursively.h
  QtUtils/DolphinFileDialog.cpp
  QtUtils/DolphinFileDialog.h
  QtUtils/DoubleClickEventFilter.cpp
  QtUtils/DoubleClickEventFilter.h
  QtUtils/ElidedButton.cpp
  QtUtils/ElidedButton.h
  QtUtils/FileOpenEventFilter.cpp
  QtUtils/FileOpenEventFilter.h
  QtUtils/FromStdString.h
  QtUtils/ImageConverter.cpp
  QtUtils/ImageConverter.h
  QtUtils/ModalMessageBox.cpp
  QtUtils/ModalMessageBox.h
  QtUtils/NonDefaultQPushButton.cpp
  QtUtils/NonDefaultQPushButton.h
  QtUtils/ParallelProgressDialog.h
  QtUtils/PartiallyClosableTabWidget.cpp
  QtUtils/PartiallyClosableTabWidget.h
  QtUtils/SetWindowDecorations.cpp
  QtUtils/SetWindowDecorations.h
  QtUtils/SignalBlocking.h
  QtUtils/UTF8CodePointCountValidator.cpp
  QtUtils/UTF8CodePointCountValidator.h
  QtUtils/WindowActivationEventFilter.cpp
  QtUtils/WindowActivationEventFilter.h
  QtUtils/WrapInScrollArea.cpp
  QtUtils/WrapInScrollArea.h
  RenderWidget.cpp
  RenderWidget.h
  ResourcePackManager.cpp
  ResourcePackManager.h
  Resources.cpp
  Resources.h
  RiivolutionBootWidget.cpp
  RiivolutionBootWidget.h
  SearchBar.cpp
  SearchBar.h
  Settings.cpp
  Settings.h
  Settings/AdvancedPane.cpp
  Settings/AdvancedPane.h
  Settings/AudioPane.cpp
  Settings/AudioPane.h
  Settings/BroadbandAdapterSettingsDialog.cpp
  Settings/BroadbandAdapterSettingsDialog.h
  Settings/GameCubePane.cpp
  Settings/GameCubePane.h
  Settings/GeneralPane.cpp
  Settings/GeneralPane.h
  Settings/InterfacePane.cpp
  Settings/InterfacePane.h
  Settings/PathPane.cpp
  Settings/PathPane.h
  Settings/USBDeviceAddToWhitelistDialog.cpp
  Settings/USBDeviceAddToWhitelistDialog.h
  Settings/WiiPane.cpp
  Settings/WiiPane.h
  SkylanderPortal/SkylanderModifyDialog.cpp
  SkylanderPortal/SkylanderModifyDialog.h
  SkylanderPortal/SkylanderPortalWindow.cpp
  SkylanderPortal/SkylanderPortalWindow.h
  TAS/GCTASInputWindow.cpp
  TAS/GCTASInputWindow.h
  TAS/GBATASInputWindow.cpp
  TAS/GBATASInputWindow.h
  TAS/IRWidget.cpp
  TAS/IRWidget.h
  TAS/StickWidget.cpp
  TAS/StickWidget.h
  TAS/TASCheckBox.cpp
  TAS/TASCheckBox.h
  TAS/TASControlState.cpp
  TAS/TASControlState.h
  TAS/TASInputWindow.cpp
  TAS/TASInputWindow.h
  TAS/TASSlider.cpp
  TAS/TASSlider.h
  TAS/TASSpinBox.cpp
  TAS/TASSpinBox.h
  TAS/WiiTASInputWindow.cpp
  TAS/WiiTASInputWindow.h
  ToolBar.cpp
  ToolBar.h
  Translation.cpp
  Translation.h
  Updater.cpp
  Updater.h
  WiiUpdate.cpp
  WiiUpdate.h
)

if (WIN32)
  target_sources(dolphin-mpn PRIVATE
    Styles/Dark/dark.qrc
  )
endif()

if (NOT WIN32)
  target_sources(dolphin-mpn PRIVATE
    QtUtils/SignalDaemon.cpp
    QtUtils/SignalDaemon.h
  )
endif()

target_compile_definitions(dolphin-mpn
PRIVATE
  -DQT_USE_QSTRINGBUILDER
  -DQT_NO_CAST_FROM_ASCII
  -DQT_NO_CAST_TO_ASCII
)

target_include_directories(dolphin-mpn
PRIVATE
  ${CMAKE_CURRENT_BINARY_DIR}
  ${Qt6Gui_PRIVATE_INCLUDE_DIRS}
)

target_link_libraries(dolphin-mpn
PRIVATE
  core
  Qt6::Widgets
  uicommon
  imgui
  implot
)

if (WIN32)
  target_link_libraries(dolphin-mpn
  PRIVATE
    gdi32.lib
    shell32.lib
    dwmapi.lib # Needed to set window decorations for dark theme
  )
endif()

if (MSVC)
  set(qtGui "")
  set(qtGuiPriv "")
  set(qtWidgetsPriv "")
  list(TRANSFORM Qt6Gui_INCLUDE_DIRS PREPEND "/external:I" OUTPUT_VARIABLE qtGui)
  list(TRANSFORM Qt6Gui_PRIVATE_INCLUDE_DIRS PREPEND "/external:I" OUTPUT_VARIABLE qtGuiPriv)
  list(TRANSFORM Qt6Widgets_PRIVATE_INCLUDE_DIRS PREPEND "/external:I" OUTPUT_VARIABLE qtWidgetsPriv)
  target_compile_options(dolphin-mpn PRIVATE "${qtGui}")
  target_compile_options(dolphin-mpn PRIVATE "${qtGuiPriv}")
  target_compile_options(dolphin-mpn PRIVATE "${qtWidgets}")

  # Qt 6.3.0 headers use std::aligned_storage instead of alignas
  target_compile_definitions(dolphin-mpn PRIVATE _SILENCE_CXX23_ALIGNED_STORAGE_DEPRECATION_WARNING)

  # Qt6 requires RTTI
  remove_cxx_flag_from_target(dolphin-mpn "/GR-")
  target_compile_options(dolphin-mpn PRIVATE "/GR")
endif()

if(WIN32)
  target_sources(dolphin-mpn PRIVATE DolphinQt.manifest DolphinQt.rc)

  set_target_properties(dolphin-mpn PROPERTIES
    DEBUG_POSTFIX    D
    OUTPUT_NAME      Dolphin
    WIN32_EXECUTABLE TRUE
  )

  # Copy Sys dir
<<<<<<< HEAD
  add_custom_command(TARGET dolphin-mpn POST_BUILD
=======
  add_custom_command(TARGET dolphin-emu POST_BUILD
    COMMAND ${CMAKE_COMMAND} -E remove_directory "${CMAKE_RUNTIME_OUTPUT_DIRECTORY}/Sys"
>>>>>>> 1f5e100a
    COMMAND ${CMAKE_COMMAND} -E copy_directory "${CMAKE_SOURCE_DIR}/Data/Sys" "${CMAKE_RUNTIME_OUTPUT_DIRECTORY}/Sys"
  )

  # Copy COPYING
  add_custom_command(TARGET dolphin-mpn POST_BUILD
    COMMAND ${CMAKE_COMMAND} -E copy_if_different "${CMAKE_SOURCE_DIR}/COPYING" "${CMAKE_RUNTIME_OUTPUT_DIRECTORY}/COPYING"
  )

  # Copy Licenses dir
  add_custom_command(TARGET dolphin-mpn POST_BUILD
    COMMAND ${CMAKE_COMMAND} -E copy_directory "${CMAKE_SOURCE_DIR}/LICENSES" "${CMAKE_RUNTIME_OUTPUT_DIRECTORY}/Licenses"
  )

  # Copy qt.conf
  add_custom_command(TARGET dolphin-mpn POST_BUILD
    COMMAND ${CMAKE_COMMAND} -E copy_if_different "${CMAKE_CURRENT_SOURCE_DIR}/qt.conf.win" "${CMAKE_RUNTIME_OUTPUT_DIRECTORY}/qt.conf"
  )

  # Delegate to Qt's official deployment binary on Windows to copy over the necessary Qt-specific libraries, etc.
  get_target_property(MOC_EXECUTABLE_LOCATION Qt6::moc IMPORTED_LOCATION)
  get_filename_component(QT_BINARY_DIRECTORY "${MOC_EXECUTABLE_LOCATION}" DIRECTORY)
  find_program(WINDEPLOYQT_EXE windeployqt HINTS "${QT_BINARY_DIRECTORY}")

  # Note: We set the PATH for the duration of this command so that the
  #       deployment application is able to locate the Qt libraries to copy.
  #       if the necessary paths aren't already set beforehand.
  #
  #       For example, consider a hypothetical emulation project named Orca.
  #       Orca supplies its own version of Qt instead of having developers actually
  #       install the officially supported Qt libraries -- a method that would make
  #       wrangling around with Qt through CMake much nicer and lessen the external
  #       library maintenance burden of the project, but alas.
  #
  #       In this case, as Qt is not installed through the official binary, this also
  #       means proper path variables will not be set up, thus the need to ensure they're
  #       always set up.
  #
  add_custom_command(TARGET dolphin-mpn POST_BUILD
    COMMAND "${CMAKE_COMMAND}" -E env PATH="${QT_BINARY_DIRECTORY}"
            "${WINDEPLOYQT_EXE}" --libdir="${CMAKE_RUNTIME_OUTPUT_DIRECTORY}"
                                 --plugindir="${CMAKE_RUNTIME_OUTPUT_DIRECTORY}/QtPlugins"
                                 $<IF:$<CONFIG:Debug>,--debug,--release>
                                 --no-translations
                                 --no-compiler-runtime
                                 --no-system-d3d-compiler
                                 --no-opengl-sw
                                 "$<TARGET_FILE:dolphin-mpn>"
  )
endif()

# Handle localization
find_package(Gettext)

if(WIN32 AND NOT Gettext_FOUND)
  message(STATUS "Using Gettext from Externals")
  set(GETTEXT_MSGFMT_EXECUTABLE "${CMAKE_SOURCE_DIR}/Externals/gettext/msgfmt.exe")
endif()

if(GETTEXT_MSGFMT_EXECUTABLE)
  set(pot_file "${CMAKE_SOURCE_DIR}/Languages/po/dolphin-mpn.pot")
  file(GLOB LINGUAS ${CMAKE_SOURCE_DIR}/Languages/po/*.po)

  target_sources(dolphin-mpn PRIVATE ${pot_file} ${LINGUAS})
  source_group("Localization" FILES ${LINGUAS})
  source_group("Localization\\\\Generated" FILES ${pot_file})

  foreach(po ${LINGUAS})
    get_filename_component(lang ${po} NAME_WE)
    if(WIN32)
      set(mo_dir ${CMAKE_RUNTIME_OUTPUT_DIRECTORY}/Languages)
      set(mo ${mo_dir}/${lang}.mo)
    else()
      set(mo_dir ${CMAKE_CURRENT_BINARY_DIR}/${lang})
      set(mo ${mo_dir}/dolphin-mpn.mo)
    endif()

    target_sources(dolphin-mpn PRIVATE ${mo})
    source_group("Localization\\\\Generated" FILES ${mo})

    if(CMAKE_SYSTEM_NAME STREQUAL "Darwin")
      set_source_files_properties(${mo} PROPERTIES MACOSX_PACKAGE_LOCATION "Resources/${lang}.lproj")
    else()
      install(FILES ${mo} DESTINATION share/locale/${lang}/LC_MESSAGES)
    endif()

    if(WIN32)
      add_custom_command(OUTPUT ${mo}
        COMMAND ${CMAKE_COMMAND} -E make_directory ${mo_dir}
        COMMAND ${GETTEXT_MSGFMT_EXECUTABLE} -o ${mo} ${po}
        DEPENDS ${po}
      )
    else()
      add_custom_command(OUTPUT ${mo}
        COMMAND ${CMAKE_COMMAND} -E make_directory ${mo_dir}
        COMMAND ${GETTEXT_MSGMERGE_EXECUTABLE} --quiet --update --backup=none -s ${po} ${pot_file}
        COMMAND ${GETTEXT_MSGFMT_EXECUTABLE} -o ${mo} ${po}
        DEPENDS ${po}
      )
    endif()
  endforeach()
endif()

if(APPLE)
  include(BundleUtilities)
  set(BUNDLE_PATH ${CMAKE_RUNTIME_OUTPUT_DIRECTORY}/DolphinQt.app)

  # Ask for an application bundle.
  set_target_properties(dolphin-mpn PROPERTIES
    MACOSX_BUNDLE true
    MACOSX_BUNDLE_INFO_PLIST "${CMAKE_CURRENT_BINARY_DIR}/Info.plist"
    XCODE_ATTRIBUTE_CODE_SIGN_IDENTITY ""
    OUTPUT_NAME DolphinQt
    )

  # Copy qt.conf into the bundle
  target_sources(dolphin-mpn PRIVATE "${CMAKE_CURRENT_SOURCE_DIR}/qt.conf")
  set_source_files_properties("${CMAKE_CURRENT_SOURCE_DIR}/qt.conf" PROPERTIES MACOSX_PACKAGE_LOCATION Resources)

  # Copy icon into the bundle
  target_sources(dolphin-mpn PRIVATE "${CMAKE_SOURCE_DIR}/Data/Dolphin.icns")
  set_source_files_properties("${CMAKE_SOURCE_DIR}/Data/Dolphin.icns" PROPERTIES MACOSX_PACKAGE_LOCATION Resources)

  # Manually include plugins
  find_package(Qt6QMacStylePlugin REQUIRED PATHS ${Qt6Widgets_DIR})
  find_package(Qt6QCocoaIntegrationPlugin REQUIRED PATHS ${Qt6Gui_DIR})

  # Copy Qt plugins into the bundle
  get_target_property(qtcocoa_location Qt6::QCocoaIntegrationPlugin LOCATION)
  target_sources(dolphin-mpn PRIVATE "${qtcocoa_location}")
  set_source_files_properties("${qtcocoa_location}" PROPERTIES MACOSX_PACKAGE_LOCATION MacOS/platforms)

  get_target_property(qtmacstyle_location Qt6::QMacStylePlugin LOCATION)
  target_sources(dolphin-mpn PRIVATE "${qtmacstyle_location}")
  set_source_files_properties("${qtmacstyle_location}" PROPERTIES MACOSX_PACKAGE_LOCATION MacOS/styles)

  # Copy resources into the bundle
  set_property(DIRECTORY APPEND PROPERTY CMAKE_CONFIGURE_DEPENDS "${CMAKE_SOURCE_DIR}/Data/Sys")
  file(GLOB_RECURSE resources RELATIVE "${CMAKE_SOURCE_DIR}/Data" "${CMAKE_SOURCE_DIR}/Data/Sys/*")
  foreach(res ${resources})
    target_sources(dolphin-mpn PRIVATE "${CMAKE_SOURCE_DIR}/Data/${res}")
    get_filename_component(resdir "${res}" DIRECTORY)
    set_source_files_properties("${CMAKE_SOURCE_DIR}/Data/${res}" PROPERTIES
      MACOSX_PACKAGE_LOCATION "Resources/${resdir}")
    source_group("Resources" FILES "${CMAKE_SOURCE_DIR}/Data/${res}")
  endforeach()

  # Copy MoltenVK into the bundle
  if(ENABLE_VULKAN)
    if(USE_BUNDLED_MOLTENVK)
      add_dependencies(dolphin-mpn MoltenVK)
      ExternalProject_Get_Property(MoltenVK SOURCE_DIR)
      target_sources(dolphin-mpn PRIVATE "${SOURCE_DIR}/Package/Release/MoltenVK/dynamic/dylib/macOS/libMoltenVK.dylib")
      set_source_files_properties("${SOURCE_DIR}/Package/Release/MoltenVK/dynamic/dylib/macOS/libMoltenVK.dylib" PROPERTIES MACOSX_PACKAGE_LOCATION Frameworks GENERATED ON)
    else()
      find_file(MOLTENVK_DYLIB NAMES libMoltenVK.dylib PATH_SUFFIXES lib)
      if(NOT MOLTENVK_DYLIB)
        message(FATAL_ERROR "Couldn't find libMoltenVK.dylib.  Enable USE_BUNDLED_MOLTENVK?")
      endif()
      target_sources(dolphin-mpn PRIVATE ${MOLTENVK_DYLIB})
      set_source_files_properties(${MOLTENVK_DYLIB} PROPERTIES MACOSX_PACKAGE_LOCATION Frameworks)
    endif()
  endif()

  if(NOT SKIP_POSTPROCESS_BUNDLE)
    # Update library references to make the bundle portable
    include(DolphinPostprocessBundle)
    dolphin_postprocess_bundle(dolphin-mpn)
    # Fix rpath
    add_custom_command(TARGET dolphin-mpn
      POST_BUILD COMMAND
      ${CMAKE_INSTALL_NAME_TOOL} -add_rpath "@executable_path/../Frameworks/"
      $<TARGET_FILE:dolphin-mpn>)
  endif()

  if(MACOS_CODE_SIGNING)
<<<<<<< HEAD
    # Code sign make file builds
    add_custom_command(TARGET dolphin-mpn POST_BUILD
      COMMAND /usr/bin/codesign -f -s "${MACOS_CODE_SIGNING_IDENTITY}" --deep --options=runtime --entitlements "${CMAKE_SOURCE_DIR}/Source/Core/DolphinQt/DolphinEmu$<$<CONFIG:Debug>:Debug>.entitlements" "$<TARGET_BUNDLE_DIR:dolphin-mpn>")
=======
    add_custom_command(TARGET dolphin-emu
      POST_BUILD
      COMMAND "${CMAKE_SOURCE_DIR}/Tools/mac-codesign.sh"
      "-e" "${CMAKE_CURRENT_SOURCE_DIR}/DolphinEmu$<$<CONFIG:Debug>:Debug>.entitlements"
      "${MACOS_CODE_SIGNING_IDENTITY}"
      "${BUNDLE_PATH}"
    )
>>>>>>> 1f5e100a
  endif()
else()
  install(TARGETS dolphin-mpn RUNTIME DESTINATION ${CMAKE_INSTALL_BINDIR})
endif()

<<<<<<< HEAD
if (CMAKE_SYSTEM_NAME STREQUAL "Linux" AND STEAM)
  # Set that we want ORIGIN in FLAGS.
  # We also want RPATH, not RUNPATH, so disable the new tags.
  target_link_options(dolphin-mpn
  PRIVATE
    LINKER:-z,origin
    LINKER:--disable-new-dtags
  )

  # For Steam Runtime builds, our Qt shared libraries will be in a "lib" folder.
  set_target_properties(dolphin-mpn PROPERTIES
    BUILD_WITH_INSTALL_RPATH true
    INSTALL_RPATH "\$ORIGIN/lib"
  )

  add_custom_command(TARGET dolphin-mpn POST_BUILD
    COMMAND ${CMAKE_COMMAND} -E make_directory "${CMAKE_RUNTIME_OUTPUT_DIRECTORY}/lib"
    COMMAND cp "${Qt6_DIR}/../../LICENSE.*" "${CMAKE_RUNTIME_OUTPUT_DIRECTORY}/lib"
    COMMAND cp -P "${Qt6_DIR}/../../*.so*" "${CMAKE_RUNTIME_OUTPUT_DIRECTORY}/lib"
    COMMAND ${CMAKE_COMMAND} -E copy_directory "${Qt6_DIR}/../../../plugins" "${CMAKE_RUNTIME_OUTPUT_DIRECTORY}/plugins"
  )

  # Copy qt.conf
  target_sources(dolphin-mpn PRIVATE "${CMAKE_CURRENT_SOURCE_DIR}/qt.conf")
  add_custom_command(TARGET dolphin-mpn POST_BUILD
    COMMAND ${CMAKE_COMMAND} -E copy_if_different "${CMAKE_CURRENT_SOURCE_DIR}/qt.conf" "${CMAKE_RUNTIME_OUTPUT_DIRECTORY}/qt.conf"
  )

  # Mark all data files as resources
  set_property(DIRECTORY APPEND PROPERTY CMAKE_CONFIGURE_DEPENDS "${CMAKE_SOURCE_DIR}/Data/Sys")
  file(GLOB_RECURSE resources RELATIVE "${CMAKE_SOURCE_DIR}/Data" "${CMAKE_SOURCE_DIR}/Data/Sys/*")
  foreach(res ${resources})
    target_sources(dolphin-mpn PRIVATE "${CMAKE_SOURCE_DIR}/Data/${res}")
    source_group("Resources" FILES "${CMAKE_SOURCE_DIR}/Data/${res}")
  endforeach()

  # Copy Sys folder
  add_custom_command(TARGET dolphin-mpn POST_BUILD
    COMMAND ${CMAKE_COMMAND} -E copy_directory "${CMAKE_SOURCE_DIR}/Data/Sys" "${CMAKE_RUNTIME_OUTPUT_DIRECTORY}/Sys"
  )
endif()

=======
>>>>>>> 1f5e100a
if(USE_MGBA)
  target_sources(dolphin-mpn PRIVATE
    GBAHost.cpp
    GBAHost.h
    GBAWidget.cpp
    GBAWidget.h
  )
endif()

if(USE_DISCORD_PRESENCE)
  target_compile_definitions(dolphin-mpn PRIVATE -DUSE_DISCORD_PRESENCE)
endif()

if(USE_RETRO_ACHIEVEMENTS)
  target_link_libraries(dolphin-mpn PRIVATE rcheevos)
  target_compile_definitions(dolphin-mpn PRIVATE -DUSE_RETRO_ACHIEVEMENTS)
endif()<|MERGE_RESOLUTION|>--- conflicted
+++ resolved
@@ -461,12 +461,7 @@
   )
 
   # Copy Sys dir
-<<<<<<< HEAD
   add_custom_command(TARGET dolphin-mpn POST_BUILD
-=======
-  add_custom_command(TARGET dolphin-emu POST_BUILD
-    COMMAND ${CMAKE_COMMAND} -E remove_directory "${CMAKE_RUNTIME_OUTPUT_DIRECTORY}/Sys"
->>>>>>> 1f5e100a
     COMMAND ${CMAKE_COMMAND} -E copy_directory "${CMAKE_SOURCE_DIR}/Data/Sys" "${CMAKE_RUNTIME_OUTPUT_DIRECTORY}/Sys"
   )
 
@@ -642,69 +637,18 @@
   endif()
 
   if(MACOS_CODE_SIGNING)
-<<<<<<< HEAD
-    # Code sign make file builds
-    add_custom_command(TARGET dolphin-mpn POST_BUILD
-      COMMAND /usr/bin/codesign -f -s "${MACOS_CODE_SIGNING_IDENTITY}" --deep --options=runtime --entitlements "${CMAKE_SOURCE_DIR}/Source/Core/DolphinQt/DolphinEmu$<$<CONFIG:Debug>:Debug>.entitlements" "$<TARGET_BUNDLE_DIR:dolphin-mpn>")
-=======
-    add_custom_command(TARGET dolphin-emu
+    add_custom_command(TARGET dolphin-mpn
       POST_BUILD
       COMMAND "${CMAKE_SOURCE_DIR}/Tools/mac-codesign.sh"
       "-e" "${CMAKE_CURRENT_SOURCE_DIR}/DolphinEmu$<$<CONFIG:Debug>:Debug>.entitlements"
       "${MACOS_CODE_SIGNING_IDENTITY}"
       "${BUNDLE_PATH}"
     )
->>>>>>> 1f5e100a
   endif()
 else()
   install(TARGETS dolphin-mpn RUNTIME DESTINATION ${CMAKE_INSTALL_BINDIR})
 endif()
 
-<<<<<<< HEAD
-if (CMAKE_SYSTEM_NAME STREQUAL "Linux" AND STEAM)
-  # Set that we want ORIGIN in FLAGS.
-  # We also want RPATH, not RUNPATH, so disable the new tags.
-  target_link_options(dolphin-mpn
-  PRIVATE
-    LINKER:-z,origin
-    LINKER:--disable-new-dtags
-  )
-
-  # For Steam Runtime builds, our Qt shared libraries will be in a "lib" folder.
-  set_target_properties(dolphin-mpn PROPERTIES
-    BUILD_WITH_INSTALL_RPATH true
-    INSTALL_RPATH "\$ORIGIN/lib"
-  )
-
-  add_custom_command(TARGET dolphin-mpn POST_BUILD
-    COMMAND ${CMAKE_COMMAND} -E make_directory "${CMAKE_RUNTIME_OUTPUT_DIRECTORY}/lib"
-    COMMAND cp "${Qt6_DIR}/../../LICENSE.*" "${CMAKE_RUNTIME_OUTPUT_DIRECTORY}/lib"
-    COMMAND cp -P "${Qt6_DIR}/../../*.so*" "${CMAKE_RUNTIME_OUTPUT_DIRECTORY}/lib"
-    COMMAND ${CMAKE_COMMAND} -E copy_directory "${Qt6_DIR}/../../../plugins" "${CMAKE_RUNTIME_OUTPUT_DIRECTORY}/plugins"
-  )
-
-  # Copy qt.conf
-  target_sources(dolphin-mpn PRIVATE "${CMAKE_CURRENT_SOURCE_DIR}/qt.conf")
-  add_custom_command(TARGET dolphin-mpn POST_BUILD
-    COMMAND ${CMAKE_COMMAND} -E copy_if_different "${CMAKE_CURRENT_SOURCE_DIR}/qt.conf" "${CMAKE_RUNTIME_OUTPUT_DIRECTORY}/qt.conf"
-  )
-
-  # Mark all data files as resources
-  set_property(DIRECTORY APPEND PROPERTY CMAKE_CONFIGURE_DEPENDS "${CMAKE_SOURCE_DIR}/Data/Sys")
-  file(GLOB_RECURSE resources RELATIVE "${CMAKE_SOURCE_DIR}/Data" "${CMAKE_SOURCE_DIR}/Data/Sys/*")
-  foreach(res ${resources})
-    target_sources(dolphin-mpn PRIVATE "${CMAKE_SOURCE_DIR}/Data/${res}")
-    source_group("Resources" FILES "${CMAKE_SOURCE_DIR}/Data/${res}")
-  endforeach()
-
-  # Copy Sys folder
-  add_custom_command(TARGET dolphin-mpn POST_BUILD
-    COMMAND ${CMAKE_COMMAND} -E copy_directory "${CMAKE_SOURCE_DIR}/Data/Sys" "${CMAKE_RUNTIME_OUTPUT_DIRECTORY}/Sys"
-  )
-endif()
-
-=======
->>>>>>> 1f5e100a
 if(USE_MGBA)
   target_sources(dolphin-mpn PRIVATE
     GBAHost.cpp
