--- conflicted
+++ resolved
@@ -598,26 +598,15 @@
 
 if(APPLE)
   include(BundleUtilities)
-<<<<<<< HEAD
-  set(BUNDLE_PATH ${CMAKE_RUNTIME_OUTPUT_DIRECTORY}/DolphinQt.app)
-=======
   set(OUTPUT_NAME "Slippi_Dolphin")
   set(BUNDLE_PATH "${CMAKE_RUNTIME_OUTPUT_DIRECTORY}/${OUTPUT_NAME}.app")
->>>>>>> 21e930db
 
   # Ask for an application bundle.
   set_target_properties(dolphin-emu PROPERTIES
     MACOSX_BUNDLE true
-<<<<<<< HEAD
     MACOSX_BUNDLE_INFO_PLIST "${CMAKE_CURRENT_BINARY_DIR}/Info.plist"
-    XCODE_ATTRIBUTE_CODE_SIGN_IDENTITY ""
-    OUTPUT_NAME DolphinQt
-=======
-    MACOSX_BUNDLE_INFO_PLIST ${CMAKE_CURRENT_SOURCE_DIR}/Info.plist.in
-    XCODE_ATTRIBUTE_CODE_SIGN_ENTITLEMENTS "${CMAKE_CURRENT_SOURCE_DIR}/DolphinEmu.entitlements"
-    XCODE_ATTRIBUTE_OTHER_CODE_SIGN_FLAGS "--deep --options=runtime"
+          XCODE_ATTRIBUTE_CODE_SIGN_IDENTITY ""
     OUTPUT_NAME "${OUTPUT_NAME}"
->>>>>>> 21e930db
     )
 
   # Copy qt.conf into the bundle
@@ -681,7 +670,6 @@
   endif()
 
   if(MACOS_CODE_SIGNING)
-<<<<<<< HEAD
     add_custom_command(TARGET dolphin-emu
       POST_BUILD
       COMMAND "${CMAKE_SOURCE_DIR}/Tools/mac-codesign.sh"
@@ -689,24 +677,6 @@
       "${MACOS_CODE_SIGNING_IDENTITY}"
       "${BUNDLE_PATH}"
     )
-=======
-    # Code sign make file builds
-    # pre-merge slippi: the commented section is what we used to do, keeping it for reference until
-    # add_custom_command(TARGET dolphin-emu
-    #   POST_BUILD COMMAND
-    #   /usr/bin/codesign -f -s "${MACOS_CODE_SIGNING_IDENTITY}" --deep --options=runtime --entitlements "${CMAKE_SOURCE_DIR}/Source/Core/DolphinQt/DolphinEmu$<$<CONFIG:Debug>:Debug>.entitlements" "${CMAKE_RUNTIME_OUTPUT_DIRECTORY}/${OUTPUT_NAME}.app" || true)
-
-    # # Code sign builds for build systems that do have release/debug variants (Xcode)
-    # add_custom_command(TARGET dolphin-emu
-    #   POST_BUILD COMMAND
-    #   /usr/bin/codesign -f -s "${MACOS_CODE_SIGNING_IDENTITY}" --deep --options=runtime --entitlements "${CMAKE_SOURCE_DIR}/Source/Core/DolphinQt/DolphinEmuDebug.entitlements" "${CMAKE_RUNTIME_OUTPUT_DIRECTORY_DEBUG}/${OUTPUT_NAME}.app" || true)
-
-    # add_custom_command(TARGET dolphin-emu
-    #   POST_BUILD COMMAND
-    #   /usr/bin/codesign -f -s "${MACOS_CODE_SIGNING_IDENTITY}" --deep --options=runtime --entitlements "${CMAKE_SOURCE_DIR}/Source/Core/DolphinQt/DolphinEmu.entitlements" "${CMAKE_RUNTIME_OUTPUT_DIRECTORY_RELEASE}/${OUTPUT_NAME}.app" || true)
-    add_custom_command(TARGET dolphin-emu POST_BUILD
-      COMMAND /usr/bin/codesign -f -s "${MACOS_CODE_SIGNING_IDENTITY}" --deep --options=runtime --entitlements "${CMAKE_SOURCE_DIR}/Source/Core/DolphinQt/DolphinEmu$<$<CONFIG:Debug>:Debug>.entitlements" "$<TARGET_BUNDLE_DIR:dolphin-emu>")
->>>>>>> 21e930db
   endif()
 else()
   install(TARGETS dolphin-emu RUNTIME DESTINATION ${CMAKE_INSTALL_BINDIR})
