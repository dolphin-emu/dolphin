--- conflicted
+++ resolved
@@ -321,13 +321,8 @@
   Settings/InterfacePane.h
   Settings/PathPane.cpp
   Settings/PathPane.h
-<<<<<<< HEAD
   Settings/SlippiPane.cpp
   Settings/SlippiPane.h
-  Settings/WiiPane.cpp
-  Settings/WiiPane.h
-=======
->>>>>>> 19e85696
   Settings/USBDeviceAddToWhitelistDialog.cpp
   Settings/USBDeviceAddToWhitelistDialog.h
   Settings/WiiPane.cpp
@@ -550,13 +545,9 @@
   set_target_properties(dolphin-emu PROPERTIES
     MACOSX_BUNDLE true
     MACOSX_BUNDLE_INFO_PLIST ${CMAKE_CURRENT_SOURCE_DIR}/Info.plist.in
-<<<<<<< HEAD
-    OUTPUT_NAME "Slippi_Dolphin"
-=======
     XCODE_ATTRIBUTE_CODE_SIGN_ENTITLEMENTS "${CMAKE_CURRENT_SOURCE_DIR}/DolphinEmu.entitlements"
     XCODE_ATTRIBUTE_OTHER_CODE_SIGN_FLAGS "--deep --options=runtime"
-    OUTPUT_NAME Dolphin
->>>>>>> 19e85696
+    OUTPUT_NAME "Slippi_Dolphin"
     )
 
   # Copy qt.conf into the bundle
