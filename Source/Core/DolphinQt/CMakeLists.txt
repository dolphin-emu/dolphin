--- conflicted
+++ resolved
@@ -592,27 +592,19 @@
 
 if(APPLE)
   include(BundleUtilities)
-<<<<<<< HEAD
+  # slippi change: specify OUTPUT_NAME
   set(OUTPUT_NAME "Slippi_Dolphin")
   set(BUNDLE_PATH "${CMAKE_RUNTIME_OUTPUT_DIRECTORY}/${OUTPUT_NAME}.app")
-=======
-  set(BUNDLE_PATH ${CMAKE_RUNTIME_OUTPUT_DIRECTORY}/DolphinQt.app)
->>>>>>> 3c4d4fcd
 
   # Ask for an application bundle.
   set_target_properties(dolphin-emu PROPERTIES
     MACOSX_BUNDLE true
-<<<<<<< HEAD
-    MACOSX_BUNDLE_INFO_PLIST ${CMAKE_CURRENT_SOURCE_DIR}/Info.plist.in
+    MACOSX_BUNDLE_INFO_PLIST "${CMAKE_CURRENT_BINARY_DIR}/Info.plist"
     XCODE_ATTRIBUTE_CODE_SIGN_ENTITLEMENTS "${CMAKE_CURRENT_SOURCE_DIR}/DolphinEmu.entitlements"
     XCODE_ATTRIBUTE_OTHER_CODE_SIGN_FLAGS "--deep --options=runtime"
     OUTPUT_NAME "${OUTPUT_NAME}"
-=======
-    MACOSX_BUNDLE_INFO_PLIST "${CMAKE_CURRENT_BINARY_DIR}/Info.plist"
-    XCODE_ATTRIBUTE_CODE_SIGN_IDENTITY ""
-    OUTPUT_NAME DolphinQt
->>>>>>> 3c4d4fcd
     )
+  # slippi change: end
 
   # Copy qt.conf into the bundle
   target_sources(dolphin-emu PRIVATE "${CMAKE_CURRENT_SOURCE_DIR}/qt.conf")
@@ -675,7 +667,6 @@
   endif()
 
   if(MACOS_CODE_SIGNING)
-<<<<<<< HEAD
     # Code sign make file builds
     # pre-merge slippi: the commented section is what we used to do, keeping it for reference until
     # add_custom_command(TARGET dolphin-emu
@@ -692,15 +683,6 @@
     #   /usr/bin/codesign -f -s "${MACOS_CODE_SIGNING_IDENTITY}" --deep --options=runtime --entitlements "${CMAKE_SOURCE_DIR}/Source/Core/DolphinQt/DolphinEmu.entitlements" "${CMAKE_RUNTIME_OUTPUT_DIRECTORY_RELEASE}/${OUTPUT_NAME}.app" || true)
     add_custom_command(TARGET dolphin-emu POST_BUILD
       COMMAND /usr/bin/codesign -f -s "${MACOS_CODE_SIGNING_IDENTITY}" --deep --options=runtime --entitlements "${CMAKE_SOURCE_DIR}/Source/Core/DolphinQt/DolphinEmu$<$<CONFIG:Debug>:Debug>.entitlements" "$<TARGET_BUNDLE_DIR:dolphin-emu>")
-=======
-    add_custom_command(TARGET dolphin-emu
-      POST_BUILD
-      COMMAND "${CMAKE_SOURCE_DIR}/Tools/mac-codesign.sh"
-      "-e" "${CMAKE_CURRENT_SOURCE_DIR}/DolphinEmu$<$<CONFIG:Debug>:Debug>.entitlements"
-      "${MACOS_CODE_SIGNING_IDENTITY}"
-      "${BUNDLE_PATH}"
-    )
->>>>>>> 3c4d4fcd
   endif()
 else()
   install(TARGETS dolphin-emu RUNTIME DESTINATION ${CMAKE_INSTALL_BINDIR})
