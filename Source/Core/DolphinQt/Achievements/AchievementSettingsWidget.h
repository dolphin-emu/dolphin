// Copyright 2023 Dolphin Emulator Project
// SPDX-License-Identifier: GPL-2.0-or-later

#pragma once

#ifdef USE_RETRO_ACHIEVEMENTS
#include <QWidget>

class QGroupBox;
class QVBoxLayout;
class QLabel;
class QLineEdit;
class QPushButton;
class ToolTipCheckBox;

class AchievementSettingsWidget final : public QWidget
{
  Q_OBJECT
public:
  explicit AchievementSettingsWidget(QWidget* parent);
  void UpdateData();

private:
  void OnControllerInterfaceConfigure();

  void CreateLayout();
  void ConnectWidgets();

  void LoadSettings();
  void SaveSettings();

  void ToggleRAIntegration();
  void Login();
  void Logout();
  void ToggleHardcore();
  void ToggleUnofficial();
  void ToggleEncore();
  void ToggleSpectator();
<<<<<<< HEAD
=======
  void ToggleDiscordPresence();
>>>>>>> e0e09d10
  void ToggleProgress();
  void ToggleBadges();

  QGroupBox* m_common_box;
  QVBoxLayout* m_common_layout;
  ToolTipCheckBox* m_common_integration_enabled_input;
  QLabel* m_common_login_failed;
  QLabel* m_common_username_label;
  QLineEdit* m_common_username_input;
  QLabel* m_common_password_label;
  QLineEdit* m_common_password_input;
  QPushButton* m_common_login_button;
  QPushButton* m_common_logout_button;
  ToolTipCheckBox* m_common_hardcore_enabled_input;
  ToolTipCheckBox* m_common_unofficial_enabled_input;
  ToolTipCheckBox* m_common_encore_enabled_input;
  ToolTipCheckBox* m_common_spectator_enabled_input;
<<<<<<< HEAD
=======
  ToolTipCheckBox* m_common_discord_presence_enabled_input;
>>>>>>> e0e09d10
  ToolTipCheckBox* m_common_progress_enabled_input;
  ToolTipCheckBox* m_common_badges_enabled_input;
};

#endif  // USE_RETRO_ACHIEVEMENTS<|MERGE_RESOLUTION|>--- conflicted
+++ resolved
@@ -36,10 +36,7 @@
   void ToggleUnofficial();
   void ToggleEncore();
   void ToggleSpectator();
-<<<<<<< HEAD
-=======
   void ToggleDiscordPresence();
->>>>>>> e0e09d10
   void ToggleProgress();
   void ToggleBadges();
 
@@ -57,10 +54,7 @@
   ToolTipCheckBox* m_common_unofficial_enabled_input;
   ToolTipCheckBox* m_common_encore_enabled_input;
   ToolTipCheckBox* m_common_spectator_enabled_input;
-<<<<<<< HEAD
-=======
   ToolTipCheckBox* m_common_discord_presence_enabled_input;
->>>>>>> e0e09d10
   ToolTipCheckBox* m_common_progress_enabled_input;
   ToolTipCheckBox* m_common_badges_enabled_input;
 };
