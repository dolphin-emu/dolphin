// Copyright 2017 Dolphin Emulator Project
// SPDX-License-Identifier: GPL-2.0-or-later

#include "DolphinQt/Config/Graphics/GeneralWidget.h"

#include <QCheckBox>
#include <QComboBox>
#include <QGridLayout>
#include <QGroupBox>
#include <QHBoxLayout>
#include <QLabel>
#include <QRadioButton>
#include <QSignalBlocker>
#include <QVBoxLayout>

#include "Core/Config/GraphicsSettings.h"
#include "Core/Config/MainSettings.h"
#include "Core/ConfigManager.h"
#include "Core/Core.h"
#include "Core/System.h"

#include "DolphinQt/Config/ConfigControls/ConfigBool.h"
#include "DolphinQt/Config/ConfigControls/ConfigChoice.h"
#include "DolphinQt/Config/ConfigControls/ConfigInteger.h"
#include "DolphinQt/Config/ConfigControls/ConfigRadio.h"
#include "DolphinQt/Config/Graphics/GraphicsWindow.h"
#include "DolphinQt/Config/ToolTipControls/ToolTipComboBox.h"
#include "DolphinQt/QtUtils/ModalMessageBox.h"
#include "DolphinQt/QtUtils/SetWindowDecorations.h"
#include "DolphinQt/Settings.h"

#include "VideoCommon/VideoBackendBase.h"
#include "VideoCommon/VideoConfig.h"

GeneralWidget::GeneralWidget(GraphicsWindow* parent)
{
  CreateWidgets();
  LoadSettings();
  ConnectWidgets();
  AddDescriptions();
  emit BackendChanged(QString::fromStdString(Config::Get(Config::MAIN_GFX_BACKEND)));

  connect(parent, &GraphicsWindow::BackendChanged, this, &GeneralWidget::OnBackendChanged);
  connect(&Settings::Instance(), &Settings::EmulationStateChanged, this, [this](Core::State state) {
    OnEmulationStateChanged(state != Core::State::Uninitialized);
  });
  OnEmulationStateChanged(Core::GetState(Core::System::GetInstance()) !=
                          Core::State::Uninitialized);
}

void GeneralWidget::CreateWidgets()
{
  auto* main_layout = new QVBoxLayout;

  // Basic Section
  auto* m_video_box = new QGroupBox(tr("Basic"));
  m_video_layout = new QGridLayout();

  m_backend_combo = new ToolTipComboBox();
<<<<<<< HEAD
  m_aspect_combo = new ConfigChoice(
      {tr("Auto"), tr("Force 16:9"), tr("Force 4:3"), tr("Force 73:60 (Melee)"), tr("Stretch to Window"), tr("Custom")},
      Config::GFX_ASPECT_RATIO);
=======
  m_aspect_combo = new ConfigChoice({tr("Auto"), tr("Force 16:9"), tr("Force 4:3"),
                                     tr("Stretch to Window"), tr("Custom"), tr("Custom (Stretch)")},
                                    Config::GFX_ASPECT_RATIO);
>>>>>>> 3c4d4fcd
  m_custom_aspect_label = new QLabel(tr("Custom Aspect Ratio:"));
  m_custom_aspect_label->setHidden(true);
  constexpr int MAX_CUSTOM_ASPECT_RATIO_RESOLUTION = 10000;
  m_custom_aspect_width = new ConfigInteger(1, MAX_CUSTOM_ASPECT_RATIO_RESOLUTION,
                                            Config::GFX_CUSTOM_ASPECT_RATIO_WIDTH);
  m_custom_aspect_width->setEnabled(false);
  m_custom_aspect_width->setHidden(true);
  m_custom_aspect_height = new ConfigInteger(1, MAX_CUSTOM_ASPECT_RATIO_RESOLUTION,
                                             Config::GFX_CUSTOM_ASPECT_RATIO_HEIGHT);
  m_custom_aspect_height->setEnabled(false);
  m_custom_aspect_height->setHidden(true);
  m_adapter_combo = new ToolTipComboBox;
  m_enable_vsync = new ConfigBool(tr("V-Sync"), Config::GFX_VSYNC);
  m_enable_fullscreen = new ConfigBool(tr("Start in Fullscreen"), Config::MAIN_FULLSCREEN);

  m_video_box->setLayout(m_video_layout);

  for (auto& backend : VideoBackendBase::GetAvailableBackends())
  {
    m_backend_combo->addItem(tr(backend->GetDisplayName().c_str()),
                             QVariant(QString::fromStdString(backend->GetName())));
  }

  m_video_layout->addWidget(new QLabel(tr("Backend:")), 0, 0);
  m_video_layout->addWidget(m_backend_combo, 0, 1, 1, -1);

  m_video_layout->addWidget(new QLabel(tr("Adapter:")), 1, 0);
  m_video_layout->addWidget(m_adapter_combo, 1, 1, 1, -1);

  m_video_layout->addWidget(new QLabel(tr("Aspect Ratio:")), 3, 0);
  m_video_layout->addWidget(m_aspect_combo, 3, 1, 1, -1);

  m_video_layout->addWidget(m_custom_aspect_label, 4, 0);
  m_video_layout->addWidget(m_custom_aspect_width, 4, 1);
  m_video_layout->addWidget(m_custom_aspect_height, 4, 2);

  m_video_layout->addWidget(m_enable_vsync, 5, 0);
  m_video_layout->addWidget(m_enable_fullscreen, 5, 1, 1, -1);

  // Other
  auto* m_options_box = new QGroupBox(tr("Other"));
  auto* m_options_layout = new QGridLayout();

  m_show_ping = new ConfigBool(tr("Show NetPlay Ping"), Config::GFX_SHOW_NETPLAY_PING);
  m_autoadjust_window_size =
      new ConfigBool(tr("Auto-Adjust Window Size"), Config::MAIN_RENDER_WINDOW_AUTOSIZE);
  m_show_messages = new ConfigBool(tr("Show NetPlay Messages"), Config::GFX_SHOW_NETPLAY_MESSAGES);
  m_render_main_window = new ConfigBool(tr("Render to Main Window"), Config::MAIN_RENDER_TO_MAIN);

  m_options_box->setLayout(m_options_layout);

  m_options_layout->addWidget(m_render_main_window, 0, 0);
  m_options_layout->addWidget(m_autoadjust_window_size, 1, 0);

  m_options_layout->addWidget(m_show_messages, 0, 1);
  m_options_layout->addWidget(m_show_ping, 1, 1);

  // Other
  auto* shader_compilation_box = new QGroupBox(tr("Shader Compilation"));
  auto* shader_compilation_layout = new QGridLayout();

  const std::array<const char*, 4> modes = {{
      QT_TR_NOOP("Specialized (Default)"),
      QT_TR_NOOP("Exclusive Ubershaders"),
      QT_TR_NOOP("Hybrid Ubershaders"),
      QT_TR_NOOP("Skip Drawing"),
  }};
  for (size_t i = 0; i < modes.size(); i++)
  {
    m_shader_compilation_mode[i] =
        new ConfigRadioInt(tr(modes[i]), Config::GFX_SHADER_COMPILATION_MODE, static_cast<int>(i));
    shader_compilation_layout->addWidget(m_shader_compilation_mode[i], static_cast<int>(i / 2),
                                         static_cast<int>(i % 2));
  }
  m_wait_for_shaders = new ConfigBool(tr("Compile Shaders Before Starting"),
                                      Config::GFX_WAIT_FOR_SHADERS_BEFORE_STARTING);
  shader_compilation_layout->addWidget(m_wait_for_shaders);
  shader_compilation_box->setLayout(shader_compilation_layout);

  main_layout->addWidget(m_video_box);
  main_layout->addWidget(m_options_box);
  main_layout->addWidget(shader_compilation_box);
  main_layout->addStretch();

  setLayout(main_layout);
}

void GeneralWidget::ConnectWidgets()
{
  // Video Backend
  connect(m_backend_combo, &QComboBox::currentIndexChanged, this, &GeneralWidget::SaveSettings);
  connect(m_adapter_combo, &QComboBox::currentIndexChanged, this, [&](int index) {
    g_Config.iAdapter = index;
    Config::SetBaseOrCurrent(Config::GFX_ADAPTER, index);
    emit BackendChanged(QString::fromStdString(Config::Get(Config::MAIN_GFX_BACKEND)));
  });
  connect(m_aspect_combo, qOverload<int>(&QComboBox::currentIndexChanged), this, [&](int index) {
    const bool is_custom_aspect_ratio = (index == static_cast<int>(AspectMode::Custom)) ||
                                        (index == static_cast<int>(AspectMode::CustomStretch));
    m_custom_aspect_width->setEnabled(is_custom_aspect_ratio);
    m_custom_aspect_height->setEnabled(is_custom_aspect_ratio);
    m_custom_aspect_label->setHidden(!is_custom_aspect_ratio);
    m_custom_aspect_width->setHidden(!is_custom_aspect_ratio);
    m_custom_aspect_height->setHidden(!is_custom_aspect_ratio);
  });
}

void GeneralWidget::LoadSettings()
{
  // Video Backend
  m_backend_combo->setCurrentIndex(m_backend_combo->findData(
      QVariant(QString::fromStdString(Config::Get(Config::MAIN_GFX_BACKEND)))));

  const bool is_custom_aspect_ratio =
      (Config::Get(Config::GFX_ASPECT_RATIO) == AspectMode::Custom) ||
      (Config::Get(Config::GFX_ASPECT_RATIO) == AspectMode::CustomStretch);
  m_custom_aspect_width->setEnabled(is_custom_aspect_ratio);
  m_custom_aspect_height->setEnabled(is_custom_aspect_ratio);
  m_custom_aspect_label->setHidden(!is_custom_aspect_ratio);
  m_custom_aspect_width->setHidden(!is_custom_aspect_ratio);
  m_custom_aspect_height->setHidden(!is_custom_aspect_ratio);
}

void GeneralWidget::SaveSettings()
{
  // Video Backend
  const auto current_backend = m_backend_combo->currentData().toString().toStdString();
  if (Config::Get(Config::MAIN_GFX_BACKEND) == current_backend)
    return;

  if (Config::GetActiveLayerForConfig(Config::MAIN_GFX_BACKEND) == Config::LayerType::Base)
  {
    auto warningMessage = VideoBackendBase::GetAvailableBackends()[m_backend_combo->currentIndex()]
                              ->GetWarningMessage();
    if (warningMessage)
    {
      ModalMessageBox confirm_sw(this);

      confirm_sw.setIcon(QMessageBox::Warning);
      confirm_sw.setStandardButtons(QMessageBox::Yes | QMessageBox::No);
      confirm_sw.setWindowTitle(tr("Confirm backend change"));
      confirm_sw.setText(tr(warningMessage->c_str()));

      SetQWidgetWindowDecorations(&confirm_sw);
      if (confirm_sw.exec() != QMessageBox::Yes)
      {
        m_backend_combo->setCurrentIndex(m_backend_combo->findData(
            QVariant(QString::fromStdString(Config::Get(Config::MAIN_GFX_BACKEND)))));
        return;
      }
    }
  }

  Config::SetBaseOrCurrent(Config::MAIN_GFX_BACKEND, current_backend);
  emit BackendChanged(QString::fromStdString(current_backend));
}

void GeneralWidget::OnEmulationStateChanged(bool running)
{
  m_backend_combo->setEnabled(!running);
  m_render_main_window->setEnabled(!running);
  m_enable_fullscreen->setEnabled(!running);

  const bool supports_adapters = !g_Config.backend_info.Adapters.empty();
  m_adapter_combo->setEnabled(!running && supports_adapters);

  std::string current_backend = m_backend_combo->currentData().toString().toStdString();
  if (Config::Get(Config::MAIN_GFX_BACKEND) != current_backend)
    emit BackendChanged(QString::fromStdString(Config::Get(Config::MAIN_GFX_BACKEND)));
}

void GeneralWidget::AddDescriptions()
{
  // We need QObject::tr
  static const char TR_BACKEND_DESCRIPTION[] = QT_TR_NOOP(
      "Selects which graphics API to use internally.<br><br>The software renderer is extremely "
      "slow and only useful for debugging, so any of the other backends are "
      "recommended. Different games and different GPUs will behave differently on each "
      "backend, so for the best emulation experience it is recommended to try each and "
      "select the backend that is least problematic.<br><br><dolphin_emphasis>If unsure, "
      "select OpenGL.</dolphin_emphasis>");
  static const char TR_FULLSCREEN_DESCRIPTION[] =
      QT_TR_NOOP("Uses the entire screen for rendering.<br><br>If disabled, a "
                 "render window will be created instead.<br><br><dolphin_emphasis>If "
                 "unsure, leave this unchecked.</dolphin_emphasis>");
  static const char TR_AUTOSIZE_DESCRIPTION[] =
      QT_TR_NOOP("Automatically adjusts the window size to the internal resolution.<br><br>"
                 "<dolphin_emphasis>If unsure, leave this unchecked.</dolphin_emphasis>");
  static const char TR_RENDER_TO_MAINWINDOW_DESCRIPTION[] =
      QT_TR_NOOP("Uses the main Dolphin window for rendering rather than "
                 "a separate render window.<br><br><dolphin_emphasis>If unsure, leave "
                 "this unchecked.</dolphin_emphasis>");
<<<<<<< HEAD
  static const char TR_ASPECT_RATIO_DESCRIPTION[] =
      QT_TR_NOOP("Selects which aspect ratio to use when rendering.<br>"
                 "Each game can have a slightly different native aspect ratio."
                 "<br><br>Auto: Uses the native aspect ratio"
                 "<br>Force 16:9: Mimics an analog TV with a widescreen aspect ratio."
                 "<br>Force 4:3: Mimics a standard 4:3 analog TV."
                 "<br>Force 73:60 (Melee): Melee's standard "
                 "<br>Stretch to Window: Stretches the picture to the window size."
                 "<br>Custom: For games running with specific custom aspect ratio cheats.<br><br>"
                 "<dolphin_emphasis>If unsure, select Auto.</dolphin_emphasis>");
=======
  static const char TR_ASPECT_RATIO_DESCRIPTION[] = QT_TR_NOOP(
      "Selects which aspect ratio to use for displaying the game."
      "<br><br>The aspect ratio of the image sent out by the original consoles varied depending on "
      "the game and rarely exactly matched 4:3 or 16:9. Some of the image would be cut off by the "
      "edges of the TV, or the image wouldn't fill the TV entirely. By default, Dolphin shows the "
      "whole image without distorting its proportions, which means it's normal for the image to "
      "not entirely fill your display."
      "<br><br><b>Auto</b>: Mimics a TV with either a 4:3 or 16:9 aspect ratio, depending on which "
      "type of TV the game seems to be targeting."
      "<br><br><b>Force 16:9</b>: Mimics a TV with a 16:9 (widescreen) aspect ratio."
      "<br><br><b>Force 4:3</b>: Mimics a TV with a 4:3 aspect ratio."
      "<br><br><b>Stretch to Window</b>: Stretches the image to the window size. "
      "This will usually distort the image's proportions."
      "<br><br><b>Custom</b>: Mimics a TV with the specified aspect ratio. "
      "This is mostly intended to be used with aspect ratio cheats/mods."
      "<br><br><b>Custom (Stretch)</b>: Similar to `Custom`, but stretches the image to the "
      "specified aspect ratio. This will usually distort the image's proportions, and should not "
      "be used under normal circumstances."
      "<br><br><dolphin_emphasis>If unsure, select Auto.</dolphin_emphasis>");
>>>>>>> 3c4d4fcd
  static const char TR_VSYNC_DESCRIPTION[] = QT_TR_NOOP(
      "Waits for vertical blanks in order to prevent tearing.<br><br>Decreases performance "
      "if emulation speed is below 100%.<br><br><dolphin_emphasis>If unsure, leave "
      "this "
      "unchecked.</dolphin_emphasis>");
  static const char TR_SHOW_NETPLAY_PING_DESCRIPTION[] = QT_TR_NOOP(
      "Shows the player's maximum ping while playing on "
      "NetPlay.<br><br><dolphin_emphasis>If unsure, leave this unchecked.</dolphin_emphasis>");
  static const char TR_SHOW_NETPLAY_MESSAGES_DESCRIPTION[] =
      QT_TR_NOOP("Shows chat messages, buffer changes, and desync alerts "
                 "while playing NetPlay.<br><br><dolphin_emphasis>If unsure, leave "
                 "this unchecked.</dolphin_emphasis>");
  static const char TR_SHADER_COMPILE_SPECIALIZED_DESCRIPTION[] =
      QT_TR_NOOP("Ubershaders are never used. Stuttering will occur during shader "
                 "compilation, but GPU demands are low.<br><br>Recommended for low-end hardware. "
                 "<br><br><dolphin_emphasis>If unsure, select this mode.</dolphin_emphasis>");
  // The "very powerful GPU" mention below is by 2021 PC GPU standards
  static const char TR_SHADER_COMPILE_EXCLUSIVE_UBER_DESCRIPTION[] = QT_TR_NOOP(
      "Ubershaders will always be used. Provides a near stutter-free experience at the cost of "
      "very high GPU performance requirements.<br><br><dolphin_emphasis>Don't use this unless you "
      "encountered stuttering with Hybrid Ubershaders and have a very powerful "
      "GPU.</dolphin_emphasis>");
  static const char TR_SHADER_COMPILE_HYBRID_UBER_DESCRIPTION[] = QT_TR_NOOP(
      "Ubershaders will be used to prevent stuttering during shader compilation, but "
      "specialized shaders will be used when they will not cause stuttering.<br><br>In the "
      "best case it eliminates shader compilation stuttering while having minimal "
      "performance impact, but results depend on video driver behavior.");
  static const char TR_SHADER_COMPILE_SKIP_DRAWING_DESCRIPTION[] = QT_TR_NOOP(
      "Prevents shader compilation stuttering by not rendering waiting objects. Can work in "
      "scenarios where Ubershaders doesn't, at the cost of introducing visual glitches and broken "
      "effects.<br><br><dolphin_emphasis>Not recommended, only use if the other "
      "options give poor results.</dolphin_emphasis>");
  static const char TR_SHADER_COMPILE_BEFORE_START_DESCRIPTION[] =
      QT_TR_NOOP("Waits for all shaders to finish compiling before starting a game. Enabling this "
                 "option may reduce stuttering or hitching for a short time after the game is "
                 "started, at the cost of a longer delay before the game starts. For systems with "
                 "two or fewer cores, it is recommended to enable this option, as a large shader "
                 "queue may reduce frame rates.<br><br><dolphin_emphasis>Otherwise, if "
                 "unsure, leave this unchecked.</dolphin_emphasis>");

  m_backend_combo->SetTitle(tr("Backend"));
  m_backend_combo->SetDescription(tr(TR_BACKEND_DESCRIPTION));

  m_adapter_combo->SetTitle(tr("Adapter"));

  m_aspect_combo->SetTitle(tr("Aspect Ratio"));
  m_aspect_combo->SetDescription(tr(TR_ASPECT_RATIO_DESCRIPTION));

  m_custom_aspect_width->SetTitle(tr("Custom Aspect Ratio Width"));
  m_custom_aspect_height->SetTitle(tr("Custom Aspect Ratio Height"));

  m_enable_vsync->SetDescription(tr(TR_VSYNC_DESCRIPTION));

  m_enable_fullscreen->SetDescription(tr(TR_FULLSCREEN_DESCRIPTION));

  m_show_ping->SetDescription(tr(TR_SHOW_NETPLAY_PING_DESCRIPTION));

  m_autoadjust_window_size->SetDescription(tr(TR_AUTOSIZE_DESCRIPTION));

  m_show_messages->SetDescription(tr(TR_SHOW_NETPLAY_MESSAGES_DESCRIPTION));

  m_render_main_window->SetDescription(tr(TR_RENDER_TO_MAINWINDOW_DESCRIPTION));

  m_shader_compilation_mode[0]->SetDescription(tr(TR_SHADER_COMPILE_SPECIALIZED_DESCRIPTION));

  m_shader_compilation_mode[1]->SetDescription(tr(TR_SHADER_COMPILE_EXCLUSIVE_UBER_DESCRIPTION));

  m_shader_compilation_mode[2]->SetDescription(tr(TR_SHADER_COMPILE_HYBRID_UBER_DESCRIPTION));

  m_shader_compilation_mode[3]->SetDescription(tr(TR_SHADER_COMPILE_SKIP_DRAWING_DESCRIPTION));

  m_wait_for_shaders->SetDescription(tr(TR_SHADER_COMPILE_BEFORE_START_DESCRIPTION));
}

void GeneralWidget::OnBackendChanged(const QString& backend_name)
{
  m_backend_combo->setCurrentIndex(m_backend_combo->findData(QVariant(backend_name)));

  const QSignalBlocker blocker(m_adapter_combo);

  m_adapter_combo->clear();

  const auto& adapters = g_Config.backend_info.Adapters;

  for (const auto& adapter : adapters)
    m_adapter_combo->addItem(QString::fromStdString(adapter));

  const bool supports_adapters = !adapters.empty();

  m_adapter_combo->setCurrentIndex(g_Config.iAdapter);
  m_adapter_combo->setEnabled(supports_adapters && !Core::IsRunning(Core::System::GetInstance()));

  static constexpr char TR_ADAPTER_AVAILABLE_DESCRIPTION[] =
      QT_TR_NOOP("Selects a hardware adapter to use.<br><br>"
                 "<dolphin_emphasis>If unsure, select the first one.</dolphin_emphasis>");
  static constexpr char TR_ADAPTER_UNAVAILABLE_DESCRIPTION[] =
      QT_TR_NOOP("Selects a hardware adapter to use.<br><br>"
                 "<dolphin_emphasis>%1 doesn't support this feature.</dolphin_emphasis>");

  m_adapter_combo->SetDescription(supports_adapters ?
                                      tr(TR_ADAPTER_AVAILABLE_DESCRIPTION) :
                                      tr(TR_ADAPTER_UNAVAILABLE_DESCRIPTION)
                                          .arg(tr(g_video_backend->GetDisplayName().c_str())));
}<|MERGE_RESOLUTION|>--- conflicted
+++ resolved
@@ -57,15 +57,9 @@
   m_video_layout = new QGridLayout();
 
   m_backend_combo = new ToolTipComboBox();
-<<<<<<< HEAD
-  m_aspect_combo = new ConfigChoice(
-      {tr("Auto"), tr("Force 16:9"), tr("Force 4:3"), tr("Force 73:60 (Melee)"), tr("Stretch to Window"), tr("Custom")},
-      Config::GFX_ASPECT_RATIO);
-=======
-  m_aspect_combo = new ConfigChoice({tr("Auto"), tr("Force 16:9"), tr("Force 4:3"),
+  m_aspect_combo = new ConfigChoice({tr("Auto"), tr("Force 16:9"), tr("Force 4:3"), tr("Force 73:60 (Melee)")
                                      tr("Stretch to Window"), tr("Custom"), tr("Custom (Stretch)")},
                                     Config::GFX_ASPECT_RATIO);
->>>>>>> 3c4d4fcd
   m_custom_aspect_label = new QLabel(tr("Custom Aspect Ratio:"));
   m_custom_aspect_label->setHidden(true);
   constexpr int MAX_CUSTOM_ASPECT_RATIO_RESOLUTION = 10000;
@@ -258,18 +252,6 @@
       QT_TR_NOOP("Uses the main Dolphin window for rendering rather than "
                  "a separate render window.<br><br><dolphin_emphasis>If unsure, leave "
                  "this unchecked.</dolphin_emphasis>");
-<<<<<<< HEAD
-  static const char TR_ASPECT_RATIO_DESCRIPTION[] =
-      QT_TR_NOOP("Selects which aspect ratio to use when rendering.<br>"
-                 "Each game can have a slightly different native aspect ratio."
-                 "<br><br>Auto: Uses the native aspect ratio"
-                 "<br>Force 16:9: Mimics an analog TV with a widescreen aspect ratio."
-                 "<br>Force 4:3: Mimics a standard 4:3 analog TV."
-                 "<br>Force 73:60 (Melee): Melee's standard "
-                 "<br>Stretch to Window: Stretches the picture to the window size."
-                 "<br>Custom: For games running with specific custom aspect ratio cheats.<br><br>"
-                 "<dolphin_emphasis>If unsure, select Auto.</dolphin_emphasis>");
-=======
   static const char TR_ASPECT_RATIO_DESCRIPTION[] = QT_TR_NOOP(
       "Selects which aspect ratio to use for displaying the game."
       "<br><br>The aspect ratio of the image sent out by the original consoles varied depending on "
@@ -281,6 +263,7 @@
       "type of TV the game seems to be targeting."
       "<br><br><b>Force 16:9</b>: Mimics a TV with a 16:9 (widescreen) aspect ratio."
       "<br><br><b>Force 4:3</b>: Mimics a TV with a 4:3 aspect ratio."
+      "<br><br><b>Force 73:60 (Melee)</b>: Melee's standard."
       "<br><br><b>Stretch to Window</b>: Stretches the image to the window size. "
       "This will usually distort the image's proportions."
       "<br><br><b>Custom</b>: Mimics a TV with the specified aspect ratio. "
@@ -289,7 +272,6 @@
       "specified aspect ratio. This will usually distort the image's proportions, and should not "
       "be used under normal circumstances."
       "<br><br><dolphin_emphasis>If unsure, select Auto.</dolphin_emphasis>");
->>>>>>> 3c4d4fcd
   static const char TR_VSYNC_DESCRIPTION[] = QT_TR_NOOP(
       "Waits for vertical blanks in order to prevent tearing.<br><br>Decreases performance "
       "if emulation speed is below 100%.<br><br><dolphin_emphasis>If unsure, leave "
