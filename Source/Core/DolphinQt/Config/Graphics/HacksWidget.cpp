--- conflicted
+++ resolved
@@ -89,22 +89,13 @@
   auto* xfb_layout = new QVBoxLayout();
   xfb_box->setLayout(xfb_layout);
 
-<<<<<<< HEAD
-  m_store_xfb_copies =
-      new ConfigBool(tr("Store XFB Copies to Texture Only"), Config::GFX_HACK_SKIP_XFB_COPY_TO_RAM);
-  // slippi: don't let people touch this!
-  m_immediate_xfb = new ConfigBool(tr("Immediately Present XFB"), Config::GFX_HACK_IMMEDIATE_XFB);
-  m_immediate_xfb->setEnabled(false);
-  m_skip_duplicate_xfbs =
-      new ConfigBool(tr("Skip Presenting Duplicate Frames"), Config::GFX_HACK_SKIP_DUPLICATE_XFBS);
-=======
   m_store_xfb_copies = new ConfigBool(tr("Store XFB Copies to Texture Only"),
                                       Config::GFX_HACK_SKIP_XFB_COPY_TO_RAM, m_game_layer);
   m_immediate_xfb =
       new ConfigBool(tr("Immediately Present XFB"), Config::GFX_HACK_IMMEDIATE_XFB, m_game_layer);
+  m_immediate_xfb->setEnabled(false);
   m_skip_duplicate_xfbs = new ConfigBool(tr("Skip Presenting Duplicate Frames"),
                                          Config::GFX_HACK_SKIP_DUPLICATE_XFBS, m_game_layer);
->>>>>>> 0827d9f0
 
   xfb_layout->addWidget(m_store_xfb_copies);
   xfb_layout->addWidget(m_immediate_xfb);
