--- conflicted
+++ resolved
@@ -417,7 +417,7 @@
         case AspectMode::Auto:
           OSD::AddMessage("Auto");
           break;
-        case AspectMode::Melee:
+        case AspectMode::ForceMelee:
         default:
           OSD::AddMessage("Force 73:60 (Melee)");
           break;
@@ -480,15 +480,6 @@
 
       if (!IsOnline())
       {
-<<<<<<< HEAD
-        if (IsHotkey(HK_DECREASE_EMULATION_SPEED))
-        {
-          auto speed = Config::Get(Config::MAIN_EMULATION_SPEED) - 0.1;
-          speed = (speed <= 0 || (speed >= 0.95 && speed <= 1.05)) ? 1.0 : speed;
-          Config::SetCurrent(Config::MAIN_EMULATION_SPEED, speed);
-          ShowEmulationSpeed();
-        }
-=======
         auto speed = Config::Get(Config::MAIN_EMULATION_SPEED) - 0.1;
         if (speed > 0)
         {
@@ -497,21 +488,15 @@
         }
         ShowEmulationSpeed();
       }
->>>>>>> 9240f579
-
-        if (IsHotkey(HK_INCREASE_EMULATION_SPEED))
-        {
-          auto speed = Config::Get(Config::MAIN_EMULATION_SPEED) + 0.1;
-          speed = (speed >= 0.95 && speed <= 1.05) ? 1.0 : speed;
-          Config::SetCurrent(Config::MAIN_EMULATION_SPEED, speed);
-          ShowEmulationSpeed();
-        }
-
-<<<<<<< HEAD
-        // Slot Saving / Loading
-        if (IsHotkey(HK_SAVE_STATE_SLOT_SELECTED))
-          emit StateSaveSlotHotkey();
-=======
+
+      if (IsHotkey(HK_INCREASE_EMULATION_SPEED))
+      {
+        auto speed = Config::Get(Config::MAIN_EMULATION_SPEED) + 0.1;
+        speed = (speed >= 0.95 && speed <= 1.05) ? 1.0 : speed;
+        Config::SetCurrent(Config::MAIN_EMULATION_SPEED, speed);
+        ShowEmulationSpeed();
+      }
+
       // USB Device Emulation
       if (IsHotkey(HK_SKYLANDERS_PORTAL))
         emit SkylandersPortalHotkey();
@@ -522,17 +507,15 @@
       // Slot Saving / Loading
       if (IsHotkey(HK_SAVE_STATE_SLOT_SELECTED))
         emit StateSaveSlotHotkey();
->>>>>>> 9240f579
-
-        if (IsHotkey(HK_LOAD_STATE_SLOT_SELECTED))
-          emit StateLoadSlotHotkey();
-
-        if (IsHotkey(HK_INCREMENT_SELECTED_STATE_SLOT))
-          emit IncrementSelectedStateSlotHotkey();
-
-        if (IsHotkey(HK_DECREMENT_SELECTED_STATE_SLOT))
-          emit DecrementSelectedStateSlotHotkey();
-      }
+
+      if (IsHotkey(HK_LOAD_STATE_SLOT_SELECTED))
+        emit StateLoadSlotHotkey();
+
+      if (IsHotkey(HK_INCREMENT_SELECTED_STATE_SLOT))
+        emit IncrementSelectedStateSlotHotkey();
+
+      if (IsHotkey(HK_DECREMENT_SELECTED_STATE_SLOT))
+        emit DecrementSelectedStateSlotHotkey();
 
       // Stereoscopy
       if (IsHotkey(HK_TOGGLE_STEREO_SBS))
