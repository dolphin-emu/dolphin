// Copyright 2017 Dolphin Emulator Project
// SPDX-License-Identifier: GPL-2.0-or-later

#include "DolphinQt/HotkeyScheduler.h"

#include <algorithm>
#include <cmath>
#include <thread>

#include <fmt/format.h>

#include <QApplication>
#include <QCoreApplication>

#include "AudioCommon/AudioCommon.h"

#include "Common/Config/Config.h"
#include "Common/Thread.h"

#include "Core/AchievementManager.h"
#include "Core/Config/AchievementSettings.h"
#include "Core/Config/FreeLookSettings.h"
#include "Core/Config/GraphicsSettings.h"
#include "Core/Config/MainSettings.h"
#include "Core/Config/UISettings.h"
#include "Core/Core.h"
#include "Core/FreeLookManager.h"
#include "Core/Host.h"
#include "Core/HotkeyManager.h"
#include "Core/IOS/IOS.h"
#include "Core/IOS/USB/Bluetooth/BTBase.h"
#include "Core/IOS/USB/Bluetooth/BTReal.h"
#include "Core/State.h"
#include "Core/System.h"
#include "Core/WiiUtils.h"

#ifdef HAS_LIBMGBA
#include "DolphinQt/GBAWidget.h"
#endif
#include "DolphinQt/QtUtils/QueueOnObject.h"
#include "DolphinQt/Settings.h"

#include "InputCommon/ControlReference/ControlReference.h"
#include "InputCommon/ControllerInterface/ControllerInterface.h"

#include "VideoCommon/OnScreenDisplay.h"
#include "VideoCommon/VertexShaderManager.h"
#include "VideoCommon/VideoConfig.h"

constexpr const char* DUBOIS_ALGORITHM_SHADER = "dubois";

HotkeyScheduler::HotkeyScheduler() : m_stop_requested(false)
{
  HotkeyManagerEmu::Enable(true);
}

HotkeyScheduler::~HotkeyScheduler()
{
  Stop();
}

void HotkeyScheduler::Start()
{
  m_stop_requested.Set(false);
  m_thread = std::thread(&HotkeyScheduler::Run, this);
}

void HotkeyScheduler::Stop()
{
  m_stop_requested.Set(true);

  if (m_thread.joinable())
    m_thread.join();
}

static bool IsHotkey(int id, bool held = false)
{
  return HotkeyManagerEmu::IsPressed(id, held);
}

static void HandleFrameStepHotkeys()
{
  constexpr int MAX_FRAME_STEP_DELAY = 60;
  constexpr int FRAME_STEP_DELAY = 30;

  static int frame_step_count = 0;
  static int frame_step_delay = 1;
  static int frame_step_delay_count = 0;
  static bool frame_step_hold = false;

  if (IsHotkey(HK_FRAME_ADVANCE_INCREASE_SPEED))
  {
    frame_step_delay = std::max(frame_step_delay - 1, 0);
    return;
  }

  if (IsHotkey(HK_FRAME_ADVANCE_DECREASE_SPEED))
  {
    frame_step_delay = std::min(frame_step_delay + 1, MAX_FRAME_STEP_DELAY);
    return;
  }

  if (IsHotkey(HK_FRAME_ADVANCE_RESET_SPEED))
  {
    frame_step_delay = 1;
    return;
  }

  if (IsHotkey(HK_FRAME_ADVANCE, true))
  {
    if (frame_step_delay_count < frame_step_delay && frame_step_hold)
      frame_step_delay_count++;

    if ((frame_step_count == 0 || frame_step_count == FRAME_STEP_DELAY) && !frame_step_hold)
    {
<<<<<<< HEAD
      Core::DoFrameStep(Core::System::GetInstance());
=======
      Core::QueueHostJob([](auto& system) { Core::DoFrameStep(system); });
>>>>>>> e0e09d10
      frame_step_hold = true;
    }

    if (frame_step_count < FRAME_STEP_DELAY)
    {
      frame_step_count++;
      frame_step_hold = false;
    }

    if (frame_step_count == FRAME_STEP_DELAY && frame_step_hold &&
        frame_step_delay_count >= frame_step_delay)
    {
      frame_step_hold = false;
      frame_step_delay_count = 0;
    }

    return;
  }
  else if (frame_step_count > 0)
  {
    // Reset frame advance
    frame_step_count = 0;
    frame_step_hold = false;
    frame_step_delay_count = 0;
  }
}

void HotkeyScheduler::Run()
{
  Common::SetCurrentThreadName("HotkeyScheduler");

  while (!m_stop_requested.IsSet())
  {
    Common::SleepCurrentThread(5);

    g_controller_interface.SetCurrentInputChannel(ciface::InputChannel::FreeLook);
    g_controller_interface.UpdateInput();
    FreeLook::UpdateInput();

    g_controller_interface.SetCurrentInputChannel(ciface::InputChannel::Host);
    g_controller_interface.UpdateInput();

    if (!HotkeyManagerEmu::IsEnabled())
      continue;

    if (Core::GetState(Core::System::GetInstance()) != Core::State::Stopping)
    {
      // Obey window focus (config permitting) before checking hotkeys.
      Core::UpdateInputGate(Config::Get(Config::MAIN_FOCUSED_HOTKEYS));

      HotkeyManagerEmu::GetStatus(false);

      // Everything else on the host thread (controller config dialog) should always get input.
      ControlReference::SetInputGate(true);

      HotkeyManagerEmu::GetStatus(true);

      // Open
      if (IsHotkey(HK_OPEN))
        emit Open();

      // Refresh Game List
      if (IsHotkey(HK_REFRESH_LIST))
        emit RefreshGameListHotkey();

      // Recording
      if (IsHotkey(HK_START_RECORDING))
        emit StartRecording();

      // Exit
      if (IsHotkey(HK_EXIT))
        emit ExitHotkey();

      if (!Core::IsRunningAndStarted())
      {
        // Only check for Play Recording hotkey when no game is running
        if (IsHotkey(HK_PLAY_RECORDING))
          emit PlayRecording();

        continue;
      }

      // Disc

      if (IsHotkey(HK_EJECT_DISC))
        emit EjectDisc();

      if (IsHotkey(HK_CHANGE_DISC))
        emit ChangeDisc();

      // Fullscreen
      if (IsHotkey(HK_FULLSCREEN))
      {
        emit FullScreenHotkey();

        // Prevent fullscreen from getting toggled too often
        Common::SleepCurrentThread(100);
      }

      // Pause and Unpause
      if (IsHotkey(HK_PLAY_PAUSE))
        emit TogglePauseHotkey();

      // Stop
      if (IsHotkey(HK_STOP))
        emit StopHotkey();

      // Reset
      if (IsHotkey(HK_RESET))
        emit ResetHotkey();

      // Frame advance
      HandleFrameStepHotkeys();

      // Screenshot
      if (IsHotkey(HK_SCREENSHOT))
        emit ScreenShotHotkey();

      // Unlock Cursor
      if (IsHotkey(HK_UNLOCK_CURSOR))
        emit UnlockCursor();

      if (IsHotkey(HK_CENTER_MOUSE, true))
        g_controller_interface.SetMouseCenteringRequested(true);

      auto& settings = Settings::Instance();

      // Toggle Chat
      if (IsHotkey(HK_ACTIVATE_CHAT))
        emit ActivateChat();

      if (IsHotkey(HK_REQUEST_GOLF_CONTROL))
        emit RequestGolfControl();

      if (IsHotkey(HK_EXPORT_RECORDING))
        emit ExportRecording();

      if (IsHotkey(HK_READ_ONLY_MODE))
        emit ToggleReadOnlyMode();

      // Wiimote
      if (auto bt = WiiUtils::GetBluetoothRealDevice())
        bt->UpdateSyncButtonState(IsHotkey(HK_TRIGGER_SYNC_BUTTON, true));

      if (Config::IsDebuggingEnabled())
      {
        CheckDebuggingHotkeys();
      }

      // TODO: HK_MBP_ADD

      if (Core::System::GetInstance().IsWii())
      {
        int wiimote_id = -1;
        if (IsHotkey(HK_WIIMOTE1_CONNECT))
          wiimote_id = 0;
        if (IsHotkey(HK_WIIMOTE2_CONNECT))
          wiimote_id = 1;
        if (IsHotkey(HK_WIIMOTE3_CONNECT))
          wiimote_id = 2;
        if (IsHotkey(HK_WIIMOTE4_CONNECT))
          wiimote_id = 3;
        if (IsHotkey(HK_BALANCEBOARD_CONNECT))
          wiimote_id = 4;

        if (wiimote_id > -1)
          emit ConnectWiiRemote(wiimote_id);

        if (IsHotkey(HK_TOGGLE_SD_CARD))
          Settings::Instance().SetSDCardInserted(!Settings::Instance().IsSDCardInserted());

        if (IsHotkey(HK_TOGGLE_USB_KEYBOARD))
        {
          Settings::Instance().SetUSBKeyboardConnected(
              !Settings::Instance().IsUSBKeyboardConnected());
        }
      }

      if (IsHotkey(HK_PREV_WIIMOTE_PROFILE_1))
        m_profile_cycler.PreviousWiimoteProfile(0);
      else if (IsHotkey(HK_NEXT_WIIMOTE_PROFILE_1))
        m_profile_cycler.NextWiimoteProfile(0);

      if (IsHotkey(HK_PREV_WIIMOTE_PROFILE_2))
        m_profile_cycler.PreviousWiimoteProfile(1);
      else if (IsHotkey(HK_NEXT_WIIMOTE_PROFILE_2))
        m_profile_cycler.NextWiimoteProfile(1);

      if (IsHotkey(HK_PREV_WIIMOTE_PROFILE_3))
        m_profile_cycler.PreviousWiimoteProfile(2);
      else if (IsHotkey(HK_NEXT_WIIMOTE_PROFILE_3))
        m_profile_cycler.NextWiimoteProfile(2);

      if (IsHotkey(HK_PREV_WIIMOTE_PROFILE_4))
        m_profile_cycler.PreviousWiimoteProfile(3);
      else if (IsHotkey(HK_NEXT_WIIMOTE_PROFILE_4))
        m_profile_cycler.NextWiimoteProfile(3);

      if (IsHotkey(HK_PREV_GAME_WIIMOTE_PROFILE_1))
        m_profile_cycler.PreviousWiimoteProfileForGame(0);
      else if (IsHotkey(HK_NEXT_GAME_WIIMOTE_PROFILE_1))
        m_profile_cycler.NextWiimoteProfileForGame(0);

      if (IsHotkey(HK_PREV_GAME_WIIMOTE_PROFILE_2))
        m_profile_cycler.PreviousWiimoteProfileForGame(1);
      else if (IsHotkey(HK_NEXT_GAME_WIIMOTE_PROFILE_2))
        m_profile_cycler.NextWiimoteProfileForGame(1);

      if (IsHotkey(HK_PREV_GAME_WIIMOTE_PROFILE_3))
        m_profile_cycler.PreviousWiimoteProfileForGame(2);
      else if (IsHotkey(HK_NEXT_GAME_WIIMOTE_PROFILE_3))
        m_profile_cycler.NextWiimoteProfileForGame(2);

      if (IsHotkey(HK_PREV_GAME_WIIMOTE_PROFILE_4))
        m_profile_cycler.PreviousWiimoteProfileForGame(3);
      else if (IsHotkey(HK_NEXT_GAME_WIIMOTE_PROFILE_4))
        m_profile_cycler.NextWiimoteProfileForGame(3);

      auto ShowVolume = []() {
        OSD::AddMessage(std::string("Volume: ") +
                        (Config::Get(Config::MAIN_AUDIO_MUTED) ?
                             "Muted" :
                             std::to_string(Config::Get(Config::MAIN_AUDIO_VOLUME)) + "%"));
      };

      // Volume
      if (IsHotkey(HK_VOLUME_DOWN))
      {
        settings.DecreaseVolume(3);
        ShowVolume();
      }

      if (IsHotkey(HK_VOLUME_UP))
      {
        settings.IncreaseVolume(3);
        ShowVolume();
      }

      if (IsHotkey(HK_VOLUME_TOGGLE_MUTE))
      {
        AudioCommon::ToggleMuteVolume(Core::System::GetInstance());
        ShowVolume();
      }

      // Graphics
      const auto efb_scale = Config::Get(Config::GFX_EFB_SCALE);
      const auto ShowEFBScale = [](int new_efb_scale) {
        switch (new_efb_scale)
        {
        case EFB_SCALE_AUTO_INTEGRAL:
          OSD::AddMessage("Internal Resolution: Auto (integral)");
          break;
        case 1:
          OSD::AddMessage("Internal Resolution: Native");
          break;
        default:
          OSD::AddMessage(fmt::format("Internal Resolution: {}x", new_efb_scale));
          break;
        }
      };

      if (IsHotkey(HK_INCREASE_IR))
      {
        Config::SetCurrent(Config::GFX_EFB_SCALE, efb_scale + 1);
        ShowEFBScale(efb_scale + 1);
      }
      if (IsHotkey(HK_DECREASE_IR))
      {
        if (efb_scale > EFB_SCALE_AUTO_INTEGRAL)
        {
          Config::SetCurrent(Config::GFX_EFB_SCALE, efb_scale - 1);
          ShowEFBScale(efb_scale - 1);
        }
      }

      if (IsHotkey(HK_TOGGLE_CROP))
        Config::SetCurrent(Config::GFX_CROP, !Config::Get(Config::GFX_CROP));

      if (IsHotkey(HK_TOGGLE_AR))
      {
        const int aspect_ratio = (static_cast<int>(Config::Get(Config::GFX_ASPECT_RATIO)) + 1) & 3;
        Config::SetCurrent(Config::GFX_ASPECT_RATIO, static_cast<AspectMode>(aspect_ratio));
        switch (static_cast<AspectMode>(aspect_ratio))
        {
        case AspectMode::Stretch:
          OSD::AddMessage("Stretch");
          break;
        case AspectMode::ForceStandard:
          OSD::AddMessage("Force 4:3");
          break;
        case AspectMode::ForceWide:
          OSD::AddMessage("Force 16:9");
          break;
        case AspectMode::Custom:
          OSD::AddMessage("Custom");
          break;
        case AspectMode::CustomStretch:
          OSD::AddMessage("Custom (Stretch)");
          break;
        case AspectMode::Raw:
          OSD::AddMessage("Raw (Square Pixels)");
          break;
        case AspectMode::Auto:
        default:
          OSD::AddMessage("Auto");
          break;
        }
      }

      if (IsHotkey(HK_TOGGLE_SKIP_EFB_ACCESS))
      {
        const bool new_value = !Config::Get(Config::GFX_HACK_EFB_ACCESS_ENABLE);
        Config::SetCurrent(Config::GFX_HACK_EFB_ACCESS_ENABLE, new_value);
        OSD::AddMessage(fmt::format("{} EFB Access from CPU", new_value ? "Skip" : "Don't skip"));
      }

      if (IsHotkey(HK_TOGGLE_EFBCOPIES))
      {
        const bool new_value = !Config::Get(Config::GFX_HACK_SKIP_EFB_COPY_TO_RAM);
        Config::SetCurrent(Config::GFX_HACK_SKIP_EFB_COPY_TO_RAM, new_value);
        OSD::AddMessage(fmt::format("Copy EFB: {}", new_value ? "to Texture" : "to RAM"));
      }

      auto ShowXFBCopies = []() {
        OSD::AddMessage(fmt::format(
            "Copy XFB: {}{}", Config::Get(Config::GFX_HACK_IMMEDIATE_XFB) ? " (Immediate)" : "",
            Config::Get(Config::GFX_HACK_SKIP_XFB_COPY_TO_RAM) ? "to Texture" : "to RAM"));
      };

      if (IsHotkey(HK_TOGGLE_XFBCOPIES))
      {
        Config::SetCurrent(Config::GFX_HACK_SKIP_XFB_COPY_TO_RAM,
                           !Config::Get(Config::GFX_HACK_SKIP_XFB_COPY_TO_RAM));
        ShowXFBCopies();
      }
      if (IsHotkey(HK_TOGGLE_IMMEDIATE_XFB))
      {
        Config::SetCurrent(Config::GFX_HACK_IMMEDIATE_XFB,
                           !Config::Get(Config::GFX_HACK_IMMEDIATE_XFB));
        ShowXFBCopies();
      }
      if (IsHotkey(HK_TOGGLE_FOG))
      {
        const bool new_value = !Config::Get(Config::GFX_DISABLE_FOG);
        Config::SetCurrent(Config::GFX_DISABLE_FOG, new_value);
        OSD::AddMessage(fmt::format("Fog: {}", new_value ? "Enabled" : "Disabled"));
      }

      if (IsHotkey(HK_TOGGLE_DUMPTEXTURES))
        Config::SetCurrent(Config::GFX_DUMP_TEXTURES, !Config::Get(Config::GFX_DUMP_TEXTURES));

      if (IsHotkey(HK_TOGGLE_TEXTURES))
        Config::SetCurrent(Config::GFX_HIRES_TEXTURES, !Config::Get(Config::GFX_HIRES_TEXTURES));

      Core::SetIsThrottlerTempDisabled(IsHotkey(HK_TOGGLE_THROTTLE, true));

      auto ShowEmulationSpeed = []() {
        const float emulation_speed = Config::Get(Config::MAIN_EMULATION_SPEED);
        OSD::AddMessage(emulation_speed <= 0 ?
                            "Speed Limit: Unlimited" :
                            fmt::format("Speed Limit: {}%", std::lround(emulation_speed * 100.f)));
      };

      if (IsHotkey(HK_DECREASE_EMULATION_SPEED))
      {
        auto speed = Config::Get(Config::MAIN_EMULATION_SPEED) - 0.1;
        if (speed > 0)
        {
          speed = (speed >= 0.95 && speed <= 1.05) ? 1.0 : speed;
          Config::SetCurrent(Config::MAIN_EMULATION_SPEED, speed);
        }
        ShowEmulationSpeed();
      }

      if (IsHotkey(HK_INCREASE_EMULATION_SPEED))
      {
        auto speed = Config::Get(Config::MAIN_EMULATION_SPEED) + 0.1;
        speed = (speed >= 0.95 && speed <= 1.05) ? 1.0 : speed;
        Config::SetCurrent(Config::MAIN_EMULATION_SPEED, speed);
        ShowEmulationSpeed();
      }

      // USB Device Emulation
      if (IsHotkey(HK_SKYLANDERS_PORTAL))
        emit SkylandersPortalHotkey();

      if (IsHotkey(HK_INFINITY_BASE))
        emit InfinityBaseHotkey();

      // Slot Saving / Loading
      if (IsHotkey(HK_SAVE_STATE_SLOT_SELECTED))
        emit StateSaveSlotHotkey();

      if (IsHotkey(HK_LOAD_STATE_SLOT_SELECTED))
        emit StateLoadSlotHotkey();

      if (IsHotkey(HK_INCREMENT_SELECTED_STATE_SLOT))
        emit IncrementSelectedStateSlotHotkey();

      if (IsHotkey(HK_DECREMENT_SELECTED_STATE_SLOT))
        emit DecrementSelectedStateSlotHotkey();

      // Stereoscopy
      if (IsHotkey(HK_TOGGLE_STEREO_SBS))
      {
        if (Config::Get(Config::GFX_STEREO_MODE) != StereoMode::SBS)
        {
          // Disable post-processing shader, as stereoscopy itself is currently a shader
          if (Config::Get(Config::GFX_ENHANCE_POST_SHADER) == DUBOIS_ALGORITHM_SHADER)
            Config::SetCurrent(Config::GFX_ENHANCE_POST_SHADER, "");

          Config::SetCurrent(Config::GFX_STEREO_MODE, StereoMode::SBS);
        }
        else
        {
          Config::SetCurrent(Config::GFX_STEREO_MODE, StereoMode::Off);
        }
      }

      if (IsHotkey(HK_TOGGLE_STEREO_TAB))
      {
        if (Config::Get(Config::GFX_STEREO_MODE) != StereoMode::TAB)
        {
          // Disable post-processing shader, as stereoscopy itself is currently a shader
          if (Config::Get(Config::GFX_ENHANCE_POST_SHADER) == DUBOIS_ALGORITHM_SHADER)
            Config::SetCurrent(Config::GFX_ENHANCE_POST_SHADER, "");

          Config::SetCurrent(Config::GFX_STEREO_MODE, StereoMode::TAB);
        }
        else
        {
          Config::SetCurrent(Config::GFX_STEREO_MODE, StereoMode::Off);
        }
      }

      if (IsHotkey(HK_TOGGLE_STEREO_ANAGLYPH))
      {
        if (Config::Get(Config::GFX_STEREO_MODE) != StereoMode::Anaglyph)
        {
          Config::SetCurrent(Config::GFX_STEREO_MODE, StereoMode::Anaglyph);
          Config::SetCurrent(Config::GFX_ENHANCE_POST_SHADER, DUBOIS_ALGORITHM_SHADER);
        }
        else
        {
          Config::SetCurrent(Config::GFX_STEREO_MODE, StereoMode::Off);
          Config::SetCurrent(Config::GFX_ENHANCE_POST_SHADER, "");
        }
      }

      CheckGBAHotkeys();
    }

    const auto stereo_depth = Config::Get(Config::GFX_STEREO_DEPTH);

    if (IsHotkey(HK_DECREASE_DEPTH, true))
      Config::SetCurrent(Config::GFX_STEREO_DEPTH, std::max(stereo_depth - 1, 0));

    if (IsHotkey(HK_INCREASE_DEPTH, true))
      Config::SetCurrent(Config::GFX_STEREO_DEPTH,
                         std::min(stereo_depth + 1, Config::GFX_STEREO_DEPTH_MAXIMUM));

    const auto stereo_convergence = Config::Get(Config::GFX_STEREO_CONVERGENCE);

    if (IsHotkey(HK_DECREASE_CONVERGENCE, true))
      Config::SetCurrent(Config::GFX_STEREO_CONVERGENCE, std::max(stereo_convergence - 5, 0));

    if (IsHotkey(HK_INCREASE_CONVERGENCE, true))
      Config::SetCurrent(Config::GFX_STEREO_CONVERGENCE,
                         std::min(stereo_convergence + 5, Config::GFX_STEREO_CONVERGENCE_MAXIMUM));

    // Free Look
    if (IsHotkey(HK_FREELOOK_TOGGLE))
    {
      const bool new_value = !Config::Get(Config::FREE_LOOK_ENABLED);
      Config::SetCurrent(Config::FREE_LOOK_ENABLED, new_value);
#ifdef USE_RETRO_ACHIEVEMENTS
      const bool hardcore = AchievementManager::GetInstance().IsHardcoreModeActive();
      if (hardcore)
        OSD::AddMessage("Free Look is Disabled in Hardcore Mode");
      else
        OSD::AddMessage(fmt::format("Free Look: {}", new_value ? "Enabled" : "Disabled"));
#else   // USE_RETRO_ACHIEVEMENTS
      OSD::AddMessage(fmt::format("Free Look: {}", new_value ? "Enabled" : "Disabled"));
#endif  // USE_RETRO_ACHIEVEMENTS
    }

    // Savestates
    for (u32 i = 0; i < State::NUM_STATES; i++)
    {
      if (IsHotkey(HK_LOAD_STATE_SLOT_1 + i))
        emit StateLoadSlot(i + 1);

      if (IsHotkey(HK_SAVE_STATE_SLOT_1 + i))
        emit StateSaveSlot(i + 1);

      if (IsHotkey(HK_LOAD_LAST_STATE_1 + i))
        emit StateLoadLastSaved(i + 1);

      if (IsHotkey(HK_SELECT_STATE_SLOT_1 + i))
        emit SetStateSlotHotkey(i + 1);
    }

    if (IsHotkey(HK_SAVE_FIRST_STATE))
      emit StateSaveOldest();

    if (IsHotkey(HK_UNDO_LOAD_STATE))
      emit StateLoadUndo();

    if (IsHotkey(HK_UNDO_SAVE_STATE))
      emit StateSaveUndo();

    if (IsHotkey(HK_LOAD_STATE_FILE))
      emit StateLoadFile();

    if (IsHotkey(HK_SAVE_STATE_FILE))
      emit StateSaveFile();
  }
}

void HotkeyScheduler::CheckDebuggingHotkeys()
{
  if (IsHotkey(HK_STEP))
    emit Step();

  if (IsHotkey(HK_STEP_OVER))
    emit StepOver();

  if (IsHotkey(HK_STEP_OUT))
    emit StepOut();

  if (IsHotkey(HK_SKIP))
    emit Skip();

  if (IsHotkey(HK_SHOW_PC))
    emit ShowPC();

  if (IsHotkey(HK_SET_PC))
    emit Skip();

  if (IsHotkey(HK_BP_TOGGLE))
    emit ToggleBreakpoint();

  if (IsHotkey(HK_BP_ADD))
    emit AddBreakpoint();
}

void HotkeyScheduler::CheckGBAHotkeys()
{
#ifdef HAS_LIBMGBA
  GBAWidget* gba_widget = qobject_cast<GBAWidget*>(QApplication::activeWindow());
  if (!gba_widget)
    return;

  if (IsHotkey(HK_GBA_LOAD))
    QueueOnObject(gba_widget, [gba_widget] { gba_widget->LoadROM(); });

  if (IsHotkey(HK_GBA_UNLOAD))
    QueueOnObject(gba_widget, [gba_widget] { gba_widget->UnloadROM(); });

  if (IsHotkey(HK_GBA_RESET))
    QueueOnObject(gba_widget, [gba_widget] { gba_widget->ResetCore(); });

  if (IsHotkey(HK_GBA_VOLUME_DOWN))
    QueueOnObject(gba_widget, [gba_widget] { gba_widget->VolumeDown(); });

  if (IsHotkey(HK_GBA_VOLUME_UP))
    QueueOnObject(gba_widget, [gba_widget] { gba_widget->VolumeUp(); });

  if (IsHotkey(HK_GBA_TOGGLE_MUTE))
    QueueOnObject(gba_widget, [gba_widget] { gba_widget->ToggleMute(); });

  if (IsHotkey(HK_GBA_1X))
    QueueOnObject(gba_widget, [gba_widget] { gba_widget->Resize(1); });

  if (IsHotkey(HK_GBA_2X))
    QueueOnObject(gba_widget, [gba_widget] { gba_widget->Resize(2); });

  if (IsHotkey(HK_GBA_3X))
    QueueOnObject(gba_widget, [gba_widget] { gba_widget->Resize(3); });

  if (IsHotkey(HK_GBA_4X))
    QueueOnObject(gba_widget, [gba_widget] { gba_widget->Resize(4); });
#endif
}<|MERGE_RESOLUTION|>--- conflicted
+++ resolved
@@ -113,11 +113,7 @@
 
     if ((frame_step_count == 0 || frame_step_count == FRAME_STEP_DELAY) && !frame_step_hold)
     {
-<<<<<<< HEAD
-      Core::DoFrameStep(Core::System::GetInstance());
-=======
       Core::QueueHostJob([](auto& system) { Core::DoFrameStep(system); });
->>>>>>> e0e09d10
       frame_step_hold = true;
     }
 
