--- conflicted
+++ resolved
@@ -28,12 +28,9 @@
 #include "Core/HotkeyManager.h"
 #include "Core/IOS/IOS.h"
 #include "Core/IOS/USB/Bluetooth/BTBase.h"
-<<<<<<< HEAD
 #include "Core/Slippi/SlippiNetplay.h"
 #include "Core/Slippi/SlippiPlayback.h"
-=======
 #include "Core/IOS/USB/Bluetooth/BTReal.h"
->>>>>>> 19e85696
 #include "Core/State.h"
 #include "Core/System.h"
 #include "Core/WiiUtils.h"
@@ -479,36 +476,21 @@
 
       if (!IsOnline())
       {
-<<<<<<< HEAD
         if (IsHotkey(HK_DECREASE_EMULATION_SPEED))
         {
-          auto speed = SConfig::GetInstance().m_EmulationSpeed - 0.1;
+          auto speed = Config::Get(Config::MAIN_EMULATION_SPEED) - 0.1;
           speed = (speed <= 0 || (speed >= 0.95 && speed <= 1.05)) ? 1.0 : speed;
-          SConfig::GetInstance().m_EmulationSpeed = speed;
+          Config::SetCurrent(Config::MAIN_EMULATION_SPEED, speed);
           ShowEmulationSpeed();
         }
 
         if (IsHotkey(HK_INCREASE_EMULATION_SPEED))
         {
-          auto speed = SConfig::GetInstance().m_EmulationSpeed + 0.1;
+          auto speed = Config::Get(Config::MAIN_EMULATION_SPEED) + 0.1;
           speed = (speed >= 0.95 && speed <= 1.05) ? 1.0 : speed;
-          SConfig::GetInstance().m_EmulationSpeed = speed;
+          Config::SetCurrent(Config::MAIN_EMULATION_SPEED, speed);
           ShowEmulationSpeed();
         }
-=======
-        auto speed = Config::Get(Config::MAIN_EMULATION_SPEED) - 0.1;
-        speed = (speed <= 0 || (speed >= 0.95 && speed <= 1.05)) ? 1.0 : speed;
-        Config::SetCurrent(Config::MAIN_EMULATION_SPEED, speed);
-        ShowEmulationSpeed();
-      }
-
-      if (IsHotkey(HK_INCREASE_EMULATION_SPEED))
-      {
-        auto speed = Config::Get(Config::MAIN_EMULATION_SPEED) + 0.1;
-        speed = (speed >= 0.95 && speed <= 1.05) ? 1.0 : speed;
-        Config::SetCurrent(Config::MAIN_EMULATION_SPEED, speed);
-        ShowEmulationSpeed();
->>>>>>> 19e85696
       }
 
       // Slot Saving / Loading
