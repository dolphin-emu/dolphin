--- conflicted
+++ resolved
@@ -152,13 +152,8 @@
 {
   std::map<std::string, std::string> filters;
 
-<<<<<<< HEAD
-  if (true)
-    filters["version"] = Common::scm_desc_str;
-=======
   if (m_check_hide_incompatible->isChecked())
     filters["version"] = Common::GetScmDescStr();
->>>>>>> 63df67b7
 
   if (!m_edit_name->text().isEmpty())
     filters["name"] = m_edit_name->text().toStdString();
