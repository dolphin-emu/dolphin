// Copyright 2017 Dolphin Emulator Project
// SPDX-License-Identifier: GPL-2.0-or-later

#include "DolphinQt/NetPlay/NetPlayDialog.h"

#include <QAction>
#include <QActionGroup>
#include <QApplication>
#include <QClipboard>
#include <QComboBox>
#include <QFileDialog>
#include <QGridLayout>
#include <QGroupBox>
#include <QHeaderView>
#include <QLabel>
#include <QLineEdit>
#include <QMenu>
#include <QPushButton>
#include <QSignalBlocker>
#include <QSpinBox>
#include <QSplitter>
#include <QTableWidget>
#include <QTextBrowser>

#include <algorithm>
#include <sstream>

#include "Common/CommonPaths.h"
#include "Common/Config/Config.h"
#include "Common/HttpRequest.h"
#include "Common/Logging/Log.h"
#include "Common/TraversalClient.h"

#include "Core/Boot/Boot.h"
#include "Core/Config/GraphicsSettings.h"
#include "Core/Config/MainSettings.h"
#include "Core/Config/NetplaySettings.h"
#include "Core/ConfigManager.h"
#include "Core/Core.h"
#ifdef HAS_LIBMGBA
#include "Core/HW/GBACore.h"
#endif
#include "Core/IOS/FS/FileSystem.h"
#include "Core/NetPlayServer.h"
#include "Core/SyncIdentifier.h"
#include "Core/System.h"

#include "DolphinQt/NetPlay/ChunkedProgressDialog.h"
#include "DolphinQt/NetPlay/GameDigestDialog.h"
#include "DolphinQt/NetPlay/GameListDialog.h"
#include "DolphinQt/NetPlay/PadMappingDialog.h"
#include "DolphinQt/QtUtils/ModalMessageBox.h"
#include "DolphinQt/QtUtils/QueueOnObject.h"
#include "DolphinQt/QtUtils/RunOnObject.h"
#include "DolphinQt/QtUtils/SetWindowDecorations.h"
#include "DolphinQt/Resources.h"
#include "DolphinQt/Settings.h"
#include "DolphinQt/Settings/GameCubePane.h"

#include "UICommon/DiscordPresence.h"
#include "UICommon/GameFile.h"
#include "UICommon/UICommon.h"

#include "VideoCommon/NetPlayChatUI.h"
#include "VideoCommon/NetPlayGolfUI.h"
#include "VideoCommon/VideoConfig.h"

namespace
{
QString InetAddressToString(const Common::TraversalInetAddress& addr)
{
  QString ip;

  if (addr.isIPV6)
  {
    ip = QStringLiteral("IPv6-Not-Implemented");
  }
  else
  {
    const auto ipv4 = reinterpret_cast<const u8*>(addr.address);
    ip = QString::number(ipv4[0]);
    for (u32 i = 1; i != 4; ++i)
    {
      ip += QStringLiteral(".");
      ip += QString::number(ipv4[i]);
    }
  }

  return QStringLiteral("%1:%2").arg(ip, QString::number(ntohs(addr.port)));
}
}  // namespace

NetPlayDialog::NetPlayDialog(const GameListModel& game_list_model,
                             StartGameCallback start_game_callback, QWidget* parent)
    : QDialog(parent), m_game_list_model(game_list_model),
      m_start_game_callback(std::move(start_game_callback))
{
  setWindowFlags(windowFlags() & ~Qt::WindowContextHelpButtonHint);

  setWindowTitle(tr("NetPlay"));
  setWindowIcon(Resources::GetAppIcon());

  m_pad_mapping = new PadMappingDialog(this);
  m_game_digest_dialog = new GameDigestDialog(this);
  m_chunked_progress_dialog = new ChunkedProgressDialog(this);

  ResetExternalIP();
  CreateChatLayout();
  CreatePlayersLayout();
  CreateMainLayout();
  LoadSettings();
  ConnectWidgets();

  auto& settings = Settings::Instance().GetQSettings();

  restoreGeometry(settings.value(QStringLiteral("netplaydialog/geometry")).toByteArray());
  m_splitter->restoreState(settings.value(QStringLiteral("netplaydialog/splitter")).toByteArray());
}

NetPlayDialog::~NetPlayDialog()
{
  auto& settings = Settings::Instance().GetQSettings();

  settings.setValue(QStringLiteral("netplaydialog/geometry"), saveGeometry());
  settings.setValue(QStringLiteral("netplaydialog/splitter"), m_splitter->saveState());
}

void NetPlayDialog::CreateMainLayout()
{
  m_main_layout = new QGridLayout;
  m_game_button = new QPushButton;
  m_start_button = new QPushButton(tr("Start"));
  m_buffer_size_box = new QSpinBox;
  m_buffer_size_box->setToolTip(
      tr("Set the buffer based on the ping. The buffer should be ping ÷ 8 (rounded up).\nFor a "
         "simple method, "
         "use 8 for 64 ping and less, 12 for 100 ping and less, and 16 for 150 ping and "
         "less.\nGames above 150 ping will be very laggy and are not recommended for competitive "
         "play."));
  m_buffer_label = new QLabel(tr("Buffer:"));
  m_quit_button = new QPushButton(tr("Quit"));
  m_splitter = new QSplitter(Qt::Horizontal);
  m_menu_bar = new QMenuBar(this);

  m_data_menu = m_menu_bar->addMenu(tr("Data"));
  m_data_menu->setToolTipsVisible(true);

  m_savedata_none_action = m_data_menu->addAction(tr("No Save Data"));
  m_savedata_none_action->setToolTip(
      tr("Netplay will start without any save data, and any created save data will be discarded at "
         "the end of the Netplay session."));
  m_savedata_none_action->setCheckable(true);
  m_savedata_load_only_action = m_data_menu->addAction(tr("Load Host's Save Data Only"));
  m_savedata_load_only_action->setToolTip(tr(
      "Netplay will start using the Host's save data, but any save data created or modified during "
      "the Netplay session will be discarded at the end of the session."));
  m_savedata_load_only_action->setCheckable(true);
  m_savedata_load_and_write_action = m_data_menu->addAction(tr("Load and Write Host's Save Data"));
  m_savedata_load_and_write_action->setToolTip(
      tr("Netplay will start using the Host's save data, and any save data created or modified "
         "during the Netplay session will remain in the Host's local saves."));
  m_savedata_load_and_write_action->setCheckable(true);

  m_savedata_style_group = new QActionGroup(this);
  m_savedata_style_group->setExclusive(true);
  m_savedata_style_group->addAction(m_savedata_none_action);
  m_savedata_style_group->addAction(m_savedata_load_only_action);
  m_savedata_style_group->addAction(m_savedata_load_and_write_action);

  m_data_menu->addSeparator();

  m_savedata_all_wii_saves_action = m_data_menu->addAction(tr("Use All Wii Save Data"));
  m_savedata_all_wii_saves_action->setToolTip(tr(
      "If checked, all Wii saves will be used instead of only the save of the game being started. "
      "Useful when switching games mid-session. Has no effect if No Save Data is selected."));
  m_savedata_all_wii_saves_action->setCheckable(true);

  m_data_menu->addSeparator();

  m_sync_codes_action = m_data_menu->addAction(tr("Sync AR/Gecko Codes"));
  m_sync_codes_action->setCheckable(true);
  m_strict_settings_sync_action = m_data_menu->addAction(tr("Strict Settings Sync"));
  m_strict_settings_sync_action->setToolTip(
      tr("This will sync additional graphics settings, and force everyone to the same internal "
         "resolution.\nMay prevent desync in some games that use EFB reads. Please ensure everyone "
         "uses the same video backend."));
  m_strict_settings_sync_action->setCheckable(true);

  m_network_menu = m_menu_bar->addMenu(tr("Network"));
  m_network_menu->setToolTipsVisible(true);
  m_fixed_delay_action = m_network_menu->addAction(tr("Fair Input Delay"));
  m_fixed_delay_action->setToolTip(
      tr("Each player sends their own inputs to the game, with equal buffer size for all players, "
         "configured by the host.\nSuitable for competitive games where fairness and minimal "
         "latency are most important."));
  m_fixed_delay_action->setCheckable(true);
  m_host_input_authority_action = m_network_menu->addAction(tr("Host Input Authority"));
  m_host_input_authority_action->setToolTip(
      tr("Host has control of sending all inputs to the game, as received from other players, "
         "giving the host zero latency but increasing latency for others.\nSuitable for casual "
         "games with 3+ players, possibly on unstable or high latency connections."));
  m_host_input_authority_action->setCheckable(true);
  m_golf_mode_action = m_network_menu->addAction(tr("Golf Mode"));
  m_golf_mode_action->setToolTip(
      tr("Identical to Host Input Authority, except the \"Host\" (who has zero latency) can be "
         "switched at any time.\nSuitable for turn-based games with timing-sensitive controls, "
         "such as golf."));
  m_golf_mode_action->setCheckable(true);

  m_network_mode_group = new QActionGroup(this);
  m_network_mode_group->setExclusive(true);
  m_network_mode_group->addAction(m_fixed_delay_action);
  m_network_mode_group->addAction(m_host_input_authority_action);
  m_network_mode_group->addAction(m_golf_mode_action);
  m_fixed_delay_action->setChecked(true);

  m_game_digest_menu = m_menu_bar->addMenu(tr("Checksum"));
  m_game_digest_menu->addAction(tr("Current game"), this, [this] {
    Settings::Instance().GetNetPlayServer()->ComputeGameDigest(m_current_game_identifier);
  });
  m_game_digest_menu->addAction(tr("Other game..."), this, [this] {
    GameListDialog gld(m_game_list_model, this);

    SetQWidgetWindowDecorations(&gld);
    if (gld.exec() != QDialog::Accepted)
      return;
    Settings::Instance().GetNetPlayServer()->ComputeGameDigest(
        gld.GetSelectedGame().GetSyncIdentifier());
  });
  m_game_digest_menu->addAction(tr("SD Card"), this, [] {
    Settings::Instance().GetNetPlayServer()->ComputeGameDigest(
        NetPlay::NetPlayClient::GetSDCardIdentifier());
  });

  m_other_menu = m_menu_bar->addMenu(tr("Other"));
  m_record_input_action = m_other_menu->addAction(tr("Record Inputs"));
  m_record_input_action->setCheckable(true);
  m_golf_mode_overlay_action = m_other_menu->addAction(tr("Show Golf Mode Overlay"));
  m_golf_mode_overlay_action->setCheckable(true);
  m_hide_remote_gbas_action = m_other_menu->addAction(tr("Hide Remote GBAs"));
  m_hide_remote_gbas_action->setCheckable(true);

  m_game_button->setDefault(false);
  m_game_button->setAutoDefault(false);

  m_savedata_load_only_action->setChecked(true);
  m_sync_codes_action->setChecked(true);

  m_main_layout->setMenuBar(m_menu_bar);

  m_main_layout->addWidget(m_game_button, 0, 0, 1, -1);
  m_main_layout->addWidget(m_splitter, 1, 0, 1, -1);

  m_splitter->addWidget(m_chat_box);
  m_splitter->addWidget(m_players_box);

  auto* options_widget = new QGridLayout;

  options_widget->addWidget(m_start_button, 0, 0, Qt::AlignVCenter);
  options_widget->addWidget(m_buffer_label, 0, 1, Qt::AlignVCenter);
  options_widget->addWidget(m_buffer_size_box, 0, 2, Qt::AlignVCenter);
  options_widget->addWidget(m_quit_button, 0, 3, Qt::AlignVCenter | Qt::AlignRight);
  options_widget->setColumnStretch(3, 1000);

  m_main_layout->addLayout(options_widget, 2, 0, 1, -1, Qt::AlignRight);
  m_main_layout->setRowStretch(1, 1000);
  m_buffer_size_box->setFixedSize(100, 20);
  setLayout(m_main_layout);
}

void NetPlayDialog::CreateChatLayout()
{
  m_chat_box = new QGroupBox(tr("Chat"));
  m_chat_edit = new QTextBrowser;
  m_chat_type_edit = new QLineEdit;
  m_chat_send_button = new QPushButton(tr("Send"));

  // This button will get re-enabled when something gets entered into the chat box
  m_chat_send_button->setEnabled(false);
  m_chat_send_button->setDefault(false);
  m_chat_send_button->setAutoDefault(false);

  m_chat_edit->setReadOnly(true);

  auto* layout = new QGridLayout;

  layout->addWidget(m_chat_edit, 0, 0, 1, -1);
  layout->addWidget(m_chat_type_edit, 1, 0);
  layout->addWidget(m_chat_send_button, 1, 1);

  m_chat_box->setLayout(layout);
}

void NetPlayDialog::CreatePlayersLayout()
{
  m_players_box = new QGroupBox(tr("Players"));
  m_room_box = new QComboBox;
  m_hostcode_label = new QLabel;
  m_hostcode_action_button = new QPushButton(tr("Copy"));
  m_players_list = new QTableWidget;
  m_kick_button = new QPushButton(tr("Kick Player"));
  m_assign_ports_button = new QPushButton(tr("Assign Controller Ports"));

  m_players_list->setTabKeyNavigation(false);
  m_players_list->setColumnCount(5);
  m_players_list->verticalHeader()->hide();
  m_players_list->setSelectionBehavior(QAbstractItemView::SelectRows);
  m_players_list->horizontalHeader()->setStretchLastSection(true);
  m_players_list->horizontalHeader()->setHighlightSections(false);

  for (int i = 0; i < 4; i++)
    m_players_list->horizontalHeader()->setSectionResizeMode(i, QHeaderView::ResizeToContents);

  auto* layout = new QGridLayout;

  layout->addWidget(m_room_box, 0, 0);
  layout->addWidget(m_hostcode_label, 0, 1);
  layout->addWidget(m_hostcode_action_button, 0, 2);
  layout->addWidget(m_players_list, 1, 0, 1, -1);
  layout->addWidget(m_kick_button, 2, 0, 1, -1);
  layout->addWidget(m_assign_ports_button, 3, 0, 1, -1);

  m_players_box->setLayout(layout);
}

void NetPlayDialog::ConnectWidgets()
{
  // Players
  connect(m_room_box, &QComboBox::currentIndexChanged, this, &NetPlayDialog::UpdateGUI);
  connect(m_hostcode_action_button, &QPushButton::clicked, [this] {
    if (m_is_copy_button_retry)
      Common::g_TraversalClient->ReconnectToServer();
    else
      QApplication::clipboard()->setText(m_hostcode_label->text());
  });
  connect(m_players_list, &QTableWidget::itemSelectionChanged, [this] {
    int row = m_players_list->currentRow();
    m_kick_button->setEnabled(row > 0 &&
                              !m_players_list->currentItem()->data(Qt::UserRole).isNull());
  });
  connect(m_kick_button, &QPushButton::clicked, [this] {
    auto id = m_players_list->currentItem()->data(Qt::UserRole).toInt();
    Settings::Instance().GetNetPlayServer()->KickPlayer(id);
  });
  connect(m_assign_ports_button, &QPushButton::clicked, [this] {
    SetQWidgetWindowDecorations(m_pad_mapping);
    m_pad_mapping->exec();

    Settings::Instance().GetNetPlayServer()->SetPadMapping(m_pad_mapping->GetGCPadArray());
    Settings::Instance().GetNetPlayServer()->SetGBAConfig(m_pad_mapping->GetGBAArray(), true);
    Settings::Instance().GetNetPlayServer()->SetWiimoteMapping(m_pad_mapping->GetWiimoteArray());
  });

  // Chat
  connect(m_chat_send_button, &QPushButton::clicked, this, &NetPlayDialog::OnChat);
  connect(m_chat_type_edit, &QLineEdit::returnPressed, this, &NetPlayDialog::OnChat);
  connect(m_chat_type_edit, &QLineEdit::textChanged, this,
          [this] { m_chat_send_button->setEnabled(!m_chat_type_edit->text().isEmpty()); });

  // Other
  connect(m_buffer_size_box, &QSpinBox::valueChanged, [this](int value) {
    if (value == m_buffer_size)
      return;

    auto client = Settings::Instance().GetNetPlayClient();
    auto server = Settings::Instance().GetNetPlayServer();
    if (server && !m_host_input_authority)
      server->AdjustPadBufferSize(value);
    else
      client->AdjustPadBufferSize(value);
  });

  const auto hia_function = [this](bool enable) {
    if (m_host_input_authority != enable)
    {
      auto server = Settings::Instance().GetNetPlayServer();
      if (server)
        server->SetHostInputAuthority(enable);
    }
  };

  connect(m_host_input_authority_action, &QAction::toggled, this,
          [hia_function] { hia_function(true); });
  connect(m_golf_mode_action, &QAction::toggled, this, [hia_function] { hia_function(true); });
  connect(m_fixed_delay_action, &QAction::toggled, this, [hia_function] { hia_function(false); });

  connect(m_start_button, &QPushButton::clicked, this, &NetPlayDialog::OnStart);
  connect(m_quit_button, &QPushButton::clicked, this, &NetPlayDialog::reject);

  connect(m_game_button, &QPushButton::clicked, [this] {
    GameListDialog gld(m_game_list_model, this);
    SetQWidgetWindowDecorations(&gld);
    if (gld.exec() == QDialog::Accepted)
    {
      Settings& settings = Settings::Instance();

      const UICommon::GameFile& game = gld.GetSelectedGame();
      const std::string netplay_name = m_game_list_model.GetNetPlayName(game);

      settings.GetNetPlayServer()->ChangeGame(game.GetSyncIdentifier(), netplay_name);
      Settings::GetQSettings().setValue(QStringLiteral("netplay/hostgame"),
                                        QString::fromStdString(netplay_name));
    }
  });

  connect(&Settings::Instance(), &Settings::EmulationStateChanged, this, [this](Core::State state) {
    if (isVisible())
    {
      GameStatusChanged(state != Core::State::Uninitialized);
      if ((state == Core::State::Uninitialized || state == Core::State::Stopping) &&
          !m_got_stop_request)
      {
        Settings::Instance().GetNetPlayClient()->RequestStopGame();
      }
      if (state == Core::State::Uninitialized)
        DisplayMessage(tr("Stopped game, Please wait for everyone to close the game before relaunching!"), "red");
    }
  });

  // SaveSettings() - Save Hosting-Dialog Settings

  connect(m_buffer_size_box, &QSpinBox::valueChanged, this, &NetPlayDialog::SaveSettings);
  connect(m_savedata_none_action, &QAction::toggled, this, &NetPlayDialog::SaveSettings);
  connect(m_savedata_load_only_action, &QAction::toggled, this, &NetPlayDialog::SaveSettings);
  connect(m_savedata_load_and_write_action, &QAction::toggled, this, &NetPlayDialog::SaveSettings);
  connect(m_savedata_all_wii_saves_action, &QAction::toggled, this, &NetPlayDialog::SaveSettings);
  connect(m_sync_codes_action, &QAction::toggled, this, &NetPlayDialog::SaveSettings);
  connect(m_record_input_action, &QAction::toggled, this, &NetPlayDialog::SaveSettings);
  connect(m_strict_settings_sync_action, &QAction::toggled, this, &NetPlayDialog::SaveSettings);
  connect(m_host_input_authority_action, &QAction::toggled, this, &NetPlayDialog::SaveSettings);
  connect(m_golf_mode_action, &QAction::toggled, this, &NetPlayDialog::SaveSettings);
  connect(m_golf_mode_overlay_action, &QAction::toggled, this, &NetPlayDialog::SaveSettings);
  connect(m_fixed_delay_action, &QAction::toggled, this, &NetPlayDialog::SaveSettings);
  connect(m_hide_remote_gbas_action, &QAction::toggled, this, &NetPlayDialog::SaveSettings);
}

void NetPlayDialog::SendMessage(const std::string& msg)
{
  Settings::Instance().GetNetPlayClient()->SendChatMessage(msg);

  DisplayMessage(
      QStringLiteral("%1: %2").arg(QString::fromStdString(m_nickname), QString::fromStdString(msg)),
      "");
}

void NetPlayDialog::OnChat()
{
  QueueOnObject(this, [this] {
    auto msg = m_chat_type_edit->text().toStdString();

    if (msg.empty())
      return;

    m_chat_type_edit->clear();

    SendMessage(msg);
  });
}

void NetPlayDialog::OnIndexAdded(bool success, const std::string error)
{
  DisplayMessage(success ? tr("Successfully added to the NetPlay index") :
                           tr("Failed to add this session to the NetPlay index: %1")
                               .arg(QString::fromStdString(error)),
                 success ? "green" : "red");
}

void NetPlayDialog::OnIndexRefreshFailed(const std::string error)
{
  DisplayMessage(QString::fromStdString(error), "red");
}

void NetPlayDialog::OnStart()
{
  if (!Settings::Instance().GetNetPlayClient()->DoAllPlayersHaveGame())
  {
    if (ModalMessageBox::question(
            this, tr("Warning"),
            tr("Not all players have the game. Do you really want to start?")) == QMessageBox::No)
      return;
  }

  if (m_strict_settings_sync_action->isChecked() && Config::Get(Config::GFX_EFB_SCALE) == 0)
  {
    ModalMessageBox::critical(
        this, tr("Error"),
        tr("Auto internal resolution is not allowed in strict sync mode, as it depends on window "
           "size.\n\nPlease select a specific internal resolution."));
    return;
  }

  const auto game = FindGameFile(m_current_game_identifier);
  if (!game)
  {
    PanicAlertFmtT("Selected game doesn't exist in game list!");
    return;
  }

  if (Settings::Instance().GetNetPlayServer()->RequestStartGame())
    SetOptionsEnabled(false);
}

void NetPlayDialog::reject()
{
  if (ModalMessageBox::question(this, tr("Confirmation"),
                                tr("Are you sure you want to quit NetPlay?")) == QMessageBox::Yes)
  {
    QDialog::reject();
  }
}

void NetPlayDialog::show(std::string nickname, bool use_traversal)
{
  m_nickname = nickname;
  m_use_traversal = use_traversal;
  m_buffer_size = 0;
  m_old_player_count = 0;

  m_room_box->clear();
  m_chat_edit->clear();
  m_chat_type_edit->clear();

  bool is_hosting = Settings::Instance().GetNetPlayServer() != nullptr;

  if (is_hosting)
  {
    if (use_traversal)
      m_room_box->addItem(tr("Room ID"));
    m_room_box->addItem(tr("External"));

    for (const auto& iface : Settings::Instance().GetNetPlayServer()->GetInterfaceSet())
    {
      const auto interface = QString::fromStdString(iface);
      m_room_box->addItem(iface == "!local!" ? tr("Local") : interface, interface);
    }
  }

  m_data_menu->menuAction()->setVisible(is_hosting);
  m_network_menu->menuAction()->setVisible(is_hosting);
  m_game_digest_menu->menuAction()->setVisible(is_hosting);
#ifdef HAS_LIBMGBA
  m_hide_remote_gbas_action->setVisible(is_hosting);
#else
  m_hide_remote_gbas_action->setVisible(false);
#endif
  m_start_button->setHidden(!is_hosting);
  m_kick_button->setHidden(!is_hosting);
  m_assign_ports_button->setHidden(!is_hosting);
  m_room_box->setHidden(!is_hosting);
  m_hostcode_label->setHidden(!is_hosting);
  m_hostcode_action_button->setHidden(!is_hosting);
  m_game_button->setEnabled(is_hosting);
  m_kick_button->setEnabled(false);

  SetOptionsEnabled(true);

  QDialog::show();
  UpdateGUI();
}

void NetPlayDialog::ResetExternalIP()
{
  m_external_ip_address = Common::Lazy<std::string>([]() -> std::string {
    Common::HttpRequest request;
    // ENet does not support IPv6, so IPv4 has to be used
    request.UseIPv4();
    Common::HttpRequest::Response response =
        request.Get("https://ip.dolphin-emu.org/", {{"X-Is-Dolphin", "1"}});

    if (response.has_value())
      return std::string(response->begin(), response->end());
    return "";
  });
}

void NetPlayDialog::UpdateDiscordPresence()
{
#ifdef USE_DISCORD_PRESENCE
  // both m_current_game and m_player_count need to be set for the status to be displayed correctly
  if (m_player_count == 0 || m_current_game_name.empty())
    return;

  const auto use_default = [this]() {
    Discord::UpdateDiscordPresence(m_player_count, Discord::SecretType::Empty, "",
                                   m_current_game_name);
  };

  if (Core::IsRunning(Core::System::GetInstance()))
    return use_default();

  if (IsHosting())
  {
    if (Common::g_TraversalClient)
    {
      const auto host_id = Common::g_TraversalClient->GetHostID();
      if (host_id[0] == '\0')
        return use_default();

      Discord::UpdateDiscordPresence(m_player_count, Discord::SecretType::RoomID,
                                     std::string(host_id.begin(), host_id.end()),
                                     m_current_game_name);
    }
    else
    {
      if (m_external_ip_address->empty())
        return use_default();
      const int port = Settings::Instance().GetNetPlayServer()->GetPort();

      Discord::UpdateDiscordPresence(
          m_player_count, Discord::SecretType::IPAddress,
          Discord::CreateSecretFromIPAddress(*m_external_ip_address, port), m_current_game_name);
    }
  }
  else
  {
    use_default();
  }
#endif
}

void NetPlayDialog::UpdateGUI()
{
  auto client = Settings::Instance().GetNetPlayClient();
  auto server = Settings::Instance().GetNetPlayServer();
  if (!client)
    return;

  // Update Player List
  const auto players = client->GetPlayers();

  if (static_cast<int>(players.size()) != m_player_count && m_player_count != 0)
    QApplication::alert(this);

  m_player_count = static_cast<int>(players.size());

  int selection_pid = m_players_list->currentItem() ?
                          m_players_list->currentItem()->data(Qt::UserRole).toInt() :
                          -1;

  m_players_list->clear();
  m_players_list->setHorizontalHeaderLabels(
      {tr("Player"), tr("Game Status"), tr("Ping"), tr("Mapping"), tr("Revision")});
  m_players_list->setRowCount(m_player_count);

  static const std::map<NetPlay::SyncIdentifierComparison, std::pair<QString, QString>>
      player_status{
          {NetPlay::SyncIdentifierComparison::SameGame, {tr("OK"), tr("OK")}},
          {NetPlay::SyncIdentifierComparison::DifferentHash,
           {tr("Wrong hash"),
            tr("Game file has a different hash; right-click it, select Properties, switch to the "
               "Verify tab, and select Verify Integrity to check the hash")}},
          {NetPlay::SyncIdentifierComparison::DifferentDiscNumber,
           {tr("Wrong disc number"), tr("Game has a different disc number")}},
          {NetPlay::SyncIdentifierComparison::DifferentRevision,
           {tr("Wrong revision"), tr("Game has a different revision")}},
          {NetPlay::SyncIdentifierComparison::DifferentRegion,
           {tr("Wrong region"), tr("Game region does not match")}},
          {NetPlay::SyncIdentifierComparison::DifferentGame,
           {tr("Not found"), tr("No matching game was found")}},
      };

  for (int i = 0; i < m_player_count; i++)
  {
    const auto* p = players[i];

    auto* name_item = new QTableWidgetItem(QString::fromStdString(p->name));
    name_item->setToolTip(name_item->text());
    const auto& status_info = player_status.contains(p->game_status) ?
                                  player_status.at(p->game_status) :
                                  std::make_pair(QStringLiteral("?"), QStringLiteral("?"));
    auto* status_item = new QTableWidgetItem(status_info.first);
    status_item->setToolTip(status_info.second);
    auto* ping_item = new QTableWidgetItem(QStringLiteral("%1 ms").arg(p->ping));
    ping_item->setToolTip(ping_item->text());
    auto* mapping_item =
        new QTableWidgetItem(QString::fromStdString(NetPlay::GetPlayerMappingString(
            p->pid, client->GetPadMapping(), client->GetGBAConfig(), client->GetWiimoteMapping())));
    mapping_item->setToolTip(mapping_item->text());
    auto* revision_item = new QTableWidgetItem(QString::fromStdString(p->revision));
    revision_item->setToolTip(revision_item->text());

    for (auto* item : {name_item, status_item, ping_item, mapping_item, revision_item})
    {
      item->setFlags(Qt::ItemIsEnabled | Qt::ItemIsSelectable);
      item->setData(Qt::UserRole, static_cast<int>(p->pid));
    }

    m_players_list->setItem(i, 0, name_item);
    m_players_list->setItem(i, 1, status_item);
    m_players_list->setItem(i, 2, ping_item);
    m_players_list->setItem(i, 3, mapping_item);
    m_players_list->setItem(i, 4, revision_item);

    if (p->pid == selection_pid)
      m_players_list->selectRow(i);
  }

  if (m_old_player_count != m_player_count)
  {
    UpdateDiscordPresence();
    m_old_player_count = m_player_count;
  }

  if (!server)
    return;

  const bool is_local_ip_selected = m_room_box->currentIndex() > (m_use_traversal ? 1 : 0);
  if (is_local_ip_selected)
  {
    m_hostcode_label->setText(QString::fromStdString(
        server->GetInterfaceHost(m_room_box->currentData().toString().toStdString())));
    m_hostcode_action_button->setEnabled(true);
    m_hostcode_action_button->setText(tr("Copy"));
    m_is_copy_button_retry = false;
  }
  else if (m_use_traversal)
  {
    switch (Common::g_TraversalClient->GetState())
    {
    case Common::TraversalClient::State::Connecting:
      m_hostcode_label->setText(tr("Connecting"));
      m_hostcode_action_button->setEnabled(false);
      m_hostcode_action_button->setText(tr("..."));
      break;
    case Common::TraversalClient::State::Connected:
    {
      if (m_room_box->currentIndex() == 0)
      {
        // Display Room ID.
        const auto host_id = Common::g_TraversalClient->GetHostID();
        m_hostcode_label->setText(
            QString::fromStdString(std::string(host_id.begin(), host_id.end())));
      }
      else
      {
        // Externally mapped IP and port are known when using the traversal server.
        m_hostcode_label->setText(
            InetAddressToString(Common::g_TraversalClient->GetExternalAddress()));
      }

      m_hostcode_action_button->setEnabled(true);
      m_hostcode_action_button->setText(tr("Copy"));
      m_is_copy_button_retry = false;
      break;
    }
    case Common::TraversalClient::State::Failure:
      m_hostcode_label->setText(tr("Error"));
      m_hostcode_action_button->setText(tr("Retry"));
      m_hostcode_action_button->setEnabled(true);
      m_is_copy_button_retry = true;
      break;
    }
  }
  else
  {
    // Display External IP.
    if (!m_external_ip_address->empty())
    {
      const int port = Settings::Instance().GetNetPlayServer()->GetPort();
      m_hostcode_label->setText(QStringLiteral("%1:%2").arg(
          QString::fromStdString(*m_external_ip_address), QString::number(port)));
      m_hostcode_action_button->setEnabled(true);
    }
    else
    {
      m_hostcode_label->setText(tr("Unknown"));
      m_hostcode_action_button->setEnabled(false);
    }

    m_hostcode_action_button->setText(tr("Copy"));
    m_is_copy_button_retry = false;
  }
}

// NetPlayUI methods

void NetPlayDialog::BootGame(const std::string& filename,
                             std::unique_ptr<BootSessionData> boot_session_data)
{
  m_got_stop_request = false;
  m_start_game_callback(filename, std::move(boot_session_data));
}

void NetPlayDialog::StopGame()
{
  if (m_got_stop_request)
    return;

  m_got_stop_request = true;
  emit Stop();
}

bool NetPlayDialog::IsHosting() const
{
  return Settings::Instance().GetNetPlayServer() != nullptr;
}

void NetPlayDialog::Update()
{
  QueueOnObject(this, &NetPlayDialog::UpdateGUI);
}

void NetPlayDialog::DisplayMessage(const QString& msg, const std::string& color, int duration)
{
  QueueOnObject(m_chat_edit, [this, color, msg] {
    m_chat_edit->append(QStringLiteral("<font color='%1'>%2</font>")
                            .arg(QString::fromStdString(color), msg.toHtmlEscaped()));
  });

  QColor c(color.empty() ? QStringLiteral("white") : QString::fromStdString(color));

  if (g_ActiveConfig.bShowNetPlayMessages && Core::IsRunning(Core::System::GetInstance()))
    g_netplay_chat_ui->AppendChat(msg.toStdString(),
                                  {static_cast<float>(c.redF()), static_cast<float>(c.greenF()),
                                   static_cast<float>(c.blueF())});
}

void NetPlayDialog::AppendChat(const std::string& msg)
{
  DisplayMessage(QString::fromStdString(msg), "");
  QApplication::alert(this);
}

void NetPlayDialog::OnMsgChangeGame(const NetPlay::SyncIdentifier& sync_identifier,
                                    const std::string& netplay_name)
{
  QString qname = QString::fromStdString(netplay_name);
  QueueOnObject(this, [this, qname, netplay_name, &sync_identifier] {
    m_game_button->setText(qname);
    m_current_game_identifier = sync_identifier;
    m_current_game_name = netplay_name;
    UpdateDiscordPresence();
  });
  DisplayMessage(tr("Game changed to \"%1\"").arg(qname), "magenta");
}

void NetPlayDialog::OnMsgChangeGBARom(int pad, const NetPlay::GBAConfig& config)
{
  if (config.has_rom)
  {
    DisplayMessage(
        tr("GBA%1 ROM changed to \"%2\"").arg(pad + 1).arg(QString::fromStdString(config.title)),
        "magenta");
  }
  else
  {
    DisplayMessage(tr("GBA%1 ROM disabled").arg(pad + 1), "magenta");
  }
}

void NetPlayDialog::GameStatusChanged(bool running)
{
  QueueOnObject(this, [this, running] { SetOptionsEnabled(!running); });
}

void NetPlayDialog::SetOptionsEnabled(bool enabled)
{
  if (Settings::Instance().GetNetPlayServer())
  {
    m_start_button->setEnabled(enabled);
    m_game_button->setEnabled(enabled);
    m_savedata_none_action->setEnabled(enabled);
    m_savedata_load_only_action->setEnabled(enabled);
    m_savedata_load_and_write_action->setEnabled(enabled);
    m_savedata_all_wii_saves_action->setEnabled(enabled);
    m_sync_codes_action->setEnabled(enabled);
    m_assign_ports_button->setEnabled(enabled);
    m_strict_settings_sync_action->setEnabled(enabled);
    m_host_input_authority_action->setEnabled(enabled);
    m_golf_mode_action->setEnabled(enabled);
    m_fixed_delay_action->setEnabled(enabled);
  }

  m_record_input_action->setEnabled(enabled);
}

void NetPlayDialog::OnMsgStartGame()
{
  DisplayMessage(tr("Started game"), "green");

  g_netplay_chat_ui =
      std::make_unique<NetPlayChatUI>([this](const std::string& message) { SendMessage(message); });

  if (m_host_input_authority && Settings::Instance().GetNetPlayClient()->GetNetSettings().golf_mode)
  {
    g_netplay_golf_ui = std::make_unique<NetPlayGolfUI>(Settings::Instance().GetNetPlayClient());
  }

  QueueOnObject(this, [this] {
    auto client = Settings::Instance().GetNetPlayClient();

    if (client)
    {
      if (auto game = FindGameFile(m_current_game_identifier))
        client->StartGame(game->GetFilePath());
      else
        PanicAlertFmtT("Selected game doesn't exist in game list!");
    }
    UpdateDiscordPresence();
  });
}

void NetPlayDialog::OnMsgStopGame()
{
  g_netplay_chat_ui.reset();
  g_netplay_golf_ui.reset();
  QueueOnObject(this, [this] { UpdateDiscordPresence(); });
}

void NetPlayDialog::OnMsgPowerButton()
{
  if (!Core::IsRunning(Core::System::GetInstance()))
    return;
  QueueOnObject(this, [] { UICommon::TriggerSTMPowerEvent(); });
}

void NetPlayDialog::OnPlayerConnect(const std::string& player)
{
  DisplayMessage(tr("%1 has joined").arg(QString::fromStdString(player)), "darkcyan");
}

void NetPlayDialog::OnPlayerDisconnect(const std::string& player)
{
  DisplayMessage(tr("%1 has left").arg(QString::fromStdString(player)), "darkcyan");
}

void NetPlayDialog::OnPadBufferChanged(u32 buffer)
{
  QueueOnObject(this, [this, buffer] {
    const QSignalBlocker blocker(m_buffer_size_box);
    m_buffer_size_box->setValue(buffer);
  });
  DisplayMessage(m_host_input_authority ? tr("Max buffer size changed to %1").arg(buffer) :
                                          tr("Buffer size changed to %1").arg(buffer),
                 "orange");

  m_buffer_size = static_cast<int>(buffer);
}

void NetPlayDialog::OnHostInputAuthorityChanged(bool enabled)
{
  m_host_input_authority = enabled;
  DisplayMessage(enabled ? tr("Host input authority enabled") : tr("Host input authority disabled"),
                 "");

  QueueOnObject(this, [this, enabled] {
    const bool is_hosting = IsHosting();
    const bool enable_buffer = is_hosting != enabled;

    if (is_hosting)
    {
      m_buffer_size_box->setEnabled(enable_buffer);
      m_buffer_label->setEnabled(enable_buffer);
      m_buffer_size_box->setHidden(false);
      m_buffer_label->setHidden(false);
    }
    else
    {
      m_buffer_size_box->setEnabled(true);
      m_buffer_label->setEnabled(true);
      m_buffer_size_box->setHidden(!enable_buffer);
      m_buffer_label->setHidden(!enable_buffer);
    }

    m_buffer_label->setText(enabled ? tr("Max Buffer:") : tr("Buffer:"));
    if (enabled)
    {
      const QSignalBlocker blocker(m_buffer_size_box);
      m_buffer_size_box->setValue(Config::Get(Config::NETPLAY_CLIENT_BUFFER_SIZE));
    }
  });
}

void NetPlayDialog::`(u32 frame, const std::string& player)
{
  DisplayMessage(tr("Possible desync detected: %1 might have desynced at frame %2. Game restart advised.")
                     .arg(QString::fromStdString(player), QString::number(frame)),
                 "red", OSD::Duration::VERY_LONG);

  OSD::AddTypedMessage(OSD::MessageType::NetPlayDesync,
<<<<<<< HEAD
                       "Possible desync detected at frame %2. Game restart advised.",
=======
                       "Possible desync detected. Game restart advised.",
>>>>>>> e9e16961
                       OSD::Duration::VERY_LONG, OSD::Color::RED);
}

void NetPlayDialog::OnConnectionLost()
{
  DisplayMessage(tr("Lost connection to NetPlay server..."), "red");
}

void NetPlayDialog::OnConnectionError(const std::string& message)
{
  QueueOnObject(this, [this, message] {
    ModalMessageBox::critical(this, tr("Error"),
                              tr("Failed to connect to server: %1").arg(tr(message.c_str())));
  });
}

void NetPlayDialog::OnTraversalError(Common::TraversalClient::FailureReason error)
{
  QueueOnObject(this, [this, error] {
    switch (error)
    {
    case Common::TraversalClient::FailureReason::BadHost:
      ModalMessageBox::critical(this, tr("Traversal Error"), tr("Couldn't look up central server"));
      QDialog::reject();
      break;
    case Common::TraversalClient::FailureReason::VersionTooOld:
      ModalMessageBox::critical(this, tr("Traversal Error"),
                                tr("Dolphin is too old for traversal server"));
      QDialog::reject();
      break;
    case Common::TraversalClient::FailureReason::ServerForgotAboutUs:
    case Common::TraversalClient::FailureReason::SocketSendError:
    case Common::TraversalClient::FailureReason::ResendTimeout:
      UpdateGUI();
      break;
    }
  });
}

void NetPlayDialog::OnTraversalStateChanged(Common::TraversalClient::State state)
{
  switch (state)
  {
  case Common::TraversalClient::State::Connected:
  case Common::TraversalClient::State::Failure:
    UpdateDiscordPresence();
    break;
  default:
    break;
  }
}

void NetPlayDialog::OnGameStartAborted()
{
  QueueOnObject(this, [this] { SetOptionsEnabled(true); });
}

void NetPlayDialog::OnGolferChanged(const bool is_golfer, const std::string& golfer_name)
{
  if (m_host_input_authority)
  {
    QueueOnObject(this, [this, is_golfer] {
      m_buffer_size_box->setEnabled(!is_golfer);
      m_buffer_label->setEnabled(!is_golfer);
    });
  }

  if (!golfer_name.empty())
    DisplayMessage(tr("%1 is now golfing").arg(QString::fromStdString(golfer_name)), "");
}

void NetPlayDialog::OnTtlDetermined(u8 ttl)
{
  DisplayMessage(tr("Using TTL %1 for probe packet").arg(QString::number(ttl)), "");
}

bool NetPlayDialog::IsRecording()
{
  std::optional<bool> is_recording = RunOnObject(m_record_input_action, &QAction::isChecked);
  if (is_recording)
    return *is_recording;
  return false;
}

std::shared_ptr<const UICommon::GameFile>
NetPlayDialog::FindGameFile(const NetPlay::SyncIdentifier& sync_identifier,
                            NetPlay::SyncIdentifierComparison* found)
{
  NetPlay::SyncIdentifierComparison temp;
  if (!found)
    found = &temp;

  *found = NetPlay::SyncIdentifierComparison::DifferentGame;

  std::optional<std::shared_ptr<const UICommon::GameFile>> game_file =
      RunOnObject(this, [this, &sync_identifier, found] {
        for (int i = 0; i < m_game_list_model.rowCount(QModelIndex()); i++)
        {
          auto file = m_game_list_model.GetGameFile(i);
          *found = std::min(*found, file->CompareSyncIdentifier(sync_identifier));
          if (*found == NetPlay::SyncIdentifierComparison::SameGame)
            return file;
        }
        return static_cast<std::shared_ptr<const UICommon::GameFile>>(nullptr);
      });
  if (game_file)
    return *game_file;
  return nullptr;
}

std::string NetPlayDialog::FindGBARomPath(const std::array<u8, 20>& hash, std::string_view title,
                                          int device_number)
{
#ifdef HAS_LIBMGBA
  auto result = RunOnObject(this, [&, this] {
    std::string rom_path;
    std::array<u8, 20> rom_hash;
    std::string rom_title;
    for (size_t i = device_number; i < static_cast<size_t>(device_number) + 4; ++i)
    {
      rom_path = Config::Get(Config::MAIN_GBA_ROM_PATHS[i % 4]);
      if (!rom_path.empty() && HW::GBA::Core::GetRomInfo(rom_path.c_str(), rom_hash, rom_title) &&
          rom_hash == hash && rom_title == title)
      {
        return rom_path;
      }
    }
    while (!(rom_path = GameCubePane::GetOpenGBARom(title)).empty())
    {
      if (HW::GBA::Core::GetRomInfo(rom_path.c_str(), rom_hash, rom_title))
      {
        if (rom_hash == hash && rom_title == title)
          return rom_path;
        ModalMessageBox::critical(
            this, tr("Error"),
            QString::fromStdString(Common::FmtFormatT(
                "Mismatched ROMs\n"
                "Selected: {0}\n- Title: {1}\n- Hash: {2:02X}\n"
                "Expected:\n- Title: {3}\n- Hash: {4:02X}",
                rom_path, rom_title, fmt::join(rom_hash, ""), title, fmt::join(hash, ""))));
      }
      else
      {
        ModalMessageBox::critical(
            this, tr("Error"), tr("%1 is not a valid ROM").arg(QString::fromStdString(rom_path)));
      }
    }
    return std::string();
  });
  if (result)
    return *result;
#endif
  return {};
}

void NetPlayDialog::LoadSettings()
{
  const int buffer_size = Config::Get(Config::NETPLAY_BUFFER_SIZE);
  const bool savedata_load = Config::Get(Config::NETPLAY_SAVEDATA_LOAD);
  const bool savedata_write = Config::Get(Config::NETPLAY_SAVEDATA_WRITE);
  const bool sync_all_wii_saves = Config::Get(Config::NETPLAY_SAVEDATA_SYNC_ALL_WII);
  const bool sync_codes = Config::Get(Config::NETPLAY_SYNC_CODES);
  const bool record_inputs = Config::Get(Config::NETPLAY_RECORD_INPUTS);
  const bool strict_settings_sync = Config::Get(Config::NETPLAY_STRICT_SETTINGS_SYNC);
  const bool golf_mode_overlay = Config::Get(Config::NETPLAY_GOLF_MODE_OVERLAY);
  const bool hide_remote_gbas = Config::Get(Config::NETPLAY_HIDE_REMOTE_GBAS);

  m_buffer_size_box->setValue(buffer_size);

  if (!savedata_load)
    m_savedata_none_action->setChecked(true);
  else if (!savedata_write)
    m_savedata_load_only_action->setChecked(true);
  else
    m_savedata_load_and_write_action->setChecked(true);
  m_savedata_all_wii_saves_action->setChecked(sync_all_wii_saves);

  m_sync_codes_action->setChecked(sync_codes);
  m_record_input_action->setChecked(record_inputs);
  m_strict_settings_sync_action->setChecked(strict_settings_sync);
  m_golf_mode_overlay_action->setChecked(golf_mode_overlay);
  m_hide_remote_gbas_action->setChecked(hide_remote_gbas);

  const std::string network_mode = Config::Get(Config::NETPLAY_NETWORK_MODE);

  if (network_mode == "fixeddelay")
  {
    m_fixed_delay_action->setChecked(true);
  }
  else if (network_mode == "hostinputauthority")
  {
    m_host_input_authority_action->setChecked(true);
  }
  else if (network_mode == "golf")
  {
    m_golf_mode_action->setChecked(true);
  }
  else
  {
    WARN_LOG_FMT(NETPLAY, "Unknown network mode '{}', using 'fixeddelay'", network_mode);
    m_fixed_delay_action->setChecked(true);
  }
}

void NetPlayDialog::SaveSettings()
{
  Config::ConfigChangeCallbackGuard config_guard;

  if (m_host_input_authority)
    Config::SetBase(Config::NETPLAY_CLIENT_BUFFER_SIZE, m_buffer_size_box->value());
  else
    Config::SetBase(Config::NETPLAY_BUFFER_SIZE, m_buffer_size_box->value());

  const bool write_savedata = m_savedata_load_and_write_action->isChecked();
  const bool load_savedata = write_savedata || m_savedata_load_only_action->isChecked();
  Config::SetBase(Config::NETPLAY_SAVEDATA_LOAD, load_savedata);
  Config::SetBase(Config::NETPLAY_SAVEDATA_WRITE, write_savedata);

  Config::SetBase(Config::NETPLAY_SAVEDATA_SYNC_ALL_WII,
                  m_savedata_all_wii_saves_action->isChecked());
  Config::SetBase(Config::NETPLAY_SYNC_CODES, m_sync_codes_action->isChecked());
  Config::SetBase(Config::NETPLAY_RECORD_INPUTS, m_record_input_action->isChecked());
  Config::SetBase(Config::NETPLAY_STRICT_SETTINGS_SYNC, m_strict_settings_sync_action->isChecked());
  Config::SetBase(Config::NETPLAY_GOLF_MODE_OVERLAY, m_golf_mode_overlay_action->isChecked());
  Config::SetBase(Config::NETPLAY_HIDE_REMOTE_GBAS, m_hide_remote_gbas_action->isChecked());

  std::string network_mode;
  if (m_fixed_delay_action->isChecked())
  {
    network_mode = "fixeddelay";
  }
  else if (m_host_input_authority_action->isChecked())
  {
    network_mode = "hostinputauthority";
  }
  else if (m_golf_mode_action->isChecked())
  {
    network_mode = "golf";
  }

  Config::SetBase(Config::NETPLAY_NETWORK_MODE, network_mode);
}

void NetPlayDialog::ShowGameDigestDialog(const std::string& title)
{
  QueueOnObject(this, [this, title] {
    m_game_digest_menu->setEnabled(false);

    if (m_game_digest_dialog->isVisible())
      m_game_digest_dialog->close();

    m_game_digest_dialog->show(QString::fromStdString(title));
  });
}

void NetPlayDialog::SetGameDigestProgress(int pid, int progress)
{
  QueueOnObject(this, [this, pid, progress] {
    if (m_game_digest_dialog->isVisible())
      m_game_digest_dialog->SetProgress(pid, progress);
  });
}

void NetPlayDialog::SetGameDigestResult(int pid, const std::string& result)
{
  QueueOnObject(this, [this, pid, result] {
    m_game_digest_dialog->SetResult(pid, result);
    m_game_digest_menu->setEnabled(true);
  });
}

void NetPlayDialog::AbortGameDigest()
{
  QueueOnObject(this, [this] {
    m_game_digest_dialog->close();
    m_game_digest_menu->setEnabled(true);
  });
}

void NetPlayDialog::ShowChunkedProgressDialog(const std::string& title, const u64 data_size,
                                              const std::vector<int>& players)
{
  QueueOnObject(this, [this, title, data_size, players] {
    if (m_chunked_progress_dialog->isVisible())
      m_chunked_progress_dialog->done(QDialog::Accepted);

    m_chunked_progress_dialog->show(QString::fromStdString(title), data_size, players);
  });
}

void NetPlayDialog::HideChunkedProgressDialog()
{
  QueueOnObject(this, [this] { m_chunked_progress_dialog->done(QDialog::Accepted); });
}

void NetPlayDialog::SetChunkedProgress(const int pid, const u64 progress)
{
  QueueOnObject(this, [this, pid, progress] {
    if (m_chunked_progress_dialog->isVisible())
      m_chunked_progress_dialog->SetProgress(pid, progress);
  });
}

void NetPlayDialog::SetHostWiiSyncData(std::vector<u64> titles, std::string redirect_folder)
{
  auto client = Settings::Instance().GetNetPlayClient();
  if (client)
    client->SetWiiSyncData(nullptr, std::move(titles), std::move(redirect_folder));
}

void NetPlayDialog::OnActiveGeckoCodes(std::string codeStr)
{
  DisplayMessage(QString::fromStdString(codeStr), "cornflowerblue");
}

void NetPlayDialog::OnActiveARCodes(std::string codeStr)
{
  DisplayMessage(QString::fromStdString(codeStr), "cornflowerblue");
}<|MERGE_RESOLUTION|>--- conflicted
+++ resolved
@@ -978,11 +978,7 @@
                  "red", OSD::Duration::VERY_LONG);
 
   OSD::AddTypedMessage(OSD::MessageType::NetPlayDesync,
-<<<<<<< HEAD
-                       "Possible desync detected at frame %2. Game restart advised.",
-=======
                        "Possible desync detected. Game restart advised.",
->>>>>>> e9e16961
                        OSD::Duration::VERY_LONG, OSD::Color::RED);
 }
 
