// Copyright 2015 Dolphin Emulator Project
// SPDX-License-Identifier: GPL-2.0-or-later

#include "DolphinQt/RenderWidget.h"

#include <array>

#include <QApplication>
#include <QDragEnterEvent>
#include <QDropEvent>
#include <QFileInfo>
#include <QGuiApplication>
#include <QIcon>
#include <QKeyEvent>
#include <QMimeData>
#include <QMouseEvent>
#include <QPalette>
#include <QScreen>
#include <QTimer>
#include <QWindow>

<<<<<<< HEAD
//test ui stuff
#include <QVBoxLayout>
#include <QPushButton>

#include "imgui.h"

=======
>>>>>>> 19e85696
#include "Core/Config/MainSettings.h"
#include "Core/Core.h"
#include "Core/State.h"
#include "Core/Slippi/SlippiPlayback.h"

#include "DolphinQt/Host.h"
#include "DolphinQt/QtUtils/ModalMessageBox.h"
#include "DolphinQt/Resources.h"
#include "DolphinQt/Settings.h"

#include "InputCommon/ControllerInterface/ControllerInterface.h"

#include "VideoCommon/OnScreenUI.h"
#include "VideoCommon/Present.h"
#include "VideoCommon/VideoConfig.h"

<<<<<<< HEAD
extern std::unique_ptr<SlippiPlaybackStatus> g_playbackStatus;
=======
#ifdef _WIN32
#include <Windows.h>
#endif
>>>>>>> 19e85696

RenderWidget::RenderWidget(QWidget* parent) : QWidget(parent)
{
  setWindowTitle(QStringLiteral("Dolphin"));
  setWindowIcon(Resources::GetAppIcon());
  setWindowRole(QStringLiteral("renderer"));
  setAcceptDrops(true);

  QPalette p;
  p.setColor(QPalette::Window, Qt::black);
  setPalette(p);

  connect(Host::GetInstance(), &Host::RequestTitle, this, &RenderWidget::setWindowTitle);
  connect(Host::GetInstance(), &Host::RequestRenderSize, this, [this](int w, int h) {
    if (!Config::Get(Config::MAIN_RENDER_WINDOW_AUTOSIZE) || isFullScreen() || isMaximized())
      return;

    const auto dpr = window()->windowHandle()->screen()->devicePixelRatio();

    resize(w / dpr, h / dpr);
  });
  connect(Host::GetInstance(), &Host::RequestLowerWindow, this, &RenderWidget::LowerWindow);
  connect(Host::GetInstance(), &Host::RequestExit, this, &RenderWidget::Exit);
  connect(Host::GetInstance(), &Host::RequestSeek, this, &RenderWidget::PlaybackSeek);
  connect(&Settings::Instance(), &Settings::EmulationStateChanged, this, [this](Core::State state) {
    if (state == Core::State::Running)
      SetPresenterKeyMap();
  });

  // We have to use Qt::DirectConnection here because we don't want those signals to get queued
  // (which results in them not getting called)
  connect(this, &RenderWidget::StateChanged, Host::GetInstance(), &Host::SetRenderFullscreen,
          Qt::DirectConnection);
  connect(this, &RenderWidget::HandleChanged, Host::GetInstance(), &Host::SetRenderHandle,
          Qt::DirectConnection);
  connect(this, &RenderWidget::SizeChanged, Host::GetInstance(), &Host::ResizeSurface,
          Qt::DirectConnection);
  connect(this, &RenderWidget::FocusChanged, Host::GetInstance(), &Host::SetRenderFocus,
          Qt::DirectConnection);

  m_mouse_timer = new QTimer(this);
  connect(m_mouse_timer, &QTimer::timeout, this, &RenderWidget::HandleCursorTimer);
  m_mouse_timer->setSingleShot(true);
  setMouseTracking(true);

  connect(&Settings::Instance(), &Settings::CursorVisibilityChanged, this,
          &RenderWidget::OnHideCursorChanged);
  connect(&Settings::Instance(), &Settings::LockCursorChanged, this,
          &RenderWidget::OnLockCursorChanged);
  OnHideCursorChanged();
  OnLockCursorChanged();
  connect(&Settings::Instance(), &Settings::KeepWindowOnTopChanged, this,
          &RenderWidget::OnKeepOnTopChanged);
  OnKeepOnTopChanged(Settings::Instance().IsKeepWindowOnTopEnabled());
  m_mouse_timer->start(MOUSE_HIDE_DELAY);

  // We need a native window to render into.
  setAttribute(Qt::WA_NativeWindow);
  setAttribute(Qt::WA_PaintOnScreen);
}

QPaintEngine* RenderWidget::paintEngine() const
{
  return nullptr;
}

void RenderWidget::dragEnterEvent(QDragEnterEvent* event)
{
  if (event->mimeData()->hasUrls() && event->mimeData()->urls().size() == 1)
    event->acceptProposedAction();
}

void RenderWidget::dropEvent(QDropEvent* event)
{
  const auto& urls = event->mimeData()->urls();
  if (urls.empty())
    return;

  const auto& url = urls[0];
  QFileInfo file_info(url.toLocalFile());

  auto path = file_info.filePath();

  if (!file_info.exists() || !file_info.isReadable())
  {
    ModalMessageBox::critical(this, tr("Error"), tr("Failed to open '%1'").arg(path));
    return;
  }

  if (!file_info.isFile())
  {
    return;
  }

  State::LoadAs(path.toStdString());
}

void RenderWidget::OnHideCursorChanged()
{
  UpdateCursor();
}

void RenderWidget::OnLockCursorChanged()
{
  SetCursorLocked(false);
  UpdateCursor();
}

// Calling this at any time will set the cursor (image) to the correct state
void RenderWidget::UpdateCursor()
{
  if (!Settings::Instance().GetLockCursor())
  {
    // Only hide if the cursor is automatically locking (it will hide on lock).
    // "Unhide" the cursor if we lost focus, otherwise it will disappear when hovering
    // on top of the game window in the background
    const bool keep_on_top = (windowFlags() & Qt::WindowStaysOnTopHint) != 0;
    const bool should_hide =
        (Settings::Instance().GetCursorVisibility() == Config::ShowCursor::Never) &&
        (keep_on_top || Config::Get(Config::MAIN_INPUT_BACKGROUND_INPUT) || isActiveWindow());
    setCursor(should_hide ? Qt::BlankCursor : Qt::ArrowCursor);
  }
  else
  {
    setCursor((m_cursor_locked &&
               Settings::Instance().GetCursorVisibility() == Config::ShowCursor::Never) ?
                  Qt::BlankCursor :
                  Qt::ArrowCursor);
  }
}

void RenderWidget::OnKeepOnTopChanged(bool top)
{
  const bool was_visible = isVisible();

  setWindowFlags(top ? windowFlags() | Qt::WindowStaysOnTopHint :
                       windowFlags() & ~Qt::WindowStaysOnTopHint);

  m_dont_lock_cursor_on_show = true;
  if (was_visible)
    show();
  m_dont_lock_cursor_on_show = false;

  UpdateCursor();
}

void RenderWidget::HandleCursorTimer()
{
  if (!isActiveWindow())
    return;
  if ((!Settings::Instance().GetLockCursor() || m_cursor_locked) &&
      Settings::Instance().GetCursorVisibility() == Config::ShowCursor::OnMovement)
  {
    setCursor(Qt::BlankCursor);
  }
}

void RenderWidget::showFullScreen()
{
  QWidget::showFullScreen();

  QScreen* screen = window()->windowHandle()->screen();

  const auto dpr = screen->devicePixelRatio();

  emit SizeChanged(width() * dpr, height() * dpr);
}

// Lock the cursor within the window/widget internal borders, including the aspect ratio if wanted
void RenderWidget::SetCursorLocked(bool locked, bool follow_aspect_ratio)
{
  // It seems like QT doesn't scale the window frame correctly with some DPIs
  // so it might happen that the locked cursor can be on the frame of the window,
  // being able to resize it, but that is a minor problem.
  // As a hack, if necessary, we could always scale down the size by 2 pixel, to a min of 1 given
  // that the size can be 0 already. We probably shouldn't scale axes already scaled by aspect ratio
  QRect render_rect = geometry();
  if (parentWidget())
  {
    render_rect.moveTopLeft(parentWidget()->mapToGlobal(render_rect.topLeft()));
  }
  auto scale = devicePixelRatioF();  // Seems to always be rounded on Win. Should we round results?
  QPoint screen_offset = QPoint(0, 0);
  if (window()->windowHandle() && window()->windowHandle()->screen())
  {
    screen_offset = window()->windowHandle()->screen()->geometry().topLeft();
  }
  render_rect.moveTopLeft(((render_rect.topLeft() - screen_offset) * scale) + screen_offset);
  render_rect.setSize(render_rect.size() * scale);

  if (follow_aspect_ratio)
  {
    // TODO: SetCursorLocked() should be re-called every time this value is changed?
    // This might cause imprecisions of one pixel (but it won't cause the cursor to go over borders)
    Common::Vec2 aspect_ratio = g_controller_interface.GetWindowInputScale();
    if (aspect_ratio.x > 1.f)
    {
      const float new_half_width = float(render_rect.width()) / (aspect_ratio.x * 2.f);
      // Only ceil if it was >= 0.25
      const float ceiled_new_half_width = std::ceil(std::round(new_half_width * 2.f) / 2.f);
      const int x_center = render_rect.center().x();
      // Make a guess on which one to floor and ceil.
      // For more precision, we should have kept the rounding point scale from above as well.
      render_rect.setLeft(x_center - std::floor(new_half_width));
      render_rect.setRight(x_center + ceiled_new_half_width);
    }
    if (aspect_ratio.y > 1.f)
    {
      const float new_half_height = render_rect.height() / (aspect_ratio.y * 2.f);
      const float ceiled_new_half_height = std::ceil(std::round(new_half_height * 2.f) / 2.f);
      const int y_center = render_rect.center().y();
      render_rect.setTop(y_center - std::floor(new_half_height));
      render_rect.setBottom(y_center + ceiled_new_half_height);
    }
  }

  if (locked)
  {
#ifdef _WIN32
    RECT rect;
    rect.left = render_rect.left();
    rect.right = render_rect.right();
    rect.top = render_rect.top();
    rect.bottom = render_rect.bottom();

    if (ClipCursor(&rect))
#else
    // TODO: implement on other platforms. Probably XGrabPointer on Linux.
    // The setting is hidden in the UI if not implemented
    if (false)
#endif
    {
      m_cursor_locked = true;

      if (Settings::Instance().GetCursorVisibility() != Config::ShowCursor::Constantly)
      {
        setCursor(Qt::BlankCursor);
      }

      Host::GetInstance()->SetRenderFullFocus(true);
    }
  }
  else
  {
#ifdef _WIN32
    ClipCursor(nullptr);
#endif

    if (m_cursor_locked)
    {
      m_cursor_locked = false;

      if (!Settings::Instance().GetLockCursor())
      {
        return;
      }

      // Center the mouse in the window if it's still active
      // Leave it where it was otherwise, e.g. a prompt has opened or we alt tabbed.
      if (isActiveWindow())
      {
        cursor().setPos(render_rect.left() + render_rect.width() / 2,
                        render_rect.top() + render_rect.height() / 2);
      }

      // Show the cursor or the user won't know the mouse is now unlocked
      setCursor(Qt::ArrowCursor);

      Host::GetInstance()->SetRenderFullFocus(false);
    }
  }
}

void RenderWidget::SetCursorLockedOnNextActivation(bool locked)
{
  if (Settings::Instance().GetLockCursor())
  {
    m_lock_cursor_on_next_activation = locked;
    return;
  }
  m_lock_cursor_on_next_activation = false;
}

void RenderWidget::SetWaitingForMessageBox(bool waiting_for_message_box)
{
  if (m_waiting_for_message_box == waiting_for_message_box)
  {
    return;
  }
  m_waiting_for_message_box = waiting_for_message_box;
  if (!m_waiting_for_message_box && m_lock_cursor_on_next_activation && isActiveWindow())
  {
    if (Settings::Instance().GetLockCursor())
    {
      SetCursorLocked(true);
    }
    m_lock_cursor_on_next_activation = false;
  }
}

bool RenderWidget::event(QEvent* event)
{
  PassEventToPresenter(event);

  switch (event->type())
  {
  case QEvent::KeyPress:
  {
    QKeyEvent* ke = static_cast<QKeyEvent*>(event);
    if (ke->key() == Qt::Key_Escape)
      emit EscapePressed();

    // The render window might flicker on some platforms because Qt tries to change focus to a new
    // element when there is none (?) Handling this event before it reaches QWidget fixes the issue.
    if (ke->key() == Qt::Key_Tab)
      return true;

    break;
  }
  // Needed in case a new window open and it moves the mouse
  case QEvent::WindowBlocked:
    SetCursorLocked(false);
    break;
  case QEvent::MouseButtonPress:
    if (isActiveWindow())
    {
      // Lock the cursor with any mouse button click (behave the same as window focus change).
      // This event is occasionally missed because isActiveWindow is laggy
      if (Settings::Instance().GetLockCursor())
      {
        SetCursorLocked(true);
      }
    }
    break;
  case QEvent::MouseMove:
    // Unhide on movement
    if (Settings::Instance().GetCursorVisibility() == Config::ShowCursor::OnMovement)
    {
      setCursor(Qt::ArrowCursor);
      m_mouse_timer->start(MOUSE_HIDE_DELAY);
    }
    break;
  case QEvent::WinIdChange:
    emit HandleChanged(reinterpret_cast<void*>(winId()));
    break;
  case QEvent::Show:
    // Don't do if "stay on top" changed (or was true)
    if (Settings::Instance().GetLockCursor() &&
        Settings::Instance().GetCursorVisibility() != Config::ShowCursor::Constantly &&
        !m_dont_lock_cursor_on_show)
    {
      // Auto lock when this window is shown (it was hidden)
      if (isActiveWindow())
        SetCursorLocked(true);
      else
        SetCursorLockedOnNextActivation();
    }
    break;
  // Note that this event in Windows is not always aligned to the window that is highlighted,
  // it's the window that has keyboard and mouse focus
  case QEvent::WindowActivate:
    if (m_should_unpause_on_focus && Core::GetState() == Core::State::Paused)
      Core::SetState(Core::State::Running);

    m_should_unpause_on_focus = false;

    UpdateCursor();

    // Avoid "race conditions" with message boxes
    if (m_lock_cursor_on_next_activation && !m_waiting_for_message_box)
    {
      if (Settings::Instance().GetLockCursor())
      {
        SetCursorLocked(true);
      }
      m_lock_cursor_on_next_activation = false;
    }

    emit FocusChanged(true);
    break;
  case QEvent::WindowDeactivate:
    SetCursorLocked(false);

    UpdateCursor();

    if (Config::Get(Config::MAIN_PAUSE_ON_FOCUS_LOST) && Core::GetState() == Core::State::Running)
    {
      // If we are declared as the CPU or GPU thread, it means that the real CPU or GPU thread
      // is waiting for us to finish showing a panic alert (with that panic alert likely being
      // the cause of this event), so trying to pause the core would cause a deadlock
      if (!Core::IsCPUThread() && !Core::IsGPUThread())
      {
        m_should_unpause_on_focus = true;
        Core::SetState(Core::State::Paused);
      }
    }

    emit FocusChanged(false);
    break;
  case QEvent::Move:
    SetCursorLocked(m_cursor_locked);
    break;
  case QEvent::Resize:
  {
    SetCursorLocked(m_cursor_locked);

    const QResizeEvent* se = static_cast<QResizeEvent*>(event);
    QSize new_size = se->size();

    QScreen* screen = window()->windowHandle()->screen();

    const auto dpr = screen->devicePixelRatio();

    emit SizeChanged(new_size.width() * dpr, new_size.height() * dpr);
    break;
  }
  // Happens when we add/remove the widget from the main window instead of the dedicated one
  case QEvent::ParentChange:
    SetCursorLocked(false);
    break;
  case QEvent::WindowStateChange:
    // Lock the mouse again when fullscreen changes (we might have missed some events)
    SetCursorLocked(m_cursor_locked || (isFullScreen() && Settings::Instance().GetLockCursor()));
    emit StateChanged(isFullScreen());
    break;
  case QEvent::Close:
    emit Closed();
    break;
  default:
    break;
  }
  return QWidget::event(event);
}

void RenderWidget::PassEventToPresenter(const QEvent* event)
{
  if (!Core::IsRunningAndStarted())
    return;

  switch (event->type())
  {
  case QEvent::KeyPress:
  case QEvent::KeyRelease:
  {
    // As the imgui KeysDown array is only 512 elements wide, and some Qt keys which
    // we need to track (e.g. alt) are above this value, we mask the lower 9 bits.
    // Even masked, the key codes are still unique, so conflicts aren't an issue.
    // The actual text input goes through AddInputCharactersUTF8().
    const QKeyEvent* key_event = static_cast<const QKeyEvent*>(event);
    const bool is_down = event->type() == QEvent::KeyPress;
    const u32 key = static_cast<u32>(key_event->key() & 0x1FF);

    const char* chars = nullptr;

    if (is_down)
    {
      auto utf8 = key_event->text().toUtf8();

      if (utf8.size())
        chars = utf8.constData();
    }

    // Pass the key onto Presenter (for the imgui UI)
    g_presenter->SetKey(key, is_down, chars);
  }
  break;

  case QEvent::MouseMove:
  {
    // Qt multiplies all coordinates by the scaling factor in highdpi mode, giving us "scaled" mouse
    // coordinates (as if the screen was standard dpi). We need to update the mouse position in
    // native coordinates, as the UI (and game) is rendered at native resolution.
    const float scale = devicePixelRatio();
    float x = static_cast<const QMouseEvent*>(event)->pos().x() * scale;
    float y = static_cast<const QMouseEvent*>(event)->pos().y() * scale;

    g_presenter->SetMousePos(x, y);
  }
  break;

  case QEvent::MouseButtonPress:
  case QEvent::MouseButtonRelease:
  {
    const u32 button_mask = static_cast<u32>(static_cast<const QMouseEvent*>(event)->buttons());
    g_presenter->SetMousePress(button_mask);
  }
  break;

  default:
    break;
  }
}

void RenderWidget::SetPresenterKeyMap()
{
<<<<<<< HEAD
  static constexpr std::array<std::array<int, 2>, 21> key_map{{
      {ImGuiKey_Tab, Qt::Key_Tab},
      {ImGuiKey_LeftArrow, Qt::Key_Left},
      {ImGuiKey_RightArrow, Qt::Key_Right},
      {ImGuiKey_UpArrow, Qt::Key_Up},
      {ImGuiKey_DownArrow, Qt::Key_Down},
      {ImGuiKey_PageUp, Qt::Key_PageUp},
      {ImGuiKey_PageDown, Qt::Key_PageDown},
      {ImGuiKey_Home, Qt::Key_Home},
      {ImGuiKey_End, Qt::Key_End},
      {ImGuiKey_Insert, Qt::Key_Insert},
      {ImGuiKey_Delete, Qt::Key_Delete},
      {ImGuiKey_Backspace, Qt::Key_Backspace},
      {ImGuiKey_Space, Qt::Key_Space},
      {ImGuiKey_Enter, Qt::Key_Return},
      {ImGuiKey_Escape, Qt::Key_Escape},
      {ImGuiKey_A, Qt::Key_A},
      {ImGuiKey_C, Qt::Key_C},
      {ImGuiKey_V, Qt::Key_V},
      {ImGuiKey_X, Qt::Key_X},
      {ImGuiKey_Y, Qt::Key_Y},
      {ImGuiKey_Z, Qt::Key_Z},
  }};
  auto lock = g_renderer->GetImGuiLock();

  for (auto [imgui_key, qt_key] : key_map)
    ImGui::GetIO().KeyMap[imgui_key] = (qt_key & 0x1FF);
}

void RenderWidget::LowerWindow()
{
  if (Config::Get(Config::MAIN_RENDER_TO_MAIN))
    return;

  lower();
}

void RenderWidget::Exit()
{
  close();
}

void RenderWidget::PlaybackSeek()
{
  g_playbackStatus->seekToFrame();
=======
  static constexpr DolphinKeyMap key_map = {
      Qt::Key_Tab,    Qt::Key_Left,      Qt::Key_Right, Qt::Key_Up,     Qt::Key_Down,
      Qt::Key_PageUp, Qt::Key_PageDown,  Qt::Key_Home,  Qt::Key_End,    Qt::Key_Insert,
      Qt::Key_Delete, Qt::Key_Backspace, Qt::Key_Space, Qt::Key_Return, Qt::Key_Escape,
      Qt::Key_Enter,  // Keypad enter
      Qt::Key_A,      Qt::Key_C,         Qt::Key_V,     Qt::Key_X,      Qt::Key_Y,
      Qt::Key_Z,
  };

  g_presenter->SetKeyMap(key_map);
>>>>>>> 19e85696
}<|MERGE_RESOLUTION|>--- conflicted
+++ resolved
@@ -19,15 +19,12 @@
 #include <QTimer>
 #include <QWindow>
 
-<<<<<<< HEAD
 //test ui stuff
 #include <QVBoxLayout>
 #include <QPushButton>
 
 #include "imgui.h"
 
-=======
->>>>>>> 19e85696
 #include "Core/Config/MainSettings.h"
 #include "Core/Core.h"
 #include "Core/State.h"
@@ -44,13 +41,11 @@
 #include "VideoCommon/Present.h"
 #include "VideoCommon/VideoConfig.h"
 
-<<<<<<< HEAD
-extern std::unique_ptr<SlippiPlaybackStatus> g_playbackStatus;
-=======
 #ifdef _WIN32
 #include <Windows.h>
 #endif
->>>>>>> 19e85696
+
+extern std::unique_ptr<SlippiPlaybackStatus> g_playbackStatus;
 
 RenderWidget::RenderWidget(QWidget* parent) : QWidget(parent)
 {
@@ -546,53 +541,6 @@
 
 void RenderWidget::SetPresenterKeyMap()
 {
-<<<<<<< HEAD
-  static constexpr std::array<std::array<int, 2>, 21> key_map{{
-      {ImGuiKey_Tab, Qt::Key_Tab},
-      {ImGuiKey_LeftArrow, Qt::Key_Left},
-      {ImGuiKey_RightArrow, Qt::Key_Right},
-      {ImGuiKey_UpArrow, Qt::Key_Up},
-      {ImGuiKey_DownArrow, Qt::Key_Down},
-      {ImGuiKey_PageUp, Qt::Key_PageUp},
-      {ImGuiKey_PageDown, Qt::Key_PageDown},
-      {ImGuiKey_Home, Qt::Key_Home},
-      {ImGuiKey_End, Qt::Key_End},
-      {ImGuiKey_Insert, Qt::Key_Insert},
-      {ImGuiKey_Delete, Qt::Key_Delete},
-      {ImGuiKey_Backspace, Qt::Key_Backspace},
-      {ImGuiKey_Space, Qt::Key_Space},
-      {ImGuiKey_Enter, Qt::Key_Return},
-      {ImGuiKey_Escape, Qt::Key_Escape},
-      {ImGuiKey_A, Qt::Key_A},
-      {ImGuiKey_C, Qt::Key_C},
-      {ImGuiKey_V, Qt::Key_V},
-      {ImGuiKey_X, Qt::Key_X},
-      {ImGuiKey_Y, Qt::Key_Y},
-      {ImGuiKey_Z, Qt::Key_Z},
-  }};
-  auto lock = g_renderer->GetImGuiLock();
-
-  for (auto [imgui_key, qt_key] : key_map)
-    ImGui::GetIO().KeyMap[imgui_key] = (qt_key & 0x1FF);
-}
-
-void RenderWidget::LowerWindow()
-{
-  if (Config::Get(Config::MAIN_RENDER_TO_MAIN))
-    return;
-
-  lower();
-}
-
-void RenderWidget::Exit()
-{
-  close();
-}
-
-void RenderWidget::PlaybackSeek()
-{
-  g_playbackStatus->seekToFrame();
-=======
   static constexpr DolphinKeyMap key_map = {
       Qt::Key_Tab,    Qt::Key_Left,      Qt::Key_Right, Qt::Key_Up,     Qt::Key_Down,
       Qt::Key_PageUp, Qt::Key_PageDown,  Qt::Key_Home,  Qt::Key_End,    Qt::Key_Insert,
@@ -603,5 +551,22 @@
   };
 
   g_presenter->SetKeyMap(key_map);
->>>>>>> 19e85696
+}
+
+void RenderWidget::LowerWindow()
+{
+  if (Config::Get(Config::MAIN_RENDER_TO_MAIN))
+    return;
+
+  lower();
+}
+
+void RenderWidget::Exit()
+{
+  close();
+}
+
+void RenderWidget::PlaybackSeek()
+{
+  g_playbackStatus->seekToFrame();
 }