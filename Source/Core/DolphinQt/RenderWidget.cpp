--- conflicted
+++ resolved
@@ -168,7 +168,6 @@
 
   switch (event->type())
   {
-<<<<<<< HEAD
   case QEvent::Move:
   {
     //QMoveEvent* me = static_cast<QMoveEvent*>(event);
@@ -177,10 +176,6 @@
     SET_RENDER_CENTRE((pos().x() + (size().width() / 2)), (pos().y() + (size().height() / 2)));
     break;
   }  
-  case QEvent::Paint:
-    return !autoFillBackground();
-=======
->>>>>>> 1b97f081
   case QEvent::KeyPress:
   {
     QKeyEvent* ke = static_cast<QKeyEvent*>(event);
