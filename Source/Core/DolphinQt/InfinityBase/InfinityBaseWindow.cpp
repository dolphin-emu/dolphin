--- conflicted
+++ resolved
@@ -175,11 +175,7 @@
   {
     QMessageBox::warning(
         this, tr("Failed to read the Infinity file!"),
-<<<<<<< HEAD
-        tr("Failed to read the Infinity file(%1):\n%1\n\nThe file was too small.").arg(path),
-=======
         tr("Failed to read the Infinity file:\n%1\n\nThe file was too small.").arg(path),
->>>>>>> e0e09d10
         QMessageBox::Ok);
     return;
   }
