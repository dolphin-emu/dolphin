// Copyright 2015 Dolphin Emulator Project
// SPDX-License-Identifier: GPL-2.0-or-later

#pragma once

#include <QToolBar>

class QAction;

namespace Core
{
enum class State;
}

class ToolBar final : public QToolBar
{
  Q_OBJECT

public:
  explicit ToolBar(QWidget* parent = nullptr);

  void closeEvent(QCloseEvent*) override;
signals:
  void OpenPressed();
  void RefreshPressed();
  void PlayPressed();
  void PausePressed();
  void StopPressed();
  void FullScreenPressed();
  void ScreenShotPressed();

  void SettingsPressed();
  void ControllersPressed();
  void GraphicsPressed();

  void StartNetPlayPressed();
<<<<<<< HEAD

=======
  void ViewGeckoCodes();
>>>>>>> e9e16961
  void StepPressed();
  void StepOverPressed();
  void StepOutPressed();
  void SkipPressed();
  void ShowPCPressed();
  void SetPCPressed();

private:
  void OnEmulationStateChanged(Core::State state);
  void OnDebugModeToggled(bool enabled);

  void MakeActions();
  void UpdateIcons();
  void UpdatePausePlayButtonState(bool playing_state);

  QAction* m_open_action;
  QAction* m_refresh_action;
  QAction* m_pause_play_action;
  QAction* m_stop_action;
  QAction* m_fullscreen_action;
  QAction* m_screenshot_action;
  QAction* m_config_action;
  QAction* m_controllers_action;
  QAction* m_graphics_action;
  QAction* m_start_netplay_action;

  QAction* m_view_gecko_codes_action;

  QAction* m_start_netplay_action;

  QAction* m_step_action;
  QAction* m_step_over_action;
  QAction* m_step_out_action;
  QAction* m_skip_action;
  QAction* m_show_pc_action;
  QAction* m_set_pc_action;
};<|MERGE_RESOLUTION|>--- conflicted
+++ resolved
@@ -34,11 +34,7 @@
   void GraphicsPressed();
 
   void StartNetPlayPressed();
-<<<<<<< HEAD
-
-=======
   void ViewGeckoCodes();
->>>>>>> e9e16961
   void StepPressed();
   void StepOverPressed();
   void StepOutPressed();
@@ -67,8 +63,6 @@
 
   QAction* m_view_gecko_codes_action;
 
-  QAction* m_start_netplay_action;
-
   QAction* m_step_action;
   QAction* m_step_over_action;
   QAction* m_step_out_action;
