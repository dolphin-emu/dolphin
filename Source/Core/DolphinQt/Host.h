// Copyright 2015 Dolphin Emulator Project
// SPDX-License-Identifier: GPL-2.0-or-later

#pragma once

#include <atomic>

#include <QObject>

// Singleton that talks to the Core via the interface defined in Core/Host.h.
// Because Host_* calls might come from different threads than the MainWindow,
// the Host class communicates with it via signals/slots only.

// Many of the Host_* functions are ignored, and some shouldn't exist.
class Host final : public QObject
{
  Q_OBJECT

public:
  ~Host();

  static Host* GetInstance();

  bool GetRenderFocus();
  bool GetRenderFullFocus();
  bool GetRenderFullscreen();
  bool GetGBAFocus();
  bool GetTASInputFocus() const;

  void SetMainWindowHandle(void* handle);
  void SetRenderHandle(void* handle);
  void SetRenderFocus(bool focus);
  void SetRenderFullFocus(bool focus);
  void SetRenderFullscreen(bool fullscreen);
  void SetTASInputFocus(bool focus);
  void ResizeSurface(int new_width, int new_height);

signals:
  void RequestTitle(const QString& title);
  void RequestStop();
  void RequestRenderSize(int w, int h);
  void UpdateDisasmDialog();
<<<<<<< HEAD
  void NotifyMapLoaded();
  void RequestLowerWindow();
  void RequestExit();
  void RequestSeek();
  void RequestFullscreen();
=======
  void JitCacheInvalidation();
  void JitProfileDataWiped();
>>>>>>> 992b4ea9
  void PPCSymbolsChanged();
  void PPCBreakpointsChanged();

private:
  Host();

  std::atomic<void*> m_render_handle{nullptr};
  std::atomic<void*> m_main_window_handle{nullptr};
  std::atomic<bool> m_render_to_main{false};
  std::atomic<bool> m_render_focus{false};
  std::atomic<bool> m_render_full_focus{false};
  std::atomic<bool> m_render_fullscreen{false};
  std::atomic<bool> m_tas_input_focus{false};
};<|MERGE_RESOLUTION|>--- conflicted
+++ resolved
@@ -40,16 +40,13 @@
   void RequestStop();
   void RequestRenderSize(int w, int h);
   void UpdateDisasmDialog();
-<<<<<<< HEAD
   void NotifyMapLoaded();
   void RequestLowerWindow();
   void RequestExit();
   void RequestSeek();
   void RequestFullscreen();
-=======
   void JitCacheInvalidation();
   void JitProfileDataWiped();
->>>>>>> 992b4ea9
   void PPCSymbolsChanged();
   void PPCBreakpointsChanged();
 
