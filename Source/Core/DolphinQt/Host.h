// Copyright 2015 Dolphin Emulator Project
// SPDX-License-Identifier: GPL-2.0-or-later

#pragma once

#include <atomic>

#include <QObject>

// Singleton that talks to the Core via the interface defined in Core/Host.h.
// Because Host_* calls might come from different threads than the MainWindow,
// the Host class communicates with it via signals/slots only.

// Many of the Host_* functions are ignored, and some shouldn't exist.
class Host final : public QObject
{
  Q_OBJECT

public:
  ~Host();

  static Host* GetInstance();

  bool GetRenderFocus();
  bool GetRenderFullFocus();
  bool GetRenderFullscreen();
  bool GetGBAFocus();
  bool GetTASInputFocus() const;

  void SetMainWindowHandle(void* handle);
  void SetRenderHandle(void* handle);
  void SetRenderFocus(bool focus);
  void SetRenderFullFocus(bool focus);
  void SetRenderFullscreen(bool fullscreen);
  void SetTASInputFocus(bool focus);
  void ResizeSurface(int new_width, int new_height);

signals:
  void RequestTitle(const QString& title);
  void RequestStop();
  void RequestRenderSize(int w, int h);
  void UpdateDisasmDialog();
<<<<<<< HEAD
  void JitCacheInvalidation();
  void JitProfileDataWiped();
  void PPCSymbolsChanged();
  void PPCBreakpointsChanged();
=======
  void NotifyMapLoaded();
  void RequestLowerWindow();
  void RequestExit();
  void RequestSeek();
  void RequestFullscreen();
>>>>>>> 21e930db

private:
  Host();

  std::atomic<void*> m_render_handle{nullptr};
  std::atomic<void*> m_main_window_handle{nullptr};
  std::atomic<bool> m_render_to_main{false};
  std::atomic<bool> m_render_focus{false};
  std::atomic<bool> m_render_full_focus{false};
  std::atomic<bool> m_render_fullscreen{false};
  std::atomic<bool> m_tas_input_focus{false};
};<|MERGE_RESOLUTION|>--- conflicted
+++ resolved
@@ -40,18 +40,14 @@
   void RequestStop();
   void RequestRenderSize(int w, int h);
   void UpdateDisasmDialog();
-<<<<<<< HEAD
   void JitCacheInvalidation();
   void JitProfileDataWiped();
   void PPCSymbolsChanged();
   void PPCBreakpointsChanged();
-=======
-  void NotifyMapLoaded();
   void RequestLowerWindow();
   void RequestExit();
   void RequestSeek();
   void RequestFullscreen();
->>>>>>> 21e930db
 
 private:
   Host();
