// Copyright 2015 Dolphin Emulator Project
// SPDX-License-Identifier: GPL-2.0-or-later

#pragma once

#include <atomic>

#include <QObject>

// Singleton that talks to the Core via the interface defined in Core/Host.h.
// Because Host_* calls might come from different threads than the MainWindow,
// the Host class communicates with it via signals/slots only.

// Many of the Host_* functions are ignored, and some shouldn't exist.
class Host final : public QObject
{
  Q_OBJECT

public:
  ~Host();

  static Host* GetInstance();

  bool GetRenderFocus();
  bool GetRenderFullFocus();
  bool GetRenderFullscreen();
  bool GetGBAFocus();
  bool GetTASInputFocus() const;

  void SetMainWindowHandle(void* handle);
  void SetRenderHandle(void* handle);
  void SetRenderFocus(bool focus);
  void SetRenderFullFocus(bool focus);
  void SetRenderFullscreen(bool fullscreen);
  void SetTASInputFocus(bool focus);
  void ResizeSurface(int new_width, int new_height);

signals:
  void RequestTitle(const QString& title);
  void RequestStop();
  void RequestRenderSize(int w, int h);
  void UpdateDisasmDialog();
<<<<<<< HEAD
  void NotifyMapLoaded();
  void RequestLowerWindow();
  void RequestExit();
  void RequestSeek();
  void RequestFullscreen();
=======
  void PPCSymbolsChanged();
>>>>>>> 3c4d4fcd

private:
  Host();

  std::atomic<void*> m_render_handle{nullptr};
  std::atomic<void*> m_main_window_handle{nullptr};
  std::atomic<bool> m_render_to_main{false};
  std::atomic<bool> m_render_focus{false};
  std::atomic<bool> m_render_full_focus{false};
  std::atomic<bool> m_render_fullscreen{false};
  std::atomic<bool> m_tas_input_focus{false};
};<|MERGE_RESOLUTION|>--- conflicted
+++ resolved
@@ -40,15 +40,12 @@
   void RequestStop();
   void RequestRenderSize(int w, int h);
   void UpdateDisasmDialog();
-<<<<<<< HEAD
   void NotifyMapLoaded();
   void RequestLowerWindow();
   void RequestExit();
   void RequestSeek();
   void RequestFullscreen();
-=======
   void PPCSymbolsChanged();
->>>>>>> 3c4d4fcd
 
 private:
   Host();
