--- conflicted
+++ resolved
@@ -72,30 +72,31 @@
 
   if (m_gecko_code)
   {
-<<<<<<< HEAD
-    if (m_ar_code)
-      m_ar_code->deleteLater();
-
-    m_ar_code = new ARCodeWidget(m_game_id, m_revision, false);
-    m_tab_widget->insertTab(0, m_ar_code, tr("AR Code"));
-    auto* gecko_code = new GeckoCodeWidget(m_game_id, m_game_tdb_id, m_revision, false);
-    m_tab_widget->insertTab(1, gecko_code, tr("Gecko Codes"));
-    m_tab_widget->insertTab(2, new PrimeCheatsWidget(), tr("PrimeHack"));
-=======
     const int tab_index = m_tab_widget->indexOf(m_gecko_code);
     if (tab_index != -1)
       m_tab_widget->removeTab(tab_index);
     m_gecko_code->deleteLater();
     m_gecko_code = nullptr;
->>>>>>> 207c931a
+  }
+
+  if (m_primehack_cheats)
+  {
+    const int tab_index = m_tab_widget->indexOf(m_primehack_cheats);
+    if (tab_index != -1)
+      m_tab_widget->removeTab(tab_index);
+    m_primehack_cheats->deleteLater();
+    m_primehack_cheats = nullptr;
   }
 
   m_ar_code = new ARCodeWidget(m_game_id, m_revision, false);
   m_gecko_code = new GeckoCodeWidget(m_game_id, m_game_tdb_id, m_revision, false);
+  m_primehack_cheats = new PrimeCheatsWidget();
   m_tab_widget->insertTab(0, m_ar_code, tr("AR Code"));
   m_tab_widget->insertTab(1, m_gecko_code, tr("Gecko Codes"));
+  m_tab_widget->insertTab(2, m_primehack_cheats, tr("PrimeHack"));
   m_tab_widget->setTabUnclosable(0);
   m_tab_widget->setTabUnclosable(1);
+  m_tab_widget->setTabUnclosable(2);
 
   connect(m_ar_code, &ARCodeWidget::OpenGeneralSettings, this, &CheatsManager::OpenGeneralSettings);
   connect(m_gecko_code, &GeckoCodeWidget::OpenGeneralSettings, this,
