// Copyright 2015 Dolphin Emulator Project
// SPDX-License-Identifier: GPL-2.0-or-later

#pragma once

#include <QMainWindow>
#include <QStringList>

#include <array>
#include <memory>
#include <optional>
#include <string>

class QStackedWidget;
class QString;

class BreakpointWidget;
class BootSessionData;
struct BootParameters;
class CheatsManager;
class CodeWidget;
class ControllersWindow;
class DiscordHandler;
class DragEnterEvent;
class FIFOPlayerWindow;
class FreeLookWindow;
class GameList;
class GCTASInputWindow;
class GeckoDialog;
class GraphicsWindow;
class HotkeyScheduler;
class JITWidget;
class LocalPlayersWindow;
class LogConfigWidget;
class LogWidget;
class MappingWindow;
class MemoryWidget;
class MenuBar;
class NetPlayDialog;
class NetPlaySetupDialog;
class NetworkWidget;
class RegisterWidget;
class RenderWidget;
class SearchBar;
class SettingsWindow;
class ThreadWidget;
class ToolBar;
class WatchWidget;
class WiiTASInputWindow;

namespace DiscIO
{
enum class Region;
}

namespace UICommon
{
class GameFile;
}

namespace X11Utils
{
class XRRConfiguration;
}

class MainWindow final : public QMainWindow
{
  Q_OBJECT

public:
  explicit MainWindow(std::unique_ptr<BootParameters> boot_parameters,
                      const std::string& movie_path);
  ~MainWindow();

  void Show();

  bool eventFilter(QObject* object, QEvent* event) override;

signals:
  void ReadOnlyModeChanged(bool read_only);
  void RecordingStatusChanged(bool recording);

private:
  void Open();
  void RefreshGameList();
  void Play(const std::optional<std::string>& savestate_path = {});
  void Pause();
  void TogglePause();

  // May ask for confirmation. Returns whether or not it actually stopped.
  bool RequestStop();
  void ForceStop();
  void Reset();
  void FrameAdvance();
  void StateLoad();
  void StateSave();
  void StateLoadSlot();
  void StateSaveSlot();
  void StateLoadSlotAt(int slot);
  void StateSaveSlotAt(int slot);
  void StateLoadLastSavedAt(int slot);
  void StateLoadUndo();
  void StateSaveUndo();
  void StateSaveOldest();
  void SetStateSlot(int slot);
  void BootWiiSystemMenu();

  void PerformOnlineUpdate(const std::string& region);

  void SetFullScreenResolution(bool fullscreen);

  void FullScreen();
  void UnlockCursor();
  void ScreenShot();

  void CreateComponents();

  void ConnectGameList();
  void ConnectHost();
  void ConnectHotkeys();
  void ConnectMenuBar();
  void ConnectRenderWidget();
  void ConnectStack();
  void ConnectToolBar();

  void InitControllers();
  void ShutdownControllers();

  void InitCoreCallbacks();

  enum class ScanForSecondDisc
  {
    Yes,
    No,
  };

  void ScanForSecondDiscAndStartGame(const UICommon::GameFile& game,
                                     std::unique_ptr<BootSessionData> boot_session_data = nullptr);
  void StartGame(const QString& path, ScanForSecondDisc scan,
                 std::unique_ptr<BootSessionData> boot_session_data = nullptr);
  void StartGame(const std::string& path, ScanForSecondDisc scan,
                 std::unique_ptr<BootSessionData> boot_session_data = nullptr);
  void StartGame(const std::vector<std::string>& paths,
                 std::unique_ptr<BootSessionData> boot_session_data = nullptr);
  void StartGame(std::unique_ptr<BootParameters>&& parameters);
  void ShowRenderWidget();
  void HideRenderWidget(bool reinit = true, bool is_exit = false);

  void ShowSettingsWindow();
  void ShowGeneralWindow();
  void ShowAudioWindow();
  void ShowControllersWindow();
  void ShowLocalPlayersWindow();
  void ShowGraphicsWindow();
  void ShowFreeLookWindow();
  void ShowAboutDialog();
  void ShowHotkeyDialog();
  void ShowNetPlaySetupDialog();
  void ShowNetPlayBrowser();
  void ShowFIFOPlayer();
  void ShowMemcardManager();
  void ShowResourcePackManager();
  void ShowCheatsManager();
<<<<<<< HEAD
  void ShowGeckoCodes();
=======
  void ShowRiivolutionBootWidget(const UICommon::GameFile& game);
>>>>>>> 63df67b7

  void NetPlayInit();
  bool NetPlayJoin();
  bool NetPlayHost(const UICommon::GameFile& game);
  void NetPlayQuit();

  void OnBootGameCubeIPL(DiscIO::Region region);
  void OnImportNANDBackup();
  void OnConnectWiiRemote(int id);

#if defined(__unix__) || defined(__unix) || defined(__APPLE__)
  void OnSignal();
#endif

  void OnPlayRecording();
  void OnStartRecording();
  void OnStopRecording();
  void OnExportRecording();
  void OnActivateChat();
  void OnRequestGolfControl();
  void ShowTASInput();

  void ChangeDisc();
  void EjectDisc();

  QStringList PromptFileNames();

  void UpdateScreenSaverInhibition();

  void OnStopComplete();
  void dragEnterEvent(QDragEnterEvent* event) override;
  void dropEvent(QDropEvent* event) override;
  QSize sizeHint() const override;

#ifdef HAVE_XRANDR
  std::unique_ptr<X11Utils::XRRConfiguration> m_xrr_config;
#endif

  QStackedWidget* m_stack;
  ToolBar* m_tool_bar;
  MenuBar* m_menu_bar;
  SearchBar* m_search_bar;
  GameList* m_game_list;
  RenderWidget* m_render_widget = nullptr;
  bool m_rendering_to_main;
  bool m_stop_confirm_showing = false;
  bool m_stop_requested = false;
  bool m_exit_requested = false;
  bool m_fullscreen_requested = false;
  bool m_is_screensaver_inhibited = false;
  int m_state_slot = 1;
  std::unique_ptr<BootParameters> m_pending_boot;

  ControllersWindow* m_controllers_window = nullptr;
  SettingsWindow* m_settings_window = nullptr;
  GraphicsWindow* m_graphics_window = nullptr;
  FIFOPlayerWindow* m_fifo_window = nullptr;
  MappingWindow* m_hotkey_window = nullptr;
  GeckoDialog* m_gecko_dialog = nullptr;
  LocalPlayersWindow* m_local_players_window = nullptr;
  FreeLookWindow* m_freelook_window = nullptr;

  HotkeyScheduler* m_hotkey_scheduler;
  NetPlayDialog* m_netplay_dialog;
  DiscordHandler* m_netplay_discord;
  NetPlaySetupDialog* m_netplay_setup_dialog;
  static constexpr int num_gc_controllers = 4;
  std::array<GCTASInputWindow*, num_gc_controllers> m_gc_tas_input_windows{};
  static constexpr int num_wii_controllers = 4;
  std::array<WiiTASInputWindow*, num_wii_controllers> m_wii_tas_input_windows{};

  BreakpointWidget* m_breakpoint_widget;
  CodeWidget* m_code_widget;
  JITWidget* m_jit_widget;
  LogWidget* m_log_widget;
  LogConfigWidget* m_log_config_widget;
  MemoryWidget* m_memory_widget;
  NetworkWidget* m_network_widget;
  RegisterWidget* m_register_widget;
  ThreadWidget* m_thread_widget;
  WatchWidget* m_watch_widget;
  CheatsManager* m_cheats_manager;
  QByteArray m_render_widget_geometry;
};<|MERGE_RESOLUTION|>--- conflicted
+++ resolved
@@ -161,11 +161,8 @@
   void ShowMemcardManager();
   void ShowResourcePackManager();
   void ShowCheatsManager();
-<<<<<<< HEAD
   void ShowGeckoCodes();
-=======
   void ShowRiivolutionBootWidget(const UICommon::GameFile& game);
->>>>>>> 63df67b7
 
   void NetPlayInit();
   bool NetPlayJoin();
