--- conflicted
+++ resolved
@@ -67,6 +67,7 @@
 #include "Core/State.h"
 #include "Core/System.h"
 #include "Core/WiiUtils.h"
+
 #include "DiscIO/DirectoryBlob.h"
 #include "DiscIO/NANDImporter.h"
 #include "DiscIO/RiivolutionPatcher.h"
@@ -80,7 +81,6 @@
 #include "DolphinQt/Config/LogConfigWidget.h"
 #include "DolphinQt/Config/LogWidget.h"
 #include "DolphinQt/Config/Mapping/MappingWindow.h"
-#include "DolphinQt/Config/PropertiesDialog.h"
 #include "DolphinQt/Config/SettingsWindow.h"
 #include "DolphinQt/Debugger/AssemblerWidget.h"
 #include "DolphinQt/Debugger/BreakpointWidget.h"
@@ -145,8 +145,6 @@
 #undef None
 #endif
 
-#include <qprocess.h>
-
 #if defined(__unix__) || defined(__unix) || defined(__APPLE__)
 void MainWindow::OnSignal()
 {
@@ -569,6 +567,8 @@
   connect(m_menu_bar, &MenuBar::ImportNANDBackup, this, &MainWindow::OnImportNANDBackup);
   connect(m_menu_bar, &MenuBar::PerformOnlineUpdate, this, &MainWindow::PerformOnlineUpdate);
   connect(m_menu_bar, &MenuBar::BootWiiSystemMenu, this, &MainWindow::BootWiiSystemMenu);
+  connect(m_menu_bar, &MenuBar::StartNetPlay, this, &MainWindow::ShowNetPlaySetupDialog);
+  connect(m_menu_bar, &MenuBar::BrowseNetPlay, this, &MainWindow::ShowNetPlayBrowser);
   connect(m_menu_bar, &MenuBar::ShowFIFOPlayer, this, &MainWindow::ShowFIFOPlayer);
   connect(m_menu_bar, &MenuBar::ShowSkylanderPortal, this, &MainWindow::ShowSkylanderPortal);
   connect(m_menu_bar, &MenuBar::ShowInfinityBase, this, &MainWindow::ShowInfinityBase);
@@ -698,8 +698,6 @@
   connect(m_tool_bar, &ToolBar::ControllersPressed, this, &MainWindow::ShowControllersWindow);
   connect(m_tool_bar, &ToolBar::GraphicsPressed, this, &MainWindow::ShowGraphicsWindow);
 
-  connect(m_tool_bar, &ToolBar::StartNetPlayPressed, this, &MainWindow::ShowNetPlaySetupDialog);
-  connect(m_tool_bar, &ToolBar::ViewGeckoCodes, this, &MainWindow::ShowGeckoCodes);
   connect(m_tool_bar, &ToolBar::StepPressed, m_code_widget, &CodeWidget::Step);
   connect(m_tool_bar, &ToolBar::StepOverPressed, m_code_widget, &CodeWidget::StepOver);
   connect(m_tool_bar, &ToolBar::StepOutPressed, m_code_widget, &CodeWidget::StepOut);
@@ -1019,110 +1017,6 @@
   return true;
 }
 
-bool MainWindow::RequestStopNetplay()
-{
-  if (!Core::IsRunning(Core::System::GetInstance()))
-  {
-    Core::QueueHostJob([this](Core::System&) { OnStopComplete(); }, true);
-    return true;
-  }
-
-  const bool rendered_widget_was_active =
-      m_render_widget->isActiveWindow() && !m_render_widget->isFullScreen();
-  QWidget* confirm_parent = (!m_rendering_to_main && rendered_widget_was_active) ?
-                                m_render_widget :
-                                static_cast<QWidget*>(this);
-  const bool was_cursor_locked = m_render_widget->IsCursorLocked();
-
-  if (!m_render_widget->isFullScreen())
-    m_render_widget_geometry = m_render_widget->saveGeometry();
-  else
-    FullScreen();
-
-  if (Config::Get(Config::MAIN_CONFIRM_ON_STOP))
-  {
-    if (std::exchange(m_stop_confirm_showing, true))
-      return true;
-
-    Common::ScopeGuard confirm_lock([this] { m_stop_confirm_showing = false; });
-
-    const Core::State state = Core::GetState(Core::System::GetInstance());
-
-    // Only pause the game, if NetPlay is not running
-    bool pause = !Settings::Instance().GetNetPlayClient();
-
-    if (pause)
-      Core::SetState(Core::System::GetInstance(), Core::State::Paused);
-
-    if (rendered_widget_was_active)
-    {
-      // We have to do this before creating the message box, otherwise we might receive the window
-      // activation event before we know we need to lock the cursor again.
-      m_render_widget->SetCursorLockedOnNextActivation(was_cursor_locked);
-    }
-
-    // This is to avoid any "race conditions" between the "Window Activate" message and the
-    // message box returning, which could break cursor locking depending on the order
-    m_render_widget->SetWaitingForMessageBox(true);
-    auto confirm = ModalMessageBox::question(
-        confirm_parent, tr("Quitter!"),
-        m_stop_requested ? tr("A user closed down their game from the netplay lobby. "
-                              "This means the Netplay session has ended! "
-                              "Do you want to stop the current emulation?") :
-                           tr("A user closed down their game from the netplay lobby. "
-                              "This means the Netplay session has ended! "
-                              "Do you want to stop the current emulation?"),
-        QMessageBox::Yes | QMessageBox::No, QMessageBox::NoButton, Qt::ApplicationModal);
-
-    // If a user confirmed stopping the emulation, we do not capture the cursor again,
-    // even if the render widget will stay alive for a while.
-    // If a used rejected stopping the emulation, we instead capture the cursor again,
-    // and let them continue playing as if nothing had happened
-    // (assuming cursor locking is on).
-    if (confirm != QMessageBox::Yes)
-    {
-      m_render_widget->SetWaitingForMessageBox(false);
-
-      if (pause)
-        Core::SetState(Core::System::GetInstance(), state);
-
-      return false;
-    }
-    else
-    {
-      m_render_widget->SetCursorLockedOnNextActivation(false);
-      // This needs to be after SetCursorLockedOnNextActivation(false) as it depends on it
-      m_render_widget->SetWaitingForMessageBox(false);
-    }
-  }
-
-  OnStopRecording();
-  // TODO: Add Debugger shutdown
-
-  if (!m_stop_requested && UICommon::TriggerSTMPowerEvent())
-  {
-    m_stop_requested = true;
-
-    // Unpause because gracefully shutting down needs the game to actually request a shutdown.
-    // TODO: Do not unpause in debug mode to allow debugging until the complete shutdown.
-    if (Core::GetState(Core::System::GetInstance()) == Core::State::Paused)
-      Core::SetState(Core::System::GetInstance(), Core::State::Running);
-
-    // Tell NetPlay about the power event
-    if (NetPlay::IsNetPlayRunning())
-      NetPlay::SendPowerButtonEvent();
-
-    return true;
-  }
-
-  ForceStop();
-#ifdef Q_OS_WIN
-  // Allow windows to idle or turn off display again
-  SetThreadExecutionState(ES_CONTINUOUS);
-#endif
-  return true;
-}
-
 void MainWindow::ForceStop()
 {
   Core::Stop(m_system);
@@ -1133,11 +1027,7 @@
   auto& movie = m_system.GetMovie();
   if (movie.IsRecordingInput())
     movie.SetReset(true);
-<<<<<<< HEAD
-  system.GetProcessorInterface().ResetButton_Tap_FromUser();
-=======
   m_system.GetProcessorInterface().ResetButton_Tap();
->>>>>>> 59530966
 }
 
 void MainWindow::FrameAdvance()
@@ -1403,7 +1293,7 @@
     InstallHotkeyFilter(m_settings_window);
   }
 
-  //SetQWidgetWindowDecorations(m_settings_window);
+  SetQWidgetWindowDecorations(m_settings_window);
   m_settings_window->show();
   m_settings_window->raise();
   m_settings_window->activateWindow();
@@ -1638,11 +1528,10 @@
   m_netplay_discord = new DiscordHandler(this);
 #endif
 
-  connect(m_netplay_dialog, &NetPlayDialog::Stop, this, &MainWindow::RequestStopNetplay);
+  connect(m_netplay_dialog, &NetPlayDialog::Stop, this, &MainWindow::ForceStop);
   connect(m_netplay_dialog, &NetPlayDialog::rejected, this, &MainWindow::NetPlayQuit);
   connect(m_netplay_setup_dialog, &NetPlaySetupDialog::Join, this, &MainWindow::NetPlayJoin);
   connect(m_netplay_setup_dialog, &NetPlaySetupDialog::Host, this, &MainWindow::NetPlayHost);
-  connect(m_netplay_setup_dialog, &NetPlaySetupDialog::JoinBrowser, this, &MainWindow::NetPlayJoin);
 #ifdef USE_DISCORD_PRESENCE
   connect(m_netplay_discord, &DiscordHandler::Join, this, &MainWindow::NetPlayJoin);
 
@@ -2155,17 +2044,4 @@
 
   AddRiivolutionPatches(boot_params.get(), std::move(w.GetPatches()));
   StartGame(std::move(boot_params));
-}
-
-void MainWindow::ShowGeckoCodes()
-{
-  if (!m_gecko_dialog)
-  {
-    m_gecko_dialog = new GeckoDialog(this);
-    InstallHotkeyFilter(m_gecko_dialog);
-  }
-
-  m_gecko_dialog->show();
-  m_gecko_dialog->raise();
-  m_gecko_dialog->activateWindow();
 }