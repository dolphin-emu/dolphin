--- conflicted
+++ resolved
@@ -1764,39 +1764,6 @@
   return QSize(800, 600);
 }
 
-<<<<<<< HEAD
-#ifdef _WIN32
-bool MainWindow::nativeEvent(const QByteArray& eventType, void* message, qintptr* result)
-{
-  auto* msg = static_cast<MSG*>(message);
-  if (msg && msg->message == WM_SETTINGCHANGE && msg->lParam != NULL &&
-      std::wstring_view(L"ImmersiveColorSet")
-              .compare(reinterpret_cast<const wchar_t*>(msg->lParam)) == 0)
-  {
-    // Windows light/dark theme has changed. Update our flag and refresh the theme.
-    auto& settings = Settings::Instance();
-    const bool was_dark_before = settings.IsSystemDark();
-    settings.UpdateSystemDark();
-    if (settings.IsSystemDark() != was_dark_before)
-    {
-      settings.ApplyStyle();
-
-      // force the colors in the Skylander window to update
-      if (m_skylander_window)
-        m_skylander_window->RefreshList();
-    }
-
-    // TODO: When switching from light to dark, the window decorations remain light. Qt seems very
-    // convinced that it needs to change these in response to this message, so even if we set them
-    // to dark here, Qt sets them back to light afterwards.
-  }
-
-  return false;
-}
-#endif
-
-=======
->>>>>>> 7e1074b1
 void MainWindow::OnBootGameCubeIPL(DiscIO::Region region)
 {
   StartGame(std::make_unique<BootParameters>(BootParameters::IPL{region}));
