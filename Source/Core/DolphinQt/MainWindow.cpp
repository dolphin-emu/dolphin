--- conflicted
+++ resolved
@@ -699,11 +699,7 @@
   connect(m_tool_bar, &ToolBar::GraphicsPressed, this, &MainWindow::ShowGraphicsWindow);
 
   connect(m_tool_bar, &ToolBar::StartNetPlayPressed, this, &MainWindow::ShowNetPlaySetupDialog);
-<<<<<<< HEAD
-
-=======
   connect(m_tool_bar, &ToolBar::ViewGeckoCodes, this, &MainWindow::ShowGeckoCodes);
->>>>>>> e9e16961
   connect(m_tool_bar, &ToolBar::StepPressed, m_code_widget, &CodeWidget::Step);
   connect(m_tool_bar, &ToolBar::StepOverPressed, m_code_widget, &CodeWidget::StepOver);
   connect(m_tool_bar, &ToolBar::StepOutPressed, m_code_widget, &CodeWidget::StepOut);
@@ -1026,15 +1022,9 @@
 
 bool MainWindow::RequestStopNetplay()
 {
-<<<<<<< HEAD
-  if (!Core::IsRunning())
-  {
-    Core::QueueHostJob([this] { OnStopComplete(); }, true);
-=======
   if (!Core::IsRunning(Core::System::GetInstance()))
   {
     Core::QueueHostJob([this](Core::System&) { OnStopComplete(); }, true);
->>>>>>> e9e16961
     return true;
   }
 
@@ -1057,21 +1047,13 @@
 
     Common::ScopeGuard confirm_lock([this] { m_stop_confirm_showing = false; });
 
-<<<<<<< HEAD
-    const Core::State state = Core::GetState();
-=======
     const Core::State state = Core::GetState(Core::System::GetInstance());
->>>>>>> e9e16961
 
     // Only pause the game, if NetPlay is not running
     bool pause = !Settings::Instance().GetNetPlayClient();
 
     if (pause)
-<<<<<<< HEAD
-      Core::SetState(Core::State::Paused);
-=======
       Core::SetState(Core::System::GetInstance(), Core::State::Paused);
->>>>>>> e9e16961
 
     if (rendered_widget_was_active)
     {
@@ -1103,11 +1085,7 @@
       m_render_widget->SetWaitingForMessageBox(false);
 
       if (pause)
-<<<<<<< HEAD
-        Core::SetState(state);
-=======
         Core::SetState(Core::System::GetInstance(), state);
->>>>>>> e9e16961
 
       return false;
     }
@@ -1128,13 +1106,8 @@
 
     // Unpause because gracefully shutting down needs the game to actually request a shutdown.
     // TODO: Do not unpause in debug mode to allow debugging until the complete shutdown.
-<<<<<<< HEAD
-    if (Core::GetState() == Core::State::Paused)
-      Core::SetState(Core::State::Running);
-=======
     if (Core::GetState(Core::System::GetInstance()) == Core::State::Paused)
       Core::SetState(Core::System::GetInstance(), Core::State::Running);
->>>>>>> e9e16961
 
     // Tell NetPlay about the power event
     if (NetPlay::IsNetPlayRunning())
