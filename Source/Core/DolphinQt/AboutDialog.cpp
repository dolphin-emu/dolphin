// Copyright 2016 Dolphin Emulator Project
// Licensed under GPLv2+
// Refer to the license.txt file included.

#include <QLabel>
#include <QTextEdit>
#include <QVBoxLayout>

#include "Common/Version.h"

#include "DolphinQt/AboutDialog.h"
#include "DolphinQt/Resources.h"

AboutDialog::AboutDialog(QWidget* parent) : QDialog(parent)
{
  setWindowTitle(tr("About Dolphin/PrimeHack"));
  setWindowFlags(windowFlags() & ~Qt::WindowContextHelpButtonHint);

<<<<<<< HEAD
  const QString small =
      QStringLiteral("<p style='margin-top:0; margin-bottom:0; font-size:small;'>");
  const QString medium = QStringLiteral("<p style='margin-top:15px;'>");

  QString text;
  QString prime_ver = QString::fromStdString(Common::primehack_ver);

  text.append(QStringLiteral("<p style='font-size:38pt; font-weight:400; margin-bottom:0;'>") +
              tr("PrimeHack") + QStringLiteral("</p>"));
  text.append(QStringLiteral("<p style='font-size:18pt; margin-top:0;'>%1</p>")
                  .arg(prime_ver+QString::fromUtf8(" (5.0-13963)")));

  text.append(medium + tr("Check for updates: ") +
              QStringLiteral(
                  "<a href='https://github.com/shiiion/dolphin/releases'>github.com/shiiion/dolphin/releases</a></p>"));
  // i18n: The word "free" in the standard phrase "free and open source"
  // is "free" as in "freedom" - it refers to certain properties of the
  // software's license, not the software's price. (It is true that Dolphin
  // can be downloaded at no cost, but that's not what this message says.)
  text.append(medium + tr("PrimeHack is a mod of Dolphin to implement FPS controls into Metroid Prime Trilogy.") +
              QStringLiteral("</p>"));
  text.append(medium +
              tr("This software should not be used to play games you do not legally own.") +
              QStringLiteral("</p>"));
  text.append(
      medium +
      QStringLiteral(
          "<a href='https://github.com/dolphin-emu/dolphin/blob/master/license.txt'>%1</a> | "
          "<a href='https://discord.gg/invite/hYp5Naz'>%2</a></p>")
          .arg(tr("License"))
          .arg(tr("Discord")));
=======
  const QString text =
      QStringLiteral(R"(
<p style='font-size:38pt; font-weight:400;'>Dolphin</p>

<p style='font-size:18pt;'>%VERSION_STRING%</p>

<p style='font-size: small;'>
%BRANCH%<br>
%REVISION%<br><br>
%QT_VERSION%
</p>

<p>
%CHECK_FOR_UPDATES%: <a href='https://dolphin-emu.org/download'>dolphin-emu.org/download</a>
</p>

<p>
%ABOUT_DOLPHIN%
</p>

<p>
%GAMES_YOU_OWN%
</p>

<p>
<a href='https://github.com/dolphin-emu/dolphin/blob/master/license.txt'>%LICENSE%</a> |
<a href='https://github.com/dolphin-emu/dolphin/graphs/contributors'>%AUTHORS%</a> |
<a href='https://forums.dolphin-emu.org/'>%SUPPORT%</a>
)")
          .replace(QStringLiteral("%VERSION_STRING%"),
                   QString::fromUtf8(Common::scm_desc_str.c_str()))
          .replace(QStringLiteral("%BRANCH%"),
                   // i18n: "Branch" means the version control term, not a literal tree branch.
                   tr("Branch: %1").arg(QString::fromUtf8(Common::scm_branch_str.c_str())))
          .replace(QStringLiteral("%REVISION%"),
                   tr("Revision: %1").arg(QString::fromUtf8(Common::scm_rev_git_str.c_str())))
          .replace(QStringLiteral("%QT_VERSION%"),
                   tr("Using Qt %1").arg(QStringLiteral(QT_VERSION_STR)))
          .replace(QStringLiteral("%CHECK_FOR_UPDATES%"), tr("Check for updates"))
          .replace(QStringLiteral("%ABOUT_DOLPHIN%"),
                   // i18n: The word "free" in the standard phrase "free and open source"
                   // is "free" as in "freedom" - it refers to certain properties of the
                   // software's license, not the software's price. (It is true that Dolphin
                   // can be downloaded at no cost, but that's not what this message says.)
                   tr("Dolphin is a free and open-source GameCube and Wii emulator."))
          .replace(QStringLiteral("%GAMES_YOU_OWN%"),
                   tr("This software should not be used to play games you do not legally own."))
          .replace(QStringLiteral("%LICENSE%"), tr("License"))
          .replace(QStringLiteral("%AUTHORS%"), tr("Authors"))
          .replace(QStringLiteral("%SUPPORT%"), tr("Support"));
>>>>>>> acc7d371

  QLabel* text_label = new QLabel(text);
  text_label->setTextInteractionFlags(Qt::TextBrowserInteraction);
  text_label->setOpenExternalLinks(true);

  QLabel* copyright =
      new QLabel(small +
                 // i18n: This message uses curly quotes in English. If you want to use curly quotes
                 // in your translation, please use the type of curly quotes that's appropriate for
                 // your language. If you aren't sure which type is appropriate, see
                 // https://en.wikipedia.org/wiki/Quotation_mark#Specific_language_features
                 tr("\u00A9 2003-2015+ Dolphin Team. \u201cGameCube\u201d and \u201cWii\u201d are "
                    "trademarks of Nintendo. Dolphin & PrimeHack are not affiliated with Nintendo in any way.") +
                 QStringLiteral("</p>"));

  QLabel* logo = new QLabel();
  logo->setPixmap(Resources::GetMisc(Resources::MiscID::LogoLarge));
  logo->setContentsMargins(30, 0, 30, 0);

  QVBoxLayout* main_layout = new QVBoxLayout;
  QHBoxLayout* h_layout = new QHBoxLayout;

  setLayout(main_layout);
  main_layout->addLayout(h_layout);
  main_layout->addWidget(copyright);
  copyright->setAlignment(Qt::AlignCenter);
  copyright->setContentsMargins(0, 15, 0, 0);

  h_layout->setAlignment(Qt::AlignLeft);
  h_layout->addWidget(logo);
  h_layout->addWidget(text_label);
}<|MERGE_RESOLUTION|>--- conflicted
+++ resolved
@@ -5,6 +5,7 @@
 #include <QLabel>
 #include <QTextEdit>
 #include <QVBoxLayout>
+#include <QtGlobal>
 
 #include "Common/Version.h"
 
@@ -13,45 +14,13 @@
 
 AboutDialog::AboutDialog(QWidget* parent) : QDialog(parent)
 {
-  setWindowTitle(tr("About Dolphin/PrimeHack"));
+  setWindowTitle(tr("About Dolphin"));
   setWindowFlags(windowFlags() & ~Qt::WindowContextHelpButtonHint);
 
-<<<<<<< HEAD
-  const QString small =
-      QStringLiteral("<p style='margin-top:0; margin-bottom:0; font-size:small;'>");
-  const QString medium = QStringLiteral("<p style='margin-top:15px;'>");
-
-  QString text;
-  QString prime_ver = QString::fromStdString(Common::primehack_ver);
-
-  text.append(QStringLiteral("<p style='font-size:38pt; font-weight:400; margin-bottom:0;'>") +
-              tr("PrimeHack") + QStringLiteral("</p>"));
-  text.append(QStringLiteral("<p style='font-size:18pt; margin-top:0;'>%1</p>")
-                  .arg(prime_ver+QString::fromUtf8(" (5.0-13963)")));
-
-  text.append(medium + tr("Check for updates: ") +
-              QStringLiteral(
-                  "<a href='https://github.com/shiiion/dolphin/releases'>github.com/shiiion/dolphin/releases</a></p>"));
-  // i18n: The word "free" in the standard phrase "free and open source"
-  // is "free" as in "freedom" - it refers to certain properties of the
-  // software's license, not the software's price. (It is true that Dolphin
-  // can be downloaded at no cost, but that's not what this message says.)
-  text.append(medium + tr("PrimeHack is a mod of Dolphin to implement FPS controls into Metroid Prime Trilogy.") +
-              QStringLiteral("</p>"));
-  text.append(medium +
-              tr("This software should not be used to play games you do not legally own.") +
-              QStringLiteral("</p>"));
-  text.append(
-      medium +
-      QStringLiteral(
-          "<a href='https://github.com/dolphin-emu/dolphin/blob/master/license.txt'>%1</a> | "
-          "<a href='https://discord.gg/invite/hYp5Naz'>%2</a></p>")
-          .arg(tr("License"))
-          .arg(tr("Discord")));
-=======
+  const QString prime_ver = QString::fromStdString(Common::primehack_ver);
   const QString text =
-      QStringLiteral(R"(
-<p style='font-size:38pt; font-weight:400;'>Dolphin</p>
+    QStringLiteral(R"(
+<p style='font-size:38pt; font-weight:400;'>PrimeHack</p>
 
 <p style='font-size:18pt;'>%VERSION_STRING%</p>
 
@@ -62,7 +31,7 @@
 </p>
 
 <p>
-%CHECK_FOR_UPDATES%: <a href='https://dolphin-emu.org/download'>dolphin-emu.org/download</a>
+%CHECK_FOR_UPDATES%: <a href='https://github.com/shiiion/dolphin/releases'>github.com/shiiion/dolphin/releases</a>
 </p>
 
 <p>
@@ -74,46 +43,44 @@
 </p>
 
 <p>
-<a href='https://github.com/dolphin-emu/dolphin/blob/master/license.txt'>%LICENSE%</a> |
-<a href='https://github.com/dolphin-emu/dolphin/graphs/contributors'>%AUTHORS%</a> |
-<a href='https://forums.dolphin-emu.org/'>%SUPPORT%</a>
+<a href='https://github.com/shiiion/dolphin/blob/master/license.txt'>%LICENSE%</a> |
+<a href='https://github.com/shiiion/dolphin/graphs/contributors'>%AUTHORS%</a> |
+<a href='https://github.com/shiiion/dolphin/wiki'>%SUPPORT%</a>
 )")
-          .replace(QStringLiteral("%VERSION_STRING%"),
-                   QString::fromUtf8(Common::scm_desc_str.c_str()))
-          .replace(QStringLiteral("%BRANCH%"),
-                   // i18n: "Branch" means the version control term, not a literal tree branch.
-                   tr("Branch: %1").arg(QString::fromUtf8(Common::scm_branch_str.c_str())))
-          .replace(QStringLiteral("%REVISION%"),
-                   tr("Revision: %1").arg(QString::fromUtf8(Common::scm_rev_git_str.c_str())))
-          .replace(QStringLiteral("%QT_VERSION%"),
-                   tr("Using Qt %1").arg(QStringLiteral(QT_VERSION_STR)))
-          .replace(QStringLiteral("%CHECK_FOR_UPDATES%"), tr("Check for updates"))
-          .replace(QStringLiteral("%ABOUT_DOLPHIN%"),
-                   // i18n: The word "free" in the standard phrase "free and open source"
-                   // is "free" as in "freedom" - it refers to certain properties of the
-                   // software's license, not the software's price. (It is true that Dolphin
-                   // can be downloaded at no cost, but that's not what this message says.)
-                   tr("Dolphin is a free and open-source GameCube and Wii emulator."))
-          .replace(QStringLiteral("%GAMES_YOU_OWN%"),
-                   tr("This software should not be used to play games you do not legally own."))
-          .replace(QStringLiteral("%LICENSE%"), tr("License"))
-          .replace(QStringLiteral("%AUTHORS%"), tr("Authors"))
-          .replace(QStringLiteral("%SUPPORT%"), tr("Support"));
->>>>>>> acc7d371
+.replace(QStringLiteral("%VERSION_STRING%"), prime_ver + tr(" (5.0-14344)"))
+    .replace(QStringLiteral("%BRANCH%"),
+      // i18n: "Branch" means the version control term, not a literal tree branch.
+      tr("Branch: %1").arg(QString::fromUtf8(Common::scm_branch_str.c_str())))
+    .replace(QStringLiteral("%REVISION%"),
+      tr("Revision: %1").arg(QString::fromUtf8(Common::scm_rev_git_str.c_str())))
+    .replace(QStringLiteral("%QT_VERSION%"),
+      tr("Using Qt %1").arg(QStringLiteral(QT_VERSION_STR)))
+    .replace(QStringLiteral("%CHECK_FOR_UPDATES%"), tr("Check for updates"))
+    .replace(QStringLiteral("%ABOUT_DOLPHIN%"),
+      // i18n: The word "free" in the standard phrase "free and open source"
+      // is "free" as in "freedom" - it refers to certain properties of the
+      // software's license, not the software's price. (It is true that Dolphin
+      // can be downloaded at no cost, but that's not what this message says.)
+      tr("PrimeHack is a fork of Dolphin to bring traditional FPS controls and settings to the Metroid Prime series."))
+    .replace(QStringLiteral("%GAMES_YOU_OWN%"),
+      tr("This software should not be used to play games you do not legally own."))
+    .replace(QStringLiteral("%LICENSE%"), tr("License"))
+    .replace(QStringLiteral("%AUTHORS%"), tr("Authors"))
+    .replace(QStringLiteral("%SUPPORT%"), tr("Support"));
 
   QLabel* text_label = new QLabel(text);
   text_label->setTextInteractionFlags(Qt::TextBrowserInteraction);
   text_label->setOpenExternalLinks(true);
 
-  QLabel* copyright =
-      new QLabel(small +
-                 // i18n: This message uses curly quotes in English. If you want to use curly quotes
-                 // in your translation, please use the type of curly quotes that's appropriate for
-                 // your language. If you aren't sure which type is appropriate, see
-                 // https://en.wikipedia.org/wiki/Quotation_mark#Specific_language_features
-                 tr("\u00A9 2003-2015+ Dolphin Team. \u201cGameCube\u201d and \u201cWii\u201d are "
-                    "trademarks of Nintendo. Dolphin & PrimeHack are not affiliated with Nintendo in any way.") +
-                 QStringLiteral("</p>"));
+  QLabel* copyright = new QLabel(
+    QStringLiteral("<small>%1</small>")
+    .arg(
+      // i18n: This message uses curly quotes in English. If you want to use curly quotes
+      // in your translation, please use the type of curly quotes that's appropriate for
+      // your language. If you aren't sure which type is appropriate, see
+      // https://en.wikipedia.org/wiki/Quotation_mark#Specific_language_features
+      tr("\u00A9 2003-2015+ Dolphin Team. PrimeHack Team. \u201cGameCube\u201d and \u201cWii\u201d are "
+        "trademarks of Nintendo. Dolphin & PrimeHack are not affiliated with Nintendo in any way.")));
 
   QLabel* logo = new QLabel();
   logo->setPixmap(Resources::GetMisc(Resources::MiscID::LogoLarge));
