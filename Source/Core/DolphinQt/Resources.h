// Copyright 2015 Dolphin Emulator Project
// SPDX-License-Identifier: GPL-2.0-or-later

#pragma once

#include <QIcon>
#include <QList>
<<<<<<< HEAD
#include <QPixmap>
#include <QIcon>
=======
>>>>>>> 9240f579
#include <string_view>

namespace DiscIO
{
enum class Country;
enum class Platform;
}  // namespace DiscIO

// Store for various QPixmaps that will be used repeatedly.
class Resources final
{
public:
  enum class MiscID
  {
    BannerMissing,
    Logo,
  };

  static void Init();

  static QIcon GetPlatform(DiscIO::Platform platform);
  static QIcon GetCountry(DiscIO::Country country);

  static QIcon GetMisc(MiscID id);

  static QIcon GetResourceIcon(std::string_view name);
  static QIcon GetThemeIcon(std::string_view name);
  static QIcon GetAppIcon();

private:
  Resources() {}
  static QIcon LoadNamedIcon(std::string_view name, const QString& dir);

  static bool m_svg_supported;
  static QList<QIcon> m_platforms;
  static QList<QIcon> m_countries;
  static QList<QIcon> m_misc;
};<|MERGE_RESOLUTION|>--- conflicted
+++ resolved
@@ -5,11 +5,9 @@
 
 #include <QIcon>
 #include <QList>
-<<<<<<< HEAD
+// slippi: needed to import these two to fix build errors on macOS
 #include <QPixmap>
 #include <QIcon>
-=======
->>>>>>> 9240f579
 #include <string_view>
 
 namespace DiscIO
