// Copyright 2015 Dolphin Emulator Project
// SPDX-License-Identifier: GPL-2.0-or-later

#include "DolphinQt/MenuBar.h"

#include <cinttypes>
#include <future>

#include <QAction>
#include <QActionGroup>
#include <QDesktopServices>
#include <QFileDialog>
#include <QFontDialog>
#include <QInputDialog>
#include <QMap>
#include <QUrl>

#include "Common/CommonPaths.h"
#include "Common/FileUtil.h"
#include "Common/StringUtil.h"

#include "Core/Boot/Boot.h"
#include "Core/CommonTitles.h"
#include "Core/Config/AchievementSettings.h"
#include "Core/Config/MainSettings.h"
#include "Core/ConfigManager.h"
#include "Core/Core.h"
#include "Core/Debugger/RSO.h"
#include "Core/HLE/HLE.h"
#include "Core/HW/AddressSpace.h"
#include "Core/HW/Memmap.h"
#include "Core/HW/WiiSave.h"
#include "Core/HW/Wiimote.h"
#include "Core/IOS/ES/ES.h"
#include "Core/IOS/IOS.h"
#include "Core/IOS/USB/Bluetooth/BTEmu.h"
#include "Core/Movie.h"
#include "Core/NetPlayProto.h"
#include "Core/PowerPC/JitInterface.h"
#include "Core/PowerPC/MMU.h"
#include "Core/PowerPC/PPCAnalyst.h"
#include "Core/PowerPC/PPCSymbolDB.h"
#include "Core/PowerPC/PowerPC.h"
#include "Core/PowerPC/SignatureDB/SignatureDB.h"
#include "Core/State.h"
#include "Core/System.h"
#include "Core/TitleDatabase.h"
#include "Core/WiiUtils.h"

#include "DiscIO/Enums.h"
#include "DiscIO/NANDImporter.h"
#include "DiscIO/WiiSaveBanner.h"

#include "DolphinQt/AboutDialog.h"
#include "DolphinQt/Host.h"
#include "DolphinQt/NANDRepairDialog.h"
#include "DolphinQt/QtUtils/DolphinFileDialog.h"
#include "DolphinQt/QtUtils/ModalMessageBox.h"
#include "DolphinQt/QtUtils/ParallelProgressDialog.h"
#include "DolphinQt/Settings.h"
#include "DolphinQt/Updater.h"

#include "UICommon/AutoUpdate.h"
#include "UICommon/GameFile.h"
#include <qprocess.h>

QPointer<MenuBar> MenuBar::s_menu_bar;

QString MenuBar::GetSignatureSelector() const
{
  return QStringLiteral("%1 (*.dsy);; %2 (*.csv);; %3 (*.mega)")
      .arg(tr("Dolphin Signature File"), tr("Dolphin Signature CSV File"),
           tr("WiiTools Signature MEGA File"));
}

MenuBar::MenuBar(QWidget* parent) : QMenuBar(parent)
{
  s_menu_bar = this;

  AddFileMenu();
  AddEmulationMenu();
  AddMovieMenu();
  AddOptionsMenu();
  AddToolsMenu();
  AddViewMenu();
  AddJITMenu();
  AddSymbolsMenu();
  AddHelpMenu();

  connect(&Settings::Instance(), &Settings::EmulationStateChanged, this,
          [=, this](Core::State state) { OnEmulationStateChanged(state); });
  connect(Host::GetInstance(), &Host::UpdateDisasmDialog, this,
          [this] { OnEmulationStateChanged(Core::GetState()); });

  OnEmulationStateChanged(Core::GetState());
  connect(&Settings::Instance(), &Settings::DebugModeToggled, this, &MenuBar::OnDebugModeToggled);

  connect(this, &MenuBar::SelectionChanged, this, &MenuBar::OnSelectionChanged);
  connect(this, &MenuBar::RecordingStatusChanged, this, &MenuBar::OnRecordingStatusChanged);
  connect(this, &MenuBar::ReadOnlyModeChanged, this, &MenuBar::OnReadOnlyModeChanged);
}

void MenuBar::OnEmulationStateChanged(Core::State state)
{
  bool running = state != Core::State::Uninitialized;
  bool playing = running && state != Core::State::Paused;

  // File
  m_eject_disc->setEnabled(running);
  m_change_disc->setEnabled(running);

  // Emulation
  m_play_action->setEnabled(!playing);
  m_play_action->setVisible(!playing);
  m_pause_action->setEnabled(playing);
  m_pause_action->setVisible(playing);
  m_stop_action->setEnabled(running);
  m_stop_action->setVisible(running);
  m_reset_action->setEnabled(running);
  m_fullscreen_action->setEnabled(running);
  m_frame_advance_action->setEnabled(running);
  m_screenshot_action->setEnabled(running);
  m_state_load_menu->setEnabled(running);
  m_state_save_menu->setEnabled(running);

  // Movie
  m_recording_read_only->setEnabled(running);
  if (!running)
  {
    m_recording_stop->setEnabled(false);
    m_recording_export->setEnabled(false);
  }
  m_recording_play->setEnabled(m_game_selected && !running);
  m_recording_start->setEnabled((m_game_selected || running) && !Movie::IsPlayingInput());

  // JIT
  m_jit_interpreter_core->setEnabled(running);
  m_jit_block_linking->setEnabled(!running);
  m_jit_disable_cache->setEnabled(!running);
  m_jit_disable_fastmem->setEnabled(!running);
  m_jit_clear_cache->setEnabled(running);
  m_jit_log_coverage->setEnabled(!running);
  m_jit_search_instruction->setEnabled(running);

  for (QAction* action :
       {m_jit_off, m_jit_loadstore_off, m_jit_loadstore_lbzx_off, m_jit_loadstore_lxz_off,
        m_jit_loadstore_lwz_off, m_jit_loadstore_floating_off, m_jit_loadstore_paired_off,
        m_jit_floatingpoint_off, m_jit_integer_off, m_jit_paired_off, m_jit_systemregisters_off,
        m_jit_branch_off, m_jit_register_cache_off})
  {
    action->setEnabled(running && !playing);
  }

  // Symbols
  m_symbols->setEnabled(running);

  UpdateStateSlotMenu();
  UpdateToolsMenu(running);

  OnDebugModeToggled(Settings::Instance().IsDebugModeEnabled());
}

void MenuBar::OnDebugModeToggled(bool enabled)
{
  // Options
  m_boot_to_pause->setVisible(enabled);
  m_automatic_start->setVisible(enabled);
  m_reset_ignore_panic_handler->setVisible(enabled);
  m_change_font->setVisible(enabled);

  // View
  m_show_code->setVisible(enabled);
  m_show_registers->setVisible(enabled);
  m_show_threads->setVisible(enabled);
  m_show_watch->setVisible(enabled);
  m_show_breakpoints->setVisible(enabled);
  m_show_memory->setVisible(enabled);
  m_show_network->setVisible(enabled);
  m_show_jit->setVisible(enabled);

  if (enabled)
  {
    addMenu(m_jit);
    addMenu(m_symbols);
  }
  else
  {
    removeAction(m_jit->menuAction());
    removeAction(m_symbols->menuAction());
  }
}

void MenuBar::AddFileMenu()
{
  QMenu* file_menu = addMenu(tr("&File"));
#if QT_VERSION >= QT_VERSION_CHECK(6, 4, 0)
  m_open_action = file_menu->addAction(tr("&Open..."), QKeySequence::Open, this, &MenuBar::Open);
#else
  m_open_action = file_menu->addAction(tr("&Open..."), this, &MenuBar::Open, QKeySequence::Open);
#endif

  file_menu->addSeparator();

  m_change_disc = file_menu->addAction(tr("Change &Disc..."), this, &MenuBar::ChangeDisc);
  m_eject_disc = file_menu->addAction(tr("&Eject Disc"), this, &MenuBar::EjectDisc);

  file_menu->addSeparator();

  m_open_user_folder =
      file_menu->addAction(tr("Open &User Folder"), this, &MenuBar::OpenUserFolder);

  file_menu->addSeparator();

  m_exit_action = file_menu->addAction(tr("E&xit"), this, &MenuBar::Exit);
  m_exit_action->setShortcuts({QKeySequence::Quit, QKeySequence(Qt::ALT | Qt::Key_F4)});
}

void MenuBar::AddToolsMenu()
{
  QMenu* tools_menu = addMenu(tr("&Tools"));

  tools_menu->addAction(tr("&Resource Pack Manager"), this,
                        [this] { emit ShowResourcePackManager(); });

  tools_menu->addAction(tr("&Cheats Manager"), this, [this] { emit ShowCheatsManager(); });

  tools_menu->addAction(tr("FIFO Player"), this, &MenuBar::ShowFIFOPlayer);

  auto* usb_device_menu = new QMenu(tr("Emulated USB Devices"), tools_menu);
  usb_device_menu->addAction(tr("&Skylanders Portal"), this, &MenuBar::ShowSkylanderPortal);
  usb_device_menu->addAction(tr("&Infinity Base"), this, &MenuBar::ShowInfinityBase);
  tools_menu->addMenu(usb_device_menu);

  tools_menu->addSeparator();

<<<<<<< HEAD
=======
  tools_menu->addAction(tr("Start &NetPlay..."), this, &MenuBar::StartNetPlay);
  tools_menu->addAction(tr("Browse &NetPlay Sessions...."), this, &MenuBar::BrowseNetPlay);

  tools_menu->addSeparator();

#ifdef USE_RETRO_ACHIEVEMENTS
  if (Config::Get(Config::RA_ENABLED))
  {
    tools_menu->addAction(tr("Achievements"), this, [this] { emit ShowAchievementsWindow(); });

    tools_menu->addSeparator();
  }
#endif  // USE_RETRO_ACHIEVEMENTS

>>>>>>> c04536c5
  QMenu* gc_ipl = tools_menu->addMenu(tr("Load GameCube Main Menu"));

  m_ntscj_ipl = gc_ipl->addAction(tr("NTSC-J"), this,
                                  [this] { emit BootGameCubeIPL(DiscIO::Region::NTSC_J); });
  m_ntscu_ipl = gc_ipl->addAction(tr("NTSC-U"), this,
                                  [this] { emit BootGameCubeIPL(DiscIO::Region::NTSC_U); });
  m_pal_ipl =
      gc_ipl->addAction(tr("PAL"), this, [this] { emit BootGameCubeIPL(DiscIO::Region::PAL); });

  tools_menu->addAction(tr("Memory Card Manager"), this, [this] { emit ShowMemcardManager(); });

  tools_menu->addSeparator();

  // Label will be set by a NANDRefresh later
  m_boot_sysmenu = tools_menu->addAction(QString{}, this, [this] { emit BootWiiSystemMenu(); });
  m_wad_install_action = tools_menu->addAction(tr("Install WAD..."), this, &MenuBar::InstallWAD);
  m_manage_nand_menu = tools_menu->addMenu(tr("Manage NAND"));
  m_import_backup = m_manage_nand_menu->addAction(tr("Import BootMii NAND Backup..."), this,
                                                  [this] { emit ImportNANDBackup(); });
  m_check_nand = m_manage_nand_menu->addAction(tr("Check NAND..."), this, &MenuBar::CheckNAND);
  m_extract_certificates = m_manage_nand_menu->addAction(tr("Extract Certificates from NAND"), this,
                                                         &MenuBar::NANDExtractCertificates);

  m_boot_sysmenu->setEnabled(false);

  connect(&Settings::Instance(), &Settings::NANDRefresh, this, [this] { UpdateToolsMenu(false); });

  m_perform_online_update_menu = tools_menu->addMenu(tr("Perform Online System Update"));
  m_perform_online_update_for_current_region = m_perform_online_update_menu->addAction(
      tr("Current Region"), this, [this] { emit PerformOnlineUpdate(""); });
  m_perform_online_update_menu->addSeparator();
  m_perform_online_update_menu->addAction(tr("Europe"), this,
                                          [this] { emit PerformOnlineUpdate("EUR"); });
  m_perform_online_update_menu->addAction(tr("Japan"), this,
                                          [this] { emit PerformOnlineUpdate("JPN"); });
  m_perform_online_update_menu->addAction(tr("Korea"), this,
                                          [this] { emit PerformOnlineUpdate("KOR"); });
  m_perform_online_update_menu->addAction(tr("United States"), this,
                                          [this] { emit PerformOnlineUpdate("USA"); });

  tools_menu->addSeparator();

  tools_menu->addAction(tr("Import Wii Save..."), this, &MenuBar::ImportWiiSave);
  tools_menu->addAction(tr("Export All Wii Saves"), this, &MenuBar::ExportWiiSaves);

  QMenu* menu = new QMenu(tr("Connect Wii Remotes"), tools_menu);

  tools_menu->addSeparator();
  tools_menu->addMenu(menu);

  for (int i = 0; i < 4; i++)
  {
    m_wii_remotes[i] = menu->addAction(tr("Connect Wii Remote %1").arg(i + 1), this,
                                       [this, i] { emit ConnectWiiRemote(i); });
    m_wii_remotes[i]->setCheckable(true);
  }

  menu->addSeparator();

  m_wii_remotes[4] =
      menu->addAction(tr("Connect Balance Board"), this, [this] { emit ConnectWiiRemote(4); });
  m_wii_remotes[4]->setCheckable(true);
}

void MenuBar::AddEmulationMenu()
{
  QMenu* emu_menu = addMenu(tr("&Emulation"));
  m_play_action = emu_menu->addAction(tr("&Local Play"), this, &MenuBar::Play);
  m_pause_action = emu_menu->addAction(tr("&Pause"), this, &MenuBar::Pause);
  m_stop_action = emu_menu->addAction(tr("&Stop"), this, &MenuBar::Stop);
  m_reset_action = emu_menu->addAction(tr("&Reset"), this, &MenuBar::Reset);
  m_fullscreen_action = emu_menu->addAction(tr("Toggle &Fullscreen"), this, &MenuBar::Fullscreen);
  m_frame_advance_action = emu_menu->addAction(tr("&Frame Advance"), this, &MenuBar::FrameAdvance);

  m_screenshot_action = emu_menu->addAction(tr("Take Screenshot"), this, &MenuBar::Screenshot);

  emu_menu->addSeparator();

  AddStateLoadMenu(emu_menu);
  AddStateSaveMenu(emu_menu);
  AddStateSlotMenu(emu_menu);
  UpdateStateSlotMenu();

  for (QMenu* menu : {m_state_load_menu, m_state_save_menu, m_state_slot_menu})
    connect(menu, &QMenu::aboutToShow, this, &MenuBar::UpdateStateSlotMenu);
}

void MenuBar::AddStateLoadMenu(QMenu* emu_menu)
{
  m_state_load_menu = emu_menu->addMenu(tr("&Load State"));
  m_state_load_menu->addAction(tr("Load State from File"), this, &MenuBar::StateLoad);
  m_state_load_menu->addAction(tr("Load State from Selected Slot"), this, &MenuBar::StateLoadSlot);
  m_state_load_slots_menu = m_state_load_menu->addMenu(tr("Load State from Slot"));
  m_state_load_menu->addAction(tr("Undo Load State"), this, &MenuBar::StateLoadUndo);

  for (int i = 1; i <= 10; i++)
  {
    QAction* action = m_state_load_slots_menu->addAction(QString{});

    connect(action, &QAction::triggered, this, [=, this]() { emit StateLoadSlotAt(i); });
  }
}

void MenuBar::AddStateSaveMenu(QMenu* emu_menu)
{
  m_state_save_menu = emu_menu->addMenu(tr("Sa&ve State"));
  m_state_save_menu->addAction(tr("Save State to File"), this, &MenuBar::StateSave);
  m_state_save_menu->addAction(tr("Save State to Selected Slot"), this, &MenuBar::StateSaveSlot);
  m_state_save_menu->addAction(tr("Save State to Oldest Slot"), this, &MenuBar::StateSaveOldest);
  m_state_save_slots_menu = m_state_save_menu->addMenu(tr("Save State to Slot"));
  m_state_save_menu->addAction(tr("Undo Save State"), this, &MenuBar::StateSaveUndo);

  for (int i = 1; i <= 10; i++)
  {
    QAction* action = m_state_save_slots_menu->addAction(QString{});

    connect(action, &QAction::triggered, this, [=, this]() { emit StateSaveSlotAt(i); });
  }
}

void MenuBar::AddStateSlotMenu(QMenu* emu_menu)
{
  m_state_slot_menu = emu_menu->addMenu(tr("Select State Slot"));
  m_state_slots = new QActionGroup(this);

  for (int i = 1; i <= 10; i++)
  {
    QAction* action = m_state_slot_menu->addAction(QString{});
    action->setCheckable(true);
    action->setActionGroup(m_state_slots);
    if (Settings::Instance().GetStateSlot() == i)
      action->setChecked(true);

    connect(action, &QAction::triggered, this, [=, this]() { emit SetStateSlot(i); });
  }
}

void MenuBar::UpdateStateSlotMenu()
{
  QList<QAction*> actions_slot = m_state_slots->actions();
  QList<QAction*> actions_load = m_state_load_slots_menu->actions();
  QList<QAction*> actions_save = m_state_save_slots_menu->actions();
  for (int i = 0; i < actions_slot.length(); i++)
  {
    int slot = i + 1;
    QString info = QString::fromStdString(State::GetInfoStringOfSlot(slot));
    actions_load.at(i)->setText(tr("Load from Slot %1 - %2").arg(slot).arg(info));
    actions_save.at(i)->setText(tr("Save to Slot %1 - %2").arg(slot).arg(info));
    actions_slot.at(i)->setText(tr("Select Slot %1 - %2").arg(slot).arg(info));
  }
}

void MenuBar::AddViewMenu()
{
  QMenu* view_menu = addMenu(tr("&View"));
  QAction* show_log = view_menu->addAction(tr("Show &Log"));
  show_log->setCheckable(true);
  show_log->setChecked(Settings::Instance().IsLogVisible());

  connect(show_log, &QAction::toggled, &Settings::Instance(), &Settings::SetLogVisible);

  QAction* show_log_config = view_menu->addAction(tr("Show Log &Configuration"));
  show_log_config->setCheckable(true);
  show_log_config->setChecked(Settings::Instance().IsLogConfigVisible());

  connect(show_log_config, &QAction::toggled, &Settings::Instance(),
          &Settings::SetLogConfigVisible);

  QAction* show_toolbar = view_menu->addAction(tr("Show &Toolbar"));
  show_toolbar->setCheckable(true);
  show_toolbar->setChecked(Settings::Instance().IsToolBarVisible());

  connect(show_toolbar, &QAction::toggled, &Settings::Instance(), &Settings::SetToolBarVisible);

  connect(&Settings::Instance(), &Settings::LogVisibilityChanged, show_log, &QAction::setChecked);
  connect(&Settings::Instance(), &Settings::LogConfigVisibilityChanged, show_log_config,
          &QAction::setChecked);
  connect(&Settings::Instance(), &Settings::ToolBarVisibilityChanged, show_toolbar,
          &QAction::setChecked);

  QAction* lock_widgets = view_menu->addAction(tr("&Lock Widgets In Place"));
  lock_widgets->setCheckable(true);
  lock_widgets->setChecked(Settings::Instance().AreWidgetsLocked());

  connect(lock_widgets, &QAction::toggled, &Settings::Instance(), &Settings::SetWidgetsLocked);

  view_menu->addSeparator();

  m_show_code = view_menu->addAction(tr("&Code"));
  m_show_code->setCheckable(true);
  m_show_code->setChecked(Settings::Instance().IsCodeVisible());

  connect(m_show_code, &QAction::toggled, &Settings::Instance(), &Settings::SetCodeVisible);
  connect(&Settings::Instance(), &Settings::CodeVisibilityChanged, m_show_code,
          &QAction::setChecked);

  m_show_registers = view_menu->addAction(tr("&Registers"));
  m_show_registers->setCheckable(true);
  m_show_registers->setChecked(Settings::Instance().IsRegistersVisible());

  connect(m_show_registers, &QAction::toggled, &Settings::Instance(),
          &Settings::SetRegistersVisible);
  connect(&Settings::Instance(), &Settings::RegistersVisibilityChanged, m_show_registers,
          &QAction::setChecked);

  m_show_threads = view_menu->addAction(tr("&Threads"));
  m_show_threads->setCheckable(true);
  m_show_threads->setChecked(Settings::Instance().IsThreadsVisible());

  connect(m_show_threads, &QAction::toggled, &Settings::Instance(), &Settings::SetThreadsVisible);
  connect(&Settings::Instance(), &Settings::ThreadsVisibilityChanged, m_show_threads,
          &QAction::setChecked);

  // i18n: This kind of "watch" is used for watching emulated memory.
  // It's not related to timekeeping devices.
  m_show_watch = view_menu->addAction(tr("&Watch"));
  m_show_watch->setCheckable(true);
  m_show_watch->setChecked(Settings::Instance().IsWatchVisible());

  connect(m_show_watch, &QAction::toggled, &Settings::Instance(), &Settings::SetWatchVisible);
  connect(&Settings::Instance(), &Settings::WatchVisibilityChanged, m_show_watch,
          &QAction::setChecked);

  m_show_breakpoints = view_menu->addAction(tr("&Breakpoints"));
  m_show_breakpoints->setCheckable(true);
  m_show_breakpoints->setChecked(Settings::Instance().IsBreakpointsVisible());

  connect(m_show_breakpoints, &QAction::toggled, &Settings::Instance(),
          &Settings::SetBreakpointsVisible);
  connect(&Settings::Instance(), &Settings::BreakpointsVisibilityChanged, m_show_breakpoints,
          &QAction::setChecked);

  m_show_memory = view_menu->addAction(tr("&Memory"));
  m_show_memory->setCheckable(true);
  m_show_memory->setChecked(Settings::Instance().IsMemoryVisible());

  connect(m_show_memory, &QAction::toggled, &Settings::Instance(), &Settings::SetMemoryVisible);
  connect(&Settings::Instance(), &Settings::MemoryVisibilityChanged, m_show_memory,
          &QAction::setChecked);

  m_show_network = view_menu->addAction(tr("&Network"));
  m_show_network->setCheckable(true);
  m_show_network->setChecked(Settings::Instance().IsNetworkVisible());

  connect(m_show_network, &QAction::toggled, &Settings::Instance(), &Settings::SetNetworkVisible);
  connect(&Settings::Instance(), &Settings::NetworkVisibilityChanged, m_show_network,
          &QAction::setChecked);

  m_show_jit = view_menu->addAction(tr("&JIT"));
  m_show_jit->setCheckable(true);
  m_show_jit->setChecked(Settings::Instance().IsJITVisible());
  connect(m_show_jit, &QAction::toggled, &Settings::Instance(), &Settings::SetJITVisible);
  connect(&Settings::Instance(), &Settings::JITVisibilityChanged, m_show_jit, &QAction::setChecked);

  view_menu->addSeparator();

  AddGameListTypeSection(view_menu);
  view_menu->addSeparator();
  AddListColumnsMenu(view_menu);
  view_menu->addSeparator();
  AddShowPlatformsMenu(view_menu);
  AddShowRegionsMenu(view_menu);

  view_menu->addSeparator();
  QAction* const purge_action =
      view_menu->addAction(tr("Purge Game List Cache"), this, &MenuBar::PurgeGameListCache);
  purge_action->setEnabled(false);
  connect(&Settings::Instance(), &Settings::GameListRefreshRequested, purge_action,
          [purge_action] { purge_action->setEnabled(false); });
  connect(&Settings::Instance(), &Settings::GameListRefreshStarted, purge_action,
          [purge_action] { purge_action->setEnabled(true); });
  view_menu->addSeparator();
#if QT_VERSION >= QT_VERSION_CHECK(6, 4, 0)
  view_menu->addAction(tr("Search"), QKeySequence::Find, this, &MenuBar::ShowSearch);
#else
  view_menu->addAction(tr("Search"), this, &MenuBar::ShowSearch, QKeySequence::Find);
#endif
}

void MenuBar::AddOptionsMenu()
{
  QMenu* options_menu = addMenu(tr("&Options"));
#if QT_VERSION >= QT_VERSION_CHECK(6, 4, 0)
  options_menu->addAction(tr("Co&nfiguration"), QKeySequence::Preferences, this,
                          &MenuBar::Configure);
#else
  options_menu->addAction(tr("Co&nfiguration"), this, &MenuBar::Configure,
                          QKeySequence::Preferences);
#endif
  options_menu->addSeparator();
  options_menu->addAction(tr("&Graphics Settings"), this, &MenuBar::ConfigureGraphics);
  options_menu->addAction(tr("&Audio Settings"), this, &MenuBar::ConfigureAudio);
  m_controllers_action =
      options_menu->addAction(tr("&Controller Settings"), this, &MenuBar::ConfigureControllers);
  options_menu->addAction(tr("&Hotkey Settings"), this, &MenuBar::ConfigureHotkeys);
  options_menu->addAction(tr("&Free Look Settings"), this, &MenuBar::ConfigureFreelook);

  options_menu->addSeparator();

  // Debugging mode only
  m_boot_to_pause = options_menu->addAction(tr("Boot to Pause"));
  m_boot_to_pause->setCheckable(true);
  m_boot_to_pause->setChecked(SConfig::GetInstance().bBootToPause);

  connect(m_boot_to_pause, &QAction::toggled, this,
          [](bool enable) { SConfig::GetInstance().bBootToPause = enable; });

  m_automatic_start = options_menu->addAction(tr("&Automatic Start"));
  m_automatic_start->setCheckable(true);
  m_automatic_start->setChecked(SConfig::GetInstance().bAutomaticStart);

  connect(m_automatic_start, &QAction::toggled, this,
          [](bool enable) { SConfig::GetInstance().bAutomaticStart = enable; });

  m_reset_ignore_panic_handler = options_menu->addAction(tr("Reset Ignore Panic Handler"));

  connect(m_reset_ignore_panic_handler, &QAction::triggered, this, []() {
    Config::DeleteKey(Config::LayerType::CurrentRun, Config::MAIN_USE_PANIC_HANDLERS);
  });

  m_change_font = options_menu->addAction(tr("&Font..."), this, &MenuBar::ChangeDebugFont);
}

void MenuBar::AddHelpMenu()
{
  QMenu* help_menu = addMenu(tr("&Help"));

  QAction* website = help_menu->addAction(tr("&Website"));
  connect(website, &QAction::triggered, this,
          []() { QDesktopServices::openUrl(QUrl(QStringLiteral("https://dolphin-emu.org/"))); });
  QAction* documentation = help_menu->addAction(tr("Online &Documentation"));
  connect(documentation, &QAction::triggered, this, []() {
    QDesktopServices::openUrl(QUrl(QStringLiteral("https://dolphin-emu.org/docs/guides")));
  });
  QAction* github = help_menu->addAction(tr("&GitHub Repository"));
  connect(github, &QAction::triggered, this, []() {
    QDesktopServices::openUrl(QUrl(QStringLiteral("https://github.com/dolphin-emu/dolphin")));
  });
  QAction* bugtracker = help_menu->addAction(tr("&Bug Tracker"));
  connect(bugtracker, &QAction::triggered, this, []() {
    QDesktopServices::openUrl(
        QUrl(QStringLiteral("https://bugs.dolphin-emu.org/projects/emulator")));
  });

#ifndef __APPLE__
  help_menu->addSeparator();
#endif

  help_menu->addAction(tr("&About"), this, &MenuBar::ShowAboutDialog);
}

void MenuBar::AddGameListTypeSection(QMenu* view_menu)
{
  QAction* list_view = view_menu->addAction(tr("List View"));
  list_view->setCheckable(true);

  QAction* grid_view = view_menu->addAction(tr("Grid View"));
  grid_view->setCheckable(true);

  QActionGroup* list_group = new QActionGroup(this);
  list_group->addAction(list_view);
  list_group->addAction(grid_view);

  bool prefer_list = Settings::Instance().GetPreferredView();
  list_view->setChecked(prefer_list);
  grid_view->setChecked(!prefer_list);

  connect(list_view, &QAction::triggered, this, &MenuBar::ShowList);
  connect(grid_view, &QAction::triggered, this, &MenuBar::ShowGrid);
}

void MenuBar::AddListColumnsMenu(QMenu* view_menu)
{
  static const QMap<QString, const Config::Info<bool>*> columns{
      {tr("Platform"), &Config::MAIN_GAMELIST_COLUMN_PLATFORM},
      {tr("Banner"), &Config::MAIN_GAMELIST_COLUMN_BANNER},
      {tr("Title"), &Config::MAIN_GAMELIST_COLUMN_TITLE},
      {tr("Description"), &Config::MAIN_GAMELIST_COLUMN_DESCRIPTION},
      {tr("Maker"), &Config::MAIN_GAMELIST_COLUMN_MAKER},
      {tr("File Name"), &Config::MAIN_GAMELIST_COLUMN_FILE_NAME},
      {tr("File Path"), &Config::MAIN_GAMELIST_COLUMN_FILE_PATH},
      {tr("Game ID"), &Config::MAIN_GAMELIST_COLUMN_GAME_ID},
      {tr("Region"), &Config::MAIN_GAMELIST_COLUMN_REGION},
      {tr("File Size"), &Config::MAIN_GAMELIST_COLUMN_FILE_SIZE},
      {tr("File Format"), &Config::MAIN_GAMELIST_COLUMN_FILE_FORMAT},
      {tr("Block Size"), &Config::MAIN_GAMELIST_COLUMN_BLOCK_SIZE},
      {tr("Compression"), &Config::MAIN_GAMELIST_COLUMN_COMPRESSION},
      {tr("Tags"), &Config::MAIN_GAMELIST_COLUMN_TAGS}};

  QActionGroup* column_group = new QActionGroup(this);
  m_cols_menu = view_menu->addMenu(tr("List Columns"));
  column_group->setExclusive(false);

  for (const auto& key : columns.keys())
  {
    const Config::Info<bool>* const config = columns[key];
    QAction* action = column_group->addAction(m_cols_menu->addAction(key));
    action->setCheckable(true);
    action->setChecked(Config::Get(*config));
    connect(action, &QAction::toggled, [this, config, key](bool value) {
      Config::SetBase(*config, value);
      emit ColumnVisibilityToggled(key, value);
    });
  }
}

void MenuBar::AddShowPlatformsMenu(QMenu* view_menu)
{
  static const QMap<QString, const Config::Info<bool>*> platform_map{
      {tr("Show Wii"), &Config::MAIN_GAMELIST_LIST_WII},
      {tr("Show GameCube"), &Config::MAIN_GAMELIST_LIST_GC},
      {tr("Show WAD"), &Config::MAIN_GAMELIST_LIST_WAD},
      {tr("Show ELF/DOL"), &Config::MAIN_GAMELIST_LIST_ELF_DOL}};

  QActionGroup* platform_group = new QActionGroup(this);
  QMenu* plat_menu = view_menu->addMenu(tr("Show Platforms"));
  platform_group->setExclusive(false);

  for (const auto& key : platform_map.keys())
  {
    const Config::Info<bool>* const config = platform_map[key];
    QAction* action = platform_group->addAction(plat_menu->addAction(key));
    action->setCheckable(true);
    action->setChecked(Config::Get(*config));
    connect(action, &QAction::toggled, [this, config, key](bool value) {
      Config::SetBase(*config, value);
      emit GameListPlatformVisibilityToggled(key, value);
    });
  }
}

void MenuBar::AddShowRegionsMenu(QMenu* view_menu)
{
  static const QMap<QString, const Config::Info<bool>*> region_map{
      {tr("Show JPN"), &Config::MAIN_GAMELIST_LIST_JPN},
      {tr("Show PAL"), &Config::MAIN_GAMELIST_LIST_PAL},
      {tr("Show USA"), &Config::MAIN_GAMELIST_LIST_USA},
      {tr("Show Australia"), &Config::MAIN_GAMELIST_LIST_AUSTRALIA},
      {tr("Show France"), &Config::MAIN_GAMELIST_LIST_FRANCE},
      {tr("Show Germany"), &Config::MAIN_GAMELIST_LIST_GERMANY},
      {tr("Show Italy"), &Config::MAIN_GAMELIST_LIST_ITALY},
      {tr("Show Korea"), &Config::MAIN_GAMELIST_LIST_KOREA},
      {tr("Show Netherlands"), &Config::MAIN_GAMELIST_LIST_NETHERLANDS},
      {tr("Show Russia"), &Config::MAIN_GAMELIST_LIST_RUSSIA},
      {tr("Show Spain"), &Config::MAIN_GAMELIST_LIST_SPAIN},
      {tr("Show Taiwan"), &Config::MAIN_GAMELIST_LIST_TAIWAN},
      {tr("Show World"), &Config::MAIN_GAMELIST_LIST_WORLD},
      {tr("Show Unknown"), &Config::MAIN_GAMELIST_LIST_UNKNOWN}};

  QMenu* const region_menu = view_menu->addMenu(tr("Show Regions"));
  const QAction* const show_all_regions = region_menu->addAction(tr("Show All"));
  const QAction* const hide_all_regions = region_menu->addAction(tr("Hide All"));
  region_menu->addSeparator();

  for (const auto& key : region_map.keys())
  {
    const Config::Info<bool>* const config = region_map[key];
    QAction* const menu_item = region_menu->addAction(key);
    menu_item->setCheckable(true);
    menu_item->setChecked(Config::Get(*config));

    const auto set_visibility = [this, config, key, menu_item](bool visibility) {
      menu_item->setChecked(visibility);
      Config::SetBase(*config, visibility);
      emit GameListRegionVisibilityToggled(key, visibility);
    };
    const auto set_visible = std::bind(set_visibility, true);
    const auto set_hidden = std::bind(set_visibility, false);

    connect(menu_item, &QAction::toggled, set_visibility);
    connect(show_all_regions, &QAction::triggered, menu_item, set_visible);
    connect(hide_all_regions, &QAction::triggered, menu_item, set_hidden);
  }
}

void MenuBar::AddMovieMenu()
{
  auto* movie_menu = addMenu(tr("&Movie"));
  m_recording_start =
      movie_menu->addAction(tr("Start Re&cording Input"), this, [this] { emit StartRecording(); });
  m_recording_play =
      movie_menu->addAction(tr("P&lay Input Recording..."), this, [this] { emit PlayRecording(); });
  m_recording_stop = movie_menu->addAction(tr("Stop Playing/Recording Input"), this,
                                           [this] { emit StopRecording(); });
  m_recording_export =
      movie_menu->addAction(tr("Export Recording..."), this, [this] { emit ExportRecording(); });

  m_recording_start->setEnabled(false);
  m_recording_play->setEnabled(false);
  m_recording_stop->setEnabled(false);
  m_recording_export->setEnabled(false);

  m_recording_read_only = movie_menu->addAction(tr("&Read-Only Mode"));
  m_recording_read_only->setCheckable(true);
  m_recording_read_only->setChecked(Movie::IsReadOnly());
  connect(m_recording_read_only, &QAction::toggled, [](bool value) { Movie::SetReadOnly(value); });

  movie_menu->addAction(tr("TAS Input"), this, [this] { emit ShowTASInput(); });

  movie_menu->addSeparator();

  auto* pause_at_end = movie_menu->addAction(tr("Pause at End of Movie"));
  pause_at_end->setCheckable(true);
  pause_at_end->setChecked(Config::Get(Config::MAIN_MOVIE_PAUSE_MOVIE));
  connect(pause_at_end, &QAction::toggled,
          [](bool value) { Config::SetBaseOrCurrent(Config::MAIN_MOVIE_PAUSE_MOVIE, value); });

  auto* rerecord_counter = movie_menu->addAction(tr("Show Rerecord Counter"));
  rerecord_counter->setCheckable(true);
  rerecord_counter->setChecked(Config::Get(Config::MAIN_MOVIE_SHOW_RERECORD));
  connect(rerecord_counter, &QAction::toggled,
          [](bool value) { Config::SetBaseOrCurrent(Config::MAIN_MOVIE_SHOW_RERECORD, value); });

  auto* lag_counter = movie_menu->addAction(tr("Show Lag Counter"));
  lag_counter->setCheckable(true);
  lag_counter->setChecked(Config::Get(Config::MAIN_SHOW_LAG));
  connect(lag_counter, &QAction::toggled,
          [](bool value) { Config::SetBaseOrCurrent(Config::MAIN_SHOW_LAG, value); });

  auto* frame_counter = movie_menu->addAction(tr("Show Frame Counter"));
  frame_counter->setCheckable(true);
  frame_counter->setChecked(Config::Get(Config::MAIN_SHOW_FRAME_COUNT));
  connect(frame_counter, &QAction::toggled,
          [](bool value) { Config::SetBaseOrCurrent(Config::MAIN_SHOW_FRAME_COUNT, value); });

  auto* input_display = movie_menu->addAction(tr("Show Input Display"));
  input_display->setCheckable(true);
  input_display->setChecked(Config::Get(Config::MAIN_MOVIE_SHOW_INPUT_DISPLAY));
  connect(input_display, &QAction::toggled, [](bool value) {
    Config::SetBaseOrCurrent(Config::MAIN_MOVIE_SHOW_INPUT_DISPLAY, value);
  });

  auto* system_clock = movie_menu->addAction(tr("Show System Clock"));
  system_clock->setCheckable(true);
  system_clock->setChecked(Config::Get(Config::MAIN_MOVIE_SHOW_RTC));
  connect(system_clock, &QAction::toggled,
          [](bool value) { Config::SetBaseOrCurrent(Config::MAIN_MOVIE_SHOW_RTC, value); });

  movie_menu->addSeparator();

  auto* dump_frames = movie_menu->addAction(tr("Dump Frames"));
  dump_frames->setCheckable(true);
  dump_frames->setChecked(Config::Get(Config::MAIN_MOVIE_DUMP_FRAMES));
  connect(dump_frames, &QAction::toggled,
          [](bool value) { Config::SetBaseOrCurrent(Config::MAIN_MOVIE_DUMP_FRAMES, value); });

  auto* dump_audio = movie_menu->addAction(tr("Dump Audio"));
  dump_audio->setCheckable(true);
  dump_audio->setChecked(Config::Get(Config::MAIN_DUMP_AUDIO));
  connect(dump_audio, &QAction::toggled,
          [](bool value) { Config::SetBaseOrCurrent(Config::MAIN_DUMP_AUDIO, value); });
}

void MenuBar::AddJITMenu()
{
  m_jit = addMenu(tr("JIT"));

  m_jit_interpreter_core = m_jit->addAction(tr("Interpreter Core"));
  m_jit_interpreter_core->setCheckable(true);
  m_jit_interpreter_core->setChecked(Config::Get(Config::MAIN_CPU_CORE) ==
                                     PowerPC::CPUCore::Interpreter);

  connect(m_jit_interpreter_core, &QAction::toggled, [](bool enabled) {
    Core::System::GetInstance().GetPowerPC().SetMode(enabled ? PowerPC::CoreMode::Interpreter :
                                                               PowerPC::CoreMode::JIT);
  });

  m_jit->addSeparator();

  m_jit_block_linking = m_jit->addAction(tr("JIT Block Linking Off"));
  m_jit_block_linking->setCheckable(true);
  m_jit_block_linking->setChecked(SConfig::GetInstance().bJITNoBlockLinking);
  connect(m_jit_block_linking, &QAction::toggled, [this](bool enabled) {
    SConfig::GetInstance().bJITNoBlockLinking = enabled;
    ClearCache();
  });

  m_jit_disable_cache = m_jit->addAction(tr("Disable JIT Cache"));
  m_jit_disable_cache->setCheckable(true);
  m_jit_disable_cache->setChecked(SConfig::GetInstance().bJITNoBlockCache);
  connect(m_jit_disable_cache, &QAction::toggled, [this](bool enabled) {
    SConfig::GetInstance().bJITNoBlockCache = enabled;
    ClearCache();
  });

  m_jit_disable_fastmem = m_jit->addAction(tr("Disable Fastmem"));
  m_jit_disable_fastmem->setCheckable(true);
  m_jit_disable_fastmem->setChecked(!Config::Get(Config::MAIN_FASTMEM));
  connect(m_jit_disable_fastmem, &QAction::toggled, [this](bool enabled) {
    Config::SetBaseOrCurrent(Config::MAIN_FASTMEM, !enabled);
    ClearCache();
  });

  m_jit_clear_cache = m_jit->addAction(tr("Clear Cache"), this, &MenuBar::ClearCache);

  m_jit->addSeparator();

  m_jit_log_coverage =
      m_jit->addAction(tr("Log JIT Instruction Coverage"), this, &MenuBar::LogInstructions);
  m_jit_search_instruction =
      m_jit->addAction(tr("Search for an Instruction"), this, &MenuBar::SearchInstruction);

  m_jit->addSeparator();

  m_jit_off = m_jit->addAction(tr("JIT Off (JIT Core)"));
  m_jit_off->setCheckable(true);
  m_jit_off->setChecked(Config::Get(Config::MAIN_DEBUG_JIT_OFF));
  connect(m_jit_off, &QAction::toggled, [this](bool enabled) {
    Config::SetBaseOrCurrent(Config::MAIN_DEBUG_JIT_OFF, enabled);
    ClearCache();
  });

  m_jit_loadstore_off = m_jit->addAction(tr("JIT LoadStore Off"));
  m_jit_loadstore_off->setCheckable(true);
  m_jit_loadstore_off->setChecked(Config::Get(Config::MAIN_DEBUG_JIT_LOAD_STORE_OFF));
  connect(m_jit_loadstore_off, &QAction::toggled, [this](bool enabled) {
    Config::SetBaseOrCurrent(Config::MAIN_DEBUG_JIT_LOAD_STORE_OFF, enabled);
    ClearCache();
  });

  m_jit_loadstore_lbzx_off = m_jit->addAction(tr("JIT LoadStore lbzx Off"));
  m_jit_loadstore_lbzx_off->setCheckable(true);
  m_jit_loadstore_lbzx_off->setChecked(Config::Get(Config::MAIN_DEBUG_JIT_LOAD_STORE_LBZX_OFF));
  connect(m_jit_loadstore_lbzx_off, &QAction::toggled, [this](bool enabled) {
    Config::SetBaseOrCurrent(Config::MAIN_DEBUG_JIT_LOAD_STORE_LBZX_OFF, enabled);
    ClearCache();
  });

  m_jit_loadstore_lxz_off = m_jit->addAction(tr("JIT LoadStore lXz Off"));
  m_jit_loadstore_lxz_off->setCheckable(true);
  m_jit_loadstore_lxz_off->setChecked(Config::Get(Config::MAIN_DEBUG_JIT_LOAD_STORE_LXZ_OFF));
  connect(m_jit_loadstore_lxz_off, &QAction::toggled, [this](bool enabled) {
    Config::SetBaseOrCurrent(Config::MAIN_DEBUG_JIT_LOAD_STORE_LXZ_OFF, enabled);
    ClearCache();
  });

  m_jit_loadstore_lwz_off = m_jit->addAction(tr("JIT LoadStore lwz Off"));
  m_jit_loadstore_lwz_off->setCheckable(true);
  m_jit_loadstore_lwz_off->setChecked(Config::Get(Config::MAIN_DEBUG_JIT_LOAD_STORE_LWZ_OFF));
  connect(m_jit_loadstore_lwz_off, &QAction::toggled, [this](bool enabled) {
    Config::SetBaseOrCurrent(Config::MAIN_DEBUG_JIT_LOAD_STORE_LWZ_OFF, enabled);
    ClearCache();
  });

  m_jit_loadstore_floating_off = m_jit->addAction(tr("JIT LoadStore Floating Off"));
  m_jit_loadstore_floating_off->setCheckable(true);
  m_jit_loadstore_floating_off->setChecked(
      Config::Get(Config::MAIN_DEBUG_JIT_LOAD_STORE_FLOATING_OFF));
  connect(m_jit_loadstore_floating_off, &QAction::toggled, [this](bool enabled) {
    Config::SetBaseOrCurrent(Config::MAIN_DEBUG_JIT_LOAD_STORE_FLOATING_OFF, enabled);
    ClearCache();
  });

  m_jit_loadstore_paired_off = m_jit->addAction(tr("JIT LoadStore Paired Off"));
  m_jit_loadstore_paired_off->setCheckable(true);
  m_jit_loadstore_paired_off->setChecked(Config::Get(Config::MAIN_DEBUG_JIT_LOAD_STORE_PAIRED_OFF));
  connect(m_jit_loadstore_paired_off, &QAction::toggled, [this](bool enabled) {
    Config::SetBaseOrCurrent(Config::MAIN_DEBUG_JIT_LOAD_STORE_PAIRED_OFF, enabled);
    ClearCache();
  });

  m_jit_floatingpoint_off = m_jit->addAction(tr("JIT FloatingPoint Off"));
  m_jit_floatingpoint_off->setCheckable(true);
  m_jit_floatingpoint_off->setChecked(Config::Get(Config::MAIN_DEBUG_JIT_FLOATING_POINT_OFF));
  connect(m_jit_floatingpoint_off, &QAction::toggled, [this](bool enabled) {
    Config::SetBaseOrCurrent(Config::MAIN_DEBUG_JIT_FLOATING_POINT_OFF, enabled);
    ClearCache();
  });

  m_jit_integer_off = m_jit->addAction(tr("JIT Integer Off"));
  m_jit_integer_off->setCheckable(true);
  m_jit_integer_off->setChecked(Config::Get(Config::MAIN_DEBUG_JIT_INTEGER_OFF));
  connect(m_jit_integer_off, &QAction::toggled, [this](bool enabled) {
    Config::SetBaseOrCurrent(Config::MAIN_DEBUG_JIT_INTEGER_OFF, enabled);
    ClearCache();
  });

  m_jit_paired_off = m_jit->addAction(tr("JIT Paired Off"));
  m_jit_paired_off->setCheckable(true);
  m_jit_paired_off->setChecked(Config::Get(Config::MAIN_DEBUG_JIT_PAIRED_OFF));
  connect(m_jit_paired_off, &QAction::toggled, [this](bool enabled) {
    Config::SetBaseOrCurrent(Config::MAIN_DEBUG_JIT_PAIRED_OFF, enabled);
    ClearCache();
  });

  m_jit_systemregisters_off = m_jit->addAction(tr("JIT SystemRegisters Off"));
  m_jit_systemregisters_off->setCheckable(true);
  m_jit_systemregisters_off->setChecked(Config::Get(Config::MAIN_DEBUG_JIT_SYSTEM_REGISTERS_OFF));
  connect(m_jit_systemregisters_off, &QAction::toggled, [this](bool enabled) {
    Config::SetBaseOrCurrent(Config::MAIN_DEBUG_JIT_SYSTEM_REGISTERS_OFF, enabled);
    ClearCache();
  });

  m_jit_branch_off = m_jit->addAction(tr("JIT Branch Off"));
  m_jit_branch_off->setCheckable(true);
  m_jit_branch_off->setChecked(Config::Get(Config::MAIN_DEBUG_JIT_BRANCH_OFF));
  connect(m_jit_branch_off, &QAction::toggled, [this](bool enabled) {
    Config::SetBaseOrCurrent(Config::MAIN_DEBUG_JIT_BRANCH_OFF, enabled);
    ClearCache();
  });

  m_jit_register_cache_off = m_jit->addAction(tr("JIT Register Cache Off"));
  m_jit_register_cache_off->setCheckable(true);
  m_jit_register_cache_off->setChecked(Config::Get(Config::MAIN_DEBUG_JIT_REGISTER_CACHE_OFF));
  connect(m_jit_register_cache_off, &QAction::toggled, [this](bool enabled) {
    Config::SetBaseOrCurrent(Config::MAIN_DEBUG_JIT_REGISTER_CACHE_OFF, enabled);
    ClearCache();
  });
}

void MenuBar::AddSymbolsMenu()
{
  m_symbols = addMenu(tr("Symbols"));

  m_symbols->addAction(tr("&Clear Symbols"), this, &MenuBar::ClearSymbols);

  auto* generate = m_symbols->addMenu(tr("&Generate Symbols From"));
  generate->addAction(tr("Address"), this, &MenuBar::GenerateSymbolsFromAddress);
  generate->addAction(tr("Signature Database"), this, &MenuBar::GenerateSymbolsFromSignatureDB);
  generate->addAction(tr("RSO Modules"), this, &MenuBar::GenerateSymbolsFromRSO);
  m_symbols->addSeparator();

  m_symbols->addAction(tr("&Load Symbol Map"), this, &MenuBar::LoadSymbolMap);
  m_symbols->addAction(tr("&Save Symbol Map"), this, &MenuBar::SaveSymbolMap);
  m_symbols->addSeparator();

  m_symbols->addAction(tr("Load &Other Map File..."), this, &MenuBar::LoadOtherSymbolMap);
  m_symbols->addAction(tr("Load &Bad Map File..."), this, &MenuBar::LoadBadSymbolMap);
  m_symbols->addAction(tr("Save Symbol Map &As..."), this, &MenuBar::SaveSymbolMapAs);
  m_symbols->addSeparator();

  m_symbols->addAction(tr("Sa&ve Code"), this, &MenuBar::SaveCode);
  m_symbols->addSeparator();

  m_symbols->addAction(tr("C&reate Signature File..."), this, &MenuBar::CreateSignatureFile);
  m_symbols->addAction(tr("Append to &Existing Signature File..."), this,
                       &MenuBar::AppendSignatureFile);
  m_symbols->addAction(tr("Combine &Two Signature Files..."), this,
                       &MenuBar::CombineSignatureFiles);
  m_symbols->addAction(tr("Appl&y Signature File..."), this, &MenuBar::ApplySignatureFile);
  m_symbols->addSeparator();

  m_symbols->addAction(tr("&Patch HLE Functions"), this, &MenuBar::PatchHLEFunctions);
}

void MenuBar::UpdateToolsMenu(bool emulation_started)
{
  m_boot_sysmenu->setEnabled(!emulation_started);
  m_perform_online_update_menu->setEnabled(!emulation_started);
  m_ntscj_ipl->setEnabled(!emulation_started && File::Exists(Config::GetBootROMPath(JAP_DIR)));
  m_ntscu_ipl->setEnabled(!emulation_started && File::Exists(Config::GetBootROMPath(USA_DIR)));
  m_pal_ipl->setEnabled(!emulation_started && File::Exists(Config::GetBootROMPath(EUR_DIR)));
  m_import_backup->setEnabled(!emulation_started);
  m_check_nand->setEnabled(!emulation_started);

  if (!emulation_started)
  {
    IOS::HLE::Kernel ios;
    const auto tmd = ios.GetESCore().FindInstalledTMD(Titles::SYSTEM_MENU);

    const QString sysmenu_version =
        tmd.IsValid() ? QString::fromStdString(
                            DiscIO::GetSysMenuVersionString(tmd.GetTitleVersion(), tmd.IsvWii())) :
                        QString{};

    const QString sysmenu_text = (tmd.IsValid() && tmd.IsvWii()) ? tr("Load vWii System Menu %1") :
                                                                   tr("Load Wii System Menu %1");

    m_boot_sysmenu->setText(sysmenu_text.arg(sysmenu_version));

    m_boot_sysmenu->setEnabled(tmd.IsValid());

    for (QAction* action : m_perform_online_update_menu->actions())
      action->setEnabled(!tmd.IsValid());
    m_perform_online_update_for_current_region->setEnabled(tmd.IsValid());
  }

  const auto bt = WiiUtils::GetBluetoothEmuDevice();
  const bool enable_wiimotes = emulation_started && bt != nullptr;

  for (std::size_t i = 0; i < m_wii_remotes.size(); i++)
  {
    QAction* const wii_remote = m_wii_remotes[i];

    wii_remote->setEnabled(enable_wiimotes);
    if (enable_wiimotes)
      wii_remote->setChecked(bt->AccessWiimoteByIndex(i)->IsConnected());
  }
}

void MenuBar::InstallWAD()
{
  QString wad_file = DolphinFileDialog::getOpenFileName(
      this, tr("Select a title to install to NAND"), QString(), tr("WAD files (*.wad)"));

  if (wad_file.isEmpty())
    return;

  if (WiiUtils::InstallWAD(wad_file.toStdString()))
  {
    Settings::Instance().NANDRefresh();
    ModalMessageBox::information(this, tr("Success"),
                                 tr("Successfully installed this title to the NAND."));
  }
  else
  {
    ModalMessageBox::critical(this, tr("Failure"), tr("Failed to install this title to the NAND."));
  }
}

void MenuBar::ImportWiiSave()
{
  QString file =
      DolphinFileDialog::getOpenFileName(this, tr("Select the save file"), QDir::currentPath(),
                                         tr("Wii save files (*.bin);;"
                                            "All Files (*)"));

  if (file.isEmpty())
    return;

  auto can_overwrite = [&] {
    return ModalMessageBox::question(
               this, tr("Save Import"),
               tr("Save data for this title already exists in the NAND. Consider backing up "
                  "the current data before overwriting.\nOverwrite now?")) == QMessageBox::Yes;
  };

  const auto result = WiiSave::Import(file.toStdString(), can_overwrite);
  switch (result)
  {
  case WiiSave::CopyResult::Success:
    ModalMessageBox::information(this, tr("Save Import"), tr("Successfully imported save file."));
    break;
  case WiiSave::CopyResult::CorruptedSource:
    ModalMessageBox::critical(this, tr("Save Import"),
                              tr("Failed to import save file. The given file appears to be "
                                 "corrupted or is not a valid Wii save."));
    break;
  case WiiSave::CopyResult::TitleMissing:
    ModalMessageBox::critical(
        this, tr("Save Import"),
        tr("Failed to import save file. Please launch the game once, then try again."));
    break;
  case WiiSave::CopyResult::Cancelled:
    break;
  default:
    ModalMessageBox::critical(
        this, tr("Save Import"),
        tr("Failed to import save file. Your NAND may be corrupt, or something is preventing "
           "access to files within it. Try repairing your NAND (Tools -> Manage NAND -> Check "
           "NAND...), then import the save again."));
    break;
  }
}

void MenuBar::ExportWiiSaves()
{
  const QString export_dir = DolphinFileDialog::getExistingDirectory(
      this, tr("Select Export Directory"), QString::fromStdString(File::GetUserPath(D_USER_IDX)),
      QFileDialog::ShowDirsOnly);
  if (export_dir.isEmpty())
    return;

  const size_t count = WiiSave::ExportAll(export_dir.toStdString());
  ModalMessageBox::information(this, tr("Save Export"),
                               tr("Exported %n save(s)", "", static_cast<int>(count)));
}

void MenuBar::CheckNAND()
{
  IOS::HLE::Kernel ios;
  WiiUtils::NANDCheckResult result = WiiUtils::CheckNAND(ios);
  if (!result.bad)
  {
    ModalMessageBox::information(this, tr("NAND Check"), tr("No issues have been detected."));
    return;
  }

  if (NANDRepairDialog(result, this).exec() != QDialog::Accepted)
    return;

  if (WiiUtils::RepairNAND(ios))
  {
    ModalMessageBox::information(this, tr("NAND Check"), tr("The NAND has been repaired."));
    return;
  }

  ModalMessageBox::critical(this, tr("NAND Check"),
                            tr("The NAND could not be repaired. It is recommended to back up "
                               "your current data and start over with a fresh NAND."));
}

void MenuBar::NANDExtractCertificates()
{
  if (DiscIO::NANDImporter().ExtractCertificates())
  {
    ModalMessageBox::information(this, tr("Success"),
                                 tr("Successfully extracted certificates from NAND"));
  }
  else
  {
    ModalMessageBox::critical(this, tr("Error"), tr("Failed to extract certificates from NAND"));
  }
}

void MenuBar::OnSelectionChanged(std::shared_ptr<const UICommon::GameFile> game_file)
{
  m_game_selected = !!game_file;

  m_recording_play->setEnabled(m_game_selected && !Core::IsRunning());
  m_recording_start->setEnabled((m_game_selected || Core::IsRunning()) && !Movie::IsPlayingInput());
}

void MenuBar::OnRecordingStatusChanged(bool recording)
{
  m_recording_start->setEnabled(!recording && (m_game_selected || Core::IsRunning()));
  m_recording_stop->setEnabled(recording);
  m_recording_export->setEnabled(recording);
}

void MenuBar::OnReadOnlyModeChanged(bool read_only)
{
  m_recording_read_only->setChecked(read_only);
}

void MenuBar::ChangeDebugFont()
{
  bool okay;
  QFont font = QFontDialog::getFont(&okay, Settings::Instance().GetDebugFont(), this,
                                    tr("Pick a debug font"));

  if (okay)
    Settings::Instance().SetDebugFont(font);
}

void MenuBar::ClearSymbols()
{
  auto result = ModalMessageBox::warning(this, tr("Confirmation"),
                                         tr("Do you want to clear the list of symbol names?"),
                                         QMessageBox::Yes | QMessageBox::Cancel);

  if (result == QMessageBox::Cancel)
    return;

  g_symbolDB.Clear();
  emit NotifySymbolsUpdated();
}

void MenuBar::GenerateSymbolsFromAddress()
{
  Core::CPUThreadGuard guard(Core::System::GetInstance());

  auto& system = Core::System::GetInstance();
  auto& memory = system.GetMemory();

  PPCAnalyst::FindFunctions(guard, Memory::MEM1_BASE_ADDR,
                            Memory::MEM1_BASE_ADDR + memory.GetRamSizeReal(), &g_symbolDB);
  emit NotifySymbolsUpdated();
}

void MenuBar::GenerateSymbolsFromSignatureDB()
{
  Core::CPUThreadGuard guard(Core::System::GetInstance());

  auto& system = Core::System::GetInstance();
  auto& memory = system.GetMemory();

  PPCAnalyst::FindFunctions(guard, Memory::MEM1_BASE_ADDR,
                            Memory::MEM1_BASE_ADDR + memory.GetRamSizeReal(), &g_symbolDB);
  SignatureDB db(SignatureDB::HandlerType::DSY);
  if (db.Load(File::GetSysDirectory() + TOTALDB))
  {
    db.Apply(guard, &g_symbolDB);
    ModalMessageBox::information(
        this, tr("Information"),
        tr("Generated symbol names from '%1'").arg(QString::fromStdString(TOTALDB)));
    db.List();
  }
  else
  {
    ModalMessageBox::critical(
        this, tr("Error"),
        tr("'%1' not found, no symbol names generated").arg(QString::fromStdString(TOTALDB)));
  }

  emit NotifySymbolsUpdated();
}

void MenuBar::GenerateSymbolsFromRSO()
{
  // i18n: RSO refers to a proprietary format for shared objects (like DLL files).
  const int ret =
      ModalMessageBox::question(this, tr("RSO auto-detection"), tr("Auto-detect RSO modules?"));
  if (ret == QMessageBox::Yes)
    return GenerateSymbolsFromRSOAuto();

  const QString text =
      QInputDialog::getText(this, tr("Input"), tr("Enter the RSO module address:"),
                            QLineEdit::Normal, QString{}, nullptr, Qt::WindowCloseButtonHint);
  bool good;
  const uint address = text.toUInt(&good, 16);

  if (!good)
  {
    ModalMessageBox::warning(this, tr("Error"), tr("Invalid RSO module address: %1").arg(text));
    return;
  }

  Core::CPUThreadGuard guard(Core::System::GetInstance());

  RSOChainView rso_chain;
  if (rso_chain.Load(guard, static_cast<u32>(address)))
  {
    rso_chain.Apply(guard, &g_symbolDB);
    emit NotifySymbolsUpdated();
  }
  else
  {
    ModalMessageBox::warning(this, tr("Error"), tr("Failed to load RSO module at %1").arg(text));
  }
}

void MenuBar::GenerateSymbolsFromRSOAuto()
{
  ParallelProgressDialog progress(tr("Modules found: %1").arg(0), tr("Cancel"), 0, 0, this);
  progress.GetRaw()->setWindowTitle(tr("Detecting RSO Modules"));
  progress.GetRaw()->setMinimumDuration(1000 * 10);
  progress.GetRaw()->setWindowModality(Qt::WindowModal);

  auto future = std::async(std::launch::async, [&progress, this]() -> RSOVector {
    progress.SetValue(0);
    auto matches = DetectRSOModules(progress);
    progress.Reset();

    return matches;
  });
  progress.GetRaw()->exec();

  const auto matches = future.get();

  QStringList items;
  for (const auto& match : matches)
  {
    const QString item = QLatin1String("%1 %2");
    items << item.arg(QString::number(match.first, 16), QString::fromStdString(match.second));
  }

  if (items.empty())
  {
    ModalMessageBox::warning(this, tr("Error"), tr("Unable to auto-detect RSO module"));
    return;
  }

  bool ok;
  const QString item =
      QInputDialog::getItem(this, tr("Input"), tr("Select the RSO module address:"), items, 0,
                            false, &ok, Qt::WindowCloseButtonHint);

  if (!ok)
    return;

  RSOChainView rso_chain;
  const u32 address = item.mid(0, item.indexOf(QLatin1Char(' '))).toUInt(nullptr, 16);

  Core::CPUThreadGuard guard(Core::System::GetInstance());

  if (rso_chain.Load(guard, address))
  {
    rso_chain.Apply(guard, &g_symbolDB);
    emit NotifySymbolsUpdated();
  }
  else
  {
    ModalMessageBox::warning(this, tr("Error"), tr("Failed to load RSO module at %1").arg(address));
  }
}

RSOVector MenuBar::DetectRSOModules(ParallelProgressDialog& progress)
{
  Core::CPUThreadGuard guard(Core::System::GetInstance());

  constexpr std::array<std::string_view, 2> search_for = {".elf", ".plf"};

  const AddressSpace::Accessors* accessors =
      AddressSpace::GetAccessors(AddressSpace::Type::Effective);

  RSOVector matches;

  // Find filepath to elf/plf commonly used by RSO modules
  for (const auto& str : search_for)
  {
    u32 next = 0;
    while (true)
    {
      if (progress.WasCanceled())
      {
        return matches;
      }

      auto found_addr = accessors->Search(guard, next, reinterpret_cast<const u8*>(str.data()),
                                          str.size() + 1, true);

      if (!found_addr.has_value())
        break;

      next = *found_addr + 1;

      // Non-null data can precede the module name.
      // Get the maximum name length that a module could have.
      auto get_max_module_name_len = [&guard, found_addr] {
        constexpr u32 MODULE_NAME_MAX_LENGTH = 260;
        u32 len = 0;

        for (; len < MODULE_NAME_MAX_LENGTH; ++len)
        {
          const auto res = PowerPC::MMU::HostRead_U8(guard, *found_addr - (len + 1));
          if (!std::isprint(res))
          {
            break;
          }
        }

        return len;
      };

      if (progress.WasCanceled())
      {
        return matches;
      }

      const auto max_name_length = get_max_module_name_len();
      auto found = false;
      u32 module_name_length = 0;

      // Look for the Module Name Offset Field based on each possible length
      for (u32 i = 0; i < max_name_length; ++i)
      {
        if (progress.WasCanceled())
        {
          return matches;
        }

        const auto lookup_addr = (*found_addr - max_name_length) + i;

        const std::array<u8, 4> ref = {
            static_cast<u8>(lookup_addr >> 24), static_cast<u8>(lookup_addr >> 16),
            static_cast<u8>(lookup_addr >> 8), static_cast<u8>(lookup_addr)};

        // Get the field (Module Name Offset) that point to the string
        const auto module_name_offset_addr =
            accessors->Search(guard, lookup_addr, ref.data(), ref.size(), false);
        if (!module_name_offset_addr.has_value())
          continue;

        // The next 4 bytes should be the module name length
        module_name_length = accessors->ReadU32(guard, *module_name_offset_addr + 4);
        if (module_name_length == max_name_length - i + str.length())
        {
          found_addr = module_name_offset_addr;
          found = true;
          break;
        }
      }

      if (!found)
        continue;

      const auto module_name_offset = accessors->ReadU32(guard, *found_addr);

      // Go to the beginning of the RSO header
      matches.emplace_back(*found_addr - 16, PowerPC::MMU::HostGetString(guard, module_name_offset,
                                                                         module_name_length));

      progress.SetLabelText(tr("Modules found: %1").arg(matches.size()));
    }
  }

  return matches;
}

void MenuBar::LoadSymbolMap()
{
  auto& system = Core::System::GetInstance();
  auto& memory = system.GetMemory();

  std::string existing_map_file, writable_map_file;
  bool map_exists = CBoot::FindMapFile(&existing_map_file, &writable_map_file);

  if (!map_exists)
  {
    g_symbolDB.Clear();

    {
      Core::CPUThreadGuard guard(Core::System::GetInstance());

      PPCAnalyst::FindFunctions(guard, Memory::MEM1_BASE_ADDR + 0x1300000,
                                Memory::MEM1_BASE_ADDR + memory.GetRamSizeReal(), &g_symbolDB);
      SignatureDB db(SignatureDB::HandlerType::DSY);
      if (db.Load(File::GetSysDirectory() + TOTALDB))
        db.Apply(guard, &g_symbolDB);
    }

    ModalMessageBox::warning(this, tr("Warning"),
                             tr("'%1' not found, scanning for common functions instead")
                                 .arg(QString::fromStdString(writable_map_file)));
  }
  else
  {
    const QString existing_map_file_path = QString::fromStdString(existing_map_file);

    if (!TryLoadMapFile(existing_map_file_path))
      return;

    ModalMessageBox::information(this, tr("Information"),
                                 tr("Loaded symbols from '%1'").arg(existing_map_file_path));
  }

  HLE::PatchFunctions(system);
  emit NotifySymbolsUpdated();
}

void MenuBar::SaveSymbolMap()
{
  std::string existing_map_file, writable_map_file;
  CBoot::FindMapFile(&existing_map_file, &writable_map_file);

  TrySaveSymbolMap(QString::fromStdString(writable_map_file));
}

void MenuBar::LoadOtherSymbolMap()
{
  const QString file = DolphinFileDialog::getOpenFileName(
      this, tr("Load map file"), QString::fromStdString(File::GetUserPath(D_MAPS_IDX)),
      tr("Dolphin Map File (*.map)"));

  if (file.isEmpty())
    return;

  if (!TryLoadMapFile(file))
    return;

  auto& system = Core::System::GetInstance();
  HLE::PatchFunctions(system);
  emit NotifySymbolsUpdated();
}

void MenuBar::LoadBadSymbolMap()
{
  const QString file = DolphinFileDialog::getOpenFileName(
      this, tr("Load map file"), QString::fromStdString(File::GetUserPath(D_MAPS_IDX)),
      tr("Dolphin Map File (*.map)"));

  if (file.isEmpty())
    return;

  if (!TryLoadMapFile(file, true))
    return;

  auto& system = Core::System::GetInstance();
  HLE::PatchFunctions(system);
  emit NotifySymbolsUpdated();
}

void MenuBar::SaveSymbolMapAs()
{
  const std::string& title_id_str = SConfig::GetInstance().m_debugger_game_id;
  const QString file = DolphinFileDialog::getSaveFileName(
      this, tr("Save map file"),
      QString::fromStdString(File::GetUserPath(D_MAPS_IDX) + "/" + title_id_str + ".map"),
      tr("Dolphin Map File (*.map)"));

  if (file.isEmpty())
    return;

  TrySaveSymbolMap(file);
}

void MenuBar::SaveCode()
{
  std::string existing_map_file, writable_map_file;
  CBoot::FindMapFile(&existing_map_file, &writable_map_file);

  const std::string path =
      writable_map_file.substr(0, writable_map_file.find_last_of('.')) + "_code.map";

  bool success;
  {
    Core::CPUThreadGuard guard(Core::System::GetInstance());
    success = g_symbolDB.SaveCodeMap(guard, path);
  }

  if (!success)
  {
    ModalMessageBox::warning(
        this, tr("Error"),
        tr("Failed to save code map to path '%1'").arg(QString::fromStdString(path)));
  }
}

bool MenuBar::TryLoadMapFile(const QString& path, const bool bad)
{
  Core::CPUThreadGuard guard(Core::System::GetInstance());

  if (!g_symbolDB.LoadMap(guard, path.toStdString(), bad))
  {
    ModalMessageBox::warning(this, tr("Error"), tr("Failed to load map file '%1'").arg(path));
    return false;
  }

  return true;
}

void MenuBar::TrySaveSymbolMap(const QString& path)
{
  if (g_symbolDB.SaveSymbolMap(path.toStdString()))
    return;

  ModalMessageBox::warning(this, tr("Error"),
                           tr("Failed to save symbol map to path '%1'").arg(path));
}

void MenuBar::CreateSignatureFile()
{
  const QString text = QInputDialog::getText(
      this, tr("Input"), tr("Only export symbols with prefix:\n(Blank for all symbols)"),
      QLineEdit::Normal, QString{}, nullptr, Qt::WindowCloseButtonHint);

  const QString file = DolphinFileDialog::getSaveFileName(this, tr("Save signature file"),
                                                          QDir::homePath(), GetSignatureSelector());
  if (file.isEmpty())
    return;

  const std::string prefix = text.toStdString();
  const std::string save_path = file.toStdString();
  SignatureDB db(save_path);
  db.Populate(&g_symbolDB, prefix);

  if (!db.Save(save_path))
  {
    ModalMessageBox::warning(this, tr("Error"), tr("Failed to save signature file '%1'").arg(file));
    return;
  }

  db.List();
}

void MenuBar::AppendSignatureFile()
{
  const QString text = QInputDialog::getText(
      this, tr("Input"), tr("Only append symbols with prefix:\n(Blank for all symbols)"),
      QLineEdit::Normal, QString{}, nullptr, Qt::WindowCloseButtonHint);

  const QString file = DolphinFileDialog::getSaveFileName(this, tr("Append signature to"),
                                                          QDir::homePath(), GetSignatureSelector());
  if (file.isEmpty())
    return;

  const std::string prefix = text.toStdString();
  const std::string signature_path = file.toStdString();
  SignatureDB db(signature_path);
  db.Populate(&g_symbolDB, prefix);
  db.List();
  db.Load(signature_path);
  if (!db.Save(signature_path))
  {
    ModalMessageBox::warning(this, tr("Error"),
                             tr("Failed to append to signature file '%1'").arg(file));
    return;
  }

  db.List();
}

void MenuBar::ApplySignatureFile()
{
  const QString file = DolphinFileDialog::getOpenFileName(this, tr("Apply signature file"),
                                                          QDir::homePath(), GetSignatureSelector());

  if (file.isEmpty())
    return;

  const std::string load_path = file.toStdString();
  SignatureDB db(load_path);
  db.Load(load_path);
  {
    Core::CPUThreadGuard guard(Core::System::GetInstance());
    db.Apply(guard, &g_symbolDB);
  }
  db.List();
  auto& system = Core::System::GetInstance();
  HLE::PatchFunctions(system);
  emit NotifySymbolsUpdated();
}

void MenuBar::CombineSignatureFiles()
{
  const QString priorityFile = DolphinFileDialog::getOpenFileName(
      this, tr("Choose priority input file"), QDir::homePath(), GetSignatureSelector());
  if (priorityFile.isEmpty())
    return;

  const QString secondaryFile = DolphinFileDialog::getOpenFileName(
      this, tr("Choose secondary input file"), QDir::homePath(), GetSignatureSelector());
  if (secondaryFile.isEmpty())
    return;

  const QString saveFile = DolphinFileDialog::getSaveFileName(
      this, tr("Save combined output file as"), QDir::homePath(), GetSignatureSelector());
  if (saveFile.isEmpty())
    return;

  const std::string load_pathPriorityFile = priorityFile.toStdString();
  const std::string load_pathSecondaryFile = secondaryFile.toStdString();
  const std::string save_path = saveFile.toStdString();
  SignatureDB db(load_pathPriorityFile);
  db.Load(load_pathPriorityFile);
  db.Load(load_pathSecondaryFile);
  if (!db.Save(save_path))
  {
    ModalMessageBox::warning(this, tr("Error"),
                             tr("Failed to save to signature file '%1'").arg(saveFile));
    return;
  }

  db.List();
}

void MenuBar::PatchHLEFunctions()
{
  auto& system = Core::System::GetInstance();
  HLE::PatchFunctions(system);
}

void MenuBar::ClearCache()
{
  Core::RunAsCPUThread([] { Core::System::GetInstance().GetJitInterface().ClearCache(); });
}

void MenuBar::LogInstructions()
{
  PPCTables::LogCompiledInstructions();
}

void MenuBar::SearchInstruction()
{
  bool good;
  const QString op =
      QInputDialog::getText(this, tr("Search instruction"), tr("Instruction:"), QLineEdit::Normal,
                            QString{}, &good, Qt::WindowCloseButtonHint);

  if (!good)
    return;

  auto& system = Core::System::GetInstance();
  auto& memory = system.GetMemory();

  Core::CPUThreadGuard guard(system);

  bool found = false;
  for (u32 addr = Memory::MEM1_BASE_ADDR; addr < Memory::MEM1_BASE_ADDR + memory.GetRamSizeReal();
       addr += 4)
  {
    const auto ins_name = QString::fromStdString(
        PPCTables::GetInstructionName(PowerPC::MMU::HostRead_U32(guard, addr), addr));
    if (op == ins_name)
    {
      NOTICE_LOG_FMT(POWERPC, "Found {} at {:08x}", op.toStdString(), addr);
      found = true;
    }
  }
  if (!found)
    NOTICE_LOG_FMT(POWERPC, "Opcode {} not found", op.toStdString());
}<|MERGE_RESOLUTION|>--- conflicted
+++ resolved
@@ -233,10 +233,7 @@
 
   tools_menu->addSeparator();
 
-<<<<<<< HEAD
-=======
   tools_menu->addAction(tr("Start &NetPlay..."), this, &MenuBar::StartNetPlay);
-  tools_menu->addAction(tr("Browse &NetPlay Sessions...."), this, &MenuBar::BrowseNetPlay);
 
   tools_menu->addSeparator();
 
@@ -249,7 +246,6 @@
   }
 #endif  // USE_RETRO_ACHIEVEMENTS
 
->>>>>>> c04536c5
   QMenu* gc_ipl = tools_menu->addMenu(tr("Load GameCube Main Menu"));
 
   m_ntscj_ipl = gc_ipl->addAction(tr("NTSC-J"), this,
