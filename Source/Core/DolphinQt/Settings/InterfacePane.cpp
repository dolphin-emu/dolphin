--- conflicted
+++ resolved
@@ -133,25 +133,9 @@
   std::transform(theme_paths.cbegin(), theme_paths.cend(), std::back_inserter(theme_names),
                  PathToFileName);
 
-<<<<<<< HEAD
-  m_combobox_userstyle->addItem(tr("System"), static_cast<int>(Settings::StyleType::System));
-
-  // TODO: Support forcing light/dark on other OSes too.
-#ifdef _WIN32
-  m_combobox_userstyle->addItem(tr("Light"), static_cast<int>(Settings::StyleType::Light));
-  m_combobox_userstyle->addItem(tr("Dark"), static_cast<int>(Settings::StyleType::Dark));
-#endif
-
-  for (const std::string& path : userstyle_search_results)
-  {
-    const QFileInfo file_info(QString::fromStdString(path));
-    m_combobox_userstyle->addItem(file_info.completeBaseName(), file_info.fileName());
-  }
-=======
   // Theme Combobox
   m_combobox_theme = new ConfigStringChoice(theme_names, Config::MAIN_THEME_NAME);
   combobox_layout->addRow(tr("&Theme:"), m_combobox_theme);
->>>>>>> e9e16961
 
   // Checkboxes
   m_checkbox_use_builtin_title_database = new ConfigBool(tr("Use Built-In Database of Game Names"),
