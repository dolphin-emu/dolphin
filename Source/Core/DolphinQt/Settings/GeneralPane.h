--- conflicted
+++ resolved
@@ -28,11 +28,7 @@
   void CreateLayout();
   void ConnectLayout();
   void CreateBasic();
-<<<<<<< HEAD
-  //void CreateAutoUpdate();
-=======
   // void CreateAutoUpdate();
->>>>>>> e9e16961
   void CreateFallbackRegion();
   void LoadConfig();
   void OnSaveConfig();
