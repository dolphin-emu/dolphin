--- conflicted
+++ resolved
@@ -55,10 +55,6 @@
   QCheckBox* m_skip_main_menu;
   QComboBox* m_language_combo;
 
-<<<<<<< HEAD
-  QPushButton* m_slot_buttons[1];
-  QComboBox* m_slot_combos[1];
-=======
   Common::EnumMap<QPushButton*, ExpansionInterface::MAX_SLOT> m_slot_buttons;
   Common::EnumMap<QComboBox*, ExpansionInterface::MAX_SLOT> m_slot_combos;
 
@@ -83,5 +79,4 @@
   std::array<QLineEdit*, 4> m_gba_rom_edits;
   QPushButton* m_gba_browse_saves;
   QLineEdit* m_gba_saves_edit;
->>>>>>> 19e85696
 };