--- conflicted
+++ resolved
@@ -106,17 +106,6 @@
   connect(m_checkbox_discord_presence, &QCheckBox::toggled, this, &GeneralPane::OnSaveConfig);
 #endif
 
-<<<<<<< HEAD
-=======
-  if (AutoUpdateChecker::SystemSupportsAutoUpdates())
-  {
-    connect(m_combobox_update_track, &QComboBox::currentIndexChanged, this,
-            &GeneralPane::OnSaveConfig);
-    connect(&Settings::Instance(), &Settings::AutoUpdateTrackChanged, this,
-            &GeneralPane::LoadConfig);
-  }
-
->>>>>>> 3cb5d345
   // Advanced
   connect(m_combobox_speedlimit, &QComboBox::currentIndexChanged, [this]() {
     Config::SetBaseOrCurrent(Config::MAIN_EMULATION_SPEED,
