// Copyright 2017 Dolphin Emulator Project
// SPDX-License-Identifier: GPL-2.0-or-later

#include "DolphinQt/Settings/GeneralPane.h"

#include <map>

#include <QCheckBox>
#include <QComboBox>
#include <QFormLayout>
#include <QGroupBox>
#include <QLabel>
#include <QPushButton>
#include <QSlider>
#include <QVBoxLayout>
#include <QWidget>

#include "Core/Config/MainSettings.h"
#include "Core/Config/UISettings.h"
#include "Core/ConfigManager.h"
#include "Core/Core.h"
#include "Core/DolphinAnalytics.h"
#include "Core/PowerPC/PowerPC.h"

#include "DolphinQt/QtUtils/ModalMessageBox.h"
#include "DolphinQt/QtUtils/SignalBlocking.h"
#include "DolphinQt/Settings.h"

#include "UICommon/AutoUpdate.h"
#ifdef USE_DISCORD_PRESENCE
#include "UICommon/DiscordPresence.h"
#endif

//constexpr int AUTO_UPDATE_DISABLE_INDEX = 0;
//constexpr int AUTO_UPDATE_STABLE_INDEX = 1;
//constexpr int AUTO_UPDATE_BETA_INDEX = 2;
//constexpr int AUTO_UPDATE_DEV_INDEX = 3;
//
//constexpr const char* AUTO_UPDATE_DISABLE_STRING = "";
//constexpr const char* AUTO_UPDATE_STABLE_STRING = "stable";
//constexpr const char* AUTO_UPDATE_BETA_STRING = "beta";
//constexpr const char* AUTO_UPDATE_DEV_STRING = "dev";

constexpr int FALLBACK_REGION_NTSCJ_INDEX = 0;
constexpr int FALLBACK_REGION_NTSCU_INDEX = 1;
constexpr int FALLBACK_REGION_PAL_INDEX = 2;
constexpr int FALLBACK_REGION_NTSCK_INDEX = 3;

GeneralPane::GeneralPane(QWidget* parent) : QWidget(parent)
{
  CreateLayout();
  LoadConfig();

  ConnectLayout();

  connect(&Settings::Instance(), &Settings::EmulationStateChanged, this,
          &GeneralPane::OnEmulationStateChanged);
  connect(&Settings::Instance(), &Settings::ConfigChanged, this, &GeneralPane::LoadConfig);

  OnEmulationStateChanged(Core::GetState());
}

void GeneralPane::CreateLayout()
{
  m_main_layout = new QVBoxLayout;
  // Create layout here
  CreateBasic();

  //if (AutoUpdateChecker::SystemSupportsAutoUpdates())
  //  CreateAutoUpdate();


  CreateFallbackRegion();

#if defined(USE_ANALYTICS) && USE_ANALYTICS
  CreateAnalytics();
#endif

  m_main_layout->addStretch(1);
  setLayout(m_main_layout);
}

void GeneralPane::OnEmulationStateChanged(Core::State state)
{
  const bool running = state != Core::State::Uninitialized;

  m_checkbox_dualcore->setEnabled(!running);
  m_checkbox_override_region_settings->setEnabled(!running);
#ifdef USE_DISCORD_PRESENCE
  m_checkbox_discord_presence->setEnabled(!running);
#endif
  m_combobox_fallback_region->setEnabled(!running);
}

void GeneralPane::ConnectLayout()
{
  connect(m_checkbox_dualcore, &QCheckBox::toggled, this, &GeneralPane::OnSaveConfig);
  connect(m_checkbox_override_region_settings, &QCheckBox::stateChanged, this,
          &GeneralPane::OnSaveConfig);
  connect(m_checkbox_auto_disc_change, &QCheckBox::toggled, this, &GeneralPane::OnSaveConfig);
#ifdef USE_DISCORD_PRESENCE
  connect(m_checkbox_discord_presence, &QCheckBox::toggled, this, &GeneralPane::OnSaveConfig);
#endif

  //if (AutoUpdateChecker::SystemSupportsAutoUpdates())
  //{
  //  connect(m_combobox_update_track, qOverload<int>(&QComboBox::currentIndexChanged), this,
  //          &GeneralPane::OnSaveConfig);
  //  connect(&Settings::Instance(), &Settings::AutoUpdateTrackChanged, this,
  //          &GeneralPane::LoadConfig);
  //}

  // Advanced
  connect(m_combobox_speedlimit, qOverload<int>(&QComboBox::currentIndexChanged),
          [this]() { OnSaveConfig(); });

  connect(m_combobox_fallback_region, qOverload<int>(&QComboBox::currentIndexChanged), this,
          &GeneralPane::OnSaveConfig);
  connect(&Settings::Instance(), &Settings::FallbackRegionChanged, this, &GeneralPane::LoadConfig);

#if defined(USE_ANALYTICS) && USE_ANALYTICS
  connect(&Settings::Instance(), &Settings::AnalyticsToggled, this, &GeneralPane::LoadConfig);
  connect(m_checkbox_enable_analytics, &QCheckBox::toggled, this, &GeneralPane::OnSaveConfig);
  connect(m_button_generate_new_identity, &QPushButton::clicked, this,
          &GeneralPane::GenerateNewIdentity);
#endif
}

void GeneralPane::CreateBasic()
{
  auto* basic_group = new QGroupBox(tr("Basic Settings"));
  auto* basic_group_layout = new QVBoxLayout;
  basic_group->setLayout(basic_group_layout);
  m_main_layout->addWidget(basic_group);

  m_checkbox_dualcore = new QCheckBox(tr("Enable Dual Core (speedup)"));
  basic_group_layout->addWidget(m_checkbox_dualcore);

  m_checkbox_override_region_settings = new QCheckBox(tr("Allow Mismatched Region Settings"));
  basic_group_layout->addWidget(m_checkbox_override_region_settings);

  m_checkbox_auto_disc_change = new QCheckBox(tr("Change Discs Automatically"));
  basic_group_layout->addWidget(m_checkbox_auto_disc_change);

#ifdef USE_DISCORD_PRESENCE
  m_checkbox_discord_presence = new QCheckBox(tr("Show Current Game on Discord"));
  basic_group_layout->addWidget(m_checkbox_discord_presence);
#endif

  auto* speed_limit_layout = new QFormLayout;
  speed_limit_layout->setFormAlignment(Qt::AlignLeft | Qt::AlignTop);
  speed_limit_layout->setFieldGrowthPolicy(QFormLayout::AllNonFixedFieldsGrow);
  basic_group_layout->addLayout(speed_limit_layout);

  m_combobox_speedlimit = new QComboBox();

  m_combobox_speedlimit->addItem(tr("Unlimited"));
  for (int i = 10; i <= 200; i += 10)  // from 10% to 200%
  {
    QString str;
    if (i != 100)
      str = QStringLiteral("%1%").arg(i);
    else
      str = tr("%1% (Normal Speed)").arg(i);

    m_combobox_speedlimit->addItem(str);
  }

  speed_limit_layout->addRow(tr("&Speed Limit:"), m_combobox_speedlimit);
}

/*
void GeneralPane::CreateAutoUpdate()
{
  auto* auto_update_group = new QGroupBox(tr("Auto Update Settings"));
  auto* auto_update_group_layout = new QFormLayout;
  auto_update_group->setLayout(auto_update_group_layout);
  m_main_layout->addWidget(auto_update_group);

  auto_update_group_layout->setFormAlignment(Qt::AlignLeft | Qt::AlignTop);
  auto_update_group_layout->setFieldGrowthPolicy(QFormLayout::AllNonFixedFieldsGrow);

  m_combobox_update_track = new QComboBox(this);

  auto_update_group_layout->addRow(tr("&Auto Update:"), m_combobox_update_track);

  for (const QString& option : {tr("Don't Update"), tr("Stable (once a year)"),
                                tr("Beta (once a month)"), tr("Dev (multiple times a day)")})
    m_combobox_update_track->addItem(option);
}
*/

void GeneralPane::CreateFallbackRegion()
{
  auto* fallback_region_group = new QGroupBox(tr("Fallback Region"));
  auto* fallback_region_group_layout = new QVBoxLayout;
  fallback_region_group->setLayout(fallback_region_group_layout);
  m_main_layout->addWidget(fallback_region_group);

  auto* fallback_region_dropdown_layout = new QFormLayout;
  fallback_region_dropdown_layout->setFormAlignment(Qt::AlignLeft | Qt::AlignTop);
  fallback_region_dropdown_layout->setFieldGrowthPolicy(QFormLayout::AllNonFixedFieldsGrow);
  fallback_region_group_layout->addLayout(fallback_region_dropdown_layout);

  m_combobox_fallback_region = new QComboBox(this);
  fallback_region_dropdown_layout->addRow(tr("Fallback Region:"), m_combobox_fallback_region);

  for (const QString& option : {tr("NTSC-J"), tr("NTSC-U"), tr("PAL"), tr("NTSC-K")})
    m_combobox_fallback_region->addItem(option);

  auto* fallback_region_description =
      new QLabel(tr("Dolphin will use this for titles whose region cannot be determined "
                    "automatically."));
  fallback_region_description->setWordWrap(true);
  fallback_region_group_layout->addWidget(fallback_region_description);
}

#if defined(USE_ANALYTICS) && USE_ANALYTICS
void GeneralPane::CreateAnalytics()
{
  auto* analytics_group = new QGroupBox(tr("Usage Statistics Reporting Settings"));
  auto* analytics_group_layout = new QVBoxLayout;
  analytics_group->setLayout(analytics_group_layout);
  m_main_layout->addWidget(analytics_group);

  m_checkbox_enable_analytics = new QCheckBox(tr("Enable Usage Statistics Reporting"));
  m_button_generate_new_identity = new QPushButton(tr("Generate a New Statistics Identity"));
  analytics_group_layout->addWidget(m_checkbox_enable_analytics);
  analytics_group_layout->addWidget(m_button_generate_new_identity);
}
#endif

void GeneralPane::LoadConfig()
{
  const QSignalBlocker blocker(this);

<<<<<<< HEAD
  //if (AutoUpdateChecker::SystemSupportsAutoUpdates())
  //{
  //  const auto track = Settings::Instance().GetAutoUpdateTrack().toStdString();

  //  if (track == AUTO_UPDATE_DISABLE_STRING)
  //    m_combobox_update_track->setCurrentIndex(AUTO_UPDATE_DISABLE_INDEX);
  //  else if (track == AUTO_UPDATE_STABLE_STRING)
  //    m_combobox_update_track->setCurrentIndex(AUTO_UPDATE_STABLE_INDEX);
  //  else if (track == AUTO_UPDATE_BETA_STRING)
  //    m_combobox_update_track->setCurrentIndex(AUTO_UPDATE_BETA_INDEX);
  //  else
  //    m_combobox_update_track->setCurrentIndex(AUTO_UPDATE_DEV_INDEX);
  //}
=======
  if (AutoUpdateChecker::SystemSupportsAutoUpdates())
  {
    const auto track = Settings::Instance().GetAutoUpdateTrack().toStdString();
    if (track == AUTO_UPDATE_DISABLE_STRING)
      SignalBlocking(m_combobox_update_track)->setCurrentIndex(AUTO_UPDATE_DISABLE_INDEX);
    else if (track == AUTO_UPDATE_STABLE_STRING)
      SignalBlocking(m_combobox_update_track)->setCurrentIndex(AUTO_UPDATE_STABLE_INDEX);
    else if (track == AUTO_UPDATE_BETA_STRING)
      SignalBlocking(m_combobox_update_track)->setCurrentIndex(AUTO_UPDATE_BETA_INDEX);
    else
      SignalBlocking(m_combobox_update_track)->setCurrentIndex(AUTO_UPDATE_DEV_INDEX);
  }
>>>>>>> bf261f61

#if defined(USE_ANALYTICS) && USE_ANALYTICS
  SignalBlocking(m_checkbox_enable_analytics)
      ->setChecked(Settings::Instance().IsAnalyticsEnabled());
#endif
<<<<<<< HEAD
  m_checkbox_dualcore->setChecked(Config::Get(Config::MAIN_CPU_THREAD));
  m_checkbox_override_region_settings->setChecked(
      Config::Get(Config::MAIN_OVERRIDE_REGION_SETTINGS));
  m_checkbox_auto_disc_change->setChecked(Config::Get(Config::MAIN_AUTO_DISC_CHANGE));
=======
  SignalBlocking(m_checkbox_dualcore)->setChecked(Config::Get(Config::MAIN_CPU_THREAD));
  SignalBlocking(m_checkbox_cheats)->setChecked(Settings::Instance().GetCheatsEnabled());
  SignalBlocking(m_checkbox_override_region_settings)
      ->setChecked(Config::Get(Config::MAIN_OVERRIDE_REGION_SETTINGS));
  SignalBlocking(m_checkbox_auto_disc_change)
      ->setChecked(Config::Get(Config::MAIN_AUTO_DISC_CHANGE));

>>>>>>> bf261f61
#ifdef USE_DISCORD_PRESENCE
  SignalBlocking(m_checkbox_discord_presence)
      ->setChecked(Config::Get(Config::MAIN_USE_DISCORD_PRESENCE));
#endif
  int selection = qRound(Config::Get(Config::MAIN_EMULATION_SPEED) * 10);
  if (selection < m_combobox_speedlimit->count())
    SignalBlocking(m_combobox_speedlimit)->setCurrentIndex(selection);

  const auto fallback = Settings::Instance().GetFallbackRegion();
  if (fallback == DiscIO::Region::NTSC_J)
    SignalBlocking(m_combobox_fallback_region)->setCurrentIndex(FALLBACK_REGION_NTSCJ_INDEX);
  else if (fallback == DiscIO::Region::NTSC_U)
    SignalBlocking(m_combobox_fallback_region)->setCurrentIndex(FALLBACK_REGION_NTSCU_INDEX);
  else if (fallback == DiscIO::Region::PAL)
    SignalBlocking(m_combobox_fallback_region)->setCurrentIndex(FALLBACK_REGION_PAL_INDEX);
  else if (fallback == DiscIO::Region::NTSC_K)
    SignalBlocking(m_combobox_fallback_region)->setCurrentIndex(FALLBACK_REGION_NTSCK_INDEX);
  else
    SignalBlocking(m_combobox_fallback_region)->setCurrentIndex(FALLBACK_REGION_NTSCJ_INDEX);
}

//static QString UpdateTrackFromIndex(int index)
//{
//  QString value;
//
//  switch (index)
//  {
//  case AUTO_UPDATE_DISABLE_INDEX:
//    value = QString::fromStdString(AUTO_UPDATE_DISABLE_STRING);
//    break;
//  case AUTO_UPDATE_STABLE_INDEX:
//    value = QString::fromStdString(AUTO_UPDATE_STABLE_STRING);
//    break;
//  case AUTO_UPDATE_BETA_INDEX:
//    value = QString::fromStdString(AUTO_UPDATE_BETA_STRING);
//    break;
//  case AUTO_UPDATE_DEV_INDEX:
//    value = QString::fromStdString(AUTO_UPDATE_DEV_STRING);
//    break;
//  }
//
//  return value;
//}

static DiscIO::Region UpdateFallbackRegionFromIndex(int index)
{
  DiscIO::Region value = DiscIO::Region::Unknown;

  switch (index)
  {
  case FALLBACK_REGION_NTSCJ_INDEX:
    value = DiscIO::Region::NTSC_J;
    break;
  case FALLBACK_REGION_NTSCU_INDEX:
    value = DiscIO::Region::NTSC_U;
    break;
  case FALLBACK_REGION_PAL_INDEX:
    value = DiscIO::Region::PAL;
    break;
  case FALLBACK_REGION_NTSCK_INDEX:
    value = DiscIO::Region::NTSC_K;
    break;
  default:
    value = DiscIO::Region::NTSC_J;
  }

  return value;
}

void GeneralPane::OnSaveConfig()
{
  //Config::ConfigChangeCallbackGuard config_guard;
  //if (AutoUpdateChecker::SystemSupportsAutoUpdates())
  //{
  //  Settings::Instance().SetAutoUpdateTrack(
  //      UpdateTrackFromIndex(m_combobox_update_track->currentIndex()));
  //}

  auto& settings = SConfig::GetInstance();

#ifdef USE_DISCORD_PRESENCE
  Discord::SetDiscordPresenceEnabled(m_checkbox_discord_presence->isChecked());
#endif

#if defined(USE_ANALYTICS) && USE_ANALYTICS
  Settings::Instance().SetAnalyticsEnabled(m_checkbox_enable_analytics->isChecked());
  DolphinAnalytics::Instance().ReloadConfig();
#endif
  Config::SetBaseOrCurrent(Config::MAIN_CPU_THREAD, m_checkbox_dualcore->isChecked());
  Config::SetBaseOrCurrent(Config::MAIN_OVERRIDE_REGION_SETTINGS,
                           m_checkbox_override_region_settings->isChecked());
  Config::SetBase(Config::MAIN_AUTO_DISC_CHANGE, m_checkbox_auto_disc_change->isChecked());
  Config::SetBaseOrCurrent(Config::MAIN_EMULATION_SPEED,
                           m_combobox_speedlimit->currentIndex() * 0.1f);
  Settings::Instance().SetFallbackRegion(
      UpdateFallbackRegionFromIndex(m_combobox_fallback_region->currentIndex()));

  settings.SaveSettings();
}

#if defined(USE_ANALYTICS) && USE_ANALYTICS
void GeneralPane::GenerateNewIdentity()
{
  DolphinAnalytics::Instance().GenerateNewIdentity();
  DolphinAnalytics::Instance().ReloadConfig();
  ModalMessageBox message_box(this);
  message_box.setIcon(QMessageBox::Information);
  message_box.setWindowTitle(tr("Identity Generation"));
  message_box.setText(tr("New identity generated."));
  message_box.exec();
}
#endif<|MERGE_RESOLUTION|>--- conflicted
+++ resolved
@@ -234,22 +234,7 @@
 {
   const QSignalBlocker blocker(this);
 
-<<<<<<< HEAD
-  //if (AutoUpdateChecker::SystemSupportsAutoUpdates())
-  //{
-  //  const auto track = Settings::Instance().GetAutoUpdateTrack().toStdString();
-
-  //  if (track == AUTO_UPDATE_DISABLE_STRING)
-  //    m_combobox_update_track->setCurrentIndex(AUTO_UPDATE_DISABLE_INDEX);
-  //  else if (track == AUTO_UPDATE_STABLE_STRING)
-  //    m_combobox_update_track->setCurrentIndex(AUTO_UPDATE_STABLE_INDEX);
-  //  else if (track == AUTO_UPDATE_BETA_STRING)
-  //    m_combobox_update_track->setCurrentIndex(AUTO_UPDATE_BETA_INDEX);
-  //  else
-  //    m_combobox_update_track->setCurrentIndex(AUTO_UPDATE_DEV_INDEX);
-  //}
-=======
-  if (AutoUpdateChecker::SystemSupportsAutoUpdates())
+  /*if (AutoUpdateChecker::SystemSupportsAutoUpdates())
   {
     const auto track = Settings::Instance().GetAutoUpdateTrack().toStdString();
     if (track == AUTO_UPDATE_DISABLE_STRING)
@@ -260,19 +245,12 @@
       SignalBlocking(m_combobox_update_track)->setCurrentIndex(AUTO_UPDATE_BETA_INDEX);
     else
       SignalBlocking(m_combobox_update_track)->setCurrentIndex(AUTO_UPDATE_DEV_INDEX);
-  }
->>>>>>> bf261f61
+  }*/
 
 #if defined(USE_ANALYTICS) && USE_ANALYTICS
   SignalBlocking(m_checkbox_enable_analytics)
       ->setChecked(Settings::Instance().IsAnalyticsEnabled());
 #endif
-<<<<<<< HEAD
-  m_checkbox_dualcore->setChecked(Config::Get(Config::MAIN_CPU_THREAD));
-  m_checkbox_override_region_settings->setChecked(
-      Config::Get(Config::MAIN_OVERRIDE_REGION_SETTINGS));
-  m_checkbox_auto_disc_change->setChecked(Config::Get(Config::MAIN_AUTO_DISC_CHANGE));
-=======
   SignalBlocking(m_checkbox_dualcore)->setChecked(Config::Get(Config::MAIN_CPU_THREAD));
   SignalBlocking(m_checkbox_cheats)->setChecked(Settings::Instance().GetCheatsEnabled());
   SignalBlocking(m_checkbox_override_region_settings)
@@ -280,7 +258,6 @@
   SignalBlocking(m_checkbox_auto_disc_change)
       ->setChecked(Config::Get(Config::MAIN_AUTO_DISC_CHANGE));
 
->>>>>>> bf261f61
 #ifdef USE_DISCORD_PRESENCE
   SignalBlocking(m_checkbox_discord_presence)
       ->setChecked(Config::Get(Config::MAIN_USE_DISCORD_PRESENCE));
