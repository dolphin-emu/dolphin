--- conflicted
+++ resolved
@@ -496,11 +496,7 @@
   {
     const char value = accessors->ReadU8(guard, address);
     return Common::IsPrintableCharacter(value) ? QString{QChar::fromLatin1(value)} :
-<<<<<<< HEAD
-                                         QString{QChar::fromLatin1('.')};
-=======
                                                  QString{QChar::fromLatin1('.')};
->>>>>>> 9240f579
   }
   case Type::Hex16:
   {
