--- conflicted
+++ resolved
@@ -28,10 +28,6 @@
               QStringLiteral("</p>"));
   text.append(small + tr("Revision: ") + QString::fromUtf8(Common::scm_rev_git_str.c_str()) +
               QStringLiteral("</p>"));
-<<<<<<< HEAD
-  text.append(small + tr("Compiled: ") + QStringLiteral(__DATE__) + QStringLiteral(" ") + QStringLiteral(__TIME__) + QStringLiteral("</p>"));
-=======
->>>>>>> ad5a4b06
 
   text.append(medium + tr("Check for updates: ") +
               QStringLiteral(
