--- conflicted
+++ resolved
@@ -46,15 +46,8 @@
   text.append(
       medium +
       QStringLiteral(
-<<<<<<< HEAD
           "<a href='https://github.com/dolphin-emu/dolphin/blob/master/license.txt'>%1</a> | <a href='https://github.com/dolphin-emu/dolphin/graphs/contributors'>%2</a> | <a href='https://forums.dolphin-emu.org/'>%3</a></p>")
-          .arg(tr("Licence"))
-=======
-          "<a href='https://github.com/dolphin-emu/dolphin/blob/master/license.txt'>%1</a> | "
-          "<a href='https://github.com/dolphin-emu/dolphin/graphs/contributors'>%2</a> | "
-          "<a href='https://forums.dolphin-emu.org/'>%3</a></p>")
           .arg(tr("License"))
->>>>>>> 5c29ea54
           .arg(tr("Authors"))
           .arg(tr("Support")));
 
