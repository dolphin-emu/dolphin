// Copyright 2015 Dolphin Emulator Project
// Licensed under GPLv2+
// Refer to the license.txt file included.

#pragma once

#include <memory>

#include <QObject>
#include <QVector>

#include "Common/NonCopyable.h"

#include "Core/NetPlayClient.h"
#include "Core/NetPlayServer.h"

namespace DiscIO
{
enum class Language;
}

class GameListModel;
class InputConfig;

// UI settings to be stored in the config directory.
class Settings final : public QObject, NonCopyable
{
  Q_OBJECT

public:
  static Settings& Instance();

  // UI
  void SetThemeName(const QString& theme_name);
  QString GetProfilesDir() const;
  QVector<QString> GetProfiles(const InputConfig* config) const;
  QString GetProfileINIPath(const InputConfig* config, const QString& name) const;

  bool IsInDevelopmentWarningEnabled() const;
  bool IsLogVisible() const;
  void SetLogVisible(bool visible);
  bool IsLogConfigVisible() const;
  void SetLogConfigVisible(bool visible);

  // GameList
  QString GetLastGame() const;
  void SetLastGame(const QString& path);
  QStringList GetPaths() const;
  void AddPath(const QString& path);
  void RemovePath(const QString& path);
  bool GetPreferredView() const;
  void SetPreferredView(bool list);

  // Emulation
  int GetStateSlot() const;
  void SetStateSlot(int);

  // Graphics
  void SetHideCursor(bool hide_cursor);
  bool GetHideCursor() const;

  // Audio
  int GetVolume() const;
  void SetVolume(int volume);
  void IncreaseVolume(int volume);
  void DecreaseVolume(int volume);

  // NetPlay
  NetPlayClient* GetNetPlayClient();
  void ResetNetPlayClient(NetPlayClient* client = nullptr);
  NetPlayServer* GetNetPlayServer();
  void ResetNetPlayServer(NetPlayServer* server = nullptr);

  // Other
  GameListModel* GetGameListModel() const;

signals:
  void ThemeChanged();
  void PathAdded(const QString&);
  void PathRemoved(const QString&);
  void HideCursorChanged();
  void VolumeChanged(int volume);
  void NANDRefresh();
  void LogVisibilityChanged(bool visible);
  void LogConfigVisibilityChanged(bool visible);

<<<<<<< HEAD
public:
=======
private:
  std::unique_ptr<NetPlayClient> m_client;
  std::unique_ptr<NetPlayServer> m_server;
>>>>>>> d0304c9b
  Settings();
};<|MERGE_RESOLUTION|>--- conflicted
+++ resolved
@@ -84,12 +84,9 @@
   void LogVisibilityChanged(bool visible);
   void LogConfigVisibilityChanged(bool visible);
 
-<<<<<<< HEAD
-public:
-=======
 private:
   std::unique_ptr<NetPlayClient> m_client;
   std::unique_ptr<NetPlayServer> m_server;
->>>>>>> d0304c9b
+public:
   Settings();
 };