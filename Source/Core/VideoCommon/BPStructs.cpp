// Copyright 2009 Dolphin Emulator Project
// Licensed under GPLv2+
// Refer to the license.txt file included.

#include <cmath>

#include "Common/StringUtil.h"
#include "Common/Thread.h"
#include "Core/ConfigManager.h"
#include "Core/Core.h"
#include "Core/HW/Memmap.h"

#include "VideoCommon/BoundingBox.h"
#include "VideoCommon/BPFunctions.h"
#include "VideoCommon/BPStructs.h"
#include "VideoCommon/Fifo.h"
#include "VideoCommon/GeometryShaderManager.h"
#include "VideoCommon/PerfQueryBase.h"
#include "VideoCommon/PixelEngine.h"
#include "VideoCommon/PixelShaderManager.h"
#include "VideoCommon/RenderBase.h"
#include "VideoCommon/Statistics.h"
#include "VideoCommon/TextureDecoder.h"
#include "VideoCommon/VertexShaderManager.h"
#include "VideoCommon/VideoCommon.h"
#include "VideoCommon/VR.h"

#define HACK_LOG INFO_LOG

using namespace BPFunctions;

static const float s_gammaLUT[] =
{
	1.0f,
	1.7f,
	2.2f,
	1.0f
};

void BPInit()
{
	memset(&bpmem, 0, sizeof(bpmem));
	bpmem.bpMask = 0xFFFFFF;
}

static void BPWritten(const BPCmd& bp)
{
	/*
	----------------------------------------------------------------------------------------------------------------
	Purpose: Writes to the BP registers
	Called: At the end of every: OpcodeDecoding.cpp ExecuteDisplayList > Decode() > LoadBPReg
	How It Works: First the pipeline is flushed then update the bpmem with the new value.
				  Some of the BP cases have to call certain functions while others just update the bpmem.
				  some bp cases check the changes variable, because they might not have to be updated all the time
	NOTE: it seems not all bp cases like checking changes, so calling if (bp.changes == 0 ? false : true)
		  had to be ditched and the games seem to work fine with out it.
	NOTE2: Yet Another GameCube Documentation calls them Bypass Raster State Registers but possibly completely wrong
	NOTE3: This controls the register groups: RAS1/2, SU, TF, TEV, C/Z, PEC
	TODO: Turn into function table. The (future) DisplayList (DL) jit can then call the functions directly,
		  getting rid of dynamic dispatch. Unfortunately, few games use DLs properly - most\
		  just stuff geometry in them and don't put state changes there
	----------------------------------------------------------------------------------------------------------------
	*/

	// check for invalid state, else unneeded configuration are built
	g_video_backend->CheckInvalidState();

	if (((s32*)&bpmem)[bp.address] == bp.newvalue)
	{
		if (!(bp.address == BPMEM_TRIGGER_EFB_COPY ||
		      bp.address == BPMEM_CLEARBBOX1 ||
		      bp.address == BPMEM_CLEARBBOX2 ||
		      bp.address == BPMEM_SETDRAWDONE ||
		      bp.address == BPMEM_PE_TOKEN_ID ||
		      bp.address == BPMEM_PE_TOKEN_INT_ID ||
		      bp.address == BPMEM_LOADTLUT0 ||
		      bp.address == BPMEM_LOADTLUT1 ||
		      bp.address == BPMEM_TEXINVALIDATE ||
		      bp.address == BPMEM_PRELOAD_MODE ||
		      bp.address == BPMEM_CLEAR_PIXEL_PERF))
		{
			return;
		}
	}

	FlushPipeline();

	((u32*)&bpmem)[bp.address] = bp.newvalue;

	switch (bp.address)
	{
	case BPMEM_GENMODE: // Set the Generation Mode
		PRIM_LOG("genmode: texgen=%d, col=%d, multisampling=%d, tev=%d, cullmode=%d, ind=%d, zfeeze=%d",
		         (u32)bpmem.genMode.numtexgens, (u32)bpmem.genMode.numcolchans,
		         (u32)bpmem.genMode.multisampling, (u32)bpmem.genMode.numtevstages+1, (u32)bpmem.genMode.cullmode,
		         (u32)bpmem.genMode.numindstages, (u32)bpmem.genMode.zfreeze);

		// Only call SetGenerationMode when cull mode changes.
		if (bp.changes & 0xC000)
			SetGenerationMode();
		return;
	case BPMEM_IND_MTXA: // Index Matrix Changed
	case BPMEM_IND_MTXB:
	case BPMEM_IND_MTXC:
	case BPMEM_IND_MTXA+3:
	case BPMEM_IND_MTXB+3:
	case BPMEM_IND_MTXC+3:
	case BPMEM_IND_MTXA+6:
	case BPMEM_IND_MTXB+6:
	case BPMEM_IND_MTXC+6:
		if (bp.changes)
			PixelShaderManager::SetIndMatrixChanged((bp.address - BPMEM_IND_MTXA) / 3);
		return;
	case BPMEM_RAS1_SS0: // Index Texture Coordinate Scale 0
		if (bp.changes)
			PixelShaderManager::SetIndTexScaleChanged(false);
		return;
	case BPMEM_RAS1_SS1: // Index Texture Coordinate Scale 1
		if (bp.changes)
			PixelShaderManager::SetIndTexScaleChanged(true);
		return;
	// ----------------
	// Scissor Control
	// ----------------
	case BPMEM_SCISSORTL: // Scissor Rectable Top, Left
	case BPMEM_SCISSORBR: // Scissor Rectable Bottom, Right
	case BPMEM_SCISSOROFFSET: // Scissor Offset
		SetScissor();
		GeometryShaderManager::SetViewportChanged();
		VertexShaderManager::SetViewportChanged();
		return;
	case BPMEM_LINEPTWIDTH: // Line Width
		GeometryShaderManager::SetLinePtWidthChanged();
		return;
	case BPMEM_ZMODE: // Depth Control
		PRIM_LOG("zmode: test=%d, func=%d, upd=%d", (int)bpmem.zmode.testenable,
		         (int)bpmem.zmode.func, (int)bpmem.zmode.updateenable);
		SetDepthMode();
		return;
	case BPMEM_BLENDMODE: // Blending Control
		if (bp.changes & 0xFFFF)
		{
			PRIM_LOG("blendmode: en=%d, open=%d, colupd=%d, alphaupd=%d, dst=%d, src=%d, sub=%d, mode=%d",
			         (int)bpmem.blendmode.blendenable, (int)bpmem.blendmode.logicopenable, (int)bpmem.blendmode.colorupdate,
			         (int)bpmem.blendmode.alphaupdate, (int)bpmem.blendmode.dstfactor, (int)bpmem.blendmode.srcfactor,
			         (int)bpmem.blendmode.subtract, (int)bpmem.blendmode.logicmode);

			// Set LogicOp Blending Mode
			if (bp.changes & 0xF002) // logicopenable | logicmode
				SetLogicOpMode();

			// Set Dithering Mode
			if (bp.changes & 4) // dither
				SetDitherMode();

			// Set Blending Mode
			if (bp.changes & 0xFF1) // blendenable | alphaupdate | dstfactor | srcfactor | subtract
				SetBlendMode();

			// Set Color Mask
			if (bp.changes & 0x18) // colorupdate | alphaupdate
				SetColorMask();
		}
		return;
	case BPMEM_CONSTANTALPHA: // Set Destination Alpha
		PRIM_LOG("constalpha: alp=%d, en=%d", bpmem.dstalpha.alpha, bpmem.dstalpha.enable);
		if (bp.changes & 0xFF)
			PixelShaderManager::SetDestAlpha();
		if (bp.changes & 0x100)
			SetBlendMode();
		return;

	// This is called when the game is done drawing the new frame (eg: like in DX: Begin(); Draw(); End();)
	// Triggers an interrupt on the PPC side so that the game knows when the GPU has finished drawing.
	// Tokens are similar.
	case BPMEM_SETDRAWDONE:
		switch (bp.newvalue & 0xFF)
		{
		case 0x02:
			if (!g_use_deterministic_gpu_thread)
				PixelEngine::SetFinish(); // may generate interrupt
			DEBUG_LOG(VIDEO, "GXSetDrawDone SetPEFinish (value: 0x%02X)", (bp.newvalue & 0xFFFF));
			return;

		default:
			WARN_LOG(VIDEO, "GXSetDrawDone ??? (value 0x%02X)", (bp.newvalue & 0xFFFF));
			return;
		}
		return;
	case BPMEM_PE_TOKEN_ID: // Pixel Engine Token ID
		if (!g_use_deterministic_gpu_thread)
			PixelEngine::SetToken(static_cast<u16>(bp.newvalue & 0xFFFF), false);
		DEBUG_LOG(VIDEO, "SetPEToken 0x%04x", (bp.newvalue & 0xFFFF));
		return;
	case BPMEM_PE_TOKEN_INT_ID: // Pixel Engine Interrupt Token ID
		if (!g_use_deterministic_gpu_thread)
			PixelEngine::SetToken(static_cast<u16>(bp.newvalue & 0xFFFF), true);
		DEBUG_LOG(VIDEO, "SetPEToken + INT 0x%04x", (bp.newvalue & 0xFFFF));
		return;

	// ------------------------
	// EFB copy command. This copies a rectangle from the EFB to either RAM in a texture format or to XFB as YUYV.
	// It can also optionally clear the EFB while copying from it. To emulate this, we of course copy first and clear afterwards.
	case BPMEM_TRIGGER_EFB_COPY: // Copy EFB Region or Render to the XFB or Clear the screen.
		{
			// The bottom right is within the rectangle
			// The values in bpmem.copyTexSrcXY and bpmem.copyTexSrcWH are updated in case 0x49 and 0x4a in this function

			bool new_frame_just_rendered = false;

			u32 destAddr = bpmem.copyTexDest << 5;

			EFBRectangle srcRect;
			srcRect.left = (int)bpmem.copyTexSrcXY.x;
			srcRect.top = (int)bpmem.copyTexSrcXY.y;

			// Here Width+1 like Height, otherwise some textures are corrupted already since the native resolution.
			// TODO: What's the behavior of out of bound access?
			srcRect.right = (int)(bpmem.copyTexSrcXY.x + bpmem.copyTexSrcWH.x + 1);
			srcRect.bottom = (int)(bpmem.copyTexSrcXY.y + bpmem.copyTexSrcWH.y + 1);

			UPE_Copy PE_copy = bpmem.triggerEFBCopy;

			// Check if we are to copy from the EFB or draw to the XFB
			if (PE_copy.copy_to_xfb == 0)
			{
				if (g_ActiveConfig.bShowEFBCopyRegions)
					stats.efb_regions.push_back(srcRect);
				// In VR we normally render to the whole screen instead of the viewport, 
				// (except when rendering to a square texture in the corner)
				// So we want to copy a fraction of the whole screen, instead of a fraction of the viewport.
				// Currently this will only work will copying the EFB to a texture.
				if (g_has_hmd && g_viewport_type != VIEW_RENDER_TO_TEXTURE && !(g_rendered_viewport == g_requested_viewport)
					&& g_ActiveConfig.bEnableVR && g_ActiveConfig.bSkipEFBCopyToRam)
				{
					if (debug_newScene)
						HACK_LOG(VR, "VR Resized EFB Copy (%d, %d) %dx%d to %8x, %d, %d, %d, %d", 
							srcRect.left, srcRect.top, srcRect.GetWidth(), srcRect.GetHeight(), destAddr,
							PE_copy.tp_realFormat(), bpmem.zcontrol.pixel_format,
							!!PE_copy.intensity_fmt, !!PE_copy.half_scale);
					ScaleRequestedToRendered(&srcRect);
					if (debug_newScene)
						HACK_LOG(VR, "    Resized to (%d, %d) %dx%d", srcRect.left, srcRect.top, srcRect.GetWidth(), srcRect.GetHeight());
				}
				else
				{
					if (debug_newScene)
						HACK_LOG(VR, "Render to Texture EFB Copy (%d, %d) %dx%d to %8x, %d, %d, %d, %d", 
							srcRect.left, srcRect.top, srcRect.GetWidth(), srcRect.GetHeight(), destAddr,
							PE_copy.tp_realFormat(), bpmem.zcontrol.pixel_format,
							!!PE_copy.intensity_fmt, !!PE_copy.half_scale);
				}
				CopyEFB(destAddr, srcRect,
					PE_copy.tp_realFormat(), bpmem.zcontrol.pixel_format,
					!!PE_copy.intensity_fmt, !!PE_copy.half_scale);
			}
			else
			{
				// We should be able to get away with deactivating the current bbox tracking
				// here. Not sure if there's a better spot to put this.
				// the number of lines copied is determined by the y scale * source efb height

				BoundingBox::active = false;

				float yScale;
				if (PE_copy.scale_invert)
					yScale = 256.0f / (float)bpmem.dispcopyyscale;
				else
					yScale = (float)bpmem.dispcopyyscale / 256.0f;

				float num_xfb_lines = 1.0f + bpmem.copyTexSrcWH.y  * yScale;

				u32 height = static_cast<u32>(num_xfb_lines);
				if (height > MAX_XFB_HEIGHT)
				{
					INFO_LOG(VIDEO, "Tried to scale EFB to too many XFB lines: %d (%f)",
							 height, num_xfb_lines);
					height = MAX_XFB_HEIGHT;
				}

<<<<<<< HEAD
				u32 width = bpmem.copyMipMapStrideChannels << 4;

				Renderer::RenderToXFB(destAddr, srcRect, width, height, s_gammaLUT[PE_copy.gamma]);
				g_new_frame_just_rendered = true;
				g_first_pass = g_first_pass_vs_constants = true;
				new_frame_just_rendered = true;
=======
				u32 stride = bpmem.copyMipMapStrideChannels << 5;
				DEBUG_LOG(VIDEO, "RenderToXFB: destAddr: %08x | srcRect {%d %d %d %d} | fbWidth: %u | fbStride: %u | fbHeight: %u",
					destAddr, srcRect.left, srcRect.top, srcRect.right, srcRect.bottom, bpmem.copyTexSrcWH.x + 1, stride, height);
				Renderer::RenderToXFB(destAddr, srcRect, stride, height, s_gammaLUT[PE_copy.gamma]);
>>>>>>> ad978122
			}

			// Clear the rectangular region after copying it.
			if (PE_copy.clear)
			{
				ClearScreen(srcRect, new_frame_just_rendered);
			}

#ifdef RECURSIVE_OPCODE
			//Render Extra Headtracking Frames for VR.
			if (new_frame_just_rendered && g_has_hmd)
			{
				OpcodeReplayBuffer();
			}
#endif

			return;
		}
	case BPMEM_LOADTLUT0: // This one updates bpmem.tlutXferSrc, no need to do anything here.
		return;
	case BPMEM_LOADTLUT1: // Load a Texture Look Up Table
		{
			u32 tlutTMemAddr = (bp.newvalue & 0x3FF) << 9;
			u32 tlutXferCount = (bp.newvalue & 0x1FFC00) >> 5;
			u32 addr = bpmem.tmem_config.tlut_src << 5;

			// The GameCube ignores the upper bits of this address. Some games (WW, MKDD) set them.
			if (!SConfig::GetInstance().bWii)
				addr = addr & 0x01FFFFFF;

			Memory::CopyFromEmu(texMem + tlutTMemAddr, addr, tlutXferCount);

			return;
		}
	case BPMEM_FOGRANGE: // Fog Settings Control
	case BPMEM_FOGRANGE+1:
	case BPMEM_FOGRANGE+2:
	case BPMEM_FOGRANGE+3:
	case BPMEM_FOGRANGE+4:
	case BPMEM_FOGRANGE+5:
		if (bp.changes)
			PixelShaderManager::SetFogRangeAdjustChanged();
		return;
	case BPMEM_FOGPARAM0:
	case BPMEM_FOGBMAGNITUDE:
	case BPMEM_FOGBEXPONENT:
	case BPMEM_FOGPARAM3:
		if (bp.changes)
			PixelShaderManager::SetFogParamChanged();
		return;
	case BPMEM_FOGCOLOR: // Fog Color
		if (bp.changes)
			PixelShaderManager::SetFogColorChanged();
		return;
	case BPMEM_ALPHACOMPARE: // Compare Alpha Values
		PRIM_LOG("alphacmp: ref0=%d, ref1=%d, comp0=%d, comp1=%d, logic=%d",
		         (int)bpmem.alpha_test.ref0, (int)bpmem.alpha_test.ref1,
		         (int)bpmem.alpha_test.comp0, (int)bpmem.alpha_test.comp1,
		         (int)bpmem.alpha_test.logic);
		if (bp.changes & 0xFFFF)
			PixelShaderManager::SetAlpha();
		if (bp.changes)
			g_renderer->SetColorMask();
		return;
	case BPMEM_BIAS: // BIAS
		PRIM_LOG("ztex bias=0x%x", bpmem.ztex1.bias);
		if (bp.changes)
			PixelShaderManager::SetZTextureBias();
		return;
	case BPMEM_ZTEX2: // Z Texture type
		{
			if (bp.changes & 3)
				PixelShaderManager::SetZTextureTypeChanged();
			#if defined(_DEBUG) || defined(DEBUGFAST)
			const char* pzop[] = {"DISABLE", "ADD", "REPLACE", "?"};
			const char* pztype[] = {"Z8", "Z16", "Z24", "?"};
			PRIM_LOG("ztex op=%s, type=%s", pzop[bpmem.ztex2.op], pztype[bpmem.ztex2.type]);
			#endif
		}
		return;
	// ----------------------------------
	// Display Copy Filtering Control - GX_SetCopyFilter(u8 aa,u8 sample_pattern[12][2],u8 vf,u8 vfilter[7])
	// Fields: Destination, Frame2Field, Gamma, Source
	// ----------------------------------
	case BPMEM_DISPLAYCOPYFILTER:   // if (aa) { use sample_pattern } else { use 666666 }
	case BPMEM_DISPLAYCOPYFILTER+1: // if (aa) { use sample_pattern } else { use 666666 }
	case BPMEM_DISPLAYCOPYFILTER+2: // if (aa) { use sample_pattern } else { use 666666 }
	case BPMEM_DISPLAYCOPYFILTER+3: // if (aa) { use sample_pattern } else { use 666666 }
	case BPMEM_COPYFILTER0:	        // if (vf) { use vfilter } else { use 595000 }
	case BPMEM_COPYFILTER1:	        // if (vf) { use vfilter } else { use 000015 }
		return;
	// -----------------------------------
	// Interlacing Control
	// -----------------------------------
	case BPMEM_FIELDMASK: // GX_SetFieldMask(u8 even_mask,u8 odd_mask)
	case BPMEM_FIELDMODE: // GX_SetFieldMode(u8 field_mode,u8 half_aspect_ratio)
		// TODO
		return;
	// ----------------------------------------
	// Unimportant regs (Clock, Perf, ...)
	// ----------------------------------------
	case BPMEM_BUSCLOCK0:      // TB Bus Clock ?
	case BPMEM_BUSCLOCK1:      // TB Bus Clock ?
	case BPMEM_PERF0_TRI:      // Perf: Triangles
	case BPMEM_PERF0_QUAD:     // Perf: Quads
	case BPMEM_PERF1:          // Perf: Some Clock, Texels, TX, TC
		break;
	// ----------------
	// EFB Copy config
	// ----------------
	case BPMEM_EFB_TL:   // EFB Source Rect. Top, Left
	case BPMEM_EFB_BR:   // EFB Source Rect. Bottom, Right (w, h - 1)
	case BPMEM_EFB_ADDR: // EFB Target Address
		return;
	// --------------
	// Clear Config
	// --------------
	case BPMEM_CLEAR_AR: // Alpha and Red Components
	case BPMEM_CLEAR_GB: // Green and Blue Components
	case BPMEM_CLEAR_Z:  // Z Components (24-bit Zbuffer)
		return;
	// -------------------------
	// Bounding Box Control
	// -------------------------
	case BPMEM_CLEARBBOX1:
	case BPMEM_CLEARBBOX2:
		// Don't compute bounding box if this frame is being skipped!
		// Wrong but valid values are better than bogus values...
		if (!g_bSkipCurrentFrame)
		{
			u8 offset = bp.address & 2;
			BoundingBox::active = true;

			if (g_ActiveConfig.backend_info.bSupportsBBox && g_ActiveConfig.bBBoxEnable)
			{
				g_renderer->BBoxWrite(offset, bp.newvalue & 0x3ff);
				g_renderer->BBoxWrite(offset + 1, bp.newvalue >> 10);
			}
		}
		return;
	case BPMEM_TEXINVALIDATE:
		// TODO: Needs some restructuring in TextureCacheBase.
		return;

	case BPMEM_ZCOMPARE:      // Set the Z-Compare and EFB pixel format
		OnPixelFormatChange();
		if (bp.changes & 7)
		{
			SetBlendMode(); // dual source could be activated by changing to PIXELFMT_RGBA6_Z24
			g_renderer->SetColorMask(); // alpha writing needs to be disabled if the new pixel format doesn't have an alpha channel
		}
		return;

	case BPMEM_MIPMAP_STRIDE: // MipMap Stride Channel
	case BPMEM_COPYYSCALE:    // Display Copy Y Scale

	/* 24 RID
	 * 21 BC3 - Ind. Tex Stage 3 NTexCoord
	 * 18 BI3 - Ind. Tex Stage 3 NTexMap
	 * 15 BC2 - Ind. Tex Stage 2 NTexCoord
	 * 12 BI2 - Ind. Tex Stage 2 NTexMap
	 * 9 BC1 - Ind. Tex Stage 1 NTexCoord
	 * 6 BI1 - Ind. Tex Stage 1 NTexMap
	 * 3 BC0 - Ind. Tex Stage 0 NTexCoord
	 * 0 BI0 - Ind. Tex Stage 0 NTexMap */
	case BPMEM_IREF:

	case BPMEM_TEV_KSEL:   // Texture Environment Swap Mode Table 0
	case BPMEM_TEV_KSEL+1: // Texture Environment Swap Mode Table 1
	case BPMEM_TEV_KSEL+2: // Texture Environment Swap Mode Table 2
	case BPMEM_TEV_KSEL+3: // Texture Environment Swap Mode Table 3
	case BPMEM_TEV_KSEL+4: // Texture Environment Swap Mode Table 4
	case BPMEM_TEV_KSEL+5: // Texture Environment Swap Mode Table 5
	case BPMEM_TEV_KSEL+6: // Texture Environment Swap Mode Table 6
	case BPMEM_TEV_KSEL+7: // Texture Environment Swap Mode Table 7

	/* This Register can be used to limit to which bits of BP registers is
	 * actually written to. The mask is only valid for the next BP write,
	 * and will reset itself afterwards. It's handled as a special case in
	 * LoadBPReg. */
	case BPMEM_BP_MASK:

	case BPMEM_IND_IMASK: // Index Mask ?
	case BPMEM_REVBITS: // Always set to 0x0F when GX_InitRevBits() is called.
		return;

	case BPMEM_CLEAR_PIXEL_PERF:
		// GXClearPixMetric writes 0xAAA here, Sunshine alternates this register between values 0x000 and 0xAAA
		if (PerfQueryBase::ShouldEmulate())
			g_perf_query->ResetQuery();
		return;

	case BPMEM_PRELOAD_ADDR:
	case BPMEM_PRELOAD_TMEMEVEN:
	case BPMEM_PRELOAD_TMEMODD: // Used when PRELOAD_MODE is set
		return;

	case BPMEM_PRELOAD_MODE: // Set to 0 when GX_TexModeSync() is called.
		// if this is different from 0, manual TMEM management is used (GX_PreloadEntireTexture).
		if (bp.newvalue != 0)
		{
			// TODO: Not quite sure if this is completely correct (likely not)
			// NOTE: libogc's implementation of GX_PreloadEntireTexture seems flawed, so it's not necessarily a good reference for RE'ing this feature.

			BPS_TmemConfig& tmem_cfg = bpmem.tmem_config;
			u32 src_addr = tmem_cfg.preload_addr << 5; // TODO: Should we add mask here on GC?
			u32 size = tmem_cfg.preload_tile_info.count * TMEM_LINE_SIZE;
			u32 tmem_addr_even = tmem_cfg.preload_tmem_even * TMEM_LINE_SIZE;

			if (tmem_cfg.preload_tile_info.type != 3)
			{
				if (tmem_addr_even + size > TMEM_SIZE)
					size = TMEM_SIZE - tmem_addr_even;

				Memory::CopyFromEmu(texMem + tmem_addr_even, src_addr, size);
			}
			else // RGBA8 tiles (and CI14, but that might just be stupid libogc!)
			{
				u8* src_ptr = Memory::GetPointer(src_addr);

				// AR and GB tiles are stored in separate TMEM banks => can't use a single memcpy for everything
				u32 tmem_addr_odd = tmem_cfg.preload_tmem_odd * TMEM_LINE_SIZE;

				for (u32 i = 0; i < tmem_cfg.preload_tile_info.count; ++i)
				{
					if (tmem_addr_even + TMEM_LINE_SIZE > TMEM_SIZE ||
					    tmem_addr_odd  + TMEM_LINE_SIZE > TMEM_SIZE)
						return;

					// TODO: This isn't very optimised, does a whole lot of small memcpys
					memcpy(texMem + tmem_addr_even, src_ptr, TMEM_LINE_SIZE);
					memcpy(texMem + tmem_addr_odd, src_ptr + TMEM_LINE_SIZE, TMEM_LINE_SIZE);
					tmem_addr_even += TMEM_LINE_SIZE;
					tmem_addr_odd += TMEM_LINE_SIZE;
					src_ptr += TMEM_LINE_SIZE * 2;
				}
			}
		}
		return;

	// ---------------------------------------------------
	// Set the TEV Color
	// ---------------------------------------------------
	//
	// NOTE: Each of these registers actually maps to two variables internally.
	//       There's a bit that specifies which one is currently written to.
	//
	// NOTE: Some games write only to the RA register (or only to the BG register).
	//       We may not assume that the unwritten register holds a valid value, hence
	//       both component pairs need to be loaded individually.
	case BPMEM_TEV_COLOR_RA:
	case BPMEM_TEV_COLOR_RA + 2:
	case BPMEM_TEV_COLOR_RA + 4:
	case BPMEM_TEV_COLOR_RA + 6:
	{
		int num = (bp.address >> 1) & 0x3;
		if (bpmem.tevregs[num].type_ra)
		{
			PixelShaderManager::SetTevKonstColor(num, 0, (s32)bpmem.tevregs[num].red);
			PixelShaderManager::SetTevKonstColor(num, 3, (s32)bpmem.tevregs[num].alpha);
		}
		else
		{
			PixelShaderManager::SetTevColor(num, 0, (s32)bpmem.tevregs[num].red);
			PixelShaderManager::SetTevColor(num, 3, (s32)bpmem.tevregs[num].alpha);
		}
		return;
	}

	case BPMEM_TEV_COLOR_BG:
	case BPMEM_TEV_COLOR_BG + 2:
	case BPMEM_TEV_COLOR_BG + 4:
	case BPMEM_TEV_COLOR_BG + 6:
	{
		int num = (bp.address >> 1) & 0x3;
		if (bpmem.tevregs[num].type_bg)
		{
			PixelShaderManager::SetTevKonstColor(num, 1, (s32)bpmem.tevregs[num].green);
			PixelShaderManager::SetTevKonstColor(num, 2, (s32)bpmem.tevregs[num].blue);
		}
		else
		{
			PixelShaderManager::SetTevColor(num, 1, (s32)bpmem.tevregs[num].green);
			PixelShaderManager::SetTevColor(num, 2, (s32)bpmem.tevregs[num].blue);
		}
		return;
	}

	default:
		break;
	}

	switch (bp.address & 0xFC)  // Texture sampler filter
	{
	// -------------------------
	// Texture Environment Order
	// -------------------------
	case BPMEM_TREF:
	case BPMEM_TREF+4:
		return;
	// ----------------------
	// Set wrap size
	// ----------------------
	case BPMEM_SU_SSIZE:
	case BPMEM_SU_TSIZE:
	case BPMEM_SU_SSIZE+2:
	case BPMEM_SU_TSIZE+2:
	case BPMEM_SU_SSIZE+4:
	case BPMEM_SU_TSIZE+4:
	case BPMEM_SU_SSIZE+6:
	case BPMEM_SU_TSIZE+6:
	case BPMEM_SU_SSIZE+8:
	case BPMEM_SU_TSIZE+8:
	case BPMEM_SU_SSIZE+10:
	case BPMEM_SU_TSIZE+10:
	case BPMEM_SU_SSIZE+12:
	case BPMEM_SU_TSIZE+12:
	case BPMEM_SU_SSIZE+14:
	case BPMEM_SU_TSIZE+14:
		if (bp.changes)
		{
			PixelShaderManager::SetTexCoordChanged((bp.address - BPMEM_SU_SSIZE) >> 1);
			GeometryShaderManager::SetTexCoordChanged((bp.address - BPMEM_SU_SSIZE) >> 1);
		}
		return;
	// ------------------------
	// BPMEM_TX_SETMODE0 - (Texture lookup and filtering mode) LOD/BIAS Clamp, MaxAnsio, LODBIAS, DiagLoad, Min Filter, Mag Filter, Wrap T, S
	// BPMEM_TX_SETMODE1 - (LOD Stuff) - Max LOD, Min LOD
	// ------------------------
	case BPMEM_TX_SETMODE0: // (0x90 for linear)
	case BPMEM_TX_SETMODE0_4:
		return;

	case BPMEM_TX_SETMODE1:
	case BPMEM_TX_SETMODE1_4:
		return;
	// --------------------------------------------
	// BPMEM_TX_SETIMAGE0 - Texture width, height, format
	// BPMEM_TX_SETIMAGE1 - even LOD address in TMEM - Image Type, Cache Height, Cache Width, TMEM Offset
	// BPMEM_TX_SETIMAGE2 - odd LOD address in TMEM - Cache Height, Cache Width, TMEM Offset
	// BPMEM_TX_SETIMAGE3 - Address of Texture in main memory
	// --------------------------------------------
	case BPMEM_TX_SETIMAGE0:
	case BPMEM_TX_SETIMAGE0_4:
	case BPMEM_TX_SETIMAGE1:
	case BPMEM_TX_SETIMAGE1_4:
	case BPMEM_TX_SETIMAGE2:
	case BPMEM_TX_SETIMAGE2_4:
	case BPMEM_TX_SETIMAGE3:
	case BPMEM_TX_SETIMAGE3_4:
		return;
	// -------------------------------
	// Set a TLUT
	// BPMEM_TX_SETTLUT - Format, TMEM Offset (offset of TLUT from start of TMEM high bank > > 5)
	// -------------------------------
	case BPMEM_TX_SETTLUT:
	case BPMEM_TX_SETTLUT_4:
		return;

	default:
		break;
	}

	switch (bp.address & 0xF0)
	{
	// --------------
	// Indirect Tev
	// --------------
	case BPMEM_IND_CMD:
	case BPMEM_IND_CMD+1:
	case BPMEM_IND_CMD+2:
	case BPMEM_IND_CMD+3:
	case BPMEM_IND_CMD+4:
	case BPMEM_IND_CMD+5:
	case BPMEM_IND_CMD+6:
	case BPMEM_IND_CMD+7:
	case BPMEM_IND_CMD+8:
	case BPMEM_IND_CMD+9:
	case BPMEM_IND_CMD+10:
	case BPMEM_IND_CMD+11:
	case BPMEM_IND_CMD+12:
	case BPMEM_IND_CMD+13:
	case BPMEM_IND_CMD+14:
	case BPMEM_IND_CMD+15:
		return;
	// --------------------------------------------------
	// Set Color/Alpha of a Tev
	// BPMEM_TEV_COLOR_ENV - Dest, Shift, Clamp, Sub, Bias, Sel A, Sel B, Sel C, Sel D
	// BPMEM_TEV_ALPHA_ENV - Dest, Shift, Clamp, Sub, Bias, Sel A, Sel B, Sel C, Sel D, T Swap, R Swap
	// --------------------------------------------------
	case BPMEM_TEV_COLOR_ENV:    // Texture Environment 1
	case BPMEM_TEV_ALPHA_ENV:
	case BPMEM_TEV_COLOR_ENV+2:  // Texture Environment 2
	case BPMEM_TEV_ALPHA_ENV+2:
	case BPMEM_TEV_COLOR_ENV+4:  // Texture Environment 3
	case BPMEM_TEV_ALPHA_ENV+4:
	case BPMEM_TEV_COLOR_ENV+6:  // Texture Environment 4
	case BPMEM_TEV_ALPHA_ENV+6:
	case BPMEM_TEV_COLOR_ENV+8:  // Texture Environment 5
	case BPMEM_TEV_ALPHA_ENV+8:
	case BPMEM_TEV_COLOR_ENV+10: // Texture Environment 6
	case BPMEM_TEV_ALPHA_ENV+10:
	case BPMEM_TEV_COLOR_ENV+12: // Texture Environment 7
	case BPMEM_TEV_ALPHA_ENV+12:
	case BPMEM_TEV_COLOR_ENV+14: // Texture Environment 8
	case BPMEM_TEV_ALPHA_ENV+14:
	case BPMEM_TEV_COLOR_ENV+16: // Texture Environment 9
	case BPMEM_TEV_ALPHA_ENV+16:
	case BPMEM_TEV_COLOR_ENV+18: // Texture Environment 10
	case BPMEM_TEV_ALPHA_ENV+18:
	case BPMEM_TEV_COLOR_ENV+20: // Texture Environment 11
	case BPMEM_TEV_ALPHA_ENV+20:
	case BPMEM_TEV_COLOR_ENV+22: // Texture Environment 12
	case BPMEM_TEV_ALPHA_ENV+22:
	case BPMEM_TEV_COLOR_ENV+24: // Texture Environment 13
	case BPMEM_TEV_ALPHA_ENV+24:
	case BPMEM_TEV_COLOR_ENV+26: // Texture Environment 14
	case BPMEM_TEV_ALPHA_ENV+26:
	case BPMEM_TEV_COLOR_ENV+28: // Texture Environment 15
	case BPMEM_TEV_ALPHA_ENV+28:
	case BPMEM_TEV_COLOR_ENV+30: // Texture Environment 16
	case BPMEM_TEV_ALPHA_ENV+30:
		return;
	default:
		break;
	}

	WARN_LOG(VIDEO, "Unknown BP opcode: address = 0x%08x value = 0x%08x", bp.address, bp.newvalue);
}

// Call browser: OpcodeDecoding.cpp ExecuteDisplayList > Decode() > LoadBPReg()
void LoadBPReg(u32 value0)
{
	int regNum = value0 >> 24;
	int oldval = ((u32*)&bpmem)[regNum];
	int newval = (oldval & ~bpmem.bpMask) | (value0 & bpmem.bpMask);
	int changes = (oldval ^ newval) & 0xFFFFFF;

	BPCmd bp = {regNum, changes, newval};

	// Reset the mask register if we're not trying to set it ourselves.
	if (regNum != BPMEM_BP_MASK)
		bpmem.bpMask = 0xFFFFFF;

	BPWritten(bp);
}

void LoadBPRegPreprocess(u32 value0)
{
	int regNum = value0 >> 24;
	// masking could hypothetically be a problem
	u32 newval = value0 & 0xffffff;
	switch (regNum)
	{
	case BPMEM_SETDRAWDONE:
		if ((newval & 0xff) == 0x02)
			PixelEngine::SetFinish();
		break;
	case BPMEM_PE_TOKEN_ID:
		PixelEngine::SetToken(newval & 0xffff, false);
		break;
	case BPMEM_PE_TOKEN_INT_ID: // Pixel Engine Interrupt Token ID
		PixelEngine::SetToken(newval & 0xffff, true);
		break;
	}
}

void GetBPRegInfo(const u8* data, std::string* name, std::string* desc)
{
	const char* no_yes[2] = { "No", "Yes" };

	u32 cmddata = Common::swap32(*(u32*)data) & 0xFFFFFF;
	switch (data[0])
	{
	 // Macro to set the register name and make sure it was written correctly via compile time assertion
	#define SetRegName(reg) \
		*name = #reg; \
		(void)(reg);

	case BPMEM_GENMODE: // 0x00
		SetRegName(BPMEM_GENMODE);
		// TODO: Description
		break;

	case BPMEM_DISPLAYCOPYFILTER: // 0x01
		// TODO: This is actually the sample pattern used for copies from an antialiased EFB
		SetRegName(BPMEM_DISPLAYCOPYFILTER);
		// TODO: Description
		break;

	case 0x02: // 0x02
	case 0x03: // 0x03
	case 0x04: // 0x04
		// TODO: same as BPMEM_DISPLAYCOPYFILTER
		break;

	case BPMEM_IND_MTXA: // 0x06
	case BPMEM_IND_MTXA+3:
	case BPMEM_IND_MTXA+6:
		SetRegName(BPMEM_IND_MTXA);
		// TODO: Description
		break;

	case BPMEM_IND_MTXB: // 0x07
	case BPMEM_IND_MTXB+3:
	case BPMEM_IND_MTXB+6:
		SetRegName(BPMEM_IND_MTXB);
		// TODO: Descriptio
		break;

	case BPMEM_IND_MTXC: // 0x08
	case BPMEM_IND_MTXC+3:
	case BPMEM_IND_MTXC+6:
		SetRegName(BPMEM_IND_MTXC);
		// TODO: Description
		break;

	case BPMEM_IND_IMASK: // 0x0F
		SetRegName(BPMEM_IND_IMASK);
		// TODO: Description
		break;

	case BPMEM_IND_CMD: // 0x10
	case BPMEM_IND_CMD+1:
	case BPMEM_IND_CMD+2:
	case BPMEM_IND_CMD+3:
	case BPMEM_IND_CMD+4:
	case BPMEM_IND_CMD+5:
	case BPMEM_IND_CMD+6:
	case BPMEM_IND_CMD+7:
	case BPMEM_IND_CMD+8:
	case BPMEM_IND_CMD+9:
	case BPMEM_IND_CMD+10:
	case BPMEM_IND_CMD+11:
	case BPMEM_IND_CMD+12:
	case BPMEM_IND_CMD+13:
	case BPMEM_IND_CMD+14:
	case BPMEM_IND_CMD+15:
		SetRegName(BPMEM_IND_CMD);
		// TODO: Description
		break;

	case BPMEM_SCISSORTL: // 0x20
		SetRegName(BPMEM_SCISSORTL);
		// TODO: Description
		break;

	case BPMEM_SCISSORBR: // 0x21
		SetRegName(BPMEM_SCISSORBR);
		// TODO: Description
		break;

	case BPMEM_LINEPTWIDTH: // 0x22
		SetRegName(BPMEM_LINEPTWIDTH);
		// TODO: Description
		break;

	case BPMEM_PERF0_TRI: // 0x23
		SetRegName(BPMEM_PERF0_TRI);
		// TODO: Description
		break;

	case BPMEM_PERF0_QUAD: // 0x24
		SetRegName(BPMEM_PERF0_QUAD);
		// TODO: Description
		break;

	case BPMEM_RAS1_SS0: // 0x25
		SetRegName(BPMEM_RAS1_SS0);
		// TODO: Description
		break;

	case BPMEM_RAS1_SS1: // 0x26
		SetRegName(BPMEM_RAS1_SS1);
		// TODO: Description
		break;

	case BPMEM_IREF: // 0x27
		SetRegName(BPMEM_IREF);
		// TODO: Description
		break;

	case BPMEM_TREF: // 0x28
	case BPMEM_TREF+1:
	case BPMEM_TREF+2:
	case BPMEM_TREF+3:
	case BPMEM_TREF+4:
	case BPMEM_TREF+5:
	case BPMEM_TREF+6:
	case BPMEM_TREF+7:
		SetRegName(BPMEM_TREF);
		// TODO: Description
		break;

	case BPMEM_SU_SSIZE: // 0x30
	case BPMEM_SU_SSIZE+2:
	case BPMEM_SU_SSIZE+4:
	case BPMEM_SU_SSIZE+6:
	case BPMEM_SU_SSIZE+8:
	case BPMEM_SU_SSIZE+10:
	case BPMEM_SU_SSIZE+12:
	case BPMEM_SU_SSIZE+14:
		SetRegName(BPMEM_SU_SSIZE);
		// TODO: Description
		break;

	case BPMEM_SU_TSIZE: // 0x31
	case BPMEM_SU_TSIZE+2:
	case BPMEM_SU_TSIZE+4:
	case BPMEM_SU_TSIZE+6:
	case BPMEM_SU_TSIZE+8:
	case BPMEM_SU_TSIZE+10:
	case BPMEM_SU_TSIZE+12:
	case BPMEM_SU_TSIZE+14:
		SetRegName(BPMEM_SU_TSIZE);
		// TODO: Description
		break;

	case BPMEM_ZMODE: // 0x40
		SetRegName(BPMEM_ZMODE);
		// TODO: Description
		break;

	case BPMEM_BLENDMODE: // 0x41
		{
			SetRegName(BPMEM_BLENDMODE);
			BlendMode mode; mode.hex = cmddata;
			const char* dstfactors[] = { "0", "1", "src_color", "1-src_color", "src_alpha", "1-src_alpha", "dst_alpha", "1-dst_alpha" };
			const char* srcfactors[] = { "0", "1", "dst_color", "1-dst_color", "src_alpha", "1-src_alpha", "dst_alpha", "1-dst_alpha" };
			const char* logicmodes[] = { "0", "s & d", "s & ~d", "s", "~s & d", "d", "s ^ d", "s | d", "~(s | d)", "~(s ^ d)", "~d", "s | ~d", "~s", "~s | d", "~(s & d)", "1" };
			*desc = StringFromFormat("Enable: %s\n"
			                         "Logic ops: %s\n"
			                         "Dither: %s\n"
			                         "Color write: %s\n"
			                         "Alpha write: %s\n"
			                         "Dest factor: %s\n"
			                         "Source factor: %s\n"
			                         "Subtract: %s\n"
			                         "Logic mode: %s\n",
			                         no_yes[mode.blendenable], no_yes[mode.logicopenable], no_yes[mode.dither],
			                         no_yes[mode.colorupdate], no_yes[mode.alphaupdate], dstfactors[mode.dstfactor],
			                         srcfactors[mode.srcfactor], no_yes[mode.subtract], logicmodes[mode.logicmode]);
		}
		break;

	case BPMEM_CONSTANTALPHA: // 0x42
		SetRegName(BPMEM_CONSTANTALPHA);
		// TODO: Description
		break;

	case BPMEM_ZCOMPARE: // 0x43
		{
			SetRegName(BPMEM_ZCOMPARE);
			PEControl config; config.hex = cmddata;
			const char* pixel_formats[] = { "RGB8_Z24", "RGBA6_Z24", "RGB565_Z16", "Z24", "Y8", "U8", "V8", "YUV420" };
			const char* zformats[] = { "linear", "compressed (near)", "compressed (mid)", "compressed (far)", "inv linear", "compressed (inv near)", "compressed (inv mid)", "compressed (inv far)" };
			*desc = StringFromFormat("EFB pixel format: %s\n"
			                         "Depth format: %s\n"
			                         "Early depth test: %s\n",
			                         pixel_formats[config.pixel_format], zformats[config.zformat], no_yes[config.early_ztest]);
		}
		break;

	case BPMEM_FIELDMASK: // 0x44
		SetRegName(BPMEM_FIELDMASK);
		// TODO: Description
		break;

	case BPMEM_SETDRAWDONE: // 0x45
		SetRegName(BPMEM_SETDRAWDONE);
		// TODO: Description
		break;

	case BPMEM_BUSCLOCK0: // 0x46
		SetRegName(BPMEM_BUSCLOCK0);
		// TODO: Description
		break;

	case BPMEM_PE_TOKEN_ID: // 0x47
		SetRegName(BPMEM_PE_TOKEN_ID);
		// TODO: Description
		break;

	case BPMEM_PE_TOKEN_INT_ID: // 0x48
		SetRegName(BPMEM_PE_TOKEN_INT_ID);
		// TODO: Description
		break;

	case BPMEM_EFB_TL: // 0x49
		{
			SetRegName(BPMEM_EFB_TL);
			X10Y10 left_top; left_top.hex = cmddata;
			*desc = StringFromFormat("Left: %d\nTop: %d", left_top.x, left_top.y);
		}
		break;

	case BPMEM_EFB_BR: // 0x4A
		{
			// TODO: Misleading name, should be BPMEM_EFB_WH instead
			SetRegName(BPMEM_EFB_BR);
			X10Y10 width_height; width_height.hex = cmddata;
			*desc = StringFromFormat("Width: %d\nHeight: %d", width_height.x+1, width_height.y+1);
		}
		break;

	case BPMEM_EFB_ADDR: // 0x4B
		SetRegName(BPMEM_EFB_ADDR);
		*desc = StringFromFormat("Target address (32 byte aligned): 0x%06X", cmddata << 5);
		break;

	case BPMEM_MIPMAP_STRIDE: // 0x4D
		SetRegName(BPMEM_MIPMAP_STRIDE);
		// TODO: Description
		break;

	case BPMEM_COPYYSCALE: // 0x4E
		SetRegName(BPMEM_COPYYSCALE);
		*desc = StringFromFormat("Scaling factor (XFB copy only): 0x%X (%f or inverted %f)", cmddata, (float)cmddata/256.f, 256.f/(float)cmddata);
		break;

	case BPMEM_CLEAR_AR: // 0x4F
		SetRegName(BPMEM_CLEAR_AR);
		*desc = StringFromFormat("Alpha: 0x%02X\nRed: 0x%02X", (cmddata&0xFF00)>>8, cmddata&0xFF);
		break;

	case BPMEM_CLEAR_GB: // 0x50
		SetRegName(BPMEM_CLEAR_GB);
		*desc = StringFromFormat("Green: 0x%02X\nBlue: 0x%02X", (cmddata&0xFF00)>>8, cmddata&0xFF);
		break;

	case BPMEM_CLEAR_Z: // 0x51
		SetRegName(BPMEM_CLEAR_Z);
		*desc = StringFromFormat("Z value: 0x%06X", cmddata);
		break;

	case BPMEM_TRIGGER_EFB_COPY: // 0x52
		{
			SetRegName(BPMEM_TRIGGER_EFB_COPY);
			UPE_Copy copy; copy.Hex = cmddata;
			*desc = StringFromFormat("Clamping: %s\n"
			                         "Converting from RGB to YUV: %s\n"
			                         "Target pixel format: 0x%X\n"
			                         "Gamma correction: %s\n"
			                         "Mipmap filter: %s\n"
			                         "Vertical scaling: %s\n"
			                         "Clear: %s\n"
			                         "Frame to field: 0x%01X\n"
			                         "Copy to XFB: %s\n"
			                         "Intensity format: %s\n"
			                         "Automatic color conversion: %s",
			                         (copy.clamp0 && copy.clamp1) ? "Top and Bottom" : (copy.clamp0) ? "Top only" : (copy.clamp1) ? "Bottom only" : "None",
			                         no_yes[copy.yuv],
			                         copy.tp_realFormat(),
			                         (copy.gamma==0)?"1.0":(copy.gamma==1)?"1.7":(copy.gamma==2)?"2.2":"Invalid value 0x3?",
			                         no_yes[copy.half_scale],
			                         no_yes[copy.scale_invert],
			                         no_yes[copy.clear],
			                         (u32)copy.frame_to_field,
			                         no_yes[copy.copy_to_xfb],
			                         no_yes[copy.intensity_fmt],
			                         no_yes[copy.auto_conv]);
		}
		break;

	case BPMEM_COPYFILTER0: // 0x53
		SetRegName(BPMEM_COPYFILTER0);
		// TODO: Description
		break;

	case BPMEM_COPYFILTER1: // 0x54
		SetRegName(BPMEM_COPYFILTER1);
		// TODO: Description
		break;

	case BPMEM_CLEARBBOX1: // 0x55
		SetRegName(BPMEM_CLEARBBOX1);
		// TODO: Description
		break;

	case BPMEM_CLEARBBOX2: // 0x56
		SetRegName(BPMEM_CLEARBBOX2);
		// TODO: Description
		break;

	case BPMEM_CLEAR_PIXEL_PERF: // 0x57
		SetRegName(BPMEM_CLEAR_PIXEL_PERF);
		// TODO: Description
		break;

	case BPMEM_REVBITS: // 0x58
		SetRegName(BPMEM_REVBITS);
		// TODO: Description
		break;

	case BPMEM_SCISSOROFFSET: // 0x59
		SetRegName(BPMEM_SCISSOROFFSET);
		// TODO: Description
		break;

	case BPMEM_PRELOAD_ADDR: // 0x60
		SetRegName(BPMEM_PRELOAD_ADDR);
		// TODO: Description
		break;

	case BPMEM_PRELOAD_TMEMEVEN: // 0x61
		SetRegName(BPMEM_PRELOAD_TMEMEVEN);
		// TODO: Description
		break;

	case BPMEM_PRELOAD_TMEMODD: // 0x62
		SetRegName(BPMEM_PRELOAD_TMEMODD);
		// TODO: Description
		break;

	case BPMEM_PRELOAD_MODE: // 0x63
		SetRegName(BPMEM_PRELOAD_MODE);
		// TODO: Description
		break;

	case BPMEM_LOADTLUT0: // 0x64
		SetRegName(BPMEM_LOADTLUT0);
		// TODO: Description
		break;

	case BPMEM_LOADTLUT1: // 0x65
		SetRegName(BPMEM_LOADTLUT1);
		// TODO: Description
		break;

	case BPMEM_TEXINVALIDATE: // 0x66
		SetRegName(BPMEM_TEXINVALIDATE);
		// TODO: Description
		break;

	case BPMEM_PERF1: // 0x67
		SetRegName(BPMEM_PERF1);
		// TODO: Description
		break;

	case BPMEM_FIELDMODE: // 0x68
		SetRegName(BPMEM_FIELDMODE);
		// TODO: Description
		break;

	case BPMEM_BUSCLOCK1: // 0x69
		SetRegName(BPMEM_BUSCLOCK1);
		// TODO: Description
		break;

	case BPMEM_TX_SETMODE0: // 0x80
	case BPMEM_TX_SETMODE0+1:
	case BPMEM_TX_SETMODE0+2:
	case BPMEM_TX_SETMODE0+3:
		SetRegName(BPMEM_TX_SETMODE0);
		// TODO: Description
		break;

	case BPMEM_TX_SETMODE1: // 0x84
	case BPMEM_TX_SETMODE1+1:
	case BPMEM_TX_SETMODE1+2:
	case BPMEM_TX_SETMODE1+3:
		SetRegName(BPMEM_TX_SETMODE1);
		// TODO: Description
		break;

	case BPMEM_TX_SETIMAGE0: // 0x88
	case BPMEM_TX_SETIMAGE0+1:
	case BPMEM_TX_SETIMAGE0+2:
	case BPMEM_TX_SETIMAGE0+3:
	case BPMEM_TX_SETIMAGE0_4: // 0xA8
	case BPMEM_TX_SETIMAGE0_4+1:
	case BPMEM_TX_SETIMAGE0_4+2:
	case BPMEM_TX_SETIMAGE0_4+3:
		SetRegName(BPMEM_TX_SETIMAGE0);
		// TODO: Description
		break;

	case BPMEM_TX_SETIMAGE1: // 0x8C
	case BPMEM_TX_SETIMAGE1+1:
	case BPMEM_TX_SETIMAGE1+2:
	case BPMEM_TX_SETIMAGE1+3:
	case BPMEM_TX_SETIMAGE1_4: // 0xAC
	case BPMEM_TX_SETIMAGE1_4+1:
	case BPMEM_TX_SETIMAGE1_4+2:
	case BPMEM_TX_SETIMAGE1_4+3:
		SetRegName(BPMEM_TX_SETIMAGE1);
		// TODO: Description
		break;

	case BPMEM_TX_SETIMAGE2: // 0x90
	case BPMEM_TX_SETIMAGE2+1:
	case BPMEM_TX_SETIMAGE2+2:
	case BPMEM_TX_SETIMAGE2+3:
	case BPMEM_TX_SETIMAGE2_4: // 0xB0
	case BPMEM_TX_SETIMAGE2_4+1:
	case BPMEM_TX_SETIMAGE2_4+2:
	case BPMEM_TX_SETIMAGE2_4+3:
		SetRegName(BPMEM_TX_SETIMAGE2);
		// TODO: Description
		break;

	case BPMEM_TX_SETIMAGE3: // 0x94
	case BPMEM_TX_SETIMAGE3+1:
	case BPMEM_TX_SETIMAGE3+2:
	case BPMEM_TX_SETIMAGE3+3:
	case BPMEM_TX_SETIMAGE3_4: // 0xB4
	case BPMEM_TX_SETIMAGE3_4+1:
	case BPMEM_TX_SETIMAGE3_4+2:
	case BPMEM_TX_SETIMAGE3_4+3:
		{
			SetRegName(BPMEM_TX_SETIMAGE3);
			TexImage3 teximg; teximg.hex = cmddata;
			*desc = StringFromFormat("Source address (32 byte aligned): 0x%06X", teximg.image_base << 5);
		}
		break;

	case BPMEM_TX_SETTLUT: // 0x98
	case BPMEM_TX_SETTLUT+1:
	case BPMEM_TX_SETTLUT+2:
	case BPMEM_TX_SETTLUT+3:
	case BPMEM_TX_SETTLUT_4: // 0xB8
	case BPMEM_TX_SETTLUT_4+1:
	case BPMEM_TX_SETTLUT_4+2:
	case BPMEM_TX_SETTLUT_4+3:
		SetRegName(BPMEM_TX_SETTLUT);
		// TODO: Description
		break;

	case BPMEM_TEV_COLOR_ENV: // 0xC0
	case BPMEM_TEV_COLOR_ENV+2:
	case BPMEM_TEV_COLOR_ENV+4:
	case BPMEM_TEV_COLOR_ENV+8:
	case BPMEM_TEV_COLOR_ENV+10:
	case BPMEM_TEV_COLOR_ENV+12:
	case BPMEM_TEV_COLOR_ENV+14:
	case BPMEM_TEV_COLOR_ENV+16:
	case BPMEM_TEV_COLOR_ENV+18:
	case BPMEM_TEV_COLOR_ENV+20:
	case BPMEM_TEV_COLOR_ENV+22:
	case BPMEM_TEV_COLOR_ENV+24:
	case BPMEM_TEV_COLOR_ENV+26:
	case BPMEM_TEV_COLOR_ENV+28:
	case BPMEM_TEV_COLOR_ENV+30:
		{
			SetRegName(BPMEM_TEV_COLOR_ENV);
			TevStageCombiner::ColorCombiner cc; cc.hex = cmddata;
			const char* tevin[] =
			{
				"prev.rgb", "prev.aaa",
				"c0.rgb", "c0.aaa",
				"c1.rgb", "c1.aaa",
				"c2.rgb", "c2.aaa",
				"tex.rgb", "tex.aaa",
				"ras.rgb", "ras.aaa",
				"ONE", "HALF", "konst.rgb", "ZERO",
			};
			const char* tevbias[] = { "0", "+0.5", "-0.5", "compare" };
			const char* tevop[] = { "add", "sub" };
			const char* tevscale[] = { "1", "2", "4", "0.5" };
			const char* tevout[] = { "prev.rgb", "c0.rgb", "c1.rgb", "c2.rgb" };
			*desc = StringFromFormat("Tev stage: %d\n"
			                         "a: %s\n"
			                         "b: %s\n"
			                         "c: %s\n"
			                         "d: %s\n"
			                         "Bias: %s\n"
			                         "Op: %s\n"
			                         "Clamp: %s\n"
			                         "Scale factor: %s\n"
			                         "Dest: %s\n",
			                         (data[0] - BPMEM_TEV_COLOR_ENV)/2, tevin[cc.a], tevin[cc.b], tevin[cc.c], tevin[cc.d],
			                         tevbias[cc.bias], tevop[cc.op], no_yes[cc.clamp], tevscale[cc.shift], tevout[cc.dest]);
			break;
		}

	case BPMEM_TEV_ALPHA_ENV: // 0xC1
	case BPMEM_TEV_ALPHA_ENV+2:
	case BPMEM_TEV_ALPHA_ENV+4:
	case BPMEM_TEV_ALPHA_ENV+6:
	case BPMEM_TEV_ALPHA_ENV+8:
	case BPMEM_TEV_ALPHA_ENV+10:
	case BPMEM_TEV_ALPHA_ENV+12:
	case BPMEM_TEV_ALPHA_ENV+14:
	case BPMEM_TEV_ALPHA_ENV+16:
	case BPMEM_TEV_ALPHA_ENV+18:
	case BPMEM_TEV_ALPHA_ENV+20:
	case BPMEM_TEV_ALPHA_ENV+22:
	case BPMEM_TEV_ALPHA_ENV+24:
	case BPMEM_TEV_ALPHA_ENV+26:
	case BPMEM_TEV_ALPHA_ENV+28:
	case BPMEM_TEV_ALPHA_ENV+30:
		{
			SetRegName(BPMEM_TEV_ALPHA_ENV);
			TevStageCombiner::AlphaCombiner ac; ac.hex = cmddata;
			const char* tevin[] =
			{
				"prev", "c0", "c1", "c2",
				"tex", "ras", "konst", "ZERO",
			};
			const char* tevbias[] = { "0", "+0.5", "-0.5", "compare" };
			const char* tevop[] = { "add", "sub" };
			const char* tevscale[] = { "1", "2", "4", "0.5" };
			const char* tevout[] = { "prev", "c0", "c1", "c2" };
			*desc = StringFromFormat("Tev stage: %d\n"
			                         "a: %s\n"
			                         "b: %s\n"
			                         "c: %s\n"
			                         "d: %s\n"
			                         "Bias: %s\n"
			                         "Op: %s\n"
			                         "Clamp: %s\n"
			                         "Scale factor: %s\n"
			                         "Dest: %s\n"
			                         "Ras sel: %d\n"
			                         "Tex sel: %d\n",
			                         (data[0] - BPMEM_TEV_ALPHA_ENV)/2, tevin[ac.a], tevin[ac.b], tevin[ac.c], tevin[ac.d],
			                         tevbias[ac.bias], tevop[ac.op], no_yes[ac.clamp], tevscale[ac.shift], tevout[ac.dest],
			                         ac.rswap, ac.tswap);
			break;
		}

	case BPMEM_TEV_COLOR_RA: // 0xE0
	case BPMEM_TEV_COLOR_RA + 2: // 0xE2
	case BPMEM_TEV_COLOR_RA + 4: // 0xE4
	case BPMEM_TEV_COLOR_RA + 6: // 0xE6
		SetRegName(BPMEM_TEV_COLOR_RA);
		// TODO: Description
		break;

	case BPMEM_TEV_COLOR_BG: // 0xE1
	case BPMEM_TEV_COLOR_BG + 2: // 0xE3
	case BPMEM_TEV_COLOR_BG + 4: // 0xE5
	case BPMEM_TEV_COLOR_BG + 6: // 0xE7
		SetRegName(BPMEM_TEV_COLOR_BG);
		// TODO: Description
		break;

	case BPMEM_FOGRANGE: // 0xE8
	case BPMEM_FOGRANGE+1:
	case BPMEM_FOGRANGE+2:
	case BPMEM_FOGRANGE+3:
	case BPMEM_FOGRANGE+4:
	case BPMEM_FOGRANGE+5:
		SetRegName(BPMEM_FOGRANGE);
		// TODO: Description
		break;

	case BPMEM_FOGPARAM0: // 0xEE
		SetRegName(BPMEM_FOGPARAM0);
		// TODO: Description
		break;

	case BPMEM_FOGBMAGNITUDE: // 0xEF
		SetRegName(BPMEM_FOGBMAGNITUDE);
		// TODO: Description
		break;

	case BPMEM_FOGBEXPONENT: // 0xF0
		SetRegName(BPMEM_FOGBEXPONENT);
		// TODO: Description
		break;

	case BPMEM_FOGPARAM3: // 0xF1
		SetRegName(BPMEM_FOGPARAM3);
		// TODO: Description
		break;

	case BPMEM_FOGCOLOR: // 0xF2
		SetRegName(BPMEM_FOGCOLOR);
		// TODO: Description
		break;

	case BPMEM_ALPHACOMPARE: // 0xF3
		{
			SetRegName(BPMEM_ALPHACOMPARE);
			AlphaTest test; test.hex = cmddata;
			const char* functions[] = { "NEVER", "LESS", "EQUAL", "LEQUAL", "GREATER", "NEQUAL", "GEQUAL", "ALWAYS" };
			const char* logic[] = { "AND", "OR", "XOR", "XNOR" };
			*desc = StringFromFormat("Test 1: %s (ref: %#02x)\n"
			                         "Test 2: %s (ref: %#02x)\n"
			                         "Logic: %s\n",
			                         functions[test.comp0], (int)test.ref0, functions[test.comp1], (int)test.ref1, logic[test.logic]);
			break;
		}

	case BPMEM_BIAS: // 0xF4
		SetRegName(BPMEM_BIAS);
		// TODO: Description
		break;

	case BPMEM_ZTEX2: // 0xF5
		SetRegName(BPMEM_ZTEX2);
		// TODO: Description
		break;

	case BPMEM_TEV_KSEL: // 0xF6
	case BPMEM_TEV_KSEL+1:
	case BPMEM_TEV_KSEL+2:
	case BPMEM_TEV_KSEL+3:
	case BPMEM_TEV_KSEL+4:
	case BPMEM_TEV_KSEL+5:
	case BPMEM_TEV_KSEL+6:
	case BPMEM_TEV_KSEL+7:
		SetRegName(BPMEM_TEV_KSEL);
		// TODO: Description
		break;

#undef SetRegName
	}
}

// Called when loading a saved state.
void BPReload()
{
	// restore anything that goes straight to the renderer.
	// let's not risk actually replaying any writes.
	// note that PixelShaderManager is already covered since it has its own DoState.
	SetGenerationMode();
	SetScissor();
	SetDepthMode();
	SetLogicOpMode();
	SetDitherMode();
	SetBlendMode();
	SetColorMask();
	OnPixelFormatChange();
}<|MERGE_RESOLUTION|>--- conflicted
+++ resolved
@@ -278,19 +278,13 @@
 					height = MAX_XFB_HEIGHT;
 				}
 
-<<<<<<< HEAD
-				u32 width = bpmem.copyMipMapStrideChannels << 4;
-
-				Renderer::RenderToXFB(destAddr, srcRect, width, height, s_gammaLUT[PE_copy.gamma]);
-				g_new_frame_just_rendered = true;
-				g_first_pass = g_first_pass_vs_constants = true;
-				new_frame_just_rendered = true;
-=======
 				u32 stride = bpmem.copyMipMapStrideChannels << 5;
 				DEBUG_LOG(VIDEO, "RenderToXFB: destAddr: %08x | srcRect {%d %d %d %d} | fbWidth: %u | fbStride: %u | fbHeight: %u",
 					destAddr, srcRect.left, srcRect.top, srcRect.right, srcRect.bottom, bpmem.copyTexSrcWH.x + 1, stride, height);
 				Renderer::RenderToXFB(destAddr, srcRect, stride, height, s_gammaLUT[PE_copy.gamma]);
->>>>>>> ad978122
+				g_new_frame_just_rendered = true;
+				g_first_pass = g_first_pass_vs_constants = true;
+				new_frame_just_rendered = true;
 			}
 
 			// Clear the rectangular region after copying it.
