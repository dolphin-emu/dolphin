--- conflicted
+++ resolved
@@ -338,15 +338,14 @@
                     destAddr, srcRect.left, srcRect.top, srcRect.right, srcRect.bottom,
                     bpmem.copyTexSrcWH.x + 1, destStride, height, yScale);
 
-<<<<<<< HEAD
-      // This stays in to signal end of a "frame"
-      g_renderer->RenderToXFB(destAddr, srcRect, destStride, height, s_gammaLUT[PE_copy.gamma]);
-      
-      if (g_ActiveConfig.bImmediateXFB)
-      {
-        // below div two to convert from bytes to pixels - it expects width, not stride
-        g_renderer->Swap(destAddr, destStride / 2, destStride, height, CoreTiming::GetTicks(), s_gammaLUT[PE_copy.gamma], srcRect, bpmem.copyfilter.GetCoefficients(), yScale, bpmem.triggerEFBCopy.clamp_top, bpmem.triggerEFBCopy.clamp_bottom);
-=======
+      // SLIPPITODO: The below block is maybe relevant to lag reduction, not sure. commenting it out while merging upstream
+      // // This stays in to signal end of a "frame"
+      // g_renderer->RenderToXFB(destAddr, srcRect, destStride, height, s_gammaLUT[PE_copy.gamma]);
+
+      // if (g_ActiveConfig.bImmediateXFB)
+      // {
+      //   // below div two to convert from bytes to pixels - it expects width, not stride
+      //   g_renderer->Swap(destAddr, destStride / 2, destStride, height, CoreTiming::GetTicks(), s_gammaLUT[PE_copy.gamma], srcRect, bpmem.copyfilter.GetCoefficients(), yScale, bpmem.triggerEFBCopy.clamp_top, bpmem.triggerEFBCopy.clamp_bottom);
       bool is_depth_copy = bpmem.zcontrol.pixel_format == PixelFormat::Z24;
       g_texture_cache->CopyRenderTargetToTexture(
           destAddr, EFBCopyFormat::XFB, copy_width, height, destStride, is_depth_copy, srcRect,
@@ -373,7 +372,6 @@
         // below div two to convert from bytes to pixels - it expects width, not stride
         u64 ticks = Core::System::GetInstance().GetCoreTiming().GetTicks();
         g_presenter->ImmediateSwap(destAddr, destStride / 2, destStride, height, ticks);
->>>>>>> 19e85696
       }
       else
       {
