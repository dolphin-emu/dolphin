--- conflicted
+++ resolved
@@ -27,6 +27,7 @@
 #include "VideoCommon/TextureDecoder.h"
 #include "VideoCommon/VertexShaderManager.h"
 #include "VideoCommon/VideoCommon.h"
+#include "VideoCommon/VideoConfig.h"
 #include "VideoCommon/VR.h"
 
 #define HACK_LOG INFO_LOG
@@ -238,7 +239,6 @@
 			// Check if we are to copy from the EFB or draw to the XFB
 			if (PE_copy.copy_to_xfb == 0)
 			{
-<<<<<<< HEAD
 				if (debug_newScene)
 				{
 					if (g_has_hmd && g_viewport_type != VIEW_RENDER_TO_TEXTURE && !(g_rendered_viewport == g_requested_viewport)
@@ -258,22 +258,13 @@
 							!!PE_copy.intensity_fmt, !!PE_copy.half_scale);
 					}
 				}
-				if (g_ActiveConfig.bShowEFBCopyRegions)
-					stats.efb_regions.push_back(ourSrcRect);
-				// CopyEFB - Do EFB Copy
 				// bpmem.zcontrol.pixel_format to PEControl::Z24 is when the game wants to copy from ZBuffer (Zbuffer uses 24-bit Format)
 				if (g_ActiveConfig.bEFBCopyEnable)
 				{
-					TextureCache::CopyRenderTargetToTexture(destAddr, PE_copy.tp_realFormat(), destStride,
+					TextureCacheBase::CopyRenderTargetToTexture(destAddr, PE_copy.tp_realFormat(), destStride,
 						bpmem.zcontrol.pixel_format, gameSrcRect, ourSrcRect,
 						!!PE_copy.intensity_fmt, !!PE_copy.half_scale);
 				}
-=======
-				// bpmem.zcontrol.pixel_format to PEControl::Z24 is when the game wants to copy from ZBuffer (Zbuffer uses 24-bit Format)
-				TextureCacheBase::CopyRenderTargetToTexture(destAddr, PE_copy.tp_realFormat(), destStride,
-				                                            bpmem.zcontrol.pixel_format, srcRect,
-				                                            !!PE_copy.intensity_fmt, !!PE_copy.half_scale);
->>>>>>> 0283ce2a
 			}
 			else
 			{
