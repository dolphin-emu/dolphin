// Copyright 2010 Dolphin Emulator Project
// SPDX-License-Identifier: GPL-2.0-or-later

#include "VideoCommon/TextureCacheBase.h"

#include <algorithm>
#include <cmath>
#include <cstring>
#include <memory>
#include <string>
#include <utility>
#include <vector>
#if defined(_M_X86_64)
#include <pmmintrin.h>
#endif

#include <fmt/format.h>

#include "Common/Align.h"
#include "Common/Assert.h"
#include "Common/ChunkFile.h"
#include "Common/CommonTypes.h"
#include "Common/FileUtil.h"
#include "Common/Hash.h"
#include "Common/Logging/Log.h"
#include "Common/MathUtil.h"
#include "Common/MemoryUtil.h"

#include "Core/Config/GraphicsSettings.h"
#include "Core/ConfigManager.h"
#include "Core/FifoPlayer/FifoPlayer.h"
#include "Core/FifoPlayer/FifoRecorder.h"
#include "Core/HW/Memmap.h"
#include "Core/System.h"

#include "VideoCommon/AbstractFramebuffer.h"
#include "VideoCommon/AbstractGfx.h"
#include "VideoCommon/AbstractStagingTexture.h"
#include "VideoCommon/Assets/CustomTextureData.h"
#include "VideoCommon/BPMemory.h"
#include "VideoCommon/FramebufferManager.h"
#include "VideoCommon/GraphicsModSystem/Runtime/FBInfo.h"
#include "VideoCommon/GraphicsModSystem/Runtime/GraphicsModActionData.h"
#include "VideoCommon/GraphicsModSystem/Runtime/GraphicsModManager.h"
#include "VideoCommon/HiresTextures.h"
#include "VideoCommon/OpcodeDecoding.h"
#include "VideoCommon/PixelShaderManager.h"
#include "VideoCommon/Present.h"
#include "VideoCommon/ShaderCache.h"
#include "VideoCommon/Statistics.h"
#include "VideoCommon/TMEM.h"
#include "VideoCommon/TextureConversionShader.h"
#include "VideoCommon/TextureConverterShaderGen.h"
#include "VideoCommon/TextureDecoder.h"
#include "VideoCommon/TextureUtils.h"
#include "VideoCommon/VertexManagerBase.h"
#include "VideoCommon/VideoCommon.h"
#include "VideoCommon/VideoConfig.h"

static const u64 TEXHASH_INVALID = 0;
// Sonic the Fighters (inside Sonic Gems Collection) loops a 64 frames animation
static const int TEXTURE_KILL_THRESHOLD = 64;
static const int TEXTURE_POOL_KILL_THRESHOLD = 3;

static int xfb_count = 0;

std::unique_ptr<TextureCacheBase> g_texture_cache;

TCacheEntry::TCacheEntry(std::unique_ptr<AbstractTexture> tex,
                         std::unique_ptr<AbstractFramebuffer> fb)
    : texture(std::move(tex)), framebuffer(std::move(fb))
{
}

TCacheEntry::~TCacheEntry()
{
  for (auto& reference : references)
    reference->references.erase(this);
  ASSERT_MSG(VIDEO, g_texture_cache, "Texture cache destroyed before TCacheEntry was destroyed");
  g_texture_cache->ReleaseToPool(this);
}

void TextureCacheBase::CheckTempSize(size_t required_size)
{
  if (required_size <= m_temp_size)
    return;

  m_temp_size = required_size;
  Common::FreeAlignedMemory(m_temp);
  m_temp = static_cast<u8*>(Common::AllocateAlignedMemory(m_temp_size, 16));
}

TextureCacheBase::TextureCacheBase()
{
  SetBackupConfig(g_ActiveConfig);

  m_temp_size = 2048 * 2048 * 4;
  m_temp = static_cast<u8*>(Common::AllocateAlignedMemory(m_temp_size, 16));

  TexDecoder_SetTexFmtOverlayOptions(m_backup_config.texfmt_overlay,
                                     m_backup_config.texfmt_overlay_center);

  HiresTexture::Init();

  TMEM::InvalidateAll();
}

void TextureCacheBase::Shutdown()
{
  // Clear pending EFB copies first, so we don't try to flush them.
  m_pending_efb_copies.clear();

  HiresTexture::Shutdown();

  // For correctness, we need to invalidate textures before the gpu context starts shutting down.
  Invalidate();
}

TextureCacheBase::~TextureCacheBase()
{
  Common::FreeAlignedMemory(m_temp);
  m_temp = nullptr;
}

bool TextureCacheBase::Initialize()
{
  if (!CreateUtilityTextures())
  {
    PanicAlertFmt("Failed to create utility textures.");
    return false;
  }

  return true;
}

void TextureCacheBase::Invalidate()
{
  FlushEFBCopies();
  TMEM::InvalidateAll();

  for (auto& bind : m_bound_textures)
    bind.reset();
  m_textures_by_hash.clear();
  m_textures_by_address.clear();

  m_texture_pool.clear();
}

void TextureCacheBase::OnConfigChanged(const VideoConfig& config)
{
  if (config.bHiresTextures != m_backup_config.hires_textures ||
      config.bCacheHiresTextures != m_backup_config.cache_hires_textures)
  {
    HiresTexture::Update();
  }

  const u32 change_count =
      config.graphics_mod_config ? config.graphics_mod_config->GetChangeCount() : 0;

  // TODO: Invalidating texcache is really stupid in some of these cases
  if (config.iSafeTextureCache_ColorSamples != m_backup_config.color_samples ||
      config.bTexFmtOverlayEnable != m_backup_config.texfmt_overlay ||
      config.bTexFmtOverlayCenter != m_backup_config.texfmt_overlay_center ||
      config.bHiresTextures != m_backup_config.hires_textures ||
      config.bEnableGPUTextureDecoding != m_backup_config.gpu_texture_decoding ||
      config.bDisableCopyToVRAM != m_backup_config.disable_vram_copies ||
      config.bArbitraryMipmapDetection != m_backup_config.arbitrary_mipmap_detection ||
      config.bGraphicMods != m_backup_config.graphics_mods ||
      change_count != m_backup_config.graphics_mod_change_count)
  {
    Invalidate();
    TexDecoder_SetTexFmtOverlayOptions(config.bTexFmtOverlayEnable, config.bTexFmtOverlayCenter);
  }

  SetBackupConfig(config);
}

void TextureCacheBase::Cleanup(int _frameCount)
{
  TexAddrCache::iterator iter = m_textures_by_address.begin();
  TexAddrCache::iterator tcend = m_textures_by_address.end();
  while (iter != tcend)
  {
    if (iter->second->frameCount == FRAMECOUNT_INVALID)
    {
      iter->second->frameCount = _frameCount;
      ++iter;
    }
    else if (_frameCount > TEXTURE_KILL_THRESHOLD + iter->second->frameCount)
    {
      if (iter->second->IsCopy())
      {
        // Only remove EFB copies when they wouldn't be used anymore(changed hash), because EFB
        // copies living on the
        // host GPU are unrecoverable. Perform this check only every TEXTURE_KILL_THRESHOLD for
        // performance reasons
        if ((_frameCount - iter->second->frameCount) % TEXTURE_KILL_THRESHOLD == 1 &&
            iter->second->hash != iter->second->CalculateHash())
        {
          iter = InvalidateTexture(iter);
        }
        else
        {
          ++iter;
        }
      }
      else
      {
        iter = InvalidateTexture(iter);
      }
    }
    else
    {
      ++iter;
    }
  }

  TexPool::iterator iter2 = m_texture_pool.begin();
  TexPool::iterator tcend2 = m_texture_pool.end();
  while (iter2 != tcend2)
  {
    if (iter2->second.frameCount == FRAMECOUNT_INVALID)
    {
      iter2->second.frameCount = _frameCount;
    }
    if (_frameCount > TEXTURE_POOL_KILL_THRESHOLD + iter2->second.frameCount)
    {
      iter2 = m_texture_pool.erase(iter2);
    }
    else
    {
      ++iter2;
    }
  }
}

bool TCacheEntry::OverlapsMemoryRange(u32 range_address, u32 range_size) const
{
  if (addr + size_in_bytes <= range_address)
    return false;

  if (addr >= range_address + range_size)
    return false;

  return true;
}

void TextureCacheBase::SetBackupConfig(const VideoConfig& config)
{
  m_backup_config.color_samples = config.iSafeTextureCache_ColorSamples;
  m_backup_config.texfmt_overlay = config.bTexFmtOverlayEnable;
  m_backup_config.texfmt_overlay_center = config.bTexFmtOverlayCenter;
  m_backup_config.hires_textures = config.bHiresTextures;
  m_backup_config.cache_hires_textures = config.bCacheHiresTextures;
  m_backup_config.stereo_3d = config.stereo_mode != StereoMode::Off;
  m_backup_config.efb_mono_depth = config.bStereoEFBMonoDepth;
  m_backup_config.gpu_texture_decoding = config.bEnableGPUTextureDecoding;
  m_backup_config.disable_vram_copies = config.bDisableCopyToVRAM;
  m_backup_config.arbitrary_mipmap_detection = config.bArbitraryMipmapDetection;
  m_backup_config.graphics_mods = config.bGraphicMods;
  m_backup_config.graphics_mod_change_count =
      config.graphics_mod_config ? config.graphics_mod_config->GetChangeCount() : 0;
}

bool TextureCacheBase::DidLinkedAssetsChange(const TCacheEntry& entry)
{
  for (const auto& cached_asset : entry.linked_game_texture_assets)
  {
    if (cached_asset.m_asset)
    {
      if (cached_asset.m_asset->GetLastLoadedTime() > cached_asset.m_cached_write_time)
        return true;
    }
  }

  for (const auto& cached_asset : entry.linked_asset_dependencies)
  {
    if (cached_asset.m_asset)
    {
      if (cached_asset.m_asset->GetLastLoadedTime() > cached_asset.m_cached_write_time)
        return true;
    }
  }

  return false;
}

RcTcacheEntry TextureCacheBase::ApplyPaletteToEntry(RcTcacheEntry& entry, const u8* palette,
                                                    TLUTFormat tlutfmt)
{
  DEBUG_ASSERT(g_ActiveConfig.backend_info.bSupportsPaletteConversion);

  const AbstractPipeline* pipeline = g_shader_cache->GetPaletteConversionPipeline(tlutfmt);
  if (!pipeline)
  {
    ERROR_LOG_FMT(VIDEO, "Failed to get conversion pipeline for format {}", tlutfmt);
    return {};
  }

  TextureConfig new_config = entry->texture->GetConfig();
  new_config.levels = 1;
  new_config.flags |= AbstractTextureFlag_RenderTarget;

  RcTcacheEntry decoded_entry = AllocateCacheEntry(new_config);
  if (!decoded_entry)
    return decoded_entry;

  decoded_entry->SetGeneralParameters(entry->addr, entry->size_in_bytes, entry->format,
                                      entry->should_force_safe_hashing);
  decoded_entry->SetDimensions(entry->native_width, entry->native_height, 1);
  decoded_entry->SetHashes(entry->base_hash, entry->hash);
  decoded_entry->frameCount = FRAMECOUNT_INVALID;
  decoded_entry->should_force_safe_hashing = false;
  decoded_entry->SetNotCopy();
  decoded_entry->may_have_overlapping_textures = entry->may_have_overlapping_textures;

  g_gfx->BeginUtilityDrawing();

  const u32 palette_size = entry->format == TextureFormat::I4 ? 32 : 512;
  u32 texel_buffer_offset;
  if (g_vertex_manager->UploadTexelBuffer(palette, palette_size,
                                          TexelBufferFormat::TEXEL_BUFFER_FORMAT_R16_UINT,
                                          &texel_buffer_offset))
  {
    struct Uniforms
    {
      float multiplier;
      u32 texel_buffer_offset;
      u32 pad[2];
    };
    static_assert(std::is_standard_layout<Uniforms>::value);
    Uniforms uniforms = {};
    uniforms.multiplier = entry->format == TextureFormat::I4 ? 15.0f : 255.0f;
    uniforms.texel_buffer_offset = texel_buffer_offset;
    g_vertex_manager->UploadUtilityUniforms(&uniforms, sizeof(uniforms));

    g_gfx->SetAndDiscardFramebuffer(decoded_entry->framebuffer.get());
    g_gfx->SetViewportAndScissor(decoded_entry->texture->GetRect());
    g_gfx->SetPipeline(pipeline);
    g_gfx->SetTexture(1, entry->texture.get());
    g_gfx->SetSamplerState(1, RenderState::GetPointSamplerState());
    g_gfx->Draw(0, 3);
    g_gfx->EndUtilityDrawing();
    decoded_entry->texture->FinishedRendering();
  }
  else
  {
    ERROR_LOG_FMT(VIDEO, "Texel buffer upload of {} bytes failed", palette_size);
    g_gfx->EndUtilityDrawing();
  }

  m_textures_by_address.emplace(decoded_entry->addr, decoded_entry);

  return decoded_entry;
}

RcTcacheEntry TextureCacheBase::ReinterpretEntry(const RcTcacheEntry& existing_entry,
                                                 TextureFormat new_format)
{
  const AbstractPipeline* pipeline =
      g_shader_cache->GetTextureReinterpretPipeline(existing_entry->format.texfmt, new_format);
  if (!pipeline)
  {
    ERROR_LOG_FMT(VIDEO, "Failed to obtain texture reinterpreting pipeline from format {} to {}",
                  existing_entry->format.texfmt, new_format);
    return {};
  }

  TextureConfig new_config = existing_entry->texture->GetConfig();
  new_config.levels = 1;
  new_config.flags |= AbstractTextureFlag_RenderTarget;

  RcTcacheEntry reinterpreted_entry = AllocateCacheEntry(new_config);
  if (!reinterpreted_entry)
    return {};

  reinterpreted_entry->SetGeneralParameters(existing_entry->addr, existing_entry->size_in_bytes,
                                            new_format, existing_entry->should_force_safe_hashing);
  reinterpreted_entry->SetDimensions(existing_entry->native_width, existing_entry->native_height,
                                     1);
  reinterpreted_entry->SetHashes(existing_entry->base_hash, existing_entry->hash);
  reinterpreted_entry->frameCount = existing_entry->frameCount;
  reinterpreted_entry->SetNotCopy();
  reinterpreted_entry->is_efb_copy = existing_entry->is_efb_copy;
  reinterpreted_entry->may_have_overlapping_textures =
      existing_entry->may_have_overlapping_textures;

  g_gfx->BeginUtilityDrawing();
  g_gfx->SetAndDiscardFramebuffer(reinterpreted_entry->framebuffer.get());
  g_gfx->SetViewportAndScissor(reinterpreted_entry->texture->GetRect());
  g_gfx->SetPipeline(pipeline);
  g_gfx->SetTexture(0, existing_entry->texture.get());
  g_gfx->SetSamplerState(1, RenderState::GetPointSamplerState());
  g_gfx->Draw(0, 3);
  g_gfx->EndUtilityDrawing();
  reinterpreted_entry->texture->FinishedRendering();

  m_textures_by_address.emplace(reinterpreted_entry->addr, reinterpreted_entry);

  return reinterpreted_entry;
}

void TextureCacheBase::ScaleTextureCacheEntryTo(RcTcacheEntry& entry, u32 new_width, u32 new_height)
{
  if (entry->GetWidth() == new_width && entry->GetHeight() == new_height)
  {
    return;
  }

  const u32 max = g_ActiveConfig.backend_info.MaxTextureSize;
  if (max < new_width || max < new_height)
  {
    ERROR_LOG_FMT(VIDEO, "Texture too big, width = {}, height = {}", new_width, new_height);
    return;
  }

  const TextureConfig newconfig(new_width, new_height, 1, entry->GetNumLayers(), 1,
                                AbstractTextureFormat::RGBA8, AbstractTextureFlag_RenderTarget,
                                AbstractTextureType::Texture_2DArray);
  std::optional<TexPoolEntry> new_texture = AllocateTexture(newconfig);
  if (!new_texture)
  {
    ERROR_LOG_FMT(VIDEO, "Scaling failed due to texture allocation failure");
    return;
  }

  // No need to convert the coordinates here since they'll be the same.
  g_gfx->ScaleTexture(new_texture->framebuffer.get(), new_texture->texture->GetConfig().GetRect(),
                      entry->texture.get(), entry->texture->GetConfig().GetRect());
  entry->texture.swap(new_texture->texture);
  entry->framebuffer.swap(new_texture->framebuffer);

  // At this point new_texture has the old texture in it,
  // we can potentially reuse this, so let's move it back to the pool
  auto config = new_texture->texture->GetConfig();
  m_texture_pool.emplace(
      config, TexPoolEntry(std::move(new_texture->texture), std::move(new_texture->framebuffer)));
}

bool TextureCacheBase::CheckReadbackTexture(u32 width, u32 height, AbstractTextureFormat format)
{
  if (m_readback_texture && m_readback_texture->GetConfig().width >= width &&
      m_readback_texture->GetConfig().height >= height &&
      m_readback_texture->GetConfig().format == format)
  {
    return true;
  }

  TextureConfig staging_config(std::max(width, 128u), std::max(height, 128u), 1, 1, 1, format, 0,
                               AbstractTextureType::Texture_2DArray);
  m_readback_texture.reset();
  m_readback_texture = g_gfx->CreateStagingTexture(StagingTextureType::Readback, staging_config);
  return m_readback_texture != nullptr;
}

void TextureCacheBase::SerializeTexture(AbstractTexture* tex, const TextureConfig& config,
                                        PointerWrap& p)
{
  // If we're in measure mode, skip the actual readback to save some time.
  const bool skip_readback = p.IsMeasureMode();
  p.Do(config);

  if (skip_readback || CheckReadbackTexture(config.width, config.height, config.format))
  {
    // First, measure the amount of memory needed.
    u32 total_size = 0;
    for (u32 layer = 0; layer < config.layers; layer++)
    {
      for (u32 level = 0; level < config.levels; level++)
      {
        u32 level_width = std::max(config.width >> level, 1u);
        u32 level_height = std::max(config.height >> level, 1u);

        u32 stride = AbstractTexture::CalculateStrideForFormat(config.format, level_width);
        u32 size = stride * level_height;

        total_size += size;
      }
    }

    // Set aside total_size bytes of space for the textures.
    // When measuring, this will be set aside and not written to,
    // but when writing we'll use this pointer directly to avoid
    // needing to allocate/free an extra buffer.
    u8* texture_data = p.DoExternal(total_size);

    if (!skip_readback && p.IsMeasureMode())
    {
      ERROR_LOG_FMT(VIDEO, "Couldn't acquire {} bytes for serializing texture.", total_size);
      return;
    }

    if (!skip_readback)
    {
      // Save out each layer of the texture to the pointer.
      for (u32 layer = 0; layer < config.layers; layer++)
      {
        for (u32 level = 0; level < config.levels; level++)
        {
          u32 level_width = std::max(config.width >> level, 1u);
          u32 level_height = std::max(config.height >> level, 1u);
          auto rect = tex->GetConfig().GetMipRect(level);
          m_readback_texture->CopyFromTexture(tex, rect, layer, level, rect);

          u32 stride = AbstractTexture::CalculateStrideForFormat(config.format, level_width);
          u32 size = stride * level_height;
          m_readback_texture->ReadTexels(rect, texture_data, stride);

          texture_data += size;
        }
      }
    }
  }
  else
  {
    PanicAlertFmt("Failed to create staging texture for serialization");
  }
}

std::optional<TextureCacheBase::TexPoolEntry> TextureCacheBase::DeserializeTexture(PointerWrap& p)
{
  TextureConfig config;
  p.Do(config);

  // Read in the size from the save state, then texture data will point to
  // a region of size total_size where textures are stored.
  u32 total_size = 0;
  u8* texture_data = p.DoExternal(total_size);

  if (!p.IsReadMode() || total_size == 0)
    return std::nullopt;

  auto tex = AllocateTexture(config);
  if (!tex)
  {
    PanicAlertFmt("Failed to create texture for deserialization");
    return std::nullopt;
  }

  size_t start = 0;
  for (u32 layer = 0; layer < config.layers; layer++)
  {
    for (u32 level = 0; level < config.levels; level++)
    {
      const u32 level_width = std::max(config.width >> level, 1u);
      const u32 level_height = std::max(config.height >> level, 1u);
      const size_t stride = AbstractTexture::CalculateStrideForFormat(config.format, level_width);
      const size_t size = stride * level_height;
      if ((start + size) > total_size)
      {
        ERROR_LOG_FMT(VIDEO, "Insufficient texture data for layer {} level {}", layer, level);
        return tex;
      }

      tex->texture->Load(level, level_width, level_height, level_width, &texture_data[start], size);
      start += size;
    }
  }

  return tex;
}

void TextureCacheBase::DoState(PointerWrap& p)
{
  // Flush all pending XFB copies before either loading or saving.
  FlushEFBCopies();

  p.Do(m_last_entry_id);

  if (p.IsWriteMode() || p.IsMeasureMode())
    DoSaveState(p);
  else
    DoLoadState(p);
}

void TextureCacheBase::DoSaveState(PointerWrap& p)
{
  // Flush all stale binds
  FlushStaleBinds();

  std::map<const TCacheEntry*, u32> entry_map;
  std::vector<TCacheEntry*> entries_to_save;
  auto ShouldSaveEntry = [](const RcTcacheEntry& entry) {
    // We skip non-copies as they can be decoded from RAM when the state is loaded.
    // Storing them would duplicate data in the save state file, adding to decompression time.
    // We also need to store invalidated entires, as they can't be restored from RAM.
    return entry->IsCopy() || entry->invalidated;
  };
  auto AddCacheEntryToMap = [&entry_map, &entries_to_save](const RcTcacheEntry& entry) -> u32 {
    auto iter = entry_map.find(entry.get());
    if (iter != entry_map.end())
      return iter->second;

    // Since we are sequentially allocating texture entries, we need to save the textures in the
    // same order they were collected. This is because of iterating both the address and hash maps.
    // Therefore, the map is used for fast lookup, and the vector for ordering.
    u32 id = static_cast<u32>(entry_map.size());
    entry_map.emplace(entry.get(), id);
    entries_to_save.push_back(entry.get());
    return id;
  };
  auto GetCacheEntryId = [&entry_map](const TCacheEntry* entry) -> std::optional<u32> {
    auto iter = entry_map.find(entry);
    return iter != entry_map.end() ? std::make_optional(iter->second) : std::nullopt;
  };

  // Transform the m_textures_by_address and m_textures_by_hash maps to a mapping
  // of address/hash to entry ID.
  std::vector<std::pair<u32, u32>> textures_by_address_list;
  std::vector<std::pair<u64, u32>> textures_by_hash_list;
  std::vector<std::pair<u32, u32>> bound_textures_list;
  if (Config::Get(Config::GFX_SAVE_TEXTURE_CACHE_TO_STATE))
  {
    for (const auto& it : m_textures_by_address)
    {
      if (ShouldSaveEntry(it.second))
      {
        const u32 id = AddCacheEntryToMap(it.second);
        textures_by_address_list.emplace_back(it.first, id);
      }
    }
    for (const auto& it : m_textures_by_hash)
    {
      if (ShouldSaveEntry(it.second))
      {
        const u32 id = AddCacheEntryToMap(it.second);
        textures_by_hash_list.emplace_back(it.first, id);
      }
    }
    for (u32 i = 0; i < m_bound_textures.size(); i++)
    {
      const auto& tentry = m_bound_textures[i];
      if (m_bound_textures[i] && ShouldSaveEntry(tentry))
      {
        const u32 id = AddCacheEntryToMap(tentry);
        bound_textures_list.emplace_back(i, id);
      }
    }
  }

  // Save the texture cache entries out in the order the were referenced.
  u32 size = static_cast<u32>(entries_to_save.size());
  p.Do(size);
  for (TCacheEntry* entry : entries_to_save)
  {
    SerializeTexture(entry->texture.get(), entry->texture->GetConfig(), p);
    entry->DoState(p);
  }
  p.DoMarker("TextureCacheEntries");

  // Save references for each cache entry.
  // As references are circular, we need to have everything created before linking entries.
  std::set<std::pair<u32, u32>> reference_pairs;
  for (const auto& it : entry_map)
  {
    const TCacheEntry* entry = it.first;
    auto id1 = GetCacheEntryId(entry);
    if (!id1)
      continue;

    for (const TCacheEntry* referenced_entry : entry->references)
    {
      auto id2 = GetCacheEntryId(referenced_entry);
      if (!id2)
        continue;

      auto refpair1 = std::make_pair(*id1, *id2);
      auto refpair2 = std::make_pair(*id2, *id1);
      if (reference_pairs.count(refpair1) == 0 && reference_pairs.count(refpair2) == 0)
        reference_pairs.insert(refpair1);
    }
  }

  auto doList = [&p](auto list) {
    u32 list_size = static_cast<u32>(list.size());
    p.Do(list_size);
    for (const auto& it : list)
    {
      p.Do(it.first);
      p.Do(it.second);
    }
  };

  doList(reference_pairs);
  doList(textures_by_address_list);
  doList(textures_by_hash_list);
  doList(bound_textures_list);

  // Free the readback texture to potentially save host-mapped GPU memory, depending on where
  // the driver mapped the staging buffer.
  m_readback_texture.reset();
}

void TextureCacheBase::DoLoadState(PointerWrap& p)
{
  // Helper for getting a cache entry from an ID.
  std::map<u32, RcTcacheEntry> id_map;
  RcTcacheEntry null_entry;
  auto GetEntry = [&id_map, &null_entry](u32 id) -> RcTcacheEntry& {
    auto iter = id_map.find(id);
    return iter == id_map.end() ? null_entry : iter->second;
  };

  // Only clear out state when actually restoring/loading.
  // Since we throw away entries when not in loading mode now, we don't need to check
  // before inserting entries into the cache, as GetEntry will always return null.
  const bool commit_state = p.IsReadMode();
  if (commit_state)
    Invalidate();

  // Preload all cache entries.
  u32 size = 0;
  p.Do(size);
  for (u32 i = 0; i < size; i++)
  {
    // Even if the texture isn't valid, we still need to create the cache entry object
    // to update the point in the state state. We'll just throw it away if it's invalid.
    auto tex = DeserializeTexture(p);
    auto entry =
        std::make_shared<TCacheEntry>(std::move(tex->texture), std::move(tex->framebuffer));
    entry->textures_by_hash_iter = m_textures_by_hash.end();
    entry->DoState(p);
    if (entry->texture && commit_state)
      id_map.emplace(i, entry);
  }
  p.DoMarker("TextureCacheEntries");

  // Link all cache entry references.
  p.Do(size);
  for (u32 i = 0; i < size; i++)
  {
    u32 id1 = 0, id2 = 0;
    p.Do(id1);
    p.Do(id2);
    auto e1 = GetEntry(id1);
    auto e2 = GetEntry(id2);
    if (e1 && e2)
      e1->CreateReference(e2.get());
  }

  // Fill in address map.
  p.Do(size);
  for (u32 i = 0; i < size; i++)
  {
    u32 addr = 0;
    u32 id = 0;
    p.Do(addr);
    p.Do(id);

    auto& entry = GetEntry(id);
    if (entry)
      m_textures_by_address.emplace(addr, entry);
  }

  // Fill in hash map.
  p.Do(size);
  for (u32 i = 0; i < size; i++)
  {
    u64 hash = 0;
    u32 id = 0;
    p.Do(hash);
    p.Do(id);

    auto& entry = GetEntry(id);
    if (entry)
      entry->textures_by_hash_iter = m_textures_by_hash.emplace(hash, entry);
  }

  // Clear bound textures
  for (u32 i = 0; i < m_bound_textures.size(); i++)
    m_bound_textures[i].reset();

  // Fill in bound textures
  p.Do(size);
  for (u32 i = 0; i < size; i++)
  {
    u32 index = 0;
    u32 id = 0;
    p.Do(index);
    p.Do(id);

    auto& entry = GetEntry(id);
    if (entry)
      m_bound_textures[index] = entry;
  }
}

void TextureCacheBase::OnFrameEnd()
{
  // Flush any outstanding EFB copies to RAM, in case the game is running at an uncapped frame
  // rate and not waiting for vblank. Otherwise, we'd end up with a huge list of pending
  // copies.
  FlushEFBCopies();

  Cleanup(g_presenter->FrameCount());
}

void TCacheEntry::DoState(PointerWrap& p)
{
  p.Do(addr);
  p.Do(size_in_bytes);
  p.Do(base_hash);
  p.Do(hash);
  p.Do(format);
  p.Do(memory_stride);
  p.Do(is_efb_copy);
  p.Do(is_custom_tex);
  p.Do(may_have_overlapping_textures);
  p.Do(invalidated);
  p.Do(has_arbitrary_mips);
  p.Do(should_force_safe_hashing);
  p.Do(is_xfb_copy);
  p.Do(is_xfb_container);
  p.Do(id);
  p.Do(reference_changed);
  p.Do(native_width);
  p.Do(native_height);
  p.Do(native_levels);
  p.Do(frameCount);
}

RcTcacheEntry TextureCacheBase::DoPartialTextureUpdates(RcTcacheEntry& entry_to_update,
                                                        const u8* palette, TLUTFormat tlutfmt)
{
  // If the flag may_have_overlapping_textures is cleared, there are no overlapping EFB copies,
  // which aren't applied already. It is set for new textures, and for the affected range
  // on each EFB copy.
  if (!entry_to_update->may_have_overlapping_textures)
    return entry_to_update;
  entry_to_update->may_have_overlapping_textures = false;

  const bool isPaletteTexture = IsColorIndexed(entry_to_update->format.texfmt);

  // EFB copies are excluded from these updates, until there's an example where a game would
  // benefit from updating. This would require more work to be done.
  if (entry_to_update->IsCopy())
    return entry_to_update;

  if (entry_to_update->IsLocked())
  {
    // TODO: Shouldn't be too hard, just need to clone the texture entry + texture contents.
    PanicAlertFmt("TextureCache: PartialTextureUpdates of locked textures is not implemented");
    return {};
  }

  u32 block_width = TexDecoder_GetBlockWidthInTexels(entry_to_update->format.texfmt);
  u32 block_height = TexDecoder_GetBlockHeightInTexels(entry_to_update->format.texfmt);
  u32 block_size = block_width * block_height *
                   TexDecoder_GetTexelSizeInNibbles(entry_to_update->format.texfmt) / 2;

  u32 numBlocksX = (entry_to_update->native_width + block_width - 1) / block_width;

  auto iter = FindOverlappingTextures(entry_to_update->addr, entry_to_update->size_in_bytes);
  while (iter.first != iter.second)
  {
    auto& entry = iter.first->second;
    if (entry != entry_to_update && entry->IsCopy() &&
        entry->references.count(entry_to_update.get()) == 0 &&
        entry->OverlapsMemoryRange(entry_to_update->addr, entry_to_update->size_in_bytes) &&
        entry->memory_stride == numBlocksX * block_size)
    {
      if (entry->hash == entry->CalculateHash())
      {
        // If the texture formats are not compatible or convertible, skip it.
        if (!IsCompatibleTextureFormat(entry_to_update->format.texfmt, entry->format.texfmt))
        {
          if (!CanReinterpretTextureOnGPU(entry_to_update->format.texfmt, entry->format.texfmt))
          {
            ++iter.first;
            continue;
          }

          auto reinterpreted_entry = ReinterpretEntry(entry, entry_to_update->format.texfmt);
          if (reinterpreted_entry)
            entry = reinterpreted_entry;
        }

        if (isPaletteTexture)
        {
          auto decoded_entry = ApplyPaletteToEntry(entry, palette, tlutfmt);
          if (decoded_entry)
          {
            // Link the efb copy with the partially updated texture, so we won't apply this partial
            // update again
            entry->CreateReference(entry_to_update.get());
            // Mark the texture update as used, as if it was loaded directly
            entry->frameCount = FRAMECOUNT_INVALID;
            entry = decoded_entry;
          }
          else
          {
            ++iter.first;
            continue;
          }
        }

        u32 src_x, src_y, dst_x, dst_y;

        // Note for understanding the math:
        // Normal textures can't be strided, so the 2 missing cases with src_x > 0 don't exist
        if (entry->addr >= entry_to_update->addr)
        {
          u32 block_offset = (entry->addr - entry_to_update->addr) / block_size;
          u32 block_x = block_offset % numBlocksX;
          u32 block_y = block_offset / numBlocksX;
          src_x = 0;
          src_y = 0;
          dst_x = block_x * block_width;
          dst_y = block_y * block_height;
        }
        else
        {
          u32 block_offset = (entry_to_update->addr - entry->addr) / block_size;
          u32 block_x = (~block_offset + 1) % numBlocksX;
          u32 block_y = (block_offset + block_x) / numBlocksX;
          src_x = 0;
          src_y = block_y * block_height;
          dst_x = block_x * block_width;
          dst_y = 0;
        }

        u32 copy_width =
            std::min(entry->native_width - src_x, entry_to_update->native_width - dst_x);
        u32 copy_height =
            std::min(entry->native_height - src_y, entry_to_update->native_height - dst_y);

        // If one of the textures is scaled, scale both with the current efb scaling factor
        if (entry_to_update->native_width != entry_to_update->GetWidth() ||
            entry_to_update->native_height != entry_to_update->GetHeight() ||
            entry->native_width != entry->GetWidth() || entry->native_height != entry->GetHeight())
        {
          ScaleTextureCacheEntryTo(
              entry_to_update, g_framebuffer_manager->EFBToScaledX(entry_to_update->native_width),
              g_framebuffer_manager->EFBToScaledY(entry_to_update->native_height));
          ScaleTextureCacheEntryTo(entry, g_framebuffer_manager->EFBToScaledX(entry->native_width),
                                   g_framebuffer_manager->EFBToScaledY(entry->native_height));

          src_x = g_framebuffer_manager->EFBToScaledX(src_x);
          src_y = g_framebuffer_manager->EFBToScaledY(src_y);
          dst_x = g_framebuffer_manager->EFBToScaledX(dst_x);
          dst_y = g_framebuffer_manager->EFBToScaledY(dst_y);
          copy_width = g_framebuffer_manager->EFBToScaledX(copy_width);
          copy_height = g_framebuffer_manager->EFBToScaledY(copy_height);
        }

        // If the source rectangle is outside of what we actually have in VRAM, skip the copy.
        // The backend doesn't do any clamping, so if we don't, we'd pass out-of-range coordinates
        // to the graphics driver, which can cause GPU resets.
        if (static_cast<u32>(src_x + copy_width) > entry->GetWidth() ||
            static_cast<u32>(src_y + copy_height) > entry->GetHeight() ||
            static_cast<u32>(dst_x + copy_width) > entry_to_update->GetWidth() ||
            static_cast<u32>(dst_y + copy_height) > entry_to_update->GetHeight())
        {
          ++iter.first;
          continue;
        }

        MathUtil::Rectangle<int> srcrect, dstrect;
        srcrect.left = src_x;
        srcrect.top = src_y;
        srcrect.right = (src_x + copy_width);
        srcrect.bottom = (src_y + copy_height);
        dstrect.left = dst_x;
        dstrect.top = dst_y;
        dstrect.right = (dst_x + copy_width);
        dstrect.bottom = (dst_y + copy_height);

        // If one copy is stereo, and the other isn't... not much we can do here :/
        const u32 layers_to_copy = std::min(entry->GetNumLayers(), entry_to_update->GetNumLayers());
        for (u32 layer = 0; layer < layers_to_copy; layer++)
        {
          entry_to_update->texture->CopyRectangleFromTexture(entry->texture.get(), srcrect, layer,
                                                             0, dstrect, layer, 0);
        }

        if (isPaletteTexture)
        {
          // Remove the temporary converted texture, it won't be used anywhere else
          // TODO: It would be nice to convert and copy in one step, but this code path isn't common
          iter.first = InvalidateTexture(iter.first);
          continue;
        }
        else
        {
          // Link the two textures together, so we won't apply this partial update again
          entry->CreateReference(entry_to_update.get());
          // Mark the texture update as used, as if it was loaded directly
          entry->frameCount = FRAMECOUNT_INVALID;
        }
      }
      else
      {
        // If the hash does not match, this EFB copy will not be used for anything, so remove it
        iter.first = InvalidateTexture(iter.first);
        continue;
      }
    }
    ++iter.first;
  }

  return entry_to_update;
}

// Helper for checking if a BPMemory TexMode0 register is set to Point
// Filtering modes. This is used to decide whether Anisotropic enhancements
// are (mostly) safe in the VideoBackends.
// If both the minification and magnification filters are set to POINT modes
// then applying anisotropic filtering is equivalent to forced filtering. Point
// mode textures are usually some sort of 2D UI billboard which will end up
// misaligned from the correct pixels when filtered anisotropically.
static bool IsAnisostropicEnhancementSafe(const TexMode0& tm0)
{
  return !(tm0.min_filter == FilterMode::Near && tm0.mag_filter == FilterMode::Near);
}

static void SetSamplerState(u32 index, float custom_tex_scale, bool custom_tex,
                            bool has_arbitrary_mips)
{
  const TexMode0& tm0 = bpmem.tex.GetUnit(index).texMode0;

  SamplerState state = {};
  state.Generate(bpmem, index);

  // Force texture filtering config option.
  if (g_ActiveConfig.texture_filtering_mode == TextureFilteringMode::Nearest)
  {
    state.tm0.min_filter = FilterMode::Near;
    state.tm0.mag_filter = FilterMode::Near;
    state.tm0.mipmap_filter = FilterMode::Near;
  }
  else if (g_ActiveConfig.texture_filtering_mode == TextureFilteringMode::Linear)
  {
    state.tm0.min_filter = FilterMode::Linear;
    state.tm0.mag_filter = FilterMode::Linear;
    state.tm0.mipmap_filter =
        tm0.mipmap_filter != MipMode::None ? FilterMode::Linear : FilterMode::Near;
  }

  // Custom textures may have a greater number of mips
  if (custom_tex)
    state.tm1.max_lod = 255;

  // Anisotropic filtering option.
  if (g_ActiveConfig.iMaxAnisotropy != 0 && IsAnisostropicEnhancementSafe(tm0))
  {
    // https://www.opengl.org/registry/specs/EXT/texture_filter_anisotropic.txt
    // For predictable results on all hardware/drivers, only use one of:
    //	GL_LINEAR + GL_LINEAR (No Mipmaps [Bilinear])
    //	GL_LINEAR + GL_LINEAR_MIPMAP_LINEAR (w/ Mipmaps [Trilinear])
    // Letting the game set other combinations will have varying arbitrary results;
    // possibly being interpreted as equal to bilinear/trilinear, implicitly
    // disabling anisotropy, or changing the anisotropic algorithm employed.
    state.tm0.min_filter = FilterMode::Linear;
    state.tm0.mag_filter = FilterMode::Linear;
    if (tm0.mipmap_filter != MipMode::None)
      state.tm0.mipmap_filter = FilterMode::Linear;
    state.tm0.anisotropic_filtering = true;
  }
  else
  {
    state.tm0.anisotropic_filtering = false;
  }

  if (has_arbitrary_mips && tm0.mipmap_filter != MipMode::None)
  {
    // Apply a secondary bias calculated from the IR scale to pull inwards mipmaps
    // that have arbitrary contents, eg. are used for fog effects where the
    // distance they kick in at is important to preserve at any resolution.
    // Correct this with the upscaling factor of custom textures.
    s32 lod_offset = std::log2(g_framebuffer_manager->GetEFBScale() / custom_tex_scale) * 256.f;
    state.tm0.lod_bias = std::clamp<s32>(state.tm0.lod_bias + lod_offset, -32768, 32767);

    // Anisotropic also pushes mips farther away so it cannot be used either
    state.tm0.anisotropic_filtering = false;
  }

  g_gfx->SetSamplerState(index, state);
  auto& system = Core::System::GetInstance();
  auto& pixel_shader_manager = system.GetPixelShaderManager();
  pixel_shader_manager.SetSamplerState(index, state.tm0.hex, state.tm1.hex);
}

void TextureCacheBase::BindTextures(BitSet32 used_textures)
{
  auto& system = Core::System::GetInstance();
  auto& pixel_shader_manager = system.GetPixelShaderManager();
  for (u32 i = 0; i < m_bound_textures.size(); i++)
  {
    const RcTcacheEntry& tentry = m_bound_textures[i];
    if (used_textures[i] && tentry)
    {
      g_gfx->SetTexture(i, tentry->texture.get());
      pixel_shader_manager.SetTexDims(i, tentry->native_width, tentry->native_height);

      const float custom_tex_scale = tentry->GetWidth() / float(tentry->native_width);
      SetSamplerState(i, custom_tex_scale, tentry->is_custom_tex, tentry->has_arbitrary_mips);
    }
  }

  TMEM::FinalizeBinds(used_textures);
}

class ArbitraryMipmapDetector
{
private:
  using PixelRGBAf = std::array<float, 4>;
  using PixelRGBAu8 = std::array<u8, 4>;

public:
  explicit ArbitraryMipmapDetector() = default;

  void AddLevel(u32 width, u32 height, u32 row_length, const u8* buffer)
  {
    levels.push_back({{width, height, row_length}, buffer});
  }

  bool HasArbitraryMipmaps(u8* downsample_buffer) const
  {
    if (levels.size() < 2)
      return false;

    if (!g_ActiveConfig.bArbitraryMipmapDetection)
      return false;

    // This is the average per-pixel, per-channel difference in percent between what we
    // expect a normal blurred mipmap to look like and what we actually received
    // 4.5% was chosen because it's just below the lowest clearly-arbitrary texture
    // I found in my tests, the background clouds in Mario Galaxy's Observatory lobby.
    const auto threshold = g_ActiveConfig.fArbitraryMipmapDetectionThreshold;

    auto* src = downsample_buffer;
    auto* dst = downsample_buffer + levels[1].shape.row_length * levels[1].shape.height * 4;

    float total_diff = 0.f;

    for (std::size_t i = 0; i < levels.size() - 1; ++i)
    {
      const auto& level = levels[i];
      const auto& mip = levels[i + 1];

      u64 level_pixel_count = level.shape.width;
      level_pixel_count *= level.shape.height;

      // AverageDiff stores the difference sum in a u64, so make sure we can't overflow
      ASSERT(level_pixel_count < (std::numeric_limits<u64>::max() / (255 * 255 * 4)));

      // Manually downsample the past downsample with a simple box blur
      // This is not necessarily close to whatever the original artists used, however
      // It should still be closer than a thing that's not a downscale at all
      Level::Downsample(i ? src : level.pixels, level.shape, dst, mip.shape);

      // Find the average difference between pixels in this level but downsampled
      // and the next level
      auto diff = mip.AverageDiff(dst);
      total_diff += diff;

      std::swap(src, dst);
    }

    auto all_levels = total_diff / (levels.size() - 1);
    return all_levels > threshold;
  }

private:
  struct Shape
  {
    u32 width;
    u32 height;
    u32 row_length;
  };

  struct Level
  {
    Shape shape;
    const u8* pixels;

    static PixelRGBAu8 SampleLinear(const u8* src, const Shape& src_shape, u32 x, u32 y)
    {
      const auto* p = src + (x + y * src_shape.row_length) * 4;
      return {{p[0], p[1], p[2], p[3]}};
    }

    // Puts a downsampled image in dst. dst must be at least width*height*4
    static void Downsample(const u8* src, const Shape& src_shape, u8* dst, const Shape& dst_shape)
    {
      for (u32 i = 0; i < dst_shape.height; ++i)
      {
        for (u32 j = 0; j < dst_shape.width; ++j)
        {
          auto x = j * 2;
          auto y = i * 2;
          const std::array<PixelRGBAu8, 4> samples{{
              SampleLinear(src, src_shape, x, y),
              SampleLinear(src, src_shape, x + 1, y),
              SampleLinear(src, src_shape, x, y + 1),
              SampleLinear(src, src_shape, x + 1, y + 1),
          }};

          auto* dst_pixel = dst + (j + i * dst_shape.row_length) * 4;
          for (int channel = 0; channel < 4; channel++)
          {
            uint32_t channel_value = samples[0][channel] + samples[1][channel] +
                                     samples[2][channel] + samples[3][channel];
            dst_pixel[channel] = (channel_value + 2) / 4;
          }
        }
      }
    }

    float AverageDiff(const u8* other) const
    {
      // As textures are stored in (at most) 8 bit precision, each channel can
      // have a max diff of (2^8)^2, multiply by 4 channels = 2^18 per pixel.
      // That means to overflow, we must have a texture with more than 2^46
      // pixels - which is way beyond anything the original hardware could do,
      // and likely a sane assumption going forward for some significant time.
      u64 current_diff_sum = 0;
      const auto* ptr1 = pixels;
      const auto* ptr2 = other;
      for (u32 i = 0; i < shape.height; ++i)
      {
        const auto* row1 = ptr1;
        const auto* row2 = ptr2;
        for (u32 j = 0; j < shape.width; ++j, row1 += 4, row2 += 4)
        {
          int pixel_diff = 0;
          for (int channel = 0; channel < 4; channel++)
          {
            const int diff = static_cast<int>(row1[channel]) - static_cast<int>(row2[channel]);
            const int diff_squared = diff * diff;
            pixel_diff += diff_squared;
          }
          current_diff_sum += pixel_diff;
        }
        ptr1 += shape.row_length;
        ptr2 += shape.row_length;
      }
      // calculate the MSE over all pixels, divide by 2.56 to make it a percent
      // (IE scale to 0..100 instead of 0..256)

      return std::sqrt(static_cast<float>(current_diff_sum) / (shape.width * shape.height * 4)) /
             2.56f;
    }
  };
  std::vector<Level> levels;
};

TCacheEntry* TextureCacheBase::Load(const TextureInfo& texture_info)
{
  if (auto entry = LoadImpl(texture_info, false))
  {
    if (!DidLinkedAssetsChange(*entry))
    {
      return entry;
    }

    InvalidateTexture(GetTexCacheIter(entry));
    return LoadImpl(texture_info, true);
  }

  return nullptr;
}

TCacheEntry* TextureCacheBase::LoadImpl(const TextureInfo& texture_info, bool force_reload)
{
  // if this stage was not invalidated by changes to texture registers, keep the current texture
  if (!force_reload && TMEM::IsValid(texture_info.GetStage()) &&
      m_bound_textures[texture_info.GetStage()])
  {
    TCacheEntry* entry = m_bound_textures[texture_info.GetStage()].get();
    // If the TMEM configuration is such that this texture is more or less guaranteed to still
    // be in TMEM, then we know we can reuse the old entry without even hashing the memory
    //
    // It's possible this texture has already been overwritten in emulated memory and therfore
    // invalidated from our texture cache, but we want to use it anyway to approximate the
    // result of the game using an overwritten texture cached in TMEM.
    //
    // Spyro: A Hero's Tail is known for (deliberately?) using such overwritten textures
    // in it's bloom effect, which breaks without giving it the invalidated texture.
    if (TMEM::IsCached(texture_info.GetStage()))
    {
      return entry;
    }

    // Otherwise, hash the backing memory and check it's unchanged.
    // FIXME: this doesn't correctly handle textures from tmem.
    if (!entry->invalidated && entry->base_hash == entry->CalculateHash())
    {
      return entry;
    }
  }

  auto entry = GetTexture(g_ActiveConfig.iSafeTextureCache_ColorSamples, texture_info);

  if (!entry)
    return nullptr;

  entry->frameCount = FRAMECOUNT_INVALID;
  if (entry->texture_info_name.empty() && g_ActiveConfig.bGraphicMods)
  {
    entry->texture_info_name = texture_info.CalculateTextureName().GetFullName();

    GraphicsModActionData::TextureLoad texture_load{entry->texture_info_name};
    for (const auto& action :
         g_graphics_mod_manager->GetTextureLoadActions(entry->texture_info_name))
    {
      action->OnTextureLoad(&texture_load);
    }
  }
  m_bound_textures[texture_info.GetStage()] = entry;

  // We need to keep track of invalided textures until they have actually been replaced or
  // re-loaded
  TMEM::Bind(texture_info.GetStage(), entry->NumBlocksX(), entry->NumBlocksY(),
             entry->GetNumLevels() > 1, entry->format == TextureFormat::RGBA8);

  return entry.get();
}

RcTcacheEntry TextureCacheBase::GetTexture(const int textureCacheSafetyColorSampleSize,
                                           const TextureInfo& texture_info)
{
  // Hash assigned to texcache entry (also used to generate filenames used for texture dumping and
  // custom texture lookup)
  u64 base_hash = TEXHASH_INVALID;
  u64 full_hash = TEXHASH_INVALID;

  TextureAndTLUTFormat full_format(texture_info.GetTextureFormat(), texture_info.GetTlutFormat());

  // Reject invalid tlut format.
  if (texture_info.GetPaletteSize() && !IsValidTLUTFormat(texture_info.GetTlutFormat()))
    return {};

  u32 bytes_per_block = (texture_info.GetBlockWidth() * texture_info.GetBlockHeight() *
                         TexDecoder_GetTexelSizeInNibbles(texture_info.GetTextureFormat())) /
                        2;

  // TODO: the texture cache lookup is based on address, but a texture from tmem has no reason
  //       to have a unique and valid address. This could result in a regular texture and a tmem
  //       texture aliasing onto the same texture cache entry.
  if (!texture_info.GetData())
  {
    ERROR_LOG_FMT(VIDEO, "Trying to use an invalid texture address {:#010x}",
                  texture_info.GetRawAddress());
    return {};
  }

  // If we are recording a FifoLog, keep track of what memory we read. FifoRecorder does
  // its own memory modification tracking independent of the texture hashing below.
  if (OpcodeDecoder::g_record_fifo_data && !texture_info.IsFromTmem())
  {
    Core::System::GetInstance().GetFifoRecorder().UseMemory(texture_info.GetRawAddress(),
                                                            texture_info.GetFullLevelSize(),
                                                            MemoryUpdate::Type::TextureMap);
  }

  // TODO: This doesn't hash GB tiles for preloaded RGBA8 textures (instead, it's hashing more data
  // from the low tmem bank than it should)
  base_hash = Common::GetHash64(texture_info.GetData(), texture_info.GetTextureSize(),
                                textureCacheSafetyColorSampleSize);
  u32 palette_size = 0;
  if (texture_info.GetPaletteSize())
  {
    palette_size = *texture_info.GetPaletteSize();
    full_hash =
        base_hash ^ Common::GetHash64(texture_info.GetTlutAddress(), *texture_info.GetPaletteSize(),
                                      textureCacheSafetyColorSampleSize);
  }
  else
  {
    full_hash = base_hash;
  }

  // Search the texture cache for textures by address
  //
  // Find all texture cache entries for the current texture address, and decide whether to use one
  // of them, or to create a new one
  //
  // In most cases, the fastest way is to use only one texture cache entry for the same address.
  // Usually, when a texture changes, the old version of the texture is unlikely to be used again.
  // If there were new cache entries created for normal texture updates, there would be a slowdown
  // due to a huge amount of unused cache entries. Also thanks to texture pooling, overwriting an
  // existing cache entry is faster than creating a new one from scratch.
  //
  // Some games use the same address for different textures though. If the same cache entry was used
  // in this case, it would be constantly overwritten, and effectively there wouldn't be any caching
  // for those textures. Examples for this are Metroid Prime and Castlevania 3. Metroid Prime has
  // multiple sets of fonts on each other stored in a single texture and uses the palette to make
  // different characters visible or invisible. In Castlevania 3 some textures are used for 2
  // different things or at least in 2 different ways (size 1024x1024 vs 1024x256).
  //
  // To determine whether to use multiple cache entries or a single entry, use the following
  // heuristic: If the same texture address is used several times during the same frame, assume the
  // address is used for different purposes and allow creating an additional cache entry. If there's
  // at least one entry that hasn't been used for the same frame, then overwrite it, in order to
  // keep the cache as small as possible. If the current texture is found in the cache, use that
  // entry.
  //
  // For efb copies, the entry created in CopyRenderTargetToTexture always has to be used, or else
  // it was done in vain.
  auto iter_range = m_textures_by_address.equal_range(texture_info.GetRawAddress());
  TexAddrCache::iterator iter = iter_range.first;
  TexAddrCache::iterator oldest_entry = iter;
  int temp_frameCount = 0x7fffffff;
  TexAddrCache::iterator unconverted_copy = m_textures_by_address.end();
  TexAddrCache::iterator unreinterpreted_copy = m_textures_by_address.end();

  while (iter != iter_range.second)
  {
    RcTcacheEntry& entry = iter->second;

    // TODO: Some games (Rogue Squadron 3, Twin Snakes) seem to load a previously made XFB
    // copy as a regular texture. You can see this particularly well in RS3 whenever the
    // game freezes the image and fades it out to black on screen transitions, which fades
    // out a purple screen in XFB2Tex. Check for this here and convert them if necessary.

    // Do not load strided EFB copies, they are not meant to be used directly.
    // Also do not directly load EFB copies, which were partly overwritten.
    if (entry->IsEfbCopy() && entry->native_width == texture_info.GetRawWidth() &&
        entry->native_height == texture_info.GetRawHeight() &&
        entry->memory_stride == entry->BytesPerRow() && !entry->may_have_overlapping_textures)
    {
      // EFB copies have slightly different rules as EFB copy formats have different
      // meanings from texture formats.
      if ((base_hash == entry->hash &&
           (!texture_info.GetPaletteSize() || g_Config.backend_info.bSupportsPaletteConversion)) ||
          IsPlayingBackFifologWithBrokenEFBCopies)
      {
        // The texture format in VRAM must match the format that the copy was created with. Some
        // formats are inherently compatible, as the channel and bit layout is identical (e.g.
        // I8/C8). Others have the same number of bits per texel, and can be reinterpreted on the
        // GPU (e.g. IA4 and I8 or RGB565 and RGBA5). The only known game which reinteprets texels
        // in this manner is Spiderman Shattered Dimensions, where it creates a copy in B8 format,
        // and sets it up as a IA4 texture.
        if (!IsCompatibleTextureFormat(entry->format.texfmt, texture_info.GetTextureFormat()))
        {
          // Can we reinterpret this in VRAM?
          if (CanReinterpretTextureOnGPU(entry->format.texfmt, texture_info.GetTextureFormat()))
          {
            // Delay the conversion until afterwards, it's possible this texture has already been
            // converted.
            unreinterpreted_copy = iter++;
            continue;
          }
          else
          {
            // If the EFB copies are in a different format and are not reinterpretable, use the RAM
            // copy.
            ++iter;
            continue;
          }
        }
        else
        {
          // Prefer the already-converted copy.
          unconverted_copy = m_textures_by_address.end();
        }

        // TODO: We should check width/height/levels for EFB copies. I'm not sure what effect
        // checking width/height/levels would have.
        if (!texture_info.GetPaletteSize() || !g_Config.backend_info.bSupportsPaletteConversion)
          return entry;

        // Note that we found an unconverted EFB copy, then continue.  We'll
        // perform the conversion later.  Currently, we only convert EFB copies to
        // palette textures; we could do other conversions if it proved to be
        // beneficial.
        unconverted_copy = iter;
      }
      else
      {
        // Aggressively prune EFB copies: if it isn't useful here, it will probably
        // never be useful again.  It's theoretically possible for a game to do
        // something weird where the copy could become useful in the future, but in
        // practice it doesn't happen.
        iter = InvalidateTexture(iter);
        continue;
      }
    }
    else
    {
      // For normal textures, all texture parameters need to match
      if (!entry->IsEfbCopy() && entry->hash == full_hash && entry->format == full_format &&
          entry->native_levels >= texture_info.GetLevelCount() &&
          entry->native_width == texture_info.GetRawWidth() &&
          entry->native_height == texture_info.GetRawHeight())
      {
        entry = DoPartialTextureUpdates(iter->second, texture_info.GetTlutAddress(),
                                        texture_info.GetTlutFormat());
        if (entry)
        {
          entry->texture->FinishedRendering();
          return entry;
        }
      }
    }

    // Find the texture which hasn't been used for the longest time. Count paletted
    // textures as the same texture here, when the texture itself is the same. This
    // improves the performance a lot in some games that use paletted textures.
    // Example: Sonic the Fighters (inside Sonic Gems Collection)
    // Skip EFB copies here, so they can be used for partial texture updates
    // Also skip XFB copies, we might need to still scan them out
    // or load them as regular textures later.
    if (entry->frameCount != FRAMECOUNT_INVALID && entry->frameCount < temp_frameCount &&
        !entry->IsCopy() && !(texture_info.GetPaletteSize() && entry->base_hash == base_hash))
    {
      temp_frameCount = entry->frameCount;
      oldest_entry = iter;
    }
    ++iter;
  }

  if (unreinterpreted_copy != m_textures_by_address.end())
  {
    auto decoded_entry =
        ReinterpretEntry(unreinterpreted_copy->second, texture_info.GetTextureFormat());

    // It's possible to combine reinterpreted textures + palettes.
    if (unreinterpreted_copy == unconverted_copy && decoded_entry)
      decoded_entry = ApplyPaletteToEntry(decoded_entry, texture_info.GetTlutAddress(),
                                          texture_info.GetTlutFormat());

    if (decoded_entry)
      return decoded_entry;
  }

  if (unconverted_copy != m_textures_by_address.end())
  {
    auto decoded_entry = ApplyPaletteToEntry(
        unconverted_copy->second, texture_info.GetTlutAddress(), texture_info.GetTlutFormat());

    if (decoded_entry)
    {
      return decoded_entry;
    }
  }

  // Search the texture cache for normal textures by hash
  //
  // If the texture was fully hashed, the address does not need to match. Identical duplicate
  // textures cause unnecessary slowdowns
  // Example: Tales of Symphonia (GC) uses over 500 small textures in menus, but only around 70
  // different ones
  if (textureCacheSafetyColorSampleSize == 0 ||
      std::max(texture_info.GetTextureSize(), palette_size) <=
          (u32)textureCacheSafetyColorSampleSize * 8)
  {
    auto hash_range = m_textures_by_hash.equal_range(full_hash);
    TexHashCache::iterator hash_iter = hash_range.first;
    while (hash_iter != hash_range.second)
    {
      RcTcacheEntry& entry = hash_iter->second;
      // All parameters, except the address, need to match here
      if (entry->format == full_format && entry->native_levels >= texture_info.GetLevelCount() &&
          entry->native_width == texture_info.GetRawWidth() &&
          entry->native_height == texture_info.GetRawHeight())
      {
        entry = DoPartialTextureUpdates(hash_iter->second, texture_info.GetTlutAddress(),
                                        texture_info.GetTlutFormat());
        if (entry)
        {
          entry->texture->FinishedRendering();
          return entry;
        }
      }
      ++hash_iter;
    }
  }

  // If at least one entry was not used for the same frame, overwrite the oldest one
  if (temp_frameCount != 0x7fffffff)
  {
    // pool this texture and make a new one later
    InvalidateTexture(oldest_entry);
  }

  std::vector<VideoCommon::CachedAsset<VideoCommon::GameTextureAsset>> cached_game_assets;
  std::vector<std::shared_ptr<VideoCommon::TextureData>> data_for_assets;
  bool has_arbitrary_mipmaps = false;
  bool skip_texture_dump = false;
  std::shared_ptr<HiresTexture> hires_texture;
  if (g_ActiveConfig.bHiresTextures)
  {
    hires_texture = HiresTexture::Search(texture_info);
    if (hires_texture)
    {
      auto asset = hires_texture->GetAsset();
      const auto loaded_time = asset->GetLastLoadedTime();
      cached_game_assets.push_back(
          VideoCommon::CachedAsset<VideoCommon::GameTextureAsset>{std::move(asset), loaded_time});
      has_arbitrary_mipmaps = hires_texture->HasArbitraryMipmaps();
      skip_texture_dump = true;
    }
  }

  std::vector<VideoCommon::CachedAsset<VideoCommon::CustomAsset>> additional_dependencies;

  std::string texture_name = "";

  if (g_ActiveConfig.bGraphicMods)
  {
    u32 height = texture_info.GetRawHeight();
    u32 width = texture_info.GetRawWidth();
    if (hires_texture)
    {
      auto asset = hires_texture->GetAsset();
      if (asset)
      {
        auto data = asset->GetData();
        if (data)
        {
          if (!data->m_texture.m_slices.empty())
          {
            if (!data->m_texture.m_slices[0].m_levels.empty())
            {
              height = data->m_texture.m_slices[0].m_levels[0].height;
              width = data->m_texture.m_slices[0].m_levels[0].width;
            }
          }
        }
      }
    }
    texture_name = texture_info.CalculateTextureName().GetFullName();
    GraphicsModActionData::TextureCreate texture_create{
        texture_name, width, height, &cached_game_assets, &additional_dependencies};
    for (const auto& action : g_graphics_mod_manager->GetTextureCreateActions(texture_name))
    {
      action->OnTextureCreate(&texture_create);
    }
  }

  data_for_assets.reserve(cached_game_assets.size());
  for (auto& cached_asset : cached_game_assets)
  {
    auto data = cached_asset.m_asset->GetData();
    if (data)
    {
      if (cached_asset.m_asset->Validate(texture_info.GetRawWidth(), texture_info.GetRawHeight()))
      {
        data_for_assets.push_back(data);
      }
    }
  }

  auto entry =
      CreateTextureEntry(TextureCreationInfo{base_hash, full_hash, bytes_per_block, palette_size},
                         texture_info, textureCacheSafetyColorSampleSize,
                         std::move(data_for_assets), has_arbitrary_mipmaps, skip_texture_dump);
  entry->linked_game_texture_assets = std::move(cached_game_assets);
  entry->linked_asset_dependencies = std::move(additional_dependencies);
  entry->texture_info_name = std::move(texture_name);
  return entry;
}

// Note: the following function assumes all CustomTextureData has a single slice.  This is verified
// with the 'GameTexture::Validate' function after the data is loaded. Only a single slice is
// expected because each texture is loaded into a texture array
RcTcacheEntry TextureCacheBase::CreateTextureEntry(
    const TextureCreationInfo& creation_info, const TextureInfo& texture_info,
    const int safety_color_sample_size,
    std::vector<std::shared_ptr<VideoCommon::TextureData>> assets_data,
    const bool custom_arbitrary_mipmaps, bool skip_texture_dump)
{
#ifdef __APPLE__
  const bool no_mips = g_ActiveConfig.bNoMipmapping;
#else
  const bool no_mips = false;
#endif

  RcTcacheEntry entry;
  if (!assets_data.empty())
  {
    const auto calculate_max_levels = [&]() {
      const auto max_element = std::max_element(
          assets_data.begin(), assets_data.end(), [](const auto& lhs, const auto& rhs) {
            return lhs->m_texture.m_slices[0].m_levels.size() <
                   rhs->m_texture.m_slices[0].m_levels.size();
          });
      return (*max_element)->m_texture.m_slices[0].m_levels.size();
    };
    const u32 texLevels = no_mips ? 1 : (u32)calculate_max_levels();
    const auto& first_level = assets_data[0]->m_texture.m_slices[0].m_levels[0];
    const TextureConfig config(first_level.width, first_level.height, texLevels,
                               static_cast<u32>(assets_data.size()), 1, first_level.format, 0,
                               AbstractTextureType::Texture_2DArray);
    entry = AllocateCacheEntry(config);
    if (!entry) [[unlikely]]
      return entry;
    for (u32 data_index = 0; data_index < static_cast<u32>(assets_data.size()); data_index++)
    {
      const auto& asset = assets_data[data_index];
      const auto& slice = asset->m_texture.m_slices[0];
      for (u32 level_index = 0;
           level_index < std::min(texLevels, static_cast<u32>(slice.m_levels.size()));
           ++level_index)
      {
        const auto& level = slice.m_levels[level_index];
        entry->texture->Load(level_index, level.width, level.height, level.row_length,
                             level.data.data(), level.data.size(), data_index);
      }
    }

    entry->has_arbitrary_mips = custom_arbitrary_mipmaps;
    entry->is_custom_tex = true;
  }
  else
  {
    const u32 texLevels = no_mips ? 1 : texture_info.GetLevelCount();
    const u32 expanded_width = texture_info.GetExpandedWidth();
    const u32 expanded_height = texture_info.GetExpandedHeight();

    const u32 width = texture_info.GetRawWidth();
    const u32 height = texture_info.GetRawHeight();

    const TextureConfig config(width, height, texLevels, 1, 1, AbstractTextureFormat::RGBA8, 0,
                               AbstractTextureType::Texture_2DArray);
    entry = AllocateCacheEntry(config);
    if (!entry) [[unlikely]]
      return entry;

    // We can decode on the GPU if it is a supported format and the flag is enabled.
    // Currently we don't decode RGBA8 textures from TMEM, as that would require copying from both
    // banks, and if we're doing an copy we may as well just do the whole thing on the CPU, since
    // there's no conversion between formats. In the future this could be extended with a separate
    // shader, however.
    const bool decode_on_gpu =
        g_ActiveConfig.UseGPUTextureDecoding() &&
        !(texture_info.IsFromTmem() && texture_info.GetTextureFormat() == TextureFormat::RGBA8);

    ArbitraryMipmapDetector arbitrary_mip_detector;

    // Initialized to null because only software loading uses this buffer
    u8* dst_buffer = nullptr;

    if (!decode_on_gpu ||
        !DecodeTextureOnGPU(
            entry, 0, texture_info.GetData(), texture_info.GetTextureSize(),
            texture_info.GetTextureFormat(), width, height, expanded_width, expanded_height,
            creation_info.bytes_per_block * (expanded_width / texture_info.GetBlockWidth()),
            texture_info.GetTlutAddress(), texture_info.GetTlutFormat()))
    {
      size_t decoded_texture_size = expanded_width * sizeof(u32) * expanded_height;

      // Allocate memory for all levels at once
      size_t total_texture_size = decoded_texture_size;

      // For the downsample, we need 2 buffers; 1 is 1/4 of the original texture, the other 1/16
      size_t mip_downsample_buffer_size = decoded_texture_size * 5 / 16;

      size_t prev_level_size = decoded_texture_size;
      for (u32 i = 1; i < texture_info.GetLevelCount(); ++i)
      {
        prev_level_size /= 4;
        total_texture_size += prev_level_size;
      }

      // Add space for the downsampling at the end
      total_texture_size += mip_downsample_buffer_size;

      CheckTempSize(total_texture_size);
      dst_buffer = m_temp;
      if (!(texture_info.GetTextureFormat() == TextureFormat::RGBA8 && texture_info.IsFromTmem()))
      {
        TexDecoder_Decode(dst_buffer, texture_info.GetData(), expanded_width, expanded_height,
                          texture_info.GetTextureFormat(), texture_info.GetTlutAddress(),
                          texture_info.GetTlutFormat());
      }
      else
      {
        TexDecoder_DecodeRGBA8FromTmem(dst_buffer, texture_info.GetData(),
                                       texture_info.GetTmemOddAddress(), expanded_width,
                                       expanded_height);
      }

      entry->texture->Load(0, width, height, expanded_width, dst_buffer, decoded_texture_size);

      arbitrary_mip_detector.AddLevel(width, height, expanded_width, dst_buffer);

      dst_buffer += decoded_texture_size;
    }

    for (u32 level = 1; level != texLevels; ++level)
    {
      auto mip_level = texture_info.GetMipMapLevel(level - 1);
      if (!mip_level)
        continue;

      if (!decode_on_gpu ||
          !DecodeTextureOnGPU(entry, level, mip_level->GetData(), mip_level->GetTextureSize(),
                              texture_info.GetTextureFormat(), mip_level->GetRawWidth(),
                              mip_level->GetRawHeight(), mip_level->GetExpandedWidth(),
                              mip_level->GetExpandedHeight(),
                              creation_info.bytes_per_block *
                                  (mip_level->GetExpandedWidth() / texture_info.GetBlockWidth()),
                              texture_info.GetTlutAddress(), texture_info.GetTlutFormat()))
      {
        // No need to call CheckTempSize here, as the whole buffer is preallocated at the beginning
        const u32 decoded_mip_size =
            mip_level->GetExpandedWidth() * sizeof(u32) * mip_level->GetExpandedHeight();
        TexDecoder_Decode(dst_buffer, mip_level->GetData(), mip_level->GetExpandedWidth(),
                          mip_level->GetExpandedHeight(), texture_info.GetTextureFormat(),
                          texture_info.GetTlutAddress(), texture_info.GetTlutFormat());
        entry->texture->Load(level, mip_level->GetRawWidth(), mip_level->GetRawHeight(),
                             mip_level->GetExpandedWidth(), dst_buffer, decoded_mip_size);

        arbitrary_mip_detector.AddLevel(mip_level->GetRawWidth(), mip_level->GetRawHeight(),
                                        mip_level->GetExpandedWidth(), dst_buffer);

        dst_buffer += decoded_mip_size;
      }
    }

    entry->has_arbitrary_mips = arbitrary_mip_detector.HasArbitraryMipmaps(dst_buffer);

    if (g_ActiveConfig.bDumpTextures && !skip_texture_dump && texLevels > 0)
    {
      const std::string basename = texture_info.CalculateTextureName().GetFullName();
      if (g_ActiveConfig.bDumpBaseTextures)
      {
        VideoCommon::TextureUtils::DumpTexture(*entry->texture, basename, 0,
                                               entry->has_arbitrary_mips);
      }
      if (g_ActiveConfig.bDumpMipmapTextures)
      {
        for (u32 level = 1; level < texLevels; ++level)
        {
          VideoCommon::TextureUtils::DumpTexture(*entry->texture, basename, level,
                                                 entry->has_arbitrary_mips);
        }
      }
    }
  }

  const auto iter = m_textures_by_address.emplace(texture_info.GetRawAddress(), entry);
  if (safety_color_sample_size == 0 ||
      std::max(texture_info.GetTextureSize(), creation_info.palette_size) <=
          (u32)safety_color_sample_size * 8)
  {
    entry->textures_by_hash_iter = m_textures_by_hash.emplace(creation_info.full_hash, entry);
  }

  const TextureAndTLUTFormat full_format(texture_info.GetTextureFormat(),
                                         texture_info.GetTlutFormat());
  entry->SetGeneralParameters(texture_info.GetRawAddress(), texture_info.GetTextureSize(),
                              full_format, false);
  entry->SetDimensions(texture_info.GetRawWidth(), texture_info.GetRawHeight(),
                       texture_info.GetLevelCount());
  entry->SetHashes(creation_info.base_hash, creation_info.full_hash);
  entry->memory_stride = entry->BytesPerRow();
  entry->SetNotCopy();

  INCSTAT(g_stats.num_textures_uploaded);
  SETSTAT(g_stats.num_textures_alive, static_cast<int>(m_textures_by_address.size()));

  entry = DoPartialTextureUpdates(iter->second, texture_info.GetTlutAddress(),
                                  texture_info.GetTlutFormat());

  // This should only be needed if the texture was updated, or used GPU decoding.
  entry->texture->FinishedRendering();

  return entry;
}

static void GetDisplayRectForXFBEntry(TCacheEntry* entry, u32 width, u32 height,
                                      MathUtil::Rectangle<int>* display_rect)
{
  // Scale the sub-rectangle to the full resolution of the texture.
  display_rect->left = 0;
  display_rect->top = 0;
  display_rect->right = static_cast<int>(width * entry->GetWidth() / entry->native_width);
  display_rect->bottom = static_cast<int>(height * entry->GetHeight() / entry->native_height);
}

RcTcacheEntry TextureCacheBase::GetXFBTexture(u32 address, u32 width, u32 height, u32 stride,
                                              MathUtil::Rectangle<int>* display_rect)
{
  auto& system = Core::System::GetInstance();
  auto& memory = system.GetMemory();
  const u8* src_data = memory.GetPointer(address);
  if (!src_data)
  {
    ERROR_LOG_FMT(VIDEO, "Trying to load XFB texture from invalid address {:#010x}", address);
    return {};
  }

  // Do we currently have a mutable version of this XFB copy in VRAM?
  RcTcacheEntry entry = GetXFBFromCache(address, width, height, stride);
  if (entry && !entry->IsLocked())
  {
    if (entry->is_xfb_container)
    {
      StitchXFBCopy(entry);
      entry->texture->FinishedRendering();
    }

    GetDisplayRectForXFBEntry(entry.get(), width, height, display_rect);
    return entry;
  }

  // Create a new VRAM texture, and fill it with the data from guest RAM.
  entry = AllocateCacheEntry(TextureConfig(width, height, 1, 1, 1, AbstractTextureFormat::RGBA8,
                                           AbstractTextureFlag_RenderTarget,
                                           AbstractTextureType::Texture_2DArray));

  // Compute total texture size. XFB textures aren't tiled, so this is simple.
  const u32 total_size = height * stride;
  entry->SetGeneralParameters(address, total_size,
                              TextureAndTLUTFormat(TextureFormat::XFB, TLUTFormat::IA8), true);
  entry->SetDimensions(width, height, 1);
  entry->SetXfbCopy(stride);

  const u64 hash = entry->CalculateHash();
  entry->SetHashes(hash, hash);
  entry->is_xfb_container = true;
  entry->is_custom_tex = false;
  entry->may_have_overlapping_textures = false;
  entry->frameCount = FRAMECOUNT_INVALID;
  if (!g_ActiveConfig.UseGPUTextureDecoding() ||
      !DecodeTextureOnGPU(entry, 0, src_data, total_size, entry->format.texfmt, width, height,
                          width, height, stride, texMem, entry->format.tlutfmt))
  {
    const u32 decoded_size = width * height * sizeof(u32);
    CheckTempSize(decoded_size);
    TexDecoder_DecodeXFB(m_temp, src_data, width, height, stride);
    entry->texture->Load(0, width, height, width, m_temp, decoded_size);
  }

  // Stitch any VRAM copies into the new RAM copy.
  StitchXFBCopy(entry);
  entry->texture->FinishedRendering();

  // Insert into the texture cache so we can re-use it next frame, if needed.
  m_textures_by_address.emplace(entry->addr, entry);
  SETSTAT(g_stats.num_textures_alive, static_cast<int>(m_textures_by_address.size()));
  INCSTAT(g_stats.num_textures_uploaded);

  if (g_ActiveConfig.bDumpXFBTarget || g_ActiveConfig.bGraphicMods)
  {
    const std::string id = fmt::format("{}x{}", width, height);
    if (g_ActiveConfig.bGraphicMods)
    {
      entry->texture_info_name = fmt::format("{}_{}", XFB_DUMP_PREFIX, id);
    }

    if (g_ActiveConfig.bDumpXFBTarget)
    {
      entry->texture->Save(fmt::format("{}{}_n{:06}_{}.png", File::GetUserPath(D_DUMPTEXTURES_IDX),
                                       XFB_DUMP_PREFIX, xfb_count++, id),
                           0);
    }
  }

  GetDisplayRectForXFBEntry(entry.get(), width, height, display_rect);
  return entry;
}

RcTcacheEntry TextureCacheBase::GetXFBFromCache(u32 address, u32 width, u32 height, u32 stride)
{
  auto iter_range = m_textures_by_address.equal_range(address);
  TexAddrCache::iterator iter = iter_range.first;

  while (iter != iter_range.second)
  {
    auto& entry = iter->second;

    // The only thing which has to match exactly is the stride. We can use a partial rectangle if
    // the VI width/height differs from that of the XFB copy.
    if (entry->is_xfb_copy && entry->memory_stride == stride && entry->native_width >= width &&
        entry->native_height >= height && !entry->may_have_overlapping_textures)
    {
      if (entry->hash == entry->CalculateHash() && !entry->reference_changed)
      {
        return entry;
      }
      else
      {
        // At this point, we either have an xfb copy that has changed its hash
        // or an xfb created by stitching or from memory that has been changed
        // we are safe to invalidate this
        iter = InvalidateTexture(iter);
        continue;
      }
    }

    ++iter;
  }

  return {};
}

void TextureCacheBase::StitchXFBCopy(RcTcacheEntry& stitched_entry)
{
  // It is possible that some of the overlapping textures overlap each other. This behavior has been
  // seen with XFB copies in Rogue Leader. To get the correct result, we apply the texture updates
  // in the order the textures were originally loaded. This ensures that the parts of the texture
  // that would have been overwritten in memory on real hardware get overwritten the same way here
  // too. This should work, but it may be a better idea to keep track of partial XFB copy
  // invalidations instead, which would reduce the amount of copying work here.
  std::vector<TCacheEntry*> candidates;
  bool create_upscaled_copy = false;

  auto iter = FindOverlappingTextures(stitched_entry->addr, stitched_entry->size_in_bytes);
  while (iter.first != iter.second)
  {
    // Currently, this checks the stride of the VRAM copy against the VI request. Therefore, for
    // interlaced modes, VRAM copies won't be considered candidates. This is okay for now, because
    // our force progressive hack means that an XFB copy should always have a matching stride. If
    // the hack is disabled, XFB2RAM should also be enabled. Should we wish to implement interlaced
    // stitching in the future, this would require a shader which grabs every second line.
    auto& entry = iter.first->second;
    if (entry != stitched_entry && entry->IsCopy() &&
        entry->OverlapsMemoryRange(stitched_entry->addr, stitched_entry->size_in_bytes) &&
        entry->memory_stride == stitched_entry->memory_stride)
    {
      if (entry->hash == entry->CalculateHash())
      {
        // Can't check the height here because of Y scaling.
        if (entry->native_width != entry->GetWidth())
          create_upscaled_copy = true;

        candidates.emplace_back(entry.get());
      }
      else
      {
        // If the hash does not match, this EFB copy will not be used for anything, so remove it
        iter.first = InvalidateTexture(iter.first);
        continue;
      }
    }
    ++iter.first;
  }

  if (candidates.empty())
    return;

  std::sort(candidates.begin(), candidates.end(),
            [](const TCacheEntry* a, const TCacheEntry* b) { return a->id < b->id; });

  // We only upscale when necessary to preserve resolution. i.e. when there are upscaled partial
  // copies to be stitched together.
  if (create_upscaled_copy)
  {
    ScaleTextureCacheEntryTo(stitched_entry,
                             g_framebuffer_manager->EFBToScaledX(stitched_entry->native_width),
                             g_framebuffer_manager->EFBToScaledY(stitched_entry->native_height));
  }

  for (TCacheEntry* entry : candidates)
  {
    int src_x, src_y, dst_x, dst_y;
    if (entry->addr >= stitched_entry->addr)
    {
      int pixel_offset = (entry->addr - stitched_entry->addr) / 2;
      src_x = 0;
      src_y = 0;
      dst_x = pixel_offset % stitched_entry->native_width;
      dst_y = pixel_offset / stitched_entry->native_width;
    }
    else
    {
      int pixel_offset = (stitched_entry->addr - entry->addr) / 2;
      src_x = pixel_offset % entry->native_width;
      src_y = pixel_offset / entry->native_width;
      dst_x = 0;
      dst_y = 0;
    }

    const int native_width =
        std::min(entry->native_width - src_x, stitched_entry->native_width - dst_x);
    const int native_height =
        std::min(entry->native_height - src_y, stitched_entry->native_height - dst_y);
    int src_width = native_width;
    int src_height = native_height;
    int dst_width = native_width;
    int dst_height = native_height;

    // Scale to internal resolution.
    if (entry->native_width != entry->GetWidth())
    {
      src_x = g_framebuffer_manager->EFBToScaledX(src_x);
      src_y = g_framebuffer_manager->EFBToScaledY(src_y);
      src_width = g_framebuffer_manager->EFBToScaledX(src_width);
      src_height = g_framebuffer_manager->EFBToScaledY(src_height);
    }
    if (create_upscaled_copy)
    {
      dst_x = g_framebuffer_manager->EFBToScaledX(dst_x);
      dst_y = g_framebuffer_manager->EFBToScaledY(dst_y);
      dst_width = g_framebuffer_manager->EFBToScaledX(dst_width);
      dst_height = g_framebuffer_manager->EFBToScaledY(dst_height);
    }

    // If the source rectangle is outside of what we actually have in VRAM, skip the copy.
    // The backend doesn't do any clamping, so if we don't, we'd pass out-of-range coordinates
    // to the graphics driver, which can cause GPU resets.
    if (static_cast<u32>(src_x + src_width) > entry->GetWidth() ||
        static_cast<u32>(src_y + src_height) > entry->GetHeight() ||
        static_cast<u32>(dst_x + dst_width) > stitched_entry->GetWidth() ||
        static_cast<u32>(dst_y + dst_height) > stitched_entry->GetHeight())
    {
      continue;
    }

    MathUtil::Rectangle<int> srcrect, dstrect;
    srcrect.left = src_x;
    srcrect.top = src_y;
    srcrect.right = (src_x + src_width);
    srcrect.bottom = (src_y + src_height);
    dstrect.left = dst_x;
    dstrect.top = dst_y;
    dstrect.right = (dst_x + dst_width);
    dstrect.bottom = (dst_y + dst_height);

    // We may have to scale if one of the copies is not internal resolution.
    if (srcrect.GetWidth() != dstrect.GetWidth() || srcrect.GetHeight() != dstrect.GetHeight())
    {
      g_gfx->ScaleTexture(stitched_entry->framebuffer.get(), dstrect, entry->texture.get(),
                          srcrect);
    }
    else
    {
      // If one copy is stereo, and the other isn't... not much we can do here :/
      const u32 layers_to_copy = std::min(entry->GetNumLayers(), stitched_entry->GetNumLayers());
      for (u32 layer = 0; layer < layers_to_copy; layer++)
      {
        stitched_entry->texture->CopyRectangleFromTexture(entry->texture.get(), srcrect, layer, 0,
                                                          dstrect, layer, 0);
      }
    }

    // Link the two textures together, so we won't apply this partial update again
    entry->CreateReference(stitched_entry.get());

    // Mark the texture update as used, as if it was loaded directly
    entry->frameCount = FRAMECOUNT_INVALID;
  }
}

std::array<u32, 3>
TextureCacheBase::GetRAMCopyFilterCoefficients(const CopyFilterCoefficients::Values& coefficients)
{
  // To simplify the backend, we precalculate the three coefficients in common. Coefficients 0, 1
  // are for the row above, 2, 3, 4 are for the current pixel, and 5, 6 are for the row below.
  return {
      static_cast<u32>(coefficients[0]) + static_cast<u32>(coefficients[1]),
      static_cast<u32>(coefficients[2]) + static_cast<u32>(coefficients[3]) +
          static_cast<u32>(coefficients[4]),
      static_cast<u32>(coefficients[5]) + static_cast<u32>(coefficients[6]),
  };
}

std::array<u32, 3>
TextureCacheBase::GetVRAMCopyFilterCoefficients(const CopyFilterCoefficients::Values& coefficients)
{
  // If the user disables the copy filter, only apply it to the VRAM copy.
  // This way games which are sensitive to changes to the RAM copy of the XFB will be unaffected.
  std::array<u32, 3> res = GetRAMCopyFilterCoefficients(coefficients);
  if (!g_ActiveConfig.bDisableCopyFilter)
    return res;

  // Disabling the copy filter in options should not ignore the values the game sets completely,
  // as some games use the filter coefficients to control the brightness of the screen. Instead,
  // add all coefficients to the middle sample, so the deflicker/vertical filter has no effect.
  res[1] = res[0] + res[1] + res[2];
  res[0] = 0;
  res[2] = 0;
  return res;
}

bool TextureCacheBase::AllCopyFilterCoefsNeeded(const std::array<u32, 3>& coefficients)
{
  // If the top/bottom coefficients are zero, no point sampling/blending from these rows.
  return coefficients[0] != 0 || coefficients[2] != 0;
}

bool TextureCacheBase::CopyFilterCanOverflow(const std::array<u32, 3>& coefficients)
{
  // Normally, the copy filter coefficients will sum to at most 64.  If the sum is higher than that,
  // colors are clamped to the range [0, 255], but if the sum is higher than 128, that clamping
  // breaks (as colors end up >= 512, which wraps back to 0).
  return coefficients[0] + coefficients[1] + coefficients[2] >= 128;
}

void TextureCacheBase::CopyRenderTargetToTexture(
    u32 dstAddr, EFBCopyFormat dstFormat, u32 width, u32 height, u32 dstStride, bool is_depth_copy,
    const MathUtil::Rectangle<int>& srcRect, bool isIntensity, bool scaleByHalf, float y_scale,
    float gamma, bool clamp_top, bool clamp_bottom,
    const CopyFilterCoefficients::Values& filter_coefficients)
{
  // Emulation methods:
  //
  // - EFB to RAM:
  //      Encodes the requested EFB data at its native resolution to the emulated RAM using shaders.
  //      Load() decodes the data from there again (using TextureDecoder) if the EFB copy is being
  //      used as a texture again.
  //      Advantage: CPU can read data from the EFB copy and we don't lose any important updates to
  //      the texture
  //      Disadvantage: Encoding+decoding steps often are redundant because only some games read or
  //      modify EFB copies before using them as textures.
  //
  // - EFB to texture:
  //      Copies the requested EFB data to a texture object in VRAM, performing any color conversion
  //      using shaders.
  //      Advantage: Works for many games, since in most cases EFB copies aren't read or modified at
  //      all before being used as a texture again.
  //                 Since we don't do any further encoding or decoding here, this method is much
  //                 faster.
  //                 It also allows enhancing the visual quality by doing scaled EFB copies.
  //
  // - Hybrid EFB copies:
  //      1a) Whenever this function gets called, encode the requested EFB data to RAM (like EFB to
  //      RAM)
  //      1b) Set type to TCET_EC_DYNAMIC for all texture cache entries in the destination address
  //      range.
  //          If EFB copy caching is enabled, further checks will (try to) prevent redundant EFB
  //          copies.
  //      2) Check if a texture cache entry for the specified dstAddr already exists (i.e. if an EFB
  //      copy was triggered to that address before):
  //      2a) Entry doesn't exist:
  //          - Also copy the requested EFB data to a texture object in VRAM (like EFB to texture)
  //          - Create a texture cache entry for the target (type = TCET_EC_VRAM)
  //          - Store a hash of the encoded RAM data in the texcache entry.
  //      2b) Entry exists AND type is TCET_EC_VRAM:
  //          - Like case 2a, but reuse the old texcache entry instead of creating a new one.
  //      2c) Entry exists AND type is TCET_EC_DYNAMIC:
  //          - Only encode the texture to RAM (like EFB to RAM) and store a hash of the encoded
  //          data in the existing texcache entry.
  //          - Do NOT copy the requested EFB data to a VRAM object. Reason: the texture is dynamic,
  //          i.e. the CPU is modifying it. Storing a VRAM copy is useless, because we'd always end
  //          up deleting it and reloading the data from RAM anyway.
  //      3) If the EFB copy gets used as a texture, compare the source RAM hash with the hash you
  //      stored when encoding the EFB data to RAM.
  //      3a) If the two hashes match AND type is TCET_EC_VRAM, reuse the VRAM copy you created
  //      3b) If the two hashes differ AND type is TCET_EC_VRAM, screw your existing VRAM copy. Set
  //      type to TCET_EC_DYNAMIC.
  //          Redecode the source RAM data to a VRAM object. The entry basically behaves like a
  //          normal texture now.
  //      3c) If type is TCET_EC_DYNAMIC, treat the EFB copy like a normal texture.
  //      Advantage: Non-dynamic EFB copies can be visually enhanced like with EFB to texture.
  //                 Compatibility is as good as EFB to RAM.
  //      Disadvantage: Slower than EFB to texture and often even slower than EFB to RAM.
  //                    EFB copy cache depends on accurate texture hashing being enabled. However,
  //                    with accurate hashing you end up being as slow as without a copy cache
  //                    anyway.
  //
  // Disadvantage of all methods: Calling this function requires the GPU to perform a pipeline flush
  // which stalls any further CPU processing.
  const bool is_xfb_copy = !is_depth_copy && !isIntensity && dstFormat == EFBCopyFormat::XFB;
  bool copy_to_vram =
      g_ActiveConfig.backend_info.bSupportsCopyToVram && !g_ActiveConfig.bDisableCopyToVRAM;
  bool copy_to_ram =
      !(is_xfb_copy ? g_ActiveConfig.bSkipXFBCopyToRam : g_ActiveConfig.bSkipEFBCopyToRam) ||
      !copy_to_vram;

  auto& system = Core::System::GetInstance();
  auto& memory = system.GetMemory();
  u8* dst = memory.GetPointer(dstAddr);
  if (dst == nullptr)
  {
    ERROR_LOG_FMT(VIDEO, "Trying to copy from EFB to invalid address {:#010x}", dstAddr);
    return;
  }

  // tex_w and tex_h are the native size of the texture in the GC memory.
  // The size scaled_* represents the emulated texture. Those differ
  // because of upscaling and because of yscaling of XFB copies.
  // For the latter, we keep the EFB resolution for the virtual XFB blit.
  u32 tex_w = width;
  u32 tex_h = height;
  u32 scaled_tex_w = g_framebuffer_manager->EFBToScaledX(width);
  u32 scaled_tex_h = g_framebuffer_manager->EFBToScaledY(height);

  if (scaleByHalf)
  {
    tex_w /= 2;
    tex_h /= 2;
    scaled_tex_w /= 2;
    scaled_tex_h /= 2;
  }

  if (!is_xfb_copy && !g_ActiveConfig.bCopyEFBScaled)
  {
    // No upscaling
    scaled_tex_w = tex_w;
    scaled_tex_h = tex_h;
  }

  // Get the base (in memory) format of this efb copy.
  TextureFormat baseFormat = TexDecoder_GetEFBCopyBaseFormat(dstFormat);

  u32 blockH = TexDecoder_GetBlockHeightInTexels(baseFormat);
  const u32 blockW = TexDecoder_GetBlockWidthInTexels(baseFormat);

  // Round up source height to multiple of block size
  u32 actualHeight = Common::AlignUp(tex_h, blockH);
  const u32 actualWidth = Common::AlignUp(tex_w, blockW);

  u32 num_blocks_y = actualHeight / blockH;
  const u32 num_blocks_x = actualWidth / blockW;

  // RGBA takes two cache lines per block; all others take one
  const u32 bytes_per_block = baseFormat == TextureFormat::RGBA8 ? 64 : 32;

  const u32 bytes_per_row = num_blocks_x * bytes_per_block;
  const u32 covered_range = num_blocks_y * dstStride;

  if (g_ActiveConfig.bGraphicMods)
  {
    FBInfo info;
    info.m_width = tex_w;
    info.m_height = tex_h;
    info.m_texture_format = baseFormat;
    if (is_xfb_copy)
    {
      for (const auto& action : g_graphics_mod_manager->GetXFBActions(info))
      {
        action->OnXFB();
      }
    }
    else
    {
      bool skip = false;
      GraphicsModActionData::EFB efb{tex_w, tex_h, &skip, &scaled_tex_w, &scaled_tex_h};
      for (const auto& action : g_graphics_mod_manager->GetEFBActions(info))
      {
        action->OnEFB(&efb);
      }
      if (skip == true)
      {
        if (copy_to_ram)
          UninitializeEFBMemory(dst, dstStride, bytes_per_row, num_blocks_y);
        return;
      }
    }
  }

  if (dstStride < bytes_per_row)
  {
    // This kind of efb copy results in a scrambled image.
    // I'm pretty sure no game actually wants to do this, it might be caused by a
    // programming bug in the game, or a CPU/Bounding box emulation issue with dolphin.
    // The copy_to_ram code path above handles this "correctly" and scrambles the image
    // but the copy_to_vram code path just saves and uses unscrambled texture instead.

    // To avoid a "incorrect" result, we simply skip doing the copy_to_vram code path
    // so if the game does try to use the scrambled texture, dolphin will grab the scrambled
    // texture (or black if copy_to_ram is also disabled) out of ram.
    ERROR_LOG_FMT(VIDEO, "Memory stride too small ({} < {})", dstStride, bytes_per_row);
    copy_to_vram = false;
  }

  // We also linear filtering for both box filtering and downsampling higher resolutions to 1x.
  // TODO: This only produces perfect downsampling for 2x IR, other resolutions will need more
  //       complex down filtering to average all pixels and produce the correct result.
  const bool linear_filter =
      !is_depth_copy &&
      (scaleByHalf || g_framebuffer_manager->GetEFBScale() != 1 || y_scale > 1.0f);

  RcTcacheEntry entry;
  if (copy_to_vram)
  {
    // create the texture
    const TextureConfig config(scaled_tex_w, scaled_tex_h, 1, g_framebuffer_manager->GetEFBLayers(),
                               1, AbstractTextureFormat::RGBA8, AbstractTextureFlag_RenderTarget,
                               AbstractTextureType::Texture_2DArray);
    entry = AllocateCacheEntry(config);
    if (entry)
    {
      entry->SetGeneralParameters(dstAddr, 0, baseFormat, is_xfb_copy);
      entry->SetDimensions(tex_w, tex_h, 1);
      entry->frameCount = FRAMECOUNT_INVALID;
      if (is_xfb_copy)
      {
        entry->should_force_safe_hashing = is_xfb_copy;
        entry->SetXfbCopy(dstStride);
      }
      else
      {
        entry->SetEfbCopy(dstStride);
      }
      entry->may_have_overlapping_textures = false;
      entry->is_custom_tex = false;

      CopyEFBToCacheEntry(entry, is_depth_copy, srcRect, scaleByHalf, linear_filter, dstFormat,
                          isIntensity, gamma, clamp_top, clamp_bottom,
                          GetVRAMCopyFilterCoefficients(filter_coefficients));

      if (is_xfb_copy && (g_ActiveConfig.bDumpXFBTarget || g_ActiveConfig.bGraphicMods))
      {
        const std::string id = fmt::format("{}x{}", tex_w, tex_h);
        if (g_ActiveConfig.bGraphicMods)
        {
          entry->texture_info_name = fmt::format("{}_{}", XFB_DUMP_PREFIX, id);
        }

        if (g_ActiveConfig.bDumpXFBTarget)
        {
          entry->texture->Save(fmt::format("{}{}_n{:06}_{}.png",
                                           File::GetUserPath(D_DUMPTEXTURES_IDX), XFB_DUMP_PREFIX,
                                           xfb_count++, id),
                               0);
        }
      }
      else if (g_ActiveConfig.bDumpEFBTarget || g_ActiveConfig.bGraphicMods)
      {
        const std::string id = fmt::format("{}x{}_{}", tex_w, tex_h, static_cast<int>(baseFormat));
        if (g_ActiveConfig.bGraphicMods)
        {
          entry->texture_info_name = fmt::format("{}_{}", EFB_DUMP_PREFIX, id);
        }

        if (g_ActiveConfig.bDumpEFBTarget)
        {
          static int efb_count = 0;
          entry->texture->Save(fmt::format("{}{}_n{:06}_{}.png",
                                           File::GetUserPath(D_DUMPTEXTURES_IDX), EFB_DUMP_PREFIX,
                                           efb_count++, id),
                               0);
        }
      }
    }
  }

  if (copy_to_ram)
  {
    const std::array<u32, 3> coefficients = GetRAMCopyFilterCoefficients(filter_coefficients);
    PixelFormat srcFormat = bpmem.zcontrol.pixel_format;
    EFBCopyParams format(srcFormat, dstFormat, is_depth_copy, isIntensity,
                         AllCopyFilterCoefsNeeded(coefficients),
                         CopyFilterCanOverflow(coefficients), gamma != 1.0);

    std::unique_ptr<AbstractStagingTexture> staging_texture = GetEFBCopyStagingTexture();
    if (staging_texture)
    {
      CopyEFB(staging_texture.get(), format, tex_w, bytes_per_row, num_blocks_y, dstStride, srcRect,
              scaleByHalf, linear_filter, y_scale, gamma, clamp_top, clamp_bottom, coefficients);

      // We can't defer if there is no VRAM copy (since we need to update the hash).
      if (!copy_to_vram || !g_ActiveConfig.bDeferEFBCopies)
      {
        // Immediately flush it.
        WriteEFBCopyToRAM(dst, bytes_per_row / sizeof(u32), num_blocks_y, dstStride,
                          std::move(staging_texture));
      }
      else
      {
        // Defer the flush until later.
        entry->pending_efb_copy = std::move(staging_texture);
        entry->pending_efb_copy_width = bytes_per_row / sizeof(u32);
        entry->pending_efb_copy_height = num_blocks_y;
        m_pending_efb_copies.push_back(entry);
      }
    }
  }
  else
  {
    if (is_xfb_copy)
    {
      UninitializeXFBMemory(dst, dstStride, bytes_per_row, num_blocks_y);
    }
    else
    {
      UninitializeEFBMemory(dst, dstStride, bytes_per_row, num_blocks_y);
    }
  }

  // Invalidate all textures, if they are either fully overwritten by our efb copy, or if they
  // have a different stride than our efb copy. Partly overwritten textures with the same stride
  // as our efb copy are marked to check them for partial texture updates.
  // TODO: The logic to detect overlapping strided efb copies is not 100% accurate.
  bool strided_efb_copy = dstStride != bytes_per_row;
  auto iter = FindOverlappingTextures(dstAddr, covered_range);
  while (iter.first != iter.second)
  {
    RcTcacheEntry& overlapping_entry = iter.first->second;

    if (overlapping_entry->addr == dstAddr && overlapping_entry->is_xfb_copy)
    {
      for (auto& reference : overlapping_entry->references)
      {
        reference->reference_changed = true;
      }
    }

    if (overlapping_entry->OverlapsMemoryRange(dstAddr, covered_range))
    {
      u32 overlap_range = std::min(overlapping_entry->addr + overlapping_entry->size_in_bytes,
                                   dstAddr + covered_range) -
                          std::max(overlapping_entry->addr, dstAddr);
      if (!copy_to_vram || overlapping_entry->memory_stride != dstStride ||
          (!strided_efb_copy && overlapping_entry->size_in_bytes == overlap_range) ||
          (strided_efb_copy && overlapping_entry->size_in_bytes == overlap_range &&
           overlapping_entry->addr == dstAddr))
      {
        // Pending EFB copies which are completely covered by this new copy can simply be tossed,
        // instead of having to flush them later on, since this copy will write over everything.
        iter.first = InvalidateTexture(iter.first, true);
        continue;
      }

      // We don't want to change the may_have_overlapping_textures flag on XFB container entries
      // because otherwise they can't be re-used/updated, leaking textures for several frames.
      if (!overlapping_entry->is_xfb_container)
        overlapping_entry->may_have_overlapping_textures = true;

      // There are cases (Rogue Squadron 2 / Texas Holdem on Wiiware) where
      // for xfb copies the textures overlap which causes the hash of the first copy
      // to be different (from when it was originally created).  This has no implications
      // for XFB2Tex because the underlying memory doesn't change (dummy values) but
      // can affect XFB2Ram when we compare the texture cache copy hash with the
      // newly computed hash
      // By calculating the hash when we receive overlapping xfbs, we are able
      // to mitigate this
      if (overlapping_entry->is_xfb_copy && copy_to_ram)
      {
        overlapping_entry->hash = overlapping_entry->CalculateHash();
      }

      // Do not load textures by hash, if they were at least partly overwritten by an efb copy.
      // In this case, comparing the hash is not enough to check, if two textures are identical.
      if (overlapping_entry->textures_by_hash_iter != m_textures_by_hash.end())
      {
        m_textures_by_hash.erase(overlapping_entry->textures_by_hash_iter);
        overlapping_entry->textures_by_hash_iter = m_textures_by_hash.end();
      }
    }
    ++iter.first;
  }

  if (OpcodeDecoder::g_record_fifo_data)
  {
    // Mark the memory behind this efb copy as dynamicly generated for the Fifo log
    u32 address = dstAddr;
    for (u32 i = 0; i < num_blocks_y; i++)
    {
      Core::System::GetInstance().GetFifoRecorder().UseMemory(address, bytes_per_row,
                                                              MemoryUpdate::Type::TextureMap, true);
      address += dstStride;
    }
  }

  // Even if the copy is deferred, still compute the hash. This way if the copy is used as a texture
  // in a subsequent draw before it is flushed, it will have the same hash.
  if (entry)
  {
    const u64 hash = entry->CalculateHash();
    entry->SetHashes(hash, hash);
    m_textures_by_address.emplace(dstAddr, std::move(entry));
  }
}

void TextureCacheBase::FlushEFBCopies()
{
  if (m_pending_efb_copies.empty())
    return;

  for (auto& entry : m_pending_efb_copies)
    FlushEFBCopy(entry.get());
  m_pending_efb_copies.clear();
}

void TextureCacheBase::FlushStaleBinds()
{
  for (u32 i = 0; i < m_bound_textures.size(); i++)
  {
    if (!TMEM::IsCached(i))
      m_bound_textures[i].reset();
  }
}

void TextureCacheBase::WriteEFBCopyToRAM(u8* dst_ptr, u32 width, u32 height, u32 stride,
                                         std::unique_ptr<AbstractStagingTexture> staging_texture)
{
  MathUtil::Rectangle<int> copy_rect(0, 0, static_cast<int>(width), static_cast<int>(height));
  staging_texture->ReadTexels(copy_rect, dst_ptr, stride);
  ReleaseEFBCopyStagingTexture(std::move(staging_texture));
}

void TextureCacheBase::FlushEFBCopy(TCacheEntry* entry)
{
  // Copy from texture -> guest memory.
  auto& system = Core::System::GetInstance();
  auto& memory = system.GetMemory();
  u8* const dst = memory.GetPointer(entry->addr);
  WriteEFBCopyToRAM(dst, entry->pending_efb_copy_width, entry->pending_efb_copy_height,
                    entry->memory_stride, std::move(entry->pending_efb_copy));

  // If the EFB copy was invalidated (e.g. the bloom case mentioned in InvalidateTexture), we don't
  // need to do anything more. The entry will be automatically deleted by smart pointers
  if (entry->invalidated)
    return;

  // Re-hash the texture now that the guest memory is populated.
  // This should be safe because we'll catch any writes before the game can modify it.
  const u64 hash = entry->CalculateHash();
  entry->SetHashes(hash, hash);

  // Check for any overlapping XFB copies which now need the hash recomputed.
  // See the comment above regarding Rogue Squadron 2.
  if (entry->is_xfb_copy)
  {
    const u32 covered_range = entry->pending_efb_copy_height * entry->memory_stride;
    auto range = FindOverlappingTextures(entry->addr, covered_range);
    for (auto iter = range.first; iter != range.second; ++iter)
    {
      auto& overlapping_entry = iter->second;
      if (overlapping_entry->may_have_overlapping_textures && overlapping_entry->is_xfb_copy &&
          overlapping_entry->OverlapsMemoryRange(entry->addr, covered_range))
      {
        const u64 overlapping_hash = overlapping_entry->CalculateHash();
        entry->SetHashes(overlapping_hash, overlapping_hash);
      }
    }
  }
}

std::unique_ptr<AbstractStagingTexture> TextureCacheBase::GetEFBCopyStagingTexture()
{
  // Pull off the back first to re-use the most frequently used textures.
  if (!m_efb_copy_staging_texture_pool.empty())
  {
    auto ptr = std::move(m_efb_copy_staging_texture_pool.back());
    m_efb_copy_staging_texture_pool.pop_back();
    return ptr;
  }

  std::unique_ptr<AbstractStagingTexture> tex = g_gfx->CreateStagingTexture(
      StagingTextureType::Readback, m_efb_encoding_texture->GetConfig());
  if (!tex)
    WARN_LOG_FMT(VIDEO, "Failed to create EFB copy staging texture");

  return tex;
}

void TextureCacheBase::ReleaseEFBCopyStagingTexture(std::unique_ptr<AbstractStagingTexture> tex)
{
  m_efb_copy_staging_texture_pool.push_back(std::move(tex));
}

void TextureCacheBase::UninitializeEFBMemory(u8* dst, u32 stride, u32 bytes_per_row,
                                             u32 num_blocks_y)
{
  // Hack: Most games don't actually need the correct texture data in RAM
  //       and we can just keep a copy in VRAM. We zero the memory so we
  //       can check it hasn't changed before using our copy in VRAM.
  u8* ptr = dst;
  for (u32 i = 0; i < num_blocks_y; i++)
  {
    std::memset(ptr, 0, bytes_per_row);
    ptr += stride;
  }
}

void TextureCacheBase::UninitializeXFBMemory(u8* dst, u32 stride, u32 bytes_per_row,
                                             u32 num_blocks_y)
{
  // Originally, we planned on using a 'key color'
  // for alpha to address partial xfbs (Mario Strikers / Chicken Little).
  // This work was removed since it was unfinished but there
  // was still a desire to differentiate between the old and the new approach
  // which is why we still set uninitialized xfb memory to fuchsia
  // (Y=1,U=254,V=254) instead of dark green (Y=0,U=0,V=0) in YUV
  // like is done in the EFB path.

<<<<<<< HEAD
#if defined(_M_X86) || defined(_M_X86_64)
  __m128i sixteenBytes = _mm_set1_epi16((s16)(u16)0x8080);
=======
#if defined(_M_X86_64)
  __m128i sixteenBytes = _mm_set1_epi16((s16)(u16)0xFE01);
>>>>>>> 9240f579
#endif

  for (u32 i = 0; i < num_blocks_y; i++)
  {
    u32 size = bytes_per_row;
    u8* rowdst = dst;
#if defined(_M_X86_64)
    while (size >= 16)
    {
      _mm_storeu_si128((__m128i*)rowdst, sixteenBytes);
      size -= 16;
      rowdst += 16;
    }
#endif
    for (u32 offset = 0; offset < size; offset++)
      rowdst[offset] = 0x80;
    dst += stride;
  }
}

RcTcacheEntry TextureCacheBase::AllocateCacheEntry(const TextureConfig& config)
{
  std::optional<TexPoolEntry> alloc = AllocateTexture(config);
  if (!alloc)
    return {};

  auto cacheEntry =
      std::make_shared<TCacheEntry>(std::move(alloc->texture), std::move(alloc->framebuffer));
  cacheEntry->textures_by_hash_iter = m_textures_by_hash.end();
  cacheEntry->id = m_last_entry_id++;
  return cacheEntry;
}

std::optional<TextureCacheBase::TexPoolEntry>
TextureCacheBase::AllocateTexture(const TextureConfig& config)
{
  TexPool::iterator iter = FindMatchingTextureFromPool(config);
  if (iter != m_texture_pool.end())
  {
    auto entry = std::move(iter->second);
    m_texture_pool.erase(iter);
    return std::move(entry);
  }

  std::unique_ptr<AbstractTexture> texture = g_gfx->CreateTexture(config);
  if (!texture)
  {
    WARN_LOG_FMT(VIDEO, "Failed to allocate a {}x{}x{} texture", config.width, config.height,
                 config.layers);
    return {};
  }

  std::unique_ptr<AbstractFramebuffer> framebuffer;
  if (config.IsRenderTarget())
  {
    framebuffer = g_gfx->CreateFramebuffer(texture.get(), nullptr);
    if (!framebuffer)
    {
      WARN_LOG_FMT(VIDEO, "Failed to allocate a {}x{}x{} framebuffer", config.width, config.height,
                   config.layers);
      return {};
    }
  }

  INCSTAT(g_stats.num_textures_created);
  return TexPoolEntry(std::move(texture), std::move(framebuffer));
}

TextureCacheBase::TexPool::iterator
TextureCacheBase::FindMatchingTextureFromPool(const TextureConfig& config)
{
  // Find a texture from the pool that does not have a frameCount of FRAMECOUNT_INVALID.
  // This prevents a texture from being used twice in a single frame with different data,
  // which potentially means that a driver has to maintain two copies of the texture anyway.
  // Render-target textures are fine through, as they have to be generated in a seperated pass.
  // As non-render-target textures are usually static, this should not matter much.
  auto range = m_texture_pool.equal_range(config);
  auto matching_iter = std::find_if(range.first, range.second, [](const auto& iter) {
    return iter.first.IsRenderTarget() || iter.second.frameCount != FRAMECOUNT_INVALID;
  });
  return matching_iter != range.second ? matching_iter : m_texture_pool.end();
}

TextureCacheBase::TexAddrCache::iterator TextureCacheBase::GetTexCacheIter(TCacheEntry* entry)
{
  auto iter_range = m_textures_by_address.equal_range(entry->addr);
  TexAddrCache::iterator iter = iter_range.first;
  while (iter != iter_range.second)
  {
    if (iter->second.get() == entry)
    {
      return iter;
    }
    ++iter;
  }
  return m_textures_by_address.end();
}

std::pair<TextureCacheBase::TexAddrCache::iterator, TextureCacheBase::TexAddrCache::iterator>
TextureCacheBase::FindOverlappingTextures(u32 addr, u32 size_in_bytes)
{
  // We index by the starting address only, so there is no way to query all textures
  // which end after the given addr. But the GC textures have a limited size, so we
  // look for all textures which have a start address bigger than addr minus the maximal
  // texture size. But this yields false-positives which must be checked later on.

  // 1024 x 1024 texel times 8 nibbles per texel
  constexpr u32 max_texture_size = 1024 * 1024 * 4;
  u32 lower_addr = addr > max_texture_size ? addr - max_texture_size : 0;
  auto begin = m_textures_by_address.lower_bound(lower_addr);
  auto end = m_textures_by_address.upper_bound(addr + size_in_bytes);

  return std::make_pair(begin, end);
}

TextureCacheBase::TexAddrCache::iterator
TextureCacheBase::InvalidateTexture(TexAddrCache::iterator iter, bool discard_pending_efb_copy)
{
  if (iter == m_textures_by_address.end())
    return m_textures_by_address.end();

  RcTcacheEntry& entry = iter->second;

  if (entry->textures_by_hash_iter != m_textures_by_hash.end())
  {
    m_textures_by_hash.erase(entry->textures_by_hash_iter);
    entry->textures_by_hash_iter = m_textures_by_hash.end();
  }

  // If this is a pending EFB copy, we don't want to flush it here.
  // Why? Because let's say a game is rendering a bloom-type effect, using EFB copies to essentially
  // downscale the framebuffer. Copy from EFB->Texture, draw texture to EFB, copy EFB->Texture,
  // draw, repeat. The second copy will invalidate the first, forcing a flush. Which means we lose
  // any benefit of EFB copy batching. So instead, let's just leave the EFB copy pending, but remove
  // it from the texture cache. This way we don't use the old VRAM copy. When the EFB copies are
  // eventually flushed, they will overwrite each other, and the end result should be the same.
  if (entry->pending_efb_copy)
  {
    if (discard_pending_efb_copy)
    {
      // If the RAM copy is being completely overwritten by a new EFB copy, we can discard the
      // existing pending copy, and not bother waiting for it in the future. This happens in
      // Xenoblade's sunset scene, where 35 copies are done per frame, and 25 of them are
      // copied to the same address, and can be skipped.
      ReleaseEFBCopyStagingTexture(std::move(entry->pending_efb_copy));
      auto pending_it = std::find(m_pending_efb_copies.begin(), m_pending_efb_copies.end(), entry);
      if (pending_it != m_pending_efb_copies.end())
        m_pending_efb_copies.erase(pending_it);
    }
    else
    {
      // The texture data has already been copied into the staging texture, so it's valid to
      // optimistically release the texture data. Will slightly lower VRAM usage.
      if (!entry->IsLocked())
        ReleaseToPool(entry.get());
    }
  }
  entry->invalidated = true;

  return m_textures_by_address.erase(iter);
}

void TextureCacheBase::ReleaseToPool(TCacheEntry* entry)
{
  if (!entry->texture)
    return;
  auto config = entry->texture->GetConfig();
  m_texture_pool.emplace(config,
                         TexPoolEntry(std::move(entry->texture), std::move(entry->framebuffer)));
}

bool TextureCacheBase::CreateUtilityTextures()
{
  constexpr TextureConfig encoding_texture_config(
      EFB_WIDTH * 4, 1024, 1, 1, 1, AbstractTextureFormat::BGRA8, AbstractTextureFlag_RenderTarget,
      AbstractTextureType::Texture_2DArray);
  m_efb_encoding_texture = g_gfx->CreateTexture(encoding_texture_config, "EFB encoding texture");
  if (!m_efb_encoding_texture)
    return false;

  m_efb_encoding_framebuffer = g_gfx->CreateFramebuffer(m_efb_encoding_texture.get(), nullptr);
  if (!m_efb_encoding_framebuffer)
    return false;

  if (g_ActiveConfig.backend_info.bSupportsGPUTextureDecoding)
  {
    constexpr TextureConfig decoding_texture_config(
        1024, 1024, 1, 1, 1, AbstractTextureFormat::RGBA8, AbstractTextureFlag_ComputeImage,
        AbstractTextureType::Texture_2DArray);
    m_decoding_texture =
        g_gfx->CreateTexture(decoding_texture_config, "GPU texture decoding texture");
    if (!m_decoding_texture)
      return false;
  }

  return true;
}

void TextureCacheBase::CopyEFBToCacheEntry(RcTcacheEntry& entry, bool is_depth_copy,
                                           const MathUtil::Rectangle<int>& src_rect,
                                           bool scale_by_half, bool linear_filter,
                                           EFBCopyFormat dst_format, bool is_intensity, float gamma,
                                           bool clamp_top, bool clamp_bottom,
                                           const std::array<u32, 3>& filter_coefficients)
{
  // Flush EFB pokes first, as they're expected to be included.
  g_framebuffer_manager->FlushEFBPokes();

  // Get the pipeline which we will be using. If the compilation failed, this will be null.
  const AbstractPipeline* copy_pipeline = g_shader_cache->GetEFBCopyToVRAMPipeline(
      TextureConversionShaderGen::GetShaderUid(dst_format, is_depth_copy, is_intensity,
                                               scale_by_half, 1.0f / gamma, filter_coefficients));
  if (!copy_pipeline)
  {
    WARN_LOG_FMT(VIDEO, "Skipping EFB copy to VRAM due to missing pipeline.");
    return;
  }

  const auto scaled_src_rect = g_framebuffer_manager->ConvertEFBRectangle(src_rect);
  const auto framebuffer_rect = g_gfx->ConvertFramebufferRectangle(
      scaled_src_rect, g_framebuffer_manager->GetEFBFramebuffer());
  AbstractTexture* src_texture =
      is_depth_copy ? g_framebuffer_manager->ResolveEFBDepthTexture(framebuffer_rect) :
                      g_framebuffer_manager->ResolveEFBColorTexture(framebuffer_rect);

  src_texture->FinishedRendering();
  g_gfx->BeginUtilityDrawing();

  // Fill uniform buffer.
  struct Uniforms
  {
    float src_left, src_top, src_width, src_height;
    std::array<u32, 3> filter_coefficients;
    float gamma_rcp;
    float clamp_top;
    float clamp_bottom;
    float pixel_height;
    u32 padding;
  };
  Uniforms uniforms;
  const float rcp_efb_width = 1.0f / static_cast<float>(g_framebuffer_manager->GetEFBWidth());
  const u32 efb_height = g_framebuffer_manager->GetEFBHeight();
  const float rcp_efb_height = 1.0f / static_cast<float>(efb_height);
  uniforms.src_left = framebuffer_rect.left * rcp_efb_width;
  uniforms.src_top = framebuffer_rect.top * rcp_efb_height;
  uniforms.src_width = framebuffer_rect.GetWidth() * rcp_efb_width;
  uniforms.src_height = framebuffer_rect.GetHeight() * rcp_efb_height;
  uniforms.filter_coefficients = filter_coefficients;
  uniforms.gamma_rcp = 1.0f / gamma;
  //   NOTE: when the clamp bits aren't set, the hardware will happily read beyond the EFB,
  //         which returns random garbage from the empty bus (confirmed by hardware tests).
  //
  //         In our implementation, the garbage just so happens to be the top or bottom row.
  //         Statistically, that could happen.
  const u32 top_coord = clamp_top ? framebuffer_rect.top : 0;
  uniforms.clamp_top = (static_cast<float>(top_coord) + .5f) * rcp_efb_height;
  const u32 bottom_coord = (clamp_bottom ? framebuffer_rect.bottom : efb_height) - 1;
  uniforms.clamp_bottom = (static_cast<float>(bottom_coord) + .5f) * rcp_efb_height;
  uniforms.pixel_height = g_ActiveConfig.bCopyEFBScaled ? rcp_efb_height : 1.0f / EFB_HEIGHT;
  uniforms.padding = 0;
  g_vertex_manager->UploadUtilityUniforms(&uniforms, sizeof(uniforms));

  // Use the copy pipeline to render the VRAM copy.
  g_gfx->SetAndDiscardFramebuffer(entry->framebuffer.get());
  g_gfx->SetViewportAndScissor(entry->framebuffer->GetRect());
  g_gfx->SetPipeline(copy_pipeline);
  g_gfx->SetTexture(0, src_texture);
  g_gfx->SetSamplerState(0, linear_filter ? RenderState::GetLinearSamplerState() :
                                            RenderState::GetPointSamplerState());
  g_gfx->Draw(0, 3);
  g_gfx->EndUtilityDrawing();
  entry->texture->FinishedRendering();
}

void TextureCacheBase::CopyEFB(AbstractStagingTexture* dst, const EFBCopyParams& params,
                               u32 native_width, u32 bytes_per_row, u32 num_blocks_y,
                               u32 memory_stride, const MathUtil::Rectangle<int>& src_rect,
                               bool scale_by_half, bool linear_filter, float y_scale, float gamma,
                               bool clamp_top, bool clamp_bottom,
                               const std::array<u32, 3>& filter_coefficients)
{
  // Flush EFB pokes first, as they're expected to be included.
  g_framebuffer_manager->FlushEFBPokes();

  // Get the pipeline which we will be using. If the compilation failed, this will be null.
  const AbstractPipeline* copy_pipeline = g_shader_cache->GetEFBCopyToRAMPipeline(params);
  if (!copy_pipeline)
  {
    WARN_LOG_FMT(VIDEO, "Skipping EFB copy to VRAM due to missing pipeline.");
    return;
  }

  const auto scaled_src_rect = g_framebuffer_manager->ConvertEFBRectangle(src_rect);
  const auto framebuffer_rect = g_gfx->ConvertFramebufferRectangle(
      scaled_src_rect, g_framebuffer_manager->GetEFBFramebuffer());
  AbstractTexture* src_texture =
      params.depth ? g_framebuffer_manager->ResolveEFBDepthTexture(framebuffer_rect) :
                     g_framebuffer_manager->ResolveEFBColorTexture(framebuffer_rect);

  src_texture->FinishedRendering();
  g_gfx->BeginUtilityDrawing();

  // Fill uniform buffer.
  struct Uniforms
  {
    std::array<s32, 4> position_uniform;
    float y_scale;
    float gamma_rcp;
    float clamp_top;
    float clamp_bottom;
    std::array<u32, 3> filter_coefficients;
    u32 padding;
  };
  Uniforms encoder_params;
  const u32 efb_height = g_framebuffer_manager->GetEFBHeight();
  const float rcp_efb_height = 1.0f / static_cast<float>(efb_height);
  encoder_params.position_uniform[0] = src_rect.left;
  encoder_params.position_uniform[1] = src_rect.top;
  encoder_params.position_uniform[2] = static_cast<s32>(native_width);
  encoder_params.position_uniform[3] = scale_by_half ? 2 : 1;
  encoder_params.y_scale = y_scale;
  encoder_params.gamma_rcp = 1.0f / gamma;
  //   NOTE: when the clamp bits aren't set, the hardware will happily read beyond the EFB,
  //         which returns random garbage from the empty bus (confirmed by hardware tests).
  //
  //         In our implementation, the garbage just so happens to be the top or bottom row.
  //         Statistically, that could happen.
  const u32 top_coord = clamp_top ? framebuffer_rect.top : 0;
  encoder_params.clamp_top = (static_cast<float>(top_coord) + .5f) * rcp_efb_height;
  const u32 bottom_coord = (clamp_bottom ? framebuffer_rect.bottom : efb_height) - 1;
  encoder_params.clamp_bottom = (static_cast<float>(bottom_coord) + .5f) * rcp_efb_height;
  encoder_params.filter_coefficients = filter_coefficients;
  g_vertex_manager->UploadUtilityUniforms(&encoder_params, sizeof(encoder_params));

  // Because the shader uses gl_FragCoord and we read it back, we must render to the lower-left.
  const u32 render_width = bytes_per_row / sizeof(u32);
  const u32 render_height = num_blocks_y;
  const auto encode_rect = MathUtil::Rectangle<int>(0, 0, render_width, render_height);

  // Render to GPU texture, and then copy to CPU-accessible texture.
  g_gfx->SetAndDiscardFramebuffer(m_efb_encoding_framebuffer.get());
  g_gfx->SetViewportAndScissor(encode_rect);
  g_gfx->SetPipeline(copy_pipeline);
  g_gfx->SetTexture(0, src_texture);
  g_gfx->SetSamplerState(0, linear_filter ? RenderState::GetLinearSamplerState() :
                                            RenderState::GetPointSamplerState());
  g_gfx->Draw(0, 3);
  dst->CopyFromTexture(m_efb_encoding_texture.get(), encode_rect, 0, 0, encode_rect);
  g_gfx->EndUtilityDrawing();

  // Flush if there's sufficient draws between this copy and the last.
  g_vertex_manager->OnEFBCopyToRAM();
}

bool TextureCacheBase::DecodeTextureOnGPU(RcTcacheEntry& entry, u32 dst_level, const u8* data,
                                          u32 data_size, TextureFormat format, u32 width,
                                          u32 height, u32 aligned_width, u32 aligned_height,
                                          u32 row_stride, const u8* palette,
                                          TLUTFormat palette_format)
{
  const auto* info = TextureConversionShaderTiled::GetDecodingShaderInfo(format);
  if (!info)
    return false;

  const AbstractShader* shader = g_shader_cache->GetTextureDecodingShader(
      format, info->palette_size != 0 ? std::make_optional(palette_format) : std::nullopt);
  if (!shader)
    return false;

  // Copy to GPU-visible buffer, aligned to the data type.
  const u32 bytes_per_buffer_elem =
      VertexManagerBase::GetTexelBufferElementSize(info->buffer_format);

  // Allocate space in stream buffer, and copy texture + palette across.
  u32 src_offset = 0, palette_offset = 0;
  if (info->palette_size > 0)
  {
    if (!g_vertex_manager->UploadTexelBuffer(data, data_size, info->buffer_format, &src_offset,
                                             palette, info->palette_size,
                                             TEXEL_BUFFER_FORMAT_R16_UINT, &palette_offset))
    {
      return false;
    }
  }
  else
  {
    if (!g_vertex_manager->UploadTexelBuffer(data, data_size, info->buffer_format, &src_offset))
      return false;
  }

  // Set up uniforms.
  struct Uniforms
  {
    u32 dst_width, dst_height;
    u32 src_width, src_height;
    u32 src_offset, src_row_stride;
    u32 palette_offset, unused;
  } uniforms = {width,          height,     aligned_width,
                aligned_height, src_offset, row_stride / bytes_per_buffer_elem,
                palette_offset};
  g_vertex_manager->UploadUtilityUniforms(&uniforms, sizeof(uniforms));
  g_gfx->SetComputeImageTexture(0, m_decoding_texture.get(), false, true);

  auto dispatch_groups =
      TextureConversionShaderTiled::GetDispatchCount(info, aligned_width, aligned_height);
  g_gfx->DispatchComputeShader(shader, info->group_size_x, info->group_size_y, 1,
                               dispatch_groups.first, dispatch_groups.second, 1);

  // Copy from decoding texture -> final texture
  // This is because we don't want to have to create compute view for every layer
  const auto copy_rect = entry->texture->GetConfig().GetMipRect(dst_level);
  entry->texture->CopyRectangleFromTexture(m_decoding_texture.get(), copy_rect, 0, 0, copy_rect, 0,
                                           dst_level);
  entry->texture->FinishedRendering();
  return true;
}

u32 TCacheEntry::BytesPerRow() const
{
  // RGBA takes two cache lines per block; all others take one
  const u32 bytes_per_block = format == TextureFormat::RGBA8 ? 64 : 32;

  return NumBlocksX() * bytes_per_block;
}

u32 TCacheEntry::NumBlocksX() const
{
  const u32 blockW = TexDecoder_GetBlockWidthInTexels(format.texfmt);

  // Round up source height to multiple of block size
  const u32 actualWidth = Common::AlignUp(native_width, blockW);

  return actualWidth / blockW;
}

u32 TCacheEntry::NumBlocksY() const
{
  u32 blockH = TexDecoder_GetBlockHeightInTexels(format.texfmt);
  // Round up source height to multiple of block size
  u32 actualHeight = Common::AlignUp(native_height, blockH);

  return actualHeight / blockH;
}

void TCacheEntry::SetXfbCopy(u32 stride)
{
  is_efb_copy = false;
  is_xfb_copy = true;
  is_xfb_container = false;
  memory_stride = stride;

  ASSERT_MSG(VIDEO, memory_stride >= BytesPerRow(), "Memory stride is too small");

  size_in_bytes = memory_stride * NumBlocksY();
}

void TCacheEntry::SetEfbCopy(u32 stride)
{
  is_efb_copy = true;
  is_xfb_copy = false;
  is_xfb_container = false;
  memory_stride = stride;

  ASSERT_MSG(VIDEO, memory_stride >= BytesPerRow(), "Memory stride is too small");

  size_in_bytes = memory_stride * NumBlocksY();
}

void TCacheEntry::SetNotCopy()
{
  is_efb_copy = false;
  is_xfb_copy = false;
  is_xfb_container = false;
}

int TCacheEntry::HashSampleSize() const
{
  if (should_force_safe_hashing)
  {
    return 0;
  }

  return g_ActiveConfig.iSafeTextureCache_ColorSamples;
}

u64 TCacheEntry::CalculateHash() const
{
  const u32 bytes_per_row = BytesPerRow();
  const u32 hash_sample_size = HashSampleSize();

  // FIXME: textures from tmem won't get the correct hash.
  auto& system = Core::System::GetInstance();
  auto& memory = system.GetMemory();
  u8* ptr = memory.GetPointer(addr);
  if (memory_stride == bytes_per_row)
  {
    return Common::GetHash64(ptr, size_in_bytes, hash_sample_size);
  }
  else
  {
    const u32 num_blocks_y = NumBlocksY();
    u64 temp_hash = size_in_bytes;

    u32 samples_per_row = 0;
    if (hash_sample_size != 0)
    {
      // Hash at least 4 samples per row to avoid hashing in a bad pattern, like just on the left
      // side of the efb copy
      samples_per_row = std::max(hash_sample_size / num_blocks_y, 4u);
    }

    for (u32 i = 0; i < num_blocks_y; i++)
    {
      // Multiply by a prime number to mix the hash up a bit. This prevents identical blocks from
      // canceling each other out
      temp_hash = (temp_hash * 397) ^ Common::GetHash64(ptr, bytes_per_row, samples_per_row);
      ptr += memory_stride;
    }
    return temp_hash;
  }
}

TextureCacheBase::TexPoolEntry::TexPoolEntry(std::unique_ptr<AbstractTexture> tex,
                                             std::unique_ptr<AbstractFramebuffer> fb)
    : texture(std::move(tex)), framebuffer(std::move(fb))
{
}<|MERGE_RESOLUTION|>--- conflicted
+++ resolved
@@ -2663,13 +2663,9 @@
   // (Y=1,U=254,V=254) instead of dark green (Y=0,U=0,V=0) in YUV
   // like is done in the EFB path.
 
-<<<<<<< HEAD
-#if defined(_M_X86) || defined(_M_X86_64)
+// slippi: change uninitizalized xfb to gray
+#if defined(_M_X86_64)
   __m128i sixteenBytes = _mm_set1_epi16((s16)(u16)0x8080);
-=======
-#if defined(_M_X86_64)
-  __m128i sixteenBytes = _mm_set1_epi16((s16)(u16)0xFE01);
->>>>>>> 9240f579
 #endif
 
   for (u32 i = 0; i < num_blocks_y; i++)
