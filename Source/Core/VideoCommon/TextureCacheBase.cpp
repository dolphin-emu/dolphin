--- conflicted
+++ resolved
@@ -1871,218 +1871,7 @@
   return entry;
 }
 
-<<<<<<< HEAD
-TextureCacheBase::TCacheEntry*
-TextureCacheBase::GetXFBTexture(u32 address, u32 width, u32 height, u32 stride,
-                                MathUtil::Rectangle<int>* display_rect, float gamma,
-                                const MathUtil::Rectangle<int>& src_rect,
-                                const CopyFilterCoefficients::Values& copy_filter_coefficients,
-                                float y_scale, bool clamp_top, bool clamp_bottom)
-{
-  auto filter_coefficients = GetVRAMCopyFilterCoefficients(copy_filter_coefficients);
-  const u8* src_data = Memory::GetPointer(address);
-  if (!src_data)
-  {
-    ERROR_LOG(VIDEO, "Trying to load XFB texture from invalid address 0x%8x", address);
-    return nullptr;
-  }
-
-  u32 scaled_tex_w = g_renderer->EFBToScaledX(width);
-  u32 scaled_tex_h = g_renderer->EFBToScaledY(height);
-
-  TCacheEntry* entry = nullptr;
-  const TextureConfig config(scaled_tex_w, scaled_tex_h, 1, g_framebuffer_manager->GetEFBLayers(),
-                             1, AbstractTextureFormat::RGBA8, AbstractTextureFlag_RenderTarget);
-  entry = AllocateCacheEntry(config);
-
-  auto baseFormat = TexDecoder_GetEFBCopyBaseFormat(EFBCopyFormat::XFB);
-  u32 blockH = TexDecoder_GetBlockHeightInTexels(baseFormat);
-  const u32 blockW = TexDecoder_GetBlockWidthInTexels(baseFormat);
-
-  // Round up source height to multiple of block size
-  u32 actualHeight = Common::AlignUp(height, blockH);
-  const u32 actualWidth = Common::AlignUp(width, blockW);
-
-  u32 num_blocks_y = actualHeight / blockH;
-  const u32 num_blocks_x = actualWidth / blockW;
-
-  // RGBA takes two cache lines per block; all others take one
-  const u32 bytes_per_block = baseFormat == TextureFormat::RGBA8 ? 64 : 32;
-
-  const u32 bytes_per_row = num_blocks_x * bytes_per_block;
-  const u32 covered_range = num_blocks_y * stride;
-
-  if (entry)
-  {
-    entry->SetGeneralParameters(address, 0, TexDecoder_GetEFBCopyBaseFormat(EFBCopyFormat::XFB),
-                                true);
-    entry->SetDimensions(width, height, 1);
-    entry->frameCount = FRAMECOUNT_INVALID;
-    entry->should_force_safe_hashing = true;
-    entry->SetXfbCopy(stride);
-    entry->may_have_overlapping_textures = false;
-    entry->is_custom_tex = false;
-
-    ///////////////////////
-    // Flush EFB pokes first, as they're expected to be included.
-    g_framebuffer_manager->FlushEFBPokes();
-
-    // Get the pipeline which we will be using. If the compilation failed, this will be null.
-    const AbstractPipeline* copy_pipeline =
-        g_shader_cache->GetEFBCopyToVRAMPipeline(TextureConversionShaderGen::GetShaderUid(
-            EFBCopyFormat::XFB, false, false, false, NeedsCopyFilterInShader(filter_coefficients)));
-    if (!copy_pipeline)
-    {
-      WARN_LOG(VIDEO, "Skipping EFB copy to VRAM due to missing pipeline.");
-      return entry;
-    }
-
-    const auto scaled_src_rect = g_renderer->ConvertEFBRectangle(src_rect);
-    const auto framebuffer_rect = g_renderer->ConvertFramebufferRectangle(
-        scaled_src_rect, g_framebuffer_manager->GetEFBFramebuffer());
-    AbstractTexture* src_texture = g_framebuffer_manager->ResolveEFBColorTexture(framebuffer_rect);
-
-    src_texture->FinishedRendering();
-    g_renderer->BeginUtilityDrawing();
-
-    const bool linear_filter = g_renderer->GetEFBScale() != 1 || y_scale > 1.0f;
-
-    // Fill uniform buffer.
-    struct Uniforms
-    {
-      float src_left, src_top, src_width, src_height;
-      float filter_coefficients[3];
-      float gamma_rcp;
-      float clamp_top;
-      float clamp_bottom;
-      float pixel_height;
-      u32 padding;
-    };
-    Uniforms uniforms;
-    const float rcp_efb_width = 1.0f / static_cast<float>(g_framebuffer_manager->GetEFBWidth());
-    const float rcp_efb_height = 1.0f / static_cast<float>(g_framebuffer_manager->GetEFBHeight());
-    uniforms.src_left = framebuffer_rect.left * rcp_efb_width;
-    uniforms.src_top = framebuffer_rect.top * rcp_efb_height;
-    uniforms.src_width = framebuffer_rect.GetWidth() * rcp_efb_width;
-    uniforms.src_height = framebuffer_rect.GetHeight() * rcp_efb_height;
-    uniforms.filter_coefficients[0] = filter_coefficients.upper;
-    uniforms.filter_coefficients[1] = filter_coefficients.middle;
-    uniforms.filter_coefficients[2] = filter_coefficients.lower;
-    uniforms.gamma_rcp = 1.0f / gamma;
-    uniforms.clamp_top = clamp_top ? framebuffer_rect.top * rcp_efb_height : 0.0f;
-    uniforms.clamp_bottom = clamp_bottom ? framebuffer_rect.bottom * rcp_efb_height : 1.0f;
-    uniforms.pixel_height = g_ActiveConfig.bCopyEFBScaled ? rcp_efb_height : 1.0f / EFB_HEIGHT;
-    uniforms.padding = 0;
-    g_vertex_manager->UploadUtilityUniforms(&uniforms, sizeof(uniforms));
-
-    // Use the copy pipeline to render the VRAM copy.
-    g_renderer->SetAndDiscardFramebuffer(entry->framebuffer.get());
-    g_renderer->SetViewportAndScissor(entry->framebuffer->GetRect());
-    g_renderer->SetPipeline(copy_pipeline);
-    g_renderer->SetTexture(0, src_texture);
-    g_renderer->SetSamplerState(0, linear_filter ? RenderState::GetLinearSamplerState() :
-                                                   RenderState::GetPointSamplerState());
-    g_renderer->Draw(0, 3);
-    g_renderer->EndUtilityDrawing();
-    entry->texture->FinishedRendering();
-
-    ////////////////////////////////////////////////////////////////////////////
-
-    if (g_ActiveConfig.bDumpXFBTarget)
-    {
-      static int xfb_count = 0;
-      entry->texture->Save(
-          fmt::format("{}xfb_copy_{}.png", File::GetUserPath(D_DUMPTEXTURES_IDX), xfb_count++), 0);
-    }
-    u8* dst = Memory::GetPointer(address);
-    UninitializeXFBMemory(dst, stride, bytes_per_row, num_blocks_y);
-
-    // Invalidate all textures, if they are either fully overwritten by our efb copy, or if they
-    // have a different stride than our efb copy. Partly overwritten textures with the same stride
-    // as our efb copy are marked to check them for partial texture updates.
-    // TODO: The logic to detect overlapping strided efb copies is not 100% accurate.
-    bool strided_efb_copy = stride != bytes_per_row;
-    auto iter = FindOverlappingTextures(address, covered_range);
-    while (iter.first != iter.second)
-    {
-      TCacheEntry* overlapping_entry = iter.first->second;
-
-      if (overlapping_entry->addr == address && overlapping_entry->is_xfb_copy)
-      {
-        for (auto& reference : overlapping_entry->references)
-        {
-          reference->reference_changed = true;
-        }
-      }
-
-      if (overlapping_entry->OverlapsMemoryRange(address, covered_range))
-      {
-        u32 overlap_range = std::min(overlapping_entry->addr + overlapping_entry->size_in_bytes,
-                                     address + covered_range) -
-                            std::max(overlapping_entry->addr, address);
-        if (overlapping_entry->memory_stride != stride ||
-            (!strided_efb_copy && overlapping_entry->size_in_bytes == overlap_range) ||
-            (strided_efb_copy && overlapping_entry->size_in_bytes == overlap_range &&
-             overlapping_entry->addr == address))
-        {
-          // Pending EFB copies which are completely covered by this new copy can simply be tossed,
-          // instead of having to flush them later on, since this copy will write over everything.
-          iter.first = InvalidateTexture(iter.first, true);
-          continue;
-        }
-
-        // We don't want to change the may_have_overlapping_textures flag on XFB container entries
-        // because otherwise they can't be re-used/updated, leaking textures for several frames.
-        if (!overlapping_entry->is_xfb_container)
-          overlapping_entry->may_have_overlapping_textures = true;
-
-        // Do not load textures by hash, if they were at least partly overwritten by an efb copy.
-        // In this case, comparing the hash is not enough to check, if two textures are identical.
-        if (overlapping_entry->textures_by_hash_iter != textures_by_hash.end())
-        {
-          textures_by_hash.erase(overlapping_entry->textures_by_hash_iter);
-          overlapping_entry->textures_by_hash_iter = textures_by_hash.end();
-        }
-      }
-      ++iter.first;
-    }
-
-    if (OpcodeDecoder::g_record_fifo_data)
-    {
-      // Mark the memory behind this efb copy as dynamicly generated for the Fifo log
-      for (u32 i = 0; i < num_blocks_y; i++)
-      {
-        FifoRecorder::GetInstance().UseMemory(address, bytes_per_row, MemoryUpdate::TEXTURE_MAP,
-                                              true);
-        address += stride;
-      }
-    }
-
-    // Even if the copy is deferred, still compute the hash. This way if the copy is used as a
-    // texture in a subsequent draw before it is flushed, it will have the same hash.
-    if (entry)
-    {
-      const u64 entry_hash = entry->CalculateHash();
-      entry->SetHashes(entry_hash, entry_hash);
-      textures_by_address.emplace(address, entry);
-    }
-  }
-
-  if (entry && entry->is_xfb_container)
-  {
-    StitchXFBCopy(entry);
-    entry->texture->FinishedRendering();
-  }
-
-  GetDisplayRectForXFBEntry(entry, width, height, display_rect);
-  return entry;
-}
-
-TextureCacheBase::TCacheEntry* TextureCacheBase::GetXFBFromCache(u32 address, u32 width, u32 height,
-                                                                 u32 stride, u64 hash)
-=======
 RcTcacheEntry TextureCacheBase::GetXFBFromCache(u32 address, u32 width, u32 height, u32 stride)
->>>>>>> 19e85696
 {
   auto iter_range = textures_by_address.equal_range(address);
   TexAddrCache::iterator iter = iter_range.first;
