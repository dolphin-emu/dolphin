// Copyright 2013 Dolphin Emulator Project
// Licensed under GPLv2
// Refer to the license.txt file included.

#include <algorithm>
#include <memory>
#include <mutex>
#include <unordered_map>
#include <utility>
#include <vector>

#include "Common/CommonFuncs.h"
#include "Core/ConfigManager.h"
#include "Core/HW/Memmap.h"

#include "VideoCommon/BPMemory.h"
#include "VideoCommon/IndexGenerator.h"
#include "VideoCommon/Statistics.h"
#include "VideoCommon/VertexLoaderBase.h"
#include "VideoCommon/VertexLoaderManager.h"
#include "VideoCommon/VertexManagerBase.h"
#include "VideoCommon/VertexShaderManager.h"
#include "VideoCommon/VideoCommon.h"
#include "VideoCommon/VR.h"



namespace VertexLoaderManager
{

typedef std::unordered_map<PortableVertexDeclaration, std::unique_ptr<NativeVertexFormat>> NativeVertexFormatMap;
static NativeVertexFormatMap s_native_vertex_map;
static NativeVertexFormat* s_current_vtx_fmt;

typedef std::unordered_map<VertexLoaderUID, std::unique_ptr<VertexLoaderBase>> VertexLoaderMap;
static std::mutex s_vertex_loader_map_lock;
static VertexLoaderMap s_vertex_loader_map;
// TODO - change into array of pointers. Keep a map of all seen so far.

void Init()
{
	MarkAllDirty();
	for (auto& map_entry : g_main_cp_state.vertex_loaders)
		map_entry = nullptr;
	for (auto& map_entry : g_preprocess_cp_state.vertex_loaders)
		map_entry = nullptr;
	RecomputeCachedArraybases();
}

void Shutdown()
{
	std::lock_guard<std::mutex> lk(s_vertex_loader_map_lock);
	s_vertex_loader_map.clear();
	s_native_vertex_map.clear();
}

namespace
{
struct entry
{
	std::string text;
	u64 num_verts;
	bool operator < (const entry &other) const
	{
		return num_verts > other.num_verts;
	}
};
}

void AppendListToString(std::string *dest)
{
	std::lock_guard<std::mutex> lk(s_vertex_loader_map_lock);
	std::vector<entry> entries;

	size_t total_size = 0;
	for (const auto& map_entry : s_vertex_loader_map)
	{
		entry e;
		map_entry.second->AppendToString(&e.text);
		e.num_verts = map_entry.second->m_numLoadedVertices;
		entries.push_back(e);
		total_size += e.text.size() + 1;
	}
	sort(entries.begin(), entries.end());
	dest->reserve(dest->size() + total_size);
	for (const entry& entry : entries)
	{
		dest->append(entry.text);
	}
}

void MarkAllDirty()
{
	g_main_cp_state.attr_dirty = BitSet32::AllTrue(8);
	g_preprocess_cp_state.attr_dirty = BitSet32::AllTrue(8);
}

static VertexLoaderBase* RefreshLoader(int vtx_attr_group, bool preprocess = false)
{
	CPState* state = preprocess ? &g_preprocess_cp_state : &g_main_cp_state;

	VertexLoaderBase* loader;
	if (state->attr_dirty[vtx_attr_group])
	{
		// We are not allowed to create a native vertex format on preprocessing as this is on the wrong thread
		bool check_for_native_format = !preprocess;

		VertexLoaderUID uid(state->vtx_desc, state->vtx_attr[vtx_attr_group]);
		std::lock_guard<std::mutex> lk(s_vertex_loader_map_lock);
		VertexLoaderMap::iterator iter = s_vertex_loader_map.find(uid);
		if (iter != s_vertex_loader_map.end())
		{
			loader = iter->second.get();
			check_for_native_format &= !loader->m_native_vertex_format;
		}
		else
		{
			loader = VertexLoaderBase::CreateVertexLoader(state->vtx_desc, state->vtx_attr[vtx_attr_group]);
			s_vertex_loader_map[uid] = std::unique_ptr<VertexLoaderBase>(loader);
			INCSTAT(stats.numVertexLoaders);
		}
		if (check_for_native_format)
		{
			// search for a cached native vertex format
			const PortableVertexDeclaration& format = loader->m_native_vtx_decl;
			auto& native = s_native_vertex_map[format];
			if (!native)
			{
				auto raw_pointer = g_vertex_manager->CreateNativeVertexFormat();
				native = std::unique_ptr<NativeVertexFormat>(raw_pointer);
				native->Initialize(format);
				native->m_components = loader->m_native_components;
			}
			loader->m_native_vertex_format = native.get();
		}
		state->vertex_loaders[vtx_attr_group] = loader;
		state->attr_dirty[vtx_attr_group] = false;
	} else {
		loader = state->vertex_loaders[vtx_attr_group];
	}
	return loader;
}

int RunVertices(int vtx_attr_group, int primitive, int count, DataReader src, bool skip_drawing)
{
	if (!count)
		return 0;

	SCoreStartupParameter &m_LocalCoreStartupParameter = SConfig::GetInstance().m_LocalCoreStartupParameter;

	VertexLoaderBase* loader = RefreshLoader(vtx_attr_group);
	int size = count * loader->m_VertexSize;
	if ((int)src.size() < size)
		return -1;

<<<<<<< HEAD
	if (skip_objects_count < m_LocalCoreStartupParameter.skip_objects_end)
	{
		if (++skip_objects_count >= m_LocalCoreStartupParameter.skip_objects_start)
		{
			//Skip Object
			return size;
		}
	}

	if (skip_drawing || (bpmem.genMode.cullmode == GenMode::CULL_ALL && primitive < 5))
	{
		// if cull mode is CULL_ALL, ignore triangles and quads
=======
	if (skip_drawing)
>>>>>>> 42d4fe58
		return size;

	// Object Removal Code code
	if (m_LocalCoreStartupParameter.num_object_removal_codes)
	{
		if (m_LocalCoreStartupParameter.update)
		{
			// Set lock so codes can be enabled/disabled in game without crashes.
			m_LocalCoreStartupParameter.done = false;
			for (int current_object_removal_code = 0; current_object_removal_code < m_LocalCoreStartupParameter.num_object_removal_codes; current_object_removal_code++)
			{
				for (int d = 0; d < m_LocalCoreStartupParameter.num_object_skip_data_bytes[current_object_removal_code]; d++)
				{
					if (src.Peek<u8, false>(d) != m_LocalCoreStartupParameter.object_removal_codes[current_object_removal_code][d])
					{
						//Data didn't match, try next object_removal_code
						break;
					}
					else
					{
						if (d == (m_LocalCoreStartupParameter.num_object_skip_data_bytes[current_object_removal_code] - 1))
						{
							//Data stream matched the entry, skip rendering it.
							return size;
						}
					}
				}
			}
		}
		m_LocalCoreStartupParameter.done = true;
	}

	// If the native vertex format changed, force a flush.
	if (loader->m_native_vertex_format != s_current_vtx_fmt)
		VertexManager::Flush();
	s_current_vtx_fmt = loader->m_native_vertex_format;

	DataReader dst = VertexManager::PrepareForAdditionalData(primitive, count,
			loader->m_native_vtx_decl.stride);

	count = loader->RunVertices(primitive, count, src, dst);

	IndexGenerator::AddIndices(primitive, count);

	VertexManager::FlushData(count, loader->m_native_vtx_decl.stride);

	ADDSTAT(stats.thisFrame.numPrims, count);
	INCSTAT(stats.thisFrame.numPrimitiveJoins);
	return size;
}

int GetVertexSize(int vtx_attr_group, bool preprocess)
{
	return RefreshLoader(vtx_attr_group, preprocess)->m_VertexSize;
}

NativeVertexFormat* GetCurrentVertexFormat()
{
	return s_current_vtx_fmt;
}

}  // namespace

void LoadCPReg(u32 sub_cmd, u32 value, bool is_preprocess)
{
	bool update_global_state = !is_preprocess;
	CPState* state = is_preprocess ? &g_preprocess_cp_state : &g_main_cp_state;
	switch (sub_cmd & 0xF0)
	{
	case 0x30:
		if (update_global_state)
			VertexShaderManager::SetTexMatrixChangedA(value);
		break;

	case 0x40:
		if (update_global_state)
			VertexShaderManager::SetTexMatrixChangedB(value);
		break;

	case 0x50:
		state->vtx_desc.Hex &= ~0x1FFFF;  // keep the Upper bits
		state->vtx_desc.Hex |= value;
		state->attr_dirty = BitSet32::AllTrue(8);
		break;

	case 0x60:
		state->vtx_desc.Hex &= 0x1FFFF;  // keep the lower 17Bits
		state->vtx_desc.Hex |= (u64)value << 17;
		state->attr_dirty = BitSet32::AllTrue(8);
		break;

	case 0x70:
		_assert_((sub_cmd & 0x0F) < 8);
		state->vtx_attr[sub_cmd & 7].g0.Hex = value;
		state->attr_dirty[sub_cmd & 7] = true;
		break;

	case 0x80:
		_assert_((sub_cmd & 0x0F) < 8);
		state->vtx_attr[sub_cmd & 7].g1.Hex = value;
		state->attr_dirty[sub_cmd & 7] = true;
		break;

	case 0x90:
		_assert_((sub_cmd & 0x0F) < 8);
		state->vtx_attr[sub_cmd & 7].g2.Hex = value;
		state->attr_dirty[sub_cmd & 7] = true;
		break;

	// Pointers to vertex arrays in GC RAM
	case 0xA0:
		state->array_bases[sub_cmd & 0xF] = value;
		if (update_global_state)
			cached_arraybases[sub_cmd & 0xF] = Memory::GetPointer(value);
		break;

	case 0xB0:
		state->array_strides[sub_cmd & 0xF] = value & 0xFF;
		break;
	}
}

void FillCPMemoryArray(u32 *memory)
{
	memory[0x30] = g_main_cp_state.matrix_index_a.Hex;
	memory[0x40] = g_main_cp_state.matrix_index_b.Hex;
	memory[0x50] = (u32)g_main_cp_state.vtx_desc.Hex;
	memory[0x60] = (u32)(g_main_cp_state.vtx_desc.Hex >> 17);

	for (int i = 0; i < 8; ++i)
	{
		memory[0x70 + i] = g_main_cp_state.vtx_attr[i].g0.Hex;
		memory[0x80 + i] = g_main_cp_state.vtx_attr[i].g1.Hex;
		memory[0x90 + i] = g_main_cp_state.vtx_attr[i].g2.Hex;
	}

	for (int i = 0; i < 16; ++i)
	{
		memory[0xA0 + i] = g_main_cp_state.array_bases[i];
		memory[0xB0 + i] = g_main_cp_state.array_strides[i];
	}
}

void RecomputeCachedArraybases()
{
	for (int i = 0; i < 16; i++)
	{
		cached_arraybases[i] = Memory::GetPointer(g_main_cp_state.array_bases[i]);
	}
}<|MERGE_RESOLUTION|>--- conflicted
+++ resolved
@@ -153,7 +153,6 @@
 	if ((int)src.size() < size)
 		return -1;
 
-<<<<<<< HEAD
 	if (skip_objects_count < m_LocalCoreStartupParameter.skip_objects_end)
 	{
 		if (++skip_objects_count >= m_LocalCoreStartupParameter.skip_objects_start)
@@ -163,12 +162,7 @@
 		}
 	}
 
-	if (skip_drawing || (bpmem.genMode.cullmode == GenMode::CULL_ALL && primitive < 5))
-	{
-		// if cull mode is CULL_ALL, ignore triangles and quads
-=======
 	if (skip_drawing)
->>>>>>> 42d4fe58
 		return size;
 
 	// Object Removal Code code
