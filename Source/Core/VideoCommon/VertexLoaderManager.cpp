// Copyright 2013 Dolphin Emulator Project
// Licensed under GPLv2
// Refer to the license.txt file included.

#include <algorithm>
#include <memory>
#include <mutex>
#include <unordered_map>
#include <utility>
#include <vector>

#include "Common/CommonFuncs.h"
#include "Core/ConfigManager.h"
#include "Core/HW/Memmap.h"

#include "VideoCommon/BPMemory.h"
#include "VideoCommon/IndexGenerator.h"
#include "VideoCommon/Statistics.h"
#include "VideoCommon/VertexLoaderBase.h"
#include "VideoCommon/VertexLoaderManager.h"
#include "VideoCommon/VertexManagerBase.h"
#include "VideoCommon/VertexShaderManager.h"
#include "VideoCommon/VideoCommon.h"
#include "VideoCommon/VR.h"



namespace VertexLoaderManager
{

typedef std::unordered_map<PortableVertexDeclaration, std::unique_ptr<NativeVertexFormat>> NativeVertexFormatMap;
static NativeVertexFormatMap s_native_vertex_map;
static NativeVertexFormat* s_current_vtx_fmt;

typedef std::unordered_map<VertexLoaderUID, std::unique_ptr<VertexLoaderBase>> VertexLoaderMap;
static std::mutex s_vertex_loader_map_lock;
static VertexLoaderMap s_vertex_loader_map;
// TODO - change into array of pointers. Keep a map of all seen so far.

void Init()
{
	MarkAllDirty();
	for (auto& map_entry : g_main_cp_state.vertex_loaders)
		map_entry = nullptr;
	for (auto& map_entry : g_preprocess_cp_state.vertex_loaders)
		map_entry = nullptr;
	RecomputeCachedArraybases();
}

void Shutdown()
{
	std::lock_guard<std::mutex> lk(s_vertex_loader_map_lock);
	s_vertex_loader_map.clear();
	s_native_vertex_map.clear();
}

namespace
{
struct entry
{
	std::string text;
	u64 num_verts;
	bool operator < (const entry &other) const
	{
		return num_verts > other.num_verts;
	}
};
}

void AppendListToString(std::string *dest)
{
	std::lock_guard<std::mutex> lk(s_vertex_loader_map_lock);
	std::vector<entry> entries;

	size_t total_size = 0;
	for (const auto& map_entry : s_vertex_loader_map)
	{
		entry e;
		map_entry.second->AppendToString(&e.text);
		e.num_verts = map_entry.second->m_numLoadedVertices;
		entries.push_back(e);
		total_size += e.text.size() + 1;
	}
	sort(entries.begin(), entries.end());
	dest->reserve(dest->size() + total_size);
	for (const entry& entry : entries)
	{
		dest->append(entry.text);
	}
}

void MarkAllDirty()
{
	g_main_cp_state.attr_dirty = BitSet32::AllTrue(8);
	g_preprocess_cp_state.attr_dirty = BitSet32::AllTrue(8);
}

static VertexLoaderBase* RefreshLoader(int vtx_attr_group, bool preprocess = false)
{
	CPState* state = preprocess ? &g_preprocess_cp_state : &g_main_cp_state;

	VertexLoaderBase* loader;
	if (state->attr_dirty[vtx_attr_group])
	{
		// We are not allowed to create a native vertex format on preprocessing as this is on the wrong thread
		bool check_for_native_format = !preprocess;

		VertexLoaderUID uid(state->vtx_desc, state->vtx_attr[vtx_attr_group]);
		std::lock_guard<std::mutex> lk(s_vertex_loader_map_lock);
		VertexLoaderMap::iterator iter = s_vertex_loader_map.find(uid);
		if (iter != s_vertex_loader_map.end())
		{
			loader = iter->second.get();
			check_for_native_format &= !loader->m_native_vertex_format;
		}
		else
		{
			loader = VertexLoaderBase::CreateVertexLoader(state->vtx_desc, state->vtx_attr[vtx_attr_group]);
			s_vertex_loader_map[uid] = std::unique_ptr<VertexLoaderBase>(loader);
			INCSTAT(stats.numVertexLoaders);
		}
		if (check_for_native_format)
		{
			// search for a cached native vertex format
			const PortableVertexDeclaration& format = loader->m_native_vtx_decl;
			std::unique_ptr<NativeVertexFormat>& native = s_native_vertex_map[format];
			if (!native)
			{
				native.reset(g_vertex_manager->CreateNativeVertexFormat());
				native->Initialize(format);
				native->m_components = loader->m_native_components;
			}
			loader->m_native_vertex_format = native.get();
		}
		state->vertex_loaders[vtx_attr_group] = loader;
		state->attr_dirty[vtx_attr_group] = false;
	} else {
		loader = state->vertex_loaders[vtx_attr_group];
	}
	return loader;
}

int RunVertices(int vtx_attr_group, int primitive, int count, DataReader src, bool skip_drawing)
{
	if (!count)
		return 0;

	SCoreStartupParameter &m_LocalCoreStartupParameter = SConfig::GetInstance().m_LocalCoreStartupParameter;

	VertexLoaderBase* loader = RefreshLoader(vtx_attr_group);
	int size = count * loader->m_VertexSize;
	if ((int)src.size() < size)
		return -1;

<<<<<<< HEAD
	if (skip_objects_count < m_LocalCoreStartupParameter.skip_objects_end)
	{
		if (++skip_objects_count >= m_LocalCoreStartupParameter.skip_objects_start)
		{
			//Skip Object
			return size;
		}
	}

	if (skip_drawing)
		return size;

	// Object Removal Code code
	if (m_LocalCoreStartupParameter.num_object_removal_codes)
	{
		if (m_LocalCoreStartupParameter.update)
		{
			// Set lock so codes can be enabled/disabled in game without crashes.
			m_LocalCoreStartupParameter.done = false;
			for (int current_object_removal_code = 0; current_object_removal_code < m_LocalCoreStartupParameter.num_object_removal_codes; current_object_removal_code++)
			{
				for (int d = 0; d < m_LocalCoreStartupParameter.num_object_skip_data_bytes[current_object_removal_code]; d++)
				{
					if (src.Peek<u8, false>(d) != m_LocalCoreStartupParameter.object_removal_codes[current_object_removal_code][d])
					{
						//Data didn't match, try next object_removal_code
						break;
					}
					else
					{
						if (d == (m_LocalCoreStartupParameter.num_object_skip_data_bytes[current_object_removal_code] - 1))
						{
							//Data stream matched the entry, skip rendering it.
							return size;
						}
					}
				}
			}
		}
		m_LocalCoreStartupParameter.done = true;
	}
=======
	if (skip_drawing)
		return size;
>>>>>>> bf029323

	// If the native vertex format changed, force a flush.
	if (loader->m_native_vertex_format != s_current_vtx_fmt)
		VertexManager::Flush();
	s_current_vtx_fmt = loader->m_native_vertex_format;

	// if cull mode is CULL_ALL, tell VertexManager to skip triangles and quads.
	// They still need to go through vertex loading, because we need to calculate a zfreeze refrence slope.
	bool cullall = (bpmem.genMode.cullmode == GenMode::CULL_ALL && primitive < 5);

	DataReader dst = VertexManager::PrepareForAdditionalData(primitive, count,
			loader->m_native_vtx_decl.stride, cullall);

	count = loader->RunVertices(primitive, count, src, dst);

	IndexGenerator::AddIndices(primitive, count);

	VertexManager::FlushData(count, loader->m_native_vtx_decl.stride);

	ADDSTAT(stats.thisFrame.numPrims, count);
	INCSTAT(stats.thisFrame.numPrimitiveJoins);
	return size;
}

int GetVertexSize(int vtx_attr_group, bool preprocess)
{
	return RefreshLoader(vtx_attr_group, preprocess)->m_VertexSize;
}

NativeVertexFormat* GetCurrentVertexFormat()
{
	return s_current_vtx_fmt;
}

}  // namespace

void LoadCPReg(u32 sub_cmd, u32 value, bool is_preprocess)
{
	bool update_global_state = !is_preprocess;
	CPState* state = is_preprocess ? &g_preprocess_cp_state : &g_main_cp_state;
	switch (sub_cmd & 0xF0)
	{
	case 0x30:
		if (update_global_state)
			VertexShaderManager::SetTexMatrixChangedA(value);
		break;

	case 0x40:
		if (update_global_state)
			VertexShaderManager::SetTexMatrixChangedB(value);
		break;

	case 0x50:
		state->vtx_desc.Hex &= ~0x1FFFF;  // keep the Upper bits
		state->vtx_desc.Hex |= value;
		state->attr_dirty = BitSet32::AllTrue(8);
		break;

	case 0x60:
		state->vtx_desc.Hex &= 0x1FFFF;  // keep the lower 17Bits
		state->vtx_desc.Hex |= (u64)value << 17;
		state->attr_dirty = BitSet32::AllTrue(8);
		break;

	case 0x70:
		_assert_((sub_cmd & 0x0F) < 8);
		state->vtx_attr[sub_cmd & 7].g0.Hex = value;
		state->attr_dirty[sub_cmd & 7] = true;
		break;

	case 0x80:
		_assert_((sub_cmd & 0x0F) < 8);
		state->vtx_attr[sub_cmd & 7].g1.Hex = value;
		state->attr_dirty[sub_cmd & 7] = true;
		break;

	case 0x90:
		_assert_((sub_cmd & 0x0F) < 8);
		state->vtx_attr[sub_cmd & 7].g2.Hex = value;
		state->attr_dirty[sub_cmd & 7] = true;
		break;

	// Pointers to vertex arrays in GC RAM
	case 0xA0:
		state->array_bases[sub_cmd & 0xF] = value;
		if (update_global_state)
			cached_arraybases[sub_cmd & 0xF] = Memory::GetPointer(value);
		break;

	case 0xB0:
		state->array_strides[sub_cmd & 0xF] = value & 0xFF;
		break;
	}
}

void FillCPMemoryArray(u32 *memory)
{
	memory[0x30] = g_main_cp_state.matrix_index_a.Hex;
	memory[0x40] = g_main_cp_state.matrix_index_b.Hex;
	memory[0x50] = (u32)g_main_cp_state.vtx_desc.Hex;
	memory[0x60] = (u32)(g_main_cp_state.vtx_desc.Hex >> 17);

	for (int i = 0; i < 8; ++i)
	{
		memory[0x70 + i] = g_main_cp_state.vtx_attr[i].g0.Hex;
		memory[0x80 + i] = g_main_cp_state.vtx_attr[i].g1.Hex;
		memory[0x90 + i] = g_main_cp_state.vtx_attr[i].g2.Hex;
	}

	for (int i = 0; i < 16; ++i)
	{
		memory[0xA0 + i] = g_main_cp_state.array_bases[i];
		memory[0xB0 + i] = g_main_cp_state.array_strides[i];
	}
}

void RecomputeCachedArraybases()
{
	for (int i = 0; i < 16; i++)
	{
		cached_arraybases[i] = Memory::GetPointer(g_main_cp_state.array_bases[i]);
	}
}<|MERGE_RESOLUTION|>--- conflicted
+++ resolved
@@ -152,7 +152,6 @@
 	if ((int)src.size() < size)
 		return -1;
 
-<<<<<<< HEAD
 	if (skip_objects_count < m_LocalCoreStartupParameter.skip_objects_end)
 	{
 		if (++skip_objects_count >= m_LocalCoreStartupParameter.skip_objects_start)
@@ -194,10 +193,6 @@
 		}
 		m_LocalCoreStartupParameter.done = true;
 	}
-=======
-	if (skip_drawing)
-		return size;
->>>>>>> bf029323
 
 	// If the native vertex format changed, force a flush.
 	if (loader->m_native_vertex_format != s_current_vtx_fmt)
