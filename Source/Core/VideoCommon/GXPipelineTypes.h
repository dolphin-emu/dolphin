// Copyright 2018 Dolphin Emulator Project
// Licensed under GPLv2+
// Refer to the license.txt file included.

#pragma once

#include "VideoCommon/GeometryShaderGen.h"
#include "VideoCommon/NativeVertexFormat.h"
#include "VideoCommon/PixelShaderGen.h"
#include "VideoCommon/RenderState.h"
#include "VideoCommon/VertexShaderGen.h"

class NativeVertexFormat;

namespace VideoCommon
{
// This version number must be incremented whenever any of the shader UID structures change.
// As pipelines encompass both shader UIDs and render states, changes to either of these should
// also increment the pipeline UID version. Incrementing the UID version will cause all UID
// caches to be invalidated.
constexpr u32 GX_PIPELINE_UID_VERSION = 1;  // Last changed in PR 6431

struct GXPipelineUid
{
  const NativeVertexFormat* vertex_format;
  VertexShaderUid vs_uid;
  GeometryShaderUid gs_uid;
  PixelShaderUid ps_uid;
  RasterizationState rasterization_state;
  DepthState depth_state;
  BlendingState blending_state;

  // We use memcmp() for comparing pipelines as std::tie generates a large number of instructions,
  // and this map lookup can happen every draw call. However, as using memcmp() will also compare
  // any padding bytes, we have to ensure these are zeroed out.
  GXPipelineUid() { std::memset(static_cast<void*>(this), 0, sizeof(*this)); }
  GXPipelineUid(const GXPipelineUid& rhs)
  {
    std::memcpy(static_cast<void*>(this), &rhs, sizeof(*this));
  }
  GXPipelineUid& operator=(const GXPipelineUid& rhs)
  {
    std::memcpy(static_cast<void*>(this), &rhs, sizeof(*this));
    return *this;
  }
  bool operator<(const GXPipelineUid& rhs) const
  {
    return std::memcmp(this, &rhs, sizeof(*this)) < 0;
  }
  bool operator==(const GXPipelineUid& rhs) const
  {
    return std::memcmp(this, &rhs, sizeof(*this)) == 0;
  }
  bool operator!=(const GXPipelineUid& rhs) const { return !operator==(rhs); }
};
<<<<<<< HEAD
=======
struct GXUberPipelineUid
{
  const NativeVertexFormat* vertex_format;
  UberShader::VertexShaderUid vs_uid;
  GeometryShaderUid gs_uid;
  UberShader::PixelShaderUid ps_uid;
  RasterizationState rasterization_state;
  DepthState depth_state;
  BlendingState blending_state;

  GXUberPipelineUid() { std::memset(static_cast<void*>(this), 0, sizeof(*this)); }
  GXUberPipelineUid(const GXUberPipelineUid& rhs)
  {
    std::memcpy(static_cast<void*>(this), &rhs, sizeof(*this));
  }
  GXUberPipelineUid& operator=(const GXUberPipelineUid& rhs)
  {
    std::memcpy(static_cast<void*>(this), &rhs, sizeof(*this));
    return *this;
  }
  bool operator<(const GXUberPipelineUid& rhs) const
  {
    return std::memcmp(this, &rhs, sizeof(*this)) < 0;
  }
  bool operator==(const GXUberPipelineUid& rhs) const
  {
    return std::memcmp(this, &rhs, sizeof(*this)) == 0;
  }
  bool operator!=(const GXUberPipelineUid& rhs) const { return !operator==(rhs); }
};
>>>>>>> 2b905eb0

// Disk cache of pipeline UIDs. We can't use the whole UID as a type as it contains pointers.
// This structure is safe to save to disk, and should be compiler/platform independent.
#pragma pack(push, 1)
struct SerializedGXPipelineUid
{
  PortableVertexDeclaration vertex_decl;
  VertexShaderUid vs_uid;
  GeometryShaderUid gs_uid;
  PixelShaderUid ps_uid;
  u32 rasterization_state_bits;
  u32 depth_state_bits;
  u32 blending_state_bits;
};
#pragma pack(pop)

}  // namespace VideoCommon<|MERGE_RESOLUTION|>--- conflicted
+++ resolved
@@ -53,39 +53,6 @@
   }
   bool operator!=(const GXPipelineUid& rhs) const { return !operator==(rhs); }
 };
-<<<<<<< HEAD
-=======
-struct GXUberPipelineUid
-{
-  const NativeVertexFormat* vertex_format;
-  UberShader::VertexShaderUid vs_uid;
-  GeometryShaderUid gs_uid;
-  UberShader::PixelShaderUid ps_uid;
-  RasterizationState rasterization_state;
-  DepthState depth_state;
-  BlendingState blending_state;
-
-  GXUberPipelineUid() { std::memset(static_cast<void*>(this), 0, sizeof(*this)); }
-  GXUberPipelineUid(const GXUberPipelineUid& rhs)
-  {
-    std::memcpy(static_cast<void*>(this), &rhs, sizeof(*this));
-  }
-  GXUberPipelineUid& operator=(const GXUberPipelineUid& rhs)
-  {
-    std::memcpy(static_cast<void*>(this), &rhs, sizeof(*this));
-    return *this;
-  }
-  bool operator<(const GXUberPipelineUid& rhs) const
-  {
-    return std::memcmp(this, &rhs, sizeof(*this)) < 0;
-  }
-  bool operator==(const GXUberPipelineUid& rhs) const
-  {
-    return std::memcmp(this, &rhs, sizeof(*this)) == 0;
-  }
-  bool operator!=(const GXUberPipelineUid& rhs) const { return !operator==(rhs); }
-};
->>>>>>> 2b905eb0
 
 // Disk cache of pipeline UIDs. We can't use the whole UID as a type as it contains pointers.
 // This structure is safe to save to disk, and should be compiler/platform independent.
