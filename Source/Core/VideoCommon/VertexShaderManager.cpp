--- conflicted
+++ resolved
@@ -1459,8 +1459,6 @@
 #ifdef HAVE_OCULUSSDK
 		if (g_has_rift && !bTelescopeHUD && !g_is_skybox)
 		{
-<<<<<<< HEAD
-=======
 #ifdef OCULUSSDK042
 			posLeft[0] = g_eye_render_desc[0].ViewAdjust.x * UnitsPerMetre;
 			posLeft[1] = g_eye_render_desc[0].ViewAdjust.y * UnitsPerMetre;
@@ -1470,17 +1468,13 @@
 			posRight[2] = g_eye_render_desc[1].ViewAdjust.z * UnitsPerMetre;
 #endif
 #ifdef OCULUSSDK043
->>>>>>> 9deb471f
 			posLeft[0] = g_eye_render_desc[0].HmdToEyeViewOffset.x * UnitsPerMetre;
 			posLeft[1] = g_eye_render_desc[0].HmdToEyeViewOffset.y * UnitsPerMetre;
 			posLeft[2] = g_eye_render_desc[0].HmdToEyeViewOffset.z * UnitsPerMetre;
 			posRight[0] = g_eye_render_desc[1].HmdToEyeViewOffset.x * UnitsPerMetre;
 			posRight[1] = g_eye_render_desc[1].HmdToEyeViewOffset.y * UnitsPerMetre;
 			posRight[2] = g_eye_render_desc[1].HmdToEyeViewOffset.z * UnitsPerMetre;
-<<<<<<< HEAD
-=======
 #endif
->>>>>>> 9deb471f
 		}
 #endif
 		Matrix44::Translate(eye_pos_matrix_left, posLeft);
