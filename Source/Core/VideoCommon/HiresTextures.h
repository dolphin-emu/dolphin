--- conflicted
+++ resolved
@@ -14,15 +14,11 @@
 class HiresTexture
 {
 public:
-<<<<<<< HEAD
 #if defined(_MSC_VER) && _MSC_VER <= 1800
-  using SOILPointer = u8*;
+  using ImageDataPointer = u8*;
 #else
-  using SOILPointer = std::unique_ptr<u8, void (*)(unsigned char*)>;
+  using ImageDataPointer = std::unique_ptr<u8, void (*)(unsigned char*)>;
 #endif
-=======
-  using ImageDataPointer = std::unique_ptr<u8, void (*)(unsigned char*)>;
->>>>>>> e9ad0ec6
 
   static void Init();
   static void Update();
