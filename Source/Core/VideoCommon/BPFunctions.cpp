// Copyright 2013 Dolphin Emulator Project
// Licensed under GPLv2
// Refer to the license.txt file included.

#include "Common/CommonTypes.h"

#include "Core/ConfigManager.h"
#include "Core/HW/Memmap.h"

#include "VideoCommon/BPFunctions.h"
#include "VideoCommon/RenderBase.h"
#include "VideoCommon/TextureCacheBase.h"
#include "VideoCommon/VertexManagerBase.h"
#include "VideoCommon/VertexShaderManager.h"
#include "VideoCommon/VideoConfig.h"
#include "VideoCommon/VR.h"

namespace BPFunctions
{
// ----------------------------------------------
// State translation lookup tables
// Reference: Yet Another GameCube Documentation
// ----------------------------------------------


void FlushPipeline()
{
	VertexManager::Flush();
}

void SetGenerationMode()
{
	g_renderer->SetGenerationMode();
}

void SetScissor()
{
	/* NOTE: the minimum value here for the scissor rect and offset is -342.
	 * GX internally adds on an offset of 342 to both the offset and scissor
	 * coords to ensure that the register was always unsigned.
	 *
	 * The code that was here before tried to "undo" this offset, but
	 * since we always take the difference, the +342 added to both
	 * sides cancels out. */

	/* The scissor offset is always even, so to save space, the scissor offset
	 * register is scaled down by 2. So, if somebody calls
	 * GX_SetScissorBoxOffset(20, 20); the registers will be set to 10, 10. */
	const int xoff = bpmem.scissorOffset.x * 2;
	const int yoff = bpmem.scissorOffset.y * 2;

	EFBRectangle rc (bpmem.scissorTL.x - xoff,     bpmem.scissorTL.y - yoff,
	                 bpmem.scissorBR.x - xoff + 1, bpmem.scissorBR.y - yoff + 1);

	if (rc.left < 0) rc.left = 0;
	if (rc.top < 0) rc.top = 0;
	if (rc.right > EFB_WIDTH) rc.right = EFB_WIDTH;
	if (rc.bottom > EFB_HEIGHT) rc.bottom = EFB_HEIGHT;

	if (rc.left > rc.right) rc.right = rc.left;
	if (rc.top > rc.bottom) rc.bottom = rc.top;

	g_renderer->SetScissorRect(rc);
}

void SetDepthMode()
{
	g_renderer->SetDepthMode();
}

void SetBlendMode()
{
	g_renderer->SetBlendMode(false);
}
void SetDitherMode()
{
	g_renderer->SetDitherMode();
}
void SetLogicOpMode()
{
	g_renderer->SetLogicOpMode();
}

void SetColorMask()
{
	g_renderer->SetColorMask();
}

void CopyEFB(u32 dstAddr, const EFBRectangle& srcRect,
	     unsigned int dstFormat, PEControl::PixelFormat srcFormat,
	     bool isIntensity, bool scaleByHalf)
{
	// bpmem.zcontrol.pixel_format to PEControl::Z24 is when the game wants to copy from ZBuffer (Zbuffer uses 24-bit Format)
	if (g_ActiveConfig.bEFBCopyEnable)
	{
		TextureCache::CopyRenderTargetToTexture(dstAddr, dstFormat, srcFormat,
			srcRect, isIntensity, scaleByHalf);
	}
}

/* Explanation of the magic behind ClearScreen:
	There's numerous possible formats for the pixel data in the EFB.
	However, in the HW accelerated backends we're always using RGBA8
	for the EFB format, which causes some problems:
	- We're using an alpha channel although the game doesn't
	- If the actual EFB format is RGBA6_Z24 or R5G6B5_Z16, we are using more bits per channel than the native HW

	To properly emulate the above points, we're doing the following:
	(1)
		- disable alpha channel writing of any kind of rendering if the actual EFB format doesn't use an alpha channel
		- NOTE: Always make sure that the EFB has been cleared to an alpha value of 0xFF in this case!
		- Same for color channels, these need to be cleared to 0x00 though.
	(2)
		- convert the RGBA8 color to RGBA6/RGB8/RGB565 and convert it to RGBA8 again
		- convert the Z24 depth value to Z16 and back to Z24
*/
void ClearScreen(const EFBRectangle &rc, bool frame_just_rendered)
{
	static bool colorEnable_replay[2] = { (bpmem.blendmode.colorupdate != 0), (bpmem.blendmode.colorupdate != 0) };
	static bool alphaEnable_replay[2] = { (bpmem.blendmode.alphaupdate != 0), (bpmem.blendmode.alphaupdate != 0) };
	static bool zEnable_replay[2] = { (bpmem.zmode.updateenable != 0), (bpmem.zmode.updateenable != 0) };
	static u32 pixel_format_replay[2] = { bpmem.zcontrol.pixel_format, bpmem.zcontrol.pixel_format };
	static u32 color_replay[2] = { (bpmem.clearcolorAR << 16) | bpmem.clearcolorGB, (bpmem.clearcolorAR << 16) | bpmem.clearcolorGB };
	static u32 z_replay[2] = { bpmem.clearZValue, bpmem.clearZValue };

	bool colorEnable = (bpmem.blendmode.colorupdate != 0);
	bool alphaEnable = (bpmem.blendmode.alphaupdate != 0);
	bool zEnable = (bpmem.zmode.updateenable != 0);
	u32 pixel_format = bpmem.zcontrol.pixel_format;

	// Log and Replay Clear Calls, because they are not properly captured/played by the replay buffer.
	// The "Clear Frame" for the beginning of each frame actually happens at the end of the real/opcode replay frame.
	// This causes the call meant for the next real frame to be used for the replay frame.

	// To Do: Optimize this better.  Do some games use more than 2 clear calls that might need to also be unwound?
	// Is the second unwind just a workaround for a bigger bug somewhere else in the replay buffer?
<<<<<<< HEAD
	if (g_has_hmd && opcode_replay_enabled)
=======
	if (g_has_hmd && g_opcode_replay_enabled)
>>>>>>> 491ec152
	{
		if (g_opcodereplay_frame && frame_just_rendered)
		{
			colorEnable_replay[0] = colorEnable;
			alphaEnable_replay[0] = alphaEnable;
			zEnable_replay[0] = zEnable;
			pixel_format_replay[0] = pixel_format;
		}
		else if (!g_opcodereplay_frame && !frame_just_rendered)
		{
			colorEnable_replay[1] = colorEnable;
			alphaEnable_replay[1] = alphaEnable;
			zEnable_replay[1] = zEnable;
			pixel_format_replay[1] = pixel_format;
		}
		else if (!g_opcodereplay_frame && frame_just_rendered)
		{
			colorEnable = colorEnable_replay[0];
			alphaEnable = alphaEnable_replay[0];
			zEnable = zEnable_replay[0];
			pixel_format = pixel_format_replay[0];
		}
		else //g_opcodereplay_frame && !frame_just_rendered
		{
			colorEnable = colorEnable_replay[1];
			alphaEnable = alphaEnable_replay[1];
			zEnable = zEnable_replay[1];
			pixel_format = pixel_format_replay[1];
		}
	}


	// (1): Disable unused color channels
	if (pixel_format == PEControl::RGB8_Z24 ||
		pixel_format == PEControl::RGB565_Z16 ||
		pixel_format == PEControl::Z24)
	{
		alphaEnable = false;
	}

	if (colorEnable || alphaEnable || zEnable)
	{
		u32 color = (bpmem.clearcolorAR << 16) | bpmem.clearcolorGB;
		u32 z = bpmem.clearZValue;

<<<<<<< HEAD
		if (g_has_hmd && opcode_replay_enabled)
=======
		if (g_has_hmd && g_opcode_replay_enabled)
>>>>>>> 491ec152
		{
			if (g_opcodereplay_frame && frame_just_rendered)
			{
				color_replay[0] = color;
				z_replay[0] = z;
			}
			else if (!g_opcodereplay_frame && !frame_just_rendered)
			{
				color_replay[1] = color;
				z_replay[1] = z;
			}
			else if (!g_opcodereplay_frame && frame_just_rendered)
			{
				color = color_replay[0];
				z = z_replay[0];
			}
			else //g_opcodereplay_frame && !frame_just_rendered
			{
				color = color_replay[1];
				z = z_replay[1];
			}
		}



		// (2) drop additional accuracy
		if (pixel_format == PEControl::RGBA6_Z24)
		{
			color = RGBA8ToRGBA6ToRGBA8(color);
		}
		else if (pixel_format == PEControl::RGB565_Z16)
		{
			color = RGBA8ToRGB565ToRGBA8(color);
			z = Z24ToZ16ToZ24(z);
		}

		//Allow the first ClearScreen to go through, but block the rest if EFBCopyClearDisable is checked.
		if (!g_ActiveConfig.bEFBCopyEnable && g_ActiveConfig.bEFBCopyClearDisable && !g_new_frame_tracker_for_efb_skip)
		{
			g_renderer->SkipClearScreen(colorEnable, alphaEnable, zEnable);
		}
		else 
		{
			g_renderer->ClearScreen(rc, colorEnable, alphaEnable, zEnable, color, z);
			g_new_frame_tracker_for_efb_skip = false;
		}
	}
}

void OnPixelFormatChange()
{
	int convtype = -1;

	// TODO : Check for Z compression format change
	// When using 16bit Z, the game may enable a special compression format which we need to handle
	// If we don't, Z values will be completely screwed up, currently only Star Wars:RS2 uses that.

	/*
	 * When changing the EFB format, the pixel data won't get converted to the new format but stays the same.
	 * Since we are always using an RGBA8 buffer though, this causes issues in some games.
	 * Thus, we reinterpret the old EFB data with the new format here.
	 */
	if (!g_ActiveConfig.bEFBEmulateFormatChanges)
		return;

	auto old_format = Renderer::GetPrevPixelFormat();
	auto new_format = bpmem.zcontrol.pixel_format;

	// no need to reinterpret pixel data in these cases
	if (new_format == old_format || old_format == PEControl::INVALID_FMT)
		goto skip;

	// Check for pixel format changes
	switch (old_format)
	{
		case PEControl::RGB8_Z24:
		case PEControl::Z24:
			// Z24 and RGB8_Z24 are treated equal, so just return in this case
			if (new_format == PEControl::RGB8_Z24 || new_format == PEControl::Z24)
				goto skip;

			if (new_format == PEControl::RGBA6_Z24)
				convtype = 0;
			else if (new_format == PEControl::RGB565_Z16)
				convtype = 1;
			break;

		case PEControl::RGBA6_Z24:
			if (new_format == PEControl::RGB8_Z24 ||
				new_format == PEControl::Z24)
				convtype = 2;
			else if (new_format == PEControl::RGB565_Z16)
				convtype = 3;
			break;

		case PEControl::RGB565_Z16:
			if (new_format == PEControl::RGB8_Z24 ||
				new_format == PEControl::Z24)
				convtype = 4;
			else if (new_format == PEControl::RGBA6_Z24)
				convtype = 5;
			break;

		default:
			break;
	}

	if (convtype == -1)
	{
		ERROR_LOG(VIDEO, "Unhandled EFB format change: %d to %d\n", static_cast<int>(old_format), static_cast<int>(new_format));
		goto skip;
	}

	g_renderer->ReinterpretPixelData(convtype);

skip:
	DEBUG_LOG(VIDEO, "pixelfmt: pixel=%d, zc=%d", static_cast<int>(new_format), static_cast<int>(bpmem.zcontrol.zformat));

	Renderer::StorePixelFormat(new_format);
}

void SetInterlacingMode(const BPCmd &bp)
{
	// TODO
	switch (bp.address)
	{
	case BPMEM_FIELDMODE:
		{
			// SDK always sets bpmem.lineptwidth.lineaspect via BPMEM_LINEPTWIDTH
			// just before this cmd
			const char *action[] = { "don't adjust", "adjust" };
			DEBUG_LOG(VIDEO, "BPMEM_FIELDMODE texLOD:%s lineaspect:%s",
				action[bpmem.fieldmode.texLOD],
				action[bpmem.lineptwidth.lineaspect]);
		}
		break;
	case BPMEM_FIELDMASK:
		{
			// Determines if fields will be written to EFB (always computed)
			const char *action[] = { "skip", "write" };
			DEBUG_LOG(VIDEO, "BPMEM_FIELDMASK even:%s odd:%s",
				action[bpmem.fieldmask.even], action[bpmem.fieldmask.odd]);
		}
		break;
	default:
		ERROR_LOG(VIDEO, "SetInterlacingMode default");
		break;
	}
}

};<|MERGE_RESOLUTION|>--- conflicted
+++ resolved
@@ -134,11 +134,7 @@
 
 	// To Do: Optimize this better.  Do some games use more than 2 clear calls that might need to also be unwound?
 	// Is the second unwind just a workaround for a bigger bug somewhere else in the replay buffer?
-<<<<<<< HEAD
-	if (g_has_hmd && opcode_replay_enabled)
-=======
 	if (g_has_hmd && g_opcode_replay_enabled)
->>>>>>> 491ec152
 	{
 		if (g_opcodereplay_frame && frame_just_rendered)
 		{
@@ -184,11 +180,7 @@
 		u32 color = (bpmem.clearcolorAR << 16) | bpmem.clearcolorGB;
 		u32 z = bpmem.clearZValue;
 
-<<<<<<< HEAD
-		if (g_has_hmd && opcode_replay_enabled)
-=======
 		if (g_has_hmd && g_opcode_replay_enabled)
->>>>>>> 491ec152
 		{
 			if (g_opcodereplay_frame && frame_just_rendered)
 			{
