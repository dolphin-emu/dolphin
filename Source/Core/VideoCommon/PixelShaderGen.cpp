// Copyright 2008 Dolphin Emulator Project
// Licensed under GPLv2+
// Refer to the license.txt file included.

#include "VideoCommon/PixelShaderGen.h"

#include <cmath>
#include <cstdio>
#include <cstring>

#include "Common/Assert.h"
#include "Common/CommonTypes.h"
#include "Common/Logging/Log.h"
#include "VideoCommon/BPMemory.h"
#include "VideoCommon/BoundingBox.h"
#include "VideoCommon/DriverDetails.h"
#include "VideoCommon/LightingShaderGen.h"
#include "VideoCommon/NativeVertexFormat.h"
#include "VideoCommon/RenderState.h"
#include "VideoCommon/VertexLoaderManager.h"
#include "VideoCommon/VideoCommon.h"
#include "VideoCommon/VideoConfig.h"
#include "VideoCommon/XFMemory.h"  // for texture projection mode

// TODO: Get rid of these
enum : u32
{
  C_COLORMATRIX = 0,                //  0
  C_COLORS = 0,                     //  0
  C_KCOLORS = C_COLORS + 4,         //  4
  C_ALPHA = C_KCOLORS + 4,          //  8
  C_TEXDIMS = C_ALPHA + 1,          //  9
  C_ZBIAS = C_TEXDIMS + 8,          // 17
  C_INDTEXSCALE = C_ZBIAS + 2,      // 19
  C_INDTEXMTX = C_INDTEXSCALE + 2,  // 21
  C_FOGCOLOR = C_INDTEXMTX + 6,     // 27
  C_FOGI = C_FOGCOLOR + 1,          // 28
  C_FOGF = C_FOGI + 1,              // 29
  C_ZSLOPE = C_FOGF + 2,            // 31
  C_EFBSCALE = C_ZSLOPE + 1,        // 32
  C_PENVCONST_END = C_EFBSCALE + 1
};

static const char* tevKSelTableC[] = {
    "255,255,255",        // 1   = 0x00
    "223,223,223",        // 7_8 = 0x01
    "191,191,191",        // 3_4 = 0x02
    "159,159,159",        // 5_8 = 0x03
    "128,128,128",        // 1_2 = 0x04
    "96,96,96",           // 3_8 = 0x05
    "64,64,64",           // 1_4 = 0x06
    "32,32,32",           // 1_8 = 0x07
    "0,0,0",              // INVALID = 0x08
    "0,0,0",              // INVALID = 0x09
    "0,0,0",              // INVALID = 0x0a
    "0,0,0",              // INVALID = 0x0b
    I_KCOLORS "[0].rgb",  // K0 = 0x0C
    I_KCOLORS "[1].rgb",  // K1 = 0x0D
    I_KCOLORS "[2].rgb",  // K2 = 0x0E
    I_KCOLORS "[3].rgb",  // K3 = 0x0F
    I_KCOLORS "[0].rrr",  // K0_R = 0x10
    I_KCOLORS "[1].rrr",  // K1_R = 0x11
    I_KCOLORS "[2].rrr",  // K2_R = 0x12
    I_KCOLORS "[3].rrr",  // K3_R = 0x13
    I_KCOLORS "[0].ggg",  // K0_G = 0x14
    I_KCOLORS "[1].ggg",  // K1_G = 0x15
    I_KCOLORS "[2].ggg",  // K2_G = 0x16
    I_KCOLORS "[3].ggg",  // K3_G = 0x17
    I_KCOLORS "[0].bbb",  // K0_B = 0x18
    I_KCOLORS "[1].bbb",  // K1_B = 0x19
    I_KCOLORS "[2].bbb",  // K2_B = 0x1A
    I_KCOLORS "[3].bbb",  // K3_B = 0x1B
    I_KCOLORS "[0].aaa",  // K0_A = 0x1C
    I_KCOLORS "[1].aaa",  // K1_A = 0x1D
    I_KCOLORS "[2].aaa",  // K2_A = 0x1E
    I_KCOLORS "[3].aaa",  // K3_A = 0x1F
};

static const char* tevKSelTableA[] = {
    "255",              // 1   = 0x00
    "223",              // 7_8 = 0x01
    "191",              // 3_4 = 0x02
    "159",              // 5_8 = 0x03
    "128",              // 1_2 = 0x04
    "96",               // 3_8 = 0x05
    "64",               // 1_4 = 0x06
    "32",               // 1_8 = 0x07
    "0",                // INVALID = 0x08
    "0",                // INVALID = 0x09
    "0",                // INVALID = 0x0a
    "0",                // INVALID = 0x0b
    "0",                // INVALID = 0x0c
    "0",                // INVALID = 0x0d
    "0",                // INVALID = 0x0e
    "0",                // INVALID = 0x0f
    I_KCOLORS "[0].r",  // K0_R = 0x10
    I_KCOLORS "[1].r",  // K1_R = 0x11
    I_KCOLORS "[2].r",  // K2_R = 0x12
    I_KCOLORS "[3].r",  // K3_R = 0x13
    I_KCOLORS "[0].g",  // K0_G = 0x14
    I_KCOLORS "[1].g",  // K1_G = 0x15
    I_KCOLORS "[2].g",  // K2_G = 0x16
    I_KCOLORS "[3].g",  // K3_G = 0x17
    I_KCOLORS "[0].b",  // K0_B = 0x18
    I_KCOLORS "[1].b",  // K1_B = 0x19
    I_KCOLORS "[2].b",  // K2_B = 0x1A
    I_KCOLORS "[3].b",  // K3_B = 0x1B
    I_KCOLORS "[0].a",  // K0_A = 0x1C
    I_KCOLORS "[1].a",  // K1_A = 0x1D
    I_KCOLORS "[2].a",  // K2_A = 0x1E
    I_KCOLORS "[3].a",  // K3_A = 0x1F
};

static const char* tevCInputTable[] = {
    "prev.rgb",           // CPREV,
    "prev.aaa",           // APREV,
    "c0.rgb",             // C0,
    "c0.aaa",             // A0,
    "c1.rgb",             // C1,
    "c1.aaa",             // A1,
    "c2.rgb",             // C2,
    "c2.aaa",             // A2,
    "textemp.rgb",        // TEXC,
    "textemp.aaa",        // TEXA,
    "rastemp.rgb",        // RASC,
    "rastemp.aaa",        // RASA,
    "int3(255,255,255)",  // ONE
    "int3(128,128,128)",  // HALF
    "konsttemp.rgb",      // KONST
    "int3(0,0,0)",        // ZERO
};

static const char* tevAInputTable[] = {
    "prev.a",       // APREV,
    "c0.a",         // A0,
    "c1.a",         // A1,
    "c2.a",         // A2,
    "textemp.a",    // TEXA,
    "rastemp.a",    // RASA,
    "konsttemp.a",  // KONST,  (hw1 had quarter)
    "0",            // ZERO
};

static const char* tevRasTable[] = {
    "iround(col0 * 255.0)",
    "iround(col1 * 255.0)",
    "ERROR13",                                              // 2
    "ERROR14",                                              // 3
    "ERROR15",                                              // 4
    "(int4(1, 1, 1, 1) * alphabump)",                       // bump alpha (0..248)
    "(int4(1, 1, 1, 1) * (alphabump | (alphabump >> 5)))",  // normalized bump alpha (0..255)
    "int4(0, 0, 0, 0)",                                     // zero
};

static const char* tevCOutputTable[] = {"prev.rgb", "c0.rgb", "c1.rgb", "c2.rgb"};
static const char* tevAOutputTable[] = {"prev.a", "c0.a", "c1.a", "c2.a"};

// FIXME: Some of the video card's capabilities (BBox support, EarlyZ support, dstAlpha support)
// leak
//        into this UID; This is really unhelpful if these UIDs ever move from one machine to
//        another.
PixelShaderUid GetPixelShaderUid()
{
  PixelShaderUid out;
  pixel_shader_uid_data* uid_data = out.GetUidData<pixel_shader_uid_data>();
  memset(uid_data, 0, sizeof(*uid_data));

  uid_data->useDstAlpha = bpmem.dstalpha.enable && bpmem.blendmode.alphaupdate &&
                          bpmem.zcontrol.pixel_format == PEControl::RGBA6_Z24;

  uid_data->genMode_numindstages = bpmem.genMode.numindstages;
  uid_data->genMode_numtevstages = bpmem.genMode.numtevstages;
  uid_data->genMode_numtexgens = bpmem.genMode.numtexgens;
  uid_data->bounding_box = g_ActiveConfig.BBoxUseFragmentShaderImplementation() &&
                           g_ActiveConfig.bBBoxEnable && BoundingBox::active;
  uid_data->rgba6_format =
      bpmem.zcontrol.pixel_format == PEControl::RGBA6_Z24 && !g_ActiveConfig.bForceTrueColor;
  uid_data->dither = bpmem.blendmode.dither && uid_data->rgba6_format;
  uid_data->uint_output = bpmem.blendmode.UseLogicOp();

  u32 numStages = uid_data->genMode_numtevstages + 1;

  const bool forced_early_z =
      bpmem.UseEarlyDepthTest() &&
      (g_ActiveConfig.bFastDepthCalc || bpmem.alpha_test.TestResult() == AlphaTest::UNDETERMINED)
      // We can't allow early_ztest for zfreeze because depth is overridden per-pixel.
      // This means it's impossible for zcomploc to be emulated on a zfrozen polygon.
      && !(bpmem.zmode.testenable && bpmem.genMode.zfreeze);
  const bool per_pixel_depth =
      (bpmem.ztex2.op != ZTEXTURE_DISABLE && bpmem.UseLateDepthTest()) ||
      (!g_ActiveConfig.bFastDepthCalc && bpmem.zmode.testenable && !forced_early_z) ||
      (bpmem.zmode.testenable && bpmem.genMode.zfreeze);

  uid_data->per_pixel_depth = per_pixel_depth;
  uid_data->forced_early_z = forced_early_z;

  if (g_ActiveConfig.bEnablePixelLighting)
  {
    // The lighting shader only needs the two color bits of the 23bit component bit array.
    uid_data->components =
        (VertexLoaderManager::g_current_components & (VB_HAS_COL0 | VB_HAS_COL1)) >> VB_COL_SHIFT;
    uid_data->numColorChans = xfmem.numChan.numColorChans;
    GetLightingShaderUid(uid_data->lighting);
  }

  if (uid_data->genMode_numtexgens > 0)
  {
    for (unsigned int i = 0; i < uid_data->genMode_numtexgens; ++i)
    {
      // optional perspective divides
      uid_data->texMtxInfo_n_projection |= xfmem.texMtxInfo[i].projection << i;
    }
  }

  // indirect texture map lookup
  int nIndirectStagesUsed = 0;
  if (uid_data->genMode_numindstages > 0)
  {
    for (unsigned int i = 0; i < numStages; ++i)
    {
      if (bpmem.tevind[i].IsActive() && bpmem.tevind[i].bt < uid_data->genMode_numindstages)
        nIndirectStagesUsed |= 1 << bpmem.tevind[i].bt;
    }
  }

  uid_data->nIndirectStagesUsed = nIndirectStagesUsed;
  for (u32 i = 0; i < uid_data->genMode_numindstages; ++i)
  {
    if (uid_data->nIndirectStagesUsed & (1 << i))
      uid_data->SetTevindrefValues(i, bpmem.tevindref.getTexCoord(i), bpmem.tevindref.getTexMap(i));
  }

  for (unsigned int n = 0; n < numStages; n++)
  {
    int texcoord = bpmem.tevorders[n / 2].getTexCoord(n & 1);
    bool bHasTexCoord = (u32)texcoord < bpmem.genMode.numtexgens;
    // HACK to handle cases where the tex gen is not enabled
    if (!bHasTexCoord)
      texcoord = bpmem.genMode.numtexgens;

    uid_data->stagehash[n].hasindstage = bpmem.tevind[n].bt < bpmem.genMode.numindstages;
    uid_data->stagehash[n].tevorders_texcoord = texcoord;
    if (uid_data->stagehash[n].hasindstage)
      uid_data->stagehash[n].tevind = bpmem.tevind[n].hex;

    TevStageCombiner::ColorCombiner& cc = bpmem.combiners[n].colorC;
    TevStageCombiner::AlphaCombiner& ac = bpmem.combiners[n].alphaC;
    uid_data->stagehash[n].cc = cc.hex & 0xFFFFFF;
    uid_data->stagehash[n].ac = ac.hex & 0xFFFFF0;  // Storing rswap and tswap later

    if (cc.a == TEVCOLORARG_RASA || cc.a == TEVCOLORARG_RASC || cc.b == TEVCOLORARG_RASA ||
        cc.b == TEVCOLORARG_RASC || cc.c == TEVCOLORARG_RASA || cc.c == TEVCOLORARG_RASC ||
        cc.d == TEVCOLORARG_RASA || cc.d == TEVCOLORARG_RASC || ac.a == TEVALPHAARG_RASA ||
        ac.b == TEVALPHAARG_RASA || ac.c == TEVALPHAARG_RASA || ac.d == TEVALPHAARG_RASA)
    {
      const int i = bpmem.combiners[n].alphaC.rswap;
      uid_data->stagehash[n].tevksel_swap1a = bpmem.tevksel[i * 2].swap1;
      uid_data->stagehash[n].tevksel_swap2a = bpmem.tevksel[i * 2].swap2;
      uid_data->stagehash[n].tevksel_swap1b = bpmem.tevksel[i * 2 + 1].swap1;
      uid_data->stagehash[n].tevksel_swap2b = bpmem.tevksel[i * 2 + 1].swap2;
      uid_data->stagehash[n].tevorders_colorchan = bpmem.tevorders[n / 2].getColorChan(n & 1);
    }

    uid_data->stagehash[n].tevorders_enable = bpmem.tevorders[n / 2].getEnable(n & 1);
    if (uid_data->stagehash[n].tevorders_enable)
    {
      const int i = bpmem.combiners[n].alphaC.tswap;
      uid_data->stagehash[n].tevksel_swap1c = bpmem.tevksel[i * 2].swap1;
      uid_data->stagehash[n].tevksel_swap2c = bpmem.tevksel[i * 2].swap2;
      uid_data->stagehash[n].tevksel_swap1d = bpmem.tevksel[i * 2 + 1].swap1;
      uid_data->stagehash[n].tevksel_swap2d = bpmem.tevksel[i * 2 + 1].swap2;
      uid_data->stagehash[n].tevorders_texmap = bpmem.tevorders[n / 2].getTexMap(n & 1);
    }

    if (cc.a == TEVCOLORARG_KONST || cc.b == TEVCOLORARG_KONST || cc.c == TEVCOLORARG_KONST ||
        cc.d == TEVCOLORARG_KONST || ac.a == TEVALPHAARG_KONST || ac.b == TEVALPHAARG_KONST ||
        ac.c == TEVALPHAARG_KONST || ac.d == TEVALPHAARG_KONST)
    {
      uid_data->stagehash[n].tevksel_kc = bpmem.tevksel[n / 2].getKC(n & 1);
      uid_data->stagehash[n].tevksel_ka = bpmem.tevksel[n / 2].getKA(n & 1);
    }
  }

#define MY_STRUCT_OFFSET(str, elem) ((u32)((u64) & (str).elem - (u64) & (str)))
  uid_data->num_values = (g_ActiveConfig.bEnablePixelLighting) ?
                             sizeof(*uid_data) :
                             MY_STRUCT_OFFSET(*uid_data, stagehash[numStages]);

  AlphaTest::TEST_RESULT Pretest = bpmem.alpha_test.TestResult();
  uid_data->Pretest = Pretest;
  uid_data->late_ztest = bpmem.UseLateDepthTest();

  // NOTE: Fragment may not be discarded if alpha test always fails and early depth test is enabled
  // (in this case we need to write a depth value if depth test passes regardless of the alpha
  // testing result)
  if (uid_data->Pretest == AlphaTest::UNDETERMINED ||
      (uid_data->Pretest == AlphaTest::FAIL && uid_data->late_ztest))
  {
    uid_data->alpha_test_comp0 = bpmem.alpha_test.comp0;
    uid_data->alpha_test_comp1 = bpmem.alpha_test.comp1;
    uid_data->alpha_test_logic = bpmem.alpha_test.logic;

    // ZCOMPLOC HACK:
    // The only way to emulate alpha test + early-z is to force early-z in the shader.
    // As this isn't available on all drivers and as we can't emulate this feature otherwise,
    // we are only able to choose which one we want to respect more.
    // Tests seem to have proven that writing depth even when the alpha test fails is more
    // important that a reliable alpha test, so we just force the alpha test to always succeed.
    // At least this seems to be less buggy.
    uid_data->alpha_test_use_zcomploc_hack =
        bpmem.UseEarlyDepthTest() && bpmem.zmode.updateenable &&
        !g_ActiveConfig.backend_info.bSupportsEarlyZ && !bpmem.genMode.zfreeze;
  }

  uid_data->zfreeze = bpmem.genMode.zfreeze;
  uid_data->ztex_op = bpmem.ztex2.op;
  uid_data->early_ztest = bpmem.UseEarlyDepthTest();
  uid_data->fog_fsel = bpmem.fog.c_proj_fsel.fsel;
  uid_data->fog_fsel = bpmem.fog.c_proj_fsel.fsel;
  uid_data->fog_proj = bpmem.fog.c_proj_fsel.proj;
  uid_data->fog_RangeBaseEnabled = bpmem.fogRange.Base.Enabled;

  BlendingState state = {};
  state.Generate(bpmem);

  if (state.usedualsrc && state.dstalpha && !g_ActiveConfig.backend_info.bSupportsDualSourceBlend)
  {
    uid_data->blend_enable = state.blendenable;
    uid_data->blend_src_factor = state.srcfactor;
    uid_data->blend_src_factor_alpha = state.srcfactoralpha;
    uid_data->blend_dst_factor = state.dstfactor;
    uid_data->blend_dst_factor_alpha = state.dstfactoralpha;
    uid_data->blend_subtract = state.subtract;
    uid_data->blend_subtract_alpha = state.subtractAlpha;
  }

  return out;
}

void ClearUnusedPixelShaderUidBits(APIType ApiType, const ShaderHostConfig& host_config,
                                   PixelShaderUid* uid)
{
  pixel_shader_uid_data* uid_data = uid->GetUidData<pixel_shader_uid_data>();

  // OpenGL and Vulkan convert implicitly normalized color outputs to their uint representation.
  // Therefore, it is not necessary to use a uint output on these backends. We also disable the
  // uint output when logic op is not supported (i.e. driver/device does not support D3D11.1).
  if (ApiType != APIType::D3D || !host_config.backend_logic_op)
    uid_data->uint_output = 0;
}

void WritePixelShaderCommonHeader(ShaderCode& out, APIType ApiType, u32 num_texgens,
                                  bool per_pixel_lighting, bool bounding_box)
{
  // dot product for integer vectors
  out.Write("int idot(int3 x, int3 y)\n"
            "{\n"
            "\tint3 tmp = x * y;\n"
            "\treturn tmp.x + tmp.y + tmp.z;\n"
            "}\n");

  out.Write("int idot(int4 x, int4 y)\n"
            "{\n"
            "\tint4 tmp = x * y;\n"
            "\treturn tmp.x + tmp.y + tmp.z + tmp.w;\n"
            "}\n\n");

  // rounding + casting to integer at once in a single function
  out.Write("int  iround(float  x) { return int (round(x)); }\n"
            "int2 iround(float2 x) { return int2(round(x)); }\n"
            "int3 iround(float3 x) { return int3(round(x)); }\n"
            "int4 iround(float4 x) { return int4(round(x)); }\n\n");

  if (ApiType == APIType::OpenGL || ApiType == APIType::Vulkan)
  {
    out.Write("SAMPLER_BINDING(0) uniform sampler2DArray samp[8];\n");
  }
  else  // D3D
  {
    // Declare samplers
    out.Write("SamplerState samp[8] : register(s0);\n");
    out.Write("\n");
    out.Write("Texture2DArray Tex[8] : register(t0);\n");
  }
  out.Write("\n");

  if (ApiType == APIType::OpenGL || ApiType == APIType::Vulkan)
    out.Write("UBO_BINDING(std140, 1) uniform PSBlock {\n");
  else
    out.Write("cbuffer PSBlock : register(b0) {\n");

  out.Write("\tint4 " I_COLORS "[4];\n"
            "\tint4 " I_KCOLORS "[4];\n"
            "\tint4 " I_ALPHA ";\n"
            "\tfloat4 " I_TEXDIMS "[8];\n"
            "\tint4 " I_ZBIAS "[2];\n"
            "\tint4 " I_INDTEXSCALE "[2];\n"
            "\tint4 " I_INDTEXMTX "[6];\n"
            "\tint4 " I_FOGCOLOR ";\n"
            "\tint4 " I_FOGI ";\n"
            "\tfloat4 " I_FOGF ";\n"
            "\tfloat4 " I_FOGRANGE "[3];\n"
            "\tfloat4 " I_ZSLOPE ";\n"
            "\tfloat2 " I_EFBSCALE ";\n"
            "};\n\n");

  if (per_pixel_lighting)
  {
    out.Write("%s", s_lighting_struct);

    if (ApiType == APIType::OpenGL || ApiType == APIType::Vulkan)
      out.Write("UBO_BINDING(std140, 2) uniform VSBlock {\n");
    else
      out.Write("cbuffer VSBlock : register(b1) {\n");

    out.Write(s_shader_uniforms);
    out.Write("};\n");
  }

  if (bounding_box)
  {
    if (ApiType == APIType::OpenGL || ApiType == APIType::Vulkan)
    {
      out.Write("SSBO_BINDING(0) buffer BBox {\n"
                "\tint4 bbox_data;\n"
                "};\n");
    }
    else
    {
      out.Write("globallycoherent RWBuffer<int> bbox_data : register(u2);\n");
    }
  }

  out.Write("struct VS_OUTPUT {\n");
  GenerateVSOutputMembers(out, ApiType, num_texgens, per_pixel_lighting, "");
  out.Write("};\n");
}

static void WriteStage(ShaderCode& out, const pixel_shader_uid_data* uid_data, int n,
                       APIType ApiType, bool stereo);
static void WriteTevRegular(ShaderCode& out, const char* components, int bias, int op, int clamp,
                            int shift, bool alpha);
static void SampleTexture(ShaderCode& out, const char* texcoords, const char* texswap, int texmap,
                          bool stereo, APIType ApiType);
static void WriteAlphaTest(ShaderCode& out, const pixel_shader_uid_data* uid_data, APIType ApiType,
                           bool per_pixel_depth, bool use_dual_source);
static void WriteFog(ShaderCode& out, const pixel_shader_uid_data* uid_data);
static void WriteColor(ShaderCode& out, APIType api_type, const pixel_shader_uid_data* uid_data,
                       bool use_dual_source);
static void WriteBlend(ShaderCode& out, const pixel_shader_uid_data* uid_data);

static void WriteZCoord(ShaderCode& out, APIType api_type,
                        const ShaderHostConfig& host_config,
                        const pixel_shader_uid_data* uid_data);

ShaderCode GeneratePixelShaderCode(APIType ApiType, const ShaderHostConfig& host_config,
                                   const pixel_shader_uid_data* uid_data)
{
  ShaderCode out;

  const bool per_pixel_lighting = g_ActiveConfig.bEnablePixelLighting;
  const bool msaa = host_config.msaa;
  const bool ssaa = host_config.ssaa;
  const bool stereo = host_config.stereo;
  const u32 numStages = uid_data->genMode_numtevstages + 1;

  out.Write("//Pixel Shader for TEV stages\n");
  out.Write("//%i TEV stages, %i texgens, %i IND stages\n", numStages, uid_data->genMode_numtexgens,
            uid_data->genMode_numindstages);

  // Stuff that is shared between ubershaders and pixelgen.
  WritePixelShaderCommonHeader(out, ApiType, uid_data->genMode_numtexgens, per_pixel_lighting,
                               uid_data->bounding_box);

  if (uid_data->forced_early_z && g_ActiveConfig.backend_info.bSupportsEarlyZ)
  {
    // Zcomploc (aka early_ztest) is a way to control whether depth test is done before
    // or after texturing and alpha test. PC graphics APIs used to provide no way to emulate
    // this feature properly until 2012: Depth tests were always done after alpha testing.
    // Most importantly, it was not possible to write to the depth buffer without also writing
    // a color value (unless color writing was disabled altogether).

    // OpenGL 4.2 actually provides two extensions which can force an early z test:
    //  * ARB_image_load_store has 'layout(early_fragment_tests)' which forces the driver to do z
    //  and stencil tests early.
    //  * ARB_conservative_depth has 'layout(depth_unchanged) which signals to the driver that it
    //  can make optimisations
    //    which assume the pixel shader won't update the depth buffer.

    // early_fragment_tests is the best option, as it requires the driver to do early-z and defines
    // early-z exactly as
    // we expect, with discard causing the shader to exit with only the depth buffer updated.

    // Conservative depth's 'depth_unchanged' only hints to the driver that an early-z optimisation
    // can be made and
    // doesn't define what will happen if we discard the fragment. But the way modern graphics
    // hardware is implemented
    // means it is not unreasonable to expect the same behaviour as early_fragment_tests.
    // We can also assume that if a driver has gone out of its way to support conservative depth and
    // not image_load_store
    // as required by OpenGL 4.2 that it will be doing the optimisation.
    // If the driver doesn't actually do an early z optimisation, ZCompLoc will be broken and depth
    // will only be written
    // if the alpha test passes.

    // We support Conservative as a fallback, because many drivers based on Mesa haven't implemented
    // all of the
    // ARB_image_load_store extension yet.

    // D3D11 also has a way to force the driver to enable early-z, so we're fine here.
    if (ApiType == APIType::OpenGL || ApiType == APIType::Vulkan)
    {
      // This is a #define which signals whatever early-z method the driver supports.
      out.Write("FORCE_EARLY_Z; \n");
    }
    else
    {
      out.Write("[earlydepthstencil]\n");
    }
  }

  // Only use dual-source blending when required on drivers that don't support it very well.
  const bool use_dual_source =
      host_config.backend_dual_source_blend &&
      (!DriverDetails::HasBug(DriverDetails::BUG_BROKEN_DUAL_SOURCE_BLENDING) ||
       uid_data->useDstAlpha);
  const bool use_shader_blend = !use_dual_source && (uid_data->useDstAlpha);

  if (ApiType == APIType::OpenGL || ApiType == APIType::Vulkan)
  {
    if (use_dual_source)
    {
      if (DriverDetails::HasBug(DriverDetails::BUG_BROKEN_FRAGMENT_SHADER_INDEX_DECORATION))
      {
        out.Write("FRAGMENT_OUTPUT_LOCATION(0) out vec4 ocol0;\n");
        out.Write("FRAGMENT_OUTPUT_LOCATION(1) out vec4 ocol1;\n");
      }
      else
      {
        out.Write("FRAGMENT_OUTPUT_LOCATION_INDEXED(0, 0) out vec4 ocol0;\n");
        out.Write("FRAGMENT_OUTPUT_LOCATION_INDEXED(0, 1) out vec4 ocol1;\n");
      }
    }
    else if (use_shader_blend)
    {
<<<<<<< HEAD
      if (host_config.backend_shader_framebuffer_fetch)
      {
        // QComm's Adreno driver doesn't seem to like using the framebuffer_fetch value as an
        // intermediate value with multiple reads & modifications, so pull out the "real" output value
        // and use a temporary for calculations, then set the output value once at the end of the
        // shader
        out.Write("FRAGMENT_OUTPUT_LOCATION_INDEXED(0, 0) FRAGMENT_INOUT vec4 real_ocol0;\n");
      }
      else
      {
        out.Write("FRAGMENT_OUTPUT_LOCATION(0) out vec4 real_ocol0;\n");
=======
      // QComm's Adreno driver doesn't seem to like using the framebuffer_fetch value as an
      // intermediate value with multiple reads & modifications, so pull out the "real" output value
      // and use a temporary for calculations, then set the output value once at the end of the
      // shader
      if (DriverDetails::HasBug(DriverDetails::BUG_BROKEN_FRAGMENT_SHADER_INDEX_DECORATION))
      {
        out.Write("FRAGMENT_OUTPUT_LOCATION(0) FRAGMENT_INOUT vec4 real_ocol0;\n");
      }
      else
      {
        out.Write("FRAGMENT_OUTPUT_LOCATION_INDEXED(0, 0) FRAGMENT_INOUT vec4 real_ocol0;\n");
>>>>>>> 5f0d825f
      }
    }
    else
    {
      out.Write("FRAGMENT_OUTPUT_LOCATION(0) out vec4 ocol0;\n");
    }

    if (uid_data->per_pixel_depth)
      out.Write("#define depth gl_FragDepth\n");

    // We need to always use output blocks for Vulkan, but geometry shaders are also optional.
    if (host_config.backend_geometry_shaders || ApiType == APIType::Vulkan)
    {
      out.Write("VARYING_LOCATION(0) in VertexData {\n");
      GenerateVSOutputMembers(out, ApiType, uid_data->genMode_numtexgens, per_pixel_lighting,
                              GetInterpolationQualifier(msaa, ssaa, true, true));

      if (stereo)
        out.Write("\tflat int layer;\n");

      out.Write("};\n");
    }
    else
    {
      out.Write("%s in float4 colors_0;\n", GetInterpolationQualifier(msaa, ssaa));
      out.Write("%s in float4 colors_1;\n", GetInterpolationQualifier(msaa, ssaa));
      // compute window position if needed because binding semantic WPOS is not widely supported
      // Let's set up attributes
      for (unsigned int i = 0; i < uid_data->genMode_numtexgens; ++i)
      {
        out.Write("%s in float3 tex%d;\n", GetInterpolationQualifier(msaa, ssaa), i);
      }
      out.Write("%s in float4 clipPos;\n", GetInterpolationQualifier(msaa, ssaa));
      if (per_pixel_lighting)
      {
        out.Write("%s in float3 Normal;\n", GetInterpolationQualifier(msaa, ssaa));
        out.Write("%s in float3 WorldPos;\n", GetInterpolationQualifier(msaa, ssaa));
      }
    }

    out.Write("void main()\n{\n");
    out.Write("\tfloat4 rawpos = gl_FragCoord;\n");
    if (use_shader_blend)
    {
      if (host_config.backend_shader_framebuffer_fetch)
      {
        // Store off a copy of the initial fb value for blending
        out.Write("\tfloat4 initial_ocol0 = FB_FETCH_VALUE;\n");
      }
      else
      {
        out.Write("\tfloat4 initial_ocol0 = float4(0.0, 0.0, 0.0, 1.0);\n");
      }
      out.Write("\tfloat4 ocol0;\n");
      out.Write("\tfloat4 ocol1;\n");
    }
  }
  else  // D3D
  {
    out.Write("void main(\n");
    if (uid_data->uint_output)
      out.Write("  out uint4 ocol0 : SV_Target,\n");
    else
      out.Write("  out float4 ocol0 : SV_Target0,\n"
                "  out float4 ocol1 : SV_Target1,\n");
    out.Write("%s"
              "  in float4 rawpos : SV_Position,\n",
              uid_data->per_pixel_depth ? "  out float depth : SV_Depth,\n" : "");

    out.Write("  in %s float4 colors_0 : COLOR0,\n", GetInterpolationQualifier(msaa, ssaa));
    out.Write("  in %s float4 colors_1 : COLOR1\n", GetInterpolationQualifier(msaa, ssaa));

    // compute window position if needed because binding semantic WPOS is not widely supported
    for (unsigned int i = 0; i < uid_data->genMode_numtexgens; ++i)
      out.Write(",\n  in %s float3 tex%d : TEXCOORD%d", GetInterpolationQualifier(msaa, ssaa), i,
                i);
    out.Write(",\n  in %s float4 clipPos : TEXCOORD%d", GetInterpolationQualifier(msaa, ssaa),
              uid_data->genMode_numtexgens);
    if (per_pixel_lighting)
    {
      out.Write(",\n  in %s float3 Normal : TEXCOORD%d", GetInterpolationQualifier(msaa, ssaa),
                uid_data->genMode_numtexgens + 1);
      out.Write(",\n  in %s float3 WorldPos : TEXCOORD%d", GetInterpolationQualifier(msaa, ssaa),
                uid_data->genMode_numtexgens + 2);
    }
    out.Write(",\n  in float clipDist0 : SV_ClipDistance0\n");
    out.Write(",\n  in float clipDist1 : SV_ClipDistance1\n");
    if (stereo)
      out.Write(",\n  in uint layer : SV_RenderTargetArrayIndex\n");
    out.Write("        ) {\n");
  }

  out.Write("\tint4 c0 = " I_COLORS "[1], c1 = " I_COLORS "[2], c2 = " I_COLORS
            "[3], prev = " I_COLORS "[0];\n"
            "\tint4 rastemp = int4(0, 0, 0, 0), textemp = int4(0, 0, 0, 0), konsttemp = int4(0, 0, "
            "0, 0);\n"
            "\tint3 comp16 = int3(1, 256, 0), comp24 = int3(1, 256, 256*256);\n"
            "\tint alphabump=0;\n"
            "\tint3 tevcoord=int3(0, 0, 0);\n"
            "\tint2 wrappedcoord=int2(0,0), tempcoord=int2(0,0);\n"
            "\tint4 "
            "tevin_a=int4(0,0,0,0),tevin_b=int4(0,0,0,0),tevin_c=int4(0,0,0,0),tevin_d=int4(0,0,0,"
            "0);\n\n");  // tev combiner inputs

  // On GLSL, input variables must not be assigned to.
  // This is why we declare these variables locally instead.
  out.Write("\tfloat4 col0 = colors_0;\n");
  out.Write("\tfloat4 col1 = colors_1;\n");

  if (per_pixel_lighting)
  {
    out.Write("\tfloat3 _norm0 = normalize(Normal.xyz);\n\n");
    out.Write("\tfloat3 pos = WorldPos;\n");

    out.Write("\tint4 lacc;\n"
              "\tfloat3 ldir, h, cosAttn, distAttn;\n"
              "\tfloat dist, dist2, attn;\n");

    // TODO: Our current constant usage code isn't able to handle more than one buffer.
    //       So we can't mark the VS constant as used here. But keep them here as reference.
    // out.SetConstantsUsed(C_PLIGHT_COLORS, C_PLIGHT_COLORS+7); // TODO: Can be optimized further
    // out.SetConstantsUsed(C_PLIGHTS, C_PLIGHTS+31); // TODO: Can be optimized further
    // out.SetConstantsUsed(C_PMATERIALS, C_PMATERIALS+3);
    GenerateLightingShaderCode(out, uid_data->lighting, uid_data->components << VB_COL_SHIFT,
                               "colors_", "col");
  }

  // HACK to handle cases where the tex gen is not enabled
  if (uid_data->genMode_numtexgens == 0)
  {
    out.Write("\tint2 fixpoint_uv0 = int2(0, 0);\n\n");
  }
  else
  {
    out.SetConstantsUsed(C_TEXDIMS, C_TEXDIMS + uid_data->genMode_numtexgens - 1);
    for (unsigned int i = 0; i < uid_data->genMode_numtexgens; ++i)
    {
      out.Write("\tint2 fixpoint_uv%d = int2(", i);
      out.Write("(tex%d.z == 0.0 ? tex%d.xy : tex%d.xy / tex%d.z)", i, i, i, i);
      out.Write(" * " I_TEXDIMS "[%d].zw);\n", i);
      // TODO: S24 overflows here?
    }
  }

  for (u32 i = 0; i < uid_data->genMode_numindstages; ++i)
  {
    if (uid_data->nIndirectStagesUsed & (1 << i))
    {
      unsigned int texcoord = uid_data->GetTevindirefCoord(i);
      unsigned int texmap = uid_data->GetTevindirefMap(i);

      if (texcoord < uid_data->genMode_numtexgens)
      {
        out.SetConstantsUsed(C_INDTEXSCALE + i / 2, C_INDTEXSCALE + i / 2);
        out.Write("\ttempcoord = fixpoint_uv%d >> " I_INDTEXSCALE "[%d].%s;\n", texcoord, i / 2,
                  (i & 1) ? "zw" : "xy");
      }
      else
        out.Write("\ttempcoord = int2(0, 0);\n");

      out.Write("\tint3 iindtex%d = ", i);
      SampleTexture(out, "float2(tempcoord)", "abg", texmap, stereo, ApiType);
    }
  }

  for (unsigned int i = 0; i < numStages; i++)
    WriteStage(out, uid_data, i, ApiType, stereo);  // build the equation for this stage

  {
    // The results of the last texenv stage are put onto the screen,
    // regardless of the used destination register
    TevStageCombiner::ColorCombiner last_cc;
    TevStageCombiner::AlphaCombiner last_ac;
    last_cc.hex = uid_data->stagehash[uid_data->genMode_numtevstages].cc;
    last_ac.hex = uid_data->stagehash[uid_data->genMode_numtevstages].ac;
    if (last_cc.dest != 0)
    {
      out.Write("\tprev.rgb = %s;\n", tevCOutputTable[last_cc.dest]);
    }
    if (last_ac.dest != 0)
    {
      out.Write("\tprev.a = %s;\n", tevAOutputTable[last_ac.dest]);
    }
  }
  out.Write("\tprev = prev & 255;\n");

  // NOTE: Fragment may not be discarded if alpha test always fails and early depth test is enabled
  // (in this case we need to write a depth value if depth test passes regardless of the alpha
  // testing result)
  if (uid_data->Pretest == AlphaTest::UNDETERMINED ||
      (uid_data->Pretest == AlphaTest::FAIL && uid_data->late_ztest))
    WriteAlphaTest(out, uid_data, ApiType, uid_data->per_pixel_depth,
                   use_dual_source || use_shader_blend);

  // write zcoord
  bool need_write_zcoord = true;

  // depth texture can safely be ignored if the result won't be written to the depth buffer
  // (early_ztest) and isn't used for fog either
  const bool skip_ztexture = !uid_data->per_pixel_depth && !uid_data->fog_fsel;

  // Note: z-textures are not written to depth buffer if early depth test is used
  if (uid_data->per_pixel_depth && uid_data->early_ztest)
  {
    if(need_write_zcoord)
    {
      WriteZCoord(out, ApiType, host_config, uid_data);
      need_write_zcoord = false;
    }

    if (!host_config.backend_reversed_depth_range)
      out.Write("\tdepth = 1.0 - float(zCoord) / 16777216.0;\n");
    else
      out.Write("\tdepth = float(zCoord) / 16777216.0;\n");
  }

  // Note: depth texture output is only written to depth buffer if late depth test is used
  // theoretical final depth value is used for fog calculation, though, so we have to emulate
  // ztextures anyway
  if (uid_data->ztex_op != ZTEXTURE_DISABLE && !skip_ztexture)
  {
    if(need_write_zcoord)
    {
      WriteZCoord(out, ApiType, host_config, uid_data);
      need_write_zcoord = false;
    }

    // use the texture input of the last texture stage (textemp), hopefully this has been read and
    // is in correct format...
    out.SetConstantsUsed(C_ZBIAS, C_ZBIAS + 1);
    out.Write("\tzCoord = idot(" I_ZBIAS "[0].xyzw, textemp.xyzw) + " I_ZBIAS "[1].w %s;\n",
              (uid_data->ztex_op == ZTEXTURE_ADD) ? "+ zCoord" : "");
    out.Write("\tzCoord = zCoord & 0xFFFFFF;\n");
  }

  if (uid_data->per_pixel_depth && uid_data->late_ztest)
  {
    if(need_write_zcoord)
    {
      WriteZCoord(out, ApiType, host_config, uid_data);
      need_write_zcoord = false;
    }

    if (!host_config.backend_reversed_depth_range)
      out.Write("\tdepth = 1.0 - float(zCoord) / 16777216.0;\n");
    else
      out.Write("\tdepth = float(zCoord) / 16777216.0;\n");
  }

  // No dithering for RGB8 mode
  if (uid_data->dither)
  {
    // Flipper uses a standard 2x2 Bayer Matrix for 6 bit dithering
    // Here the matrix is encoded into the two factor constants
    out.Write("\tint2 dither = int2(rawpos.xy) & 1;\n");
    out.Write("\tprev.rgb = (prev.rgb - (prev.rgb >> 6)) + abs(dither.y * 3 - dither.x * 2);\n");
  }

  if (uid_data->fog_fsel != 0)
  {
    if(need_write_zcoord)
    {
      WriteZCoord(out, ApiType, host_config, uid_data);
      need_write_zcoord = false;
    }

    WriteFog(out, uid_data);
  }

  // Write the color and alpha values to the framebuffer
  // If using shader blend, we still use the separate alpha
  WriteColor(out, ApiType, uid_data, use_dual_source || use_shader_blend);

  if (use_shader_blend)
    WriteBlend(out, uid_data);

  if (uid_data->bounding_box)
  {
    const char* atomic_op =
        (ApiType == APIType::OpenGL || ApiType == APIType::Vulkan) ? "atomic" : "Interlocked";
    out.Write("\tif(bbox_data[0] > int(rawpos.x)) %sMin(bbox_data[0], int(rawpos.x));\n"
              "\tif(bbox_data[1] < int(rawpos.x)) %sMax(bbox_data[1], int(rawpos.x));\n"
              "\tif(bbox_data[2] > int(rawpos.y)) %sMin(bbox_data[2], int(rawpos.y));\n"
              "\tif(bbox_data[3] < int(rawpos.y)) %sMax(bbox_data[3], int(rawpos.y));\n",
              atomic_op, atomic_op, atomic_op, atomic_op);
  }

  out.Write("}\n");

  return out;
}

static void WriteStage(ShaderCode& out, const pixel_shader_uid_data* uid_data, int n,
                       APIType ApiType, bool stereo)
{
  auto& stage = uid_data->stagehash[n];
  out.Write("\n\t// TEV stage %d\n", n);

  // HACK to handle cases where the tex gen is not enabled
  u32 texcoord = stage.tevorders_texcoord;
  bool bHasTexCoord = texcoord < uid_data->genMode_numtexgens;
  if (!bHasTexCoord)
    texcoord = 0;

  if (stage.hasindstage)
  {
    TevStageIndirect tevind;
    tevind.hex = stage.tevind;

    out.Write("\t// indirect op\n");
    // perform the indirect op on the incoming regular coordinates using iindtex%d as the offset
    // coords
    if (tevind.bs != ITBA_OFF)
    {
      const char* tevIndAlphaSel[] = {"", "x", "y", "z"};
      const char* tevIndAlphaMask[] = {"248", "224", "240",
                                       "248"};  // 0b11111000, 0b11100000, 0b11110000, 0b11111000
      out.Write("alphabump = iindtex%d.%s & %s;\n", tevind.bt.Value(), tevIndAlphaSel[tevind.bs],
                tevIndAlphaMask[tevind.fmt]);
    }
    else
    {
      // TODO: Should we reset alphabump to 0 here?
    }

    if (tevind.mid != 0)
    {
      // format
      const char* tevIndFmtMask[] = {"255", "31", "15", "7"};
      out.Write("\tint3 iindtevcrd%d = iindtex%d & %s;\n", n, tevind.bt.Value(),
                tevIndFmtMask[tevind.fmt]);

      // bias - TODO: Check if this needs to be this complicated..
      const char* tevIndBiasField[] = {"",  "x",  "y",  "xy",
                                       "z", "xz", "yz", "xyz"};  // indexed by bias
      const char* tevIndBiasAdd[] = {"-128", "1", "1", "1"};     // indexed by fmt
      if (tevind.bias == ITB_S || tevind.bias == ITB_T || tevind.bias == ITB_U)
        out.Write("\tiindtevcrd%d.%s += int(%s);\n", n, tevIndBiasField[tevind.bias],
                  tevIndBiasAdd[tevind.fmt]);
      else if (tevind.bias == ITB_ST || tevind.bias == ITB_SU || tevind.bias == ITB_TU)
        out.Write("\tiindtevcrd%d.%s += int2(%s, %s);\n", n, tevIndBiasField[tevind.bias],
                  tevIndBiasAdd[tevind.fmt], tevIndBiasAdd[tevind.fmt]);
      else if (tevind.bias == ITB_STU)
        out.Write("\tiindtevcrd%d.%s += int3(%s, %s, %s);\n", n, tevIndBiasField[tevind.bias],
                  tevIndBiasAdd[tevind.fmt], tevIndBiasAdd[tevind.fmt], tevIndBiasAdd[tevind.fmt]);

      // multiply by offset matrix and scale - calculations are likely to overflow badly,
      // yet it works out since we only care about the lower 23 bits (+1 sign bit) of the result
      if (tevind.mid <= 3)
      {
        int mtxidx = 2 * (tevind.mid - 1);
        out.SetConstantsUsed(C_INDTEXMTX + mtxidx, C_INDTEXMTX + mtxidx);

        out.Write("\tint2 indtevtrans%d = int2(idot(" I_INDTEXMTX
                  "[%d].xyz, iindtevcrd%d), idot(" I_INDTEXMTX "[%d].xyz, iindtevcrd%d)) >> 3;\n",
                  n, mtxidx, n, mtxidx + 1, n);

        // TODO: should use a shader uid branch for this for better performance
        if (DriverDetails::HasBug(DriverDetails::BUG_BROKEN_BITWISE_OP_NEGATION))
        {
          out.Write("\tint indtexmtx_w_inverse_%d = -" I_INDTEXMTX "[%d].w;\n", n, mtxidx);
          out.Write("\tif (" I_INDTEXMTX "[%d].w >= 0) indtevtrans%d >>= " I_INDTEXMTX "[%d].w;\n",
                    mtxidx, n, mtxidx);
          out.Write("\telse indtevtrans%d <<= indtexmtx_w_inverse_%d;\n", n, n);
        }
        else
        {
          out.Write("\tif (" I_INDTEXMTX "[%d].w >= 0) indtevtrans%d >>= " I_INDTEXMTX "[%d].w;\n",
                    mtxidx, n, mtxidx);
          out.Write("\telse indtevtrans%d <<= (-" I_INDTEXMTX "[%d].w);\n", n, mtxidx);
        }
      }
      else if (tevind.mid <= 7 && bHasTexCoord)
      {  // s matrix
        ASSERT(tevind.mid >= 5);
        int mtxidx = 2 * (tevind.mid - 5);
        out.SetConstantsUsed(C_INDTEXMTX + mtxidx, C_INDTEXMTX + mtxidx);

        out.Write("\tint2 indtevtrans%d = int2(fixpoint_uv%d * iindtevcrd%d.xx) >> 8;\n", n,
                  texcoord, n);
        if (DriverDetails::HasBug(DriverDetails::BUG_BROKEN_BITWISE_OP_NEGATION))
        {
          out.Write("\tint  indtexmtx_w_inverse_%d = -" I_INDTEXMTX "[%d].w;\n", n, mtxidx);
          out.Write("\tif (" I_INDTEXMTX "[%d].w >= 0) indtevtrans%d >>= " I_INDTEXMTX "[%d].w;\n",
                    mtxidx, n, mtxidx);
          out.Write("\telse indtevtrans%d <<= (indtexmtx_w_inverse_%d);\n", n, n);
        }
        else
        {
          out.Write("\tif (" I_INDTEXMTX "[%d].w >= 0) indtevtrans%d >>= " I_INDTEXMTX "[%d].w;\n",
                    mtxidx, n, mtxidx);
          out.Write("\telse indtevtrans%d <<= (-" I_INDTEXMTX "[%d].w);\n", n, mtxidx);
        }
      }
      else if (tevind.mid <= 11 && bHasTexCoord)
      {  // t matrix
        ASSERT(tevind.mid >= 9);
        int mtxidx = 2 * (tevind.mid - 9);
        out.SetConstantsUsed(C_INDTEXMTX + mtxidx, C_INDTEXMTX + mtxidx);

        out.Write("\tint2 indtevtrans%d = int2(fixpoint_uv%d * iindtevcrd%d.yy) >> 8;\n", n,
                  texcoord, n);

        if (DriverDetails::HasBug(DriverDetails::BUG_BROKEN_BITWISE_OP_NEGATION))
        {
          out.Write("\tint  indtexmtx_w_inverse_%d = -" I_INDTEXMTX "[%d].w;\n", n, mtxidx);
          out.Write("\tif (" I_INDTEXMTX "[%d].w >= 0) indtevtrans%d >>= " I_INDTEXMTX "[%d].w;\n",
                    mtxidx, n, mtxidx);
          out.Write("\telse indtevtrans%d <<= (indtexmtx_w_inverse_%d);\n", n, n);
        }
        else
        {
          out.Write("\tif (" I_INDTEXMTX "[%d].w >= 0) indtevtrans%d >>= " I_INDTEXMTX "[%d].w;\n",
                    mtxidx, n, mtxidx);
          out.Write("\telse indtevtrans%d <<= (-" I_INDTEXMTX "[%d].w);\n", n, mtxidx);
        }
      }
      else
      {
        out.Write("\tint2 indtevtrans%d = int2(0, 0);\n", n);
      }
    }
    else
    {
      out.Write("\tint2 indtevtrans%d = int2(0, 0);\n", n);
    }

    // ---------
    // Wrapping
    // ---------
    const char* tevIndWrapStart[] = {
        "0",       "(256<<7)", "(128<<7)", "(64<<7)",
        "(32<<7)", "(16<<7)",  "1"};  // TODO: Should the last one be 1 or (1<<7)?

    // wrap S
    if (tevind.sw == ITW_OFF)
      out.Write("\twrappedcoord.x = fixpoint_uv%d.x;\n", texcoord);
    else if (tevind.sw == ITW_0)
      out.Write("\twrappedcoord.x = 0;\n");
    else
      out.Write("\twrappedcoord.x = fixpoint_uv%d.x & (%s - 1);\n", texcoord,
                tevIndWrapStart[tevind.sw]);

    // wrap T
    if (tevind.tw == ITW_OFF)
      out.Write("\twrappedcoord.y = fixpoint_uv%d.y;\n", texcoord);
    else if (tevind.tw == ITW_0)
      out.Write("\twrappedcoord.y = 0;\n");
    else
      out.Write("\twrappedcoord.y = fixpoint_uv%d.y & (%s - 1);\n", texcoord,
                tevIndWrapStart[tevind.tw]);

    if (tevind.fb_addprev)  // add previous tevcoord
      out.Write("\ttevcoord.xy += wrappedcoord + indtevtrans%d;\n", n);
    else
      out.Write("\ttevcoord.xy = wrappedcoord + indtevtrans%d;\n", n);

    // Emulate s24 overflows
    out.Write("\ttevcoord.xy = (tevcoord.xy << 8) >> 8;\n");
  }

  TevStageCombiner::ColorCombiner cc;
  TevStageCombiner::AlphaCombiner ac;
  cc.hex = stage.cc;
  ac.hex = stage.ac;

  if (cc.a == TEVCOLORARG_RASA || cc.a == TEVCOLORARG_RASC || cc.b == TEVCOLORARG_RASA ||
      cc.b == TEVCOLORARG_RASC || cc.c == TEVCOLORARG_RASA || cc.c == TEVCOLORARG_RASC ||
      cc.d == TEVCOLORARG_RASA || cc.d == TEVCOLORARG_RASC || ac.a == TEVALPHAARG_RASA ||
      ac.b == TEVALPHAARG_RASA || ac.c == TEVALPHAARG_RASA || ac.d == TEVALPHAARG_RASA)
  {
    // Generate swizzle string to represent the Ras color channel swapping
    char rasswap[5] = {"rgba"[stage.tevksel_swap1a], "rgba"[stage.tevksel_swap2a],
                       "rgba"[stage.tevksel_swap1b], "rgba"[stage.tevksel_swap2b], '\0'};

    out.Write("\trastemp = %s.%s;\n", tevRasTable[stage.tevorders_colorchan], rasswap);
  }

  if (stage.tevorders_enable)
  {
    // Generate swizzle string to represent the texture color channel swapping
    char texswap[5] = {"rgba"[stage.tevksel_swap1c], "rgba"[stage.tevksel_swap2c],
                       "rgba"[stage.tevksel_swap1d], "rgba"[stage.tevksel_swap2d], '\0'};

    if (!stage.hasindstage)
    {
      // calc tevcord
      if (bHasTexCoord)
        out.Write("\ttevcoord.xy = fixpoint_uv%d;\n", texcoord);
      else
        out.Write("\ttevcoord.xy = int2(0, 0);\n");
    }
    out.Write("\ttextemp = ");
    SampleTexture(out, "float2(tevcoord.xy)", texswap, stage.tevorders_texmap, stereo, ApiType);
  }
  else
  {
    out.Write("\ttextemp = int4(255, 255, 255, 255);\n");
  }

  if (cc.a == TEVCOLORARG_KONST || cc.b == TEVCOLORARG_KONST || cc.c == TEVCOLORARG_KONST ||
      cc.d == TEVCOLORARG_KONST || ac.a == TEVALPHAARG_KONST || ac.b == TEVALPHAARG_KONST ||
      ac.c == TEVALPHAARG_KONST || ac.d == TEVALPHAARG_KONST)
  {
    out.Write("\tkonsttemp = int4(%s, %s);\n", tevKSelTableC[stage.tevksel_kc],
              tevKSelTableA[stage.tevksel_ka]);

    if (stage.tevksel_kc > 7)
      out.SetConstantsUsed(C_KCOLORS + ((stage.tevksel_kc - 0xc) % 4),
                           C_KCOLORS + ((stage.tevksel_kc - 0xc) % 4));
    if (stage.tevksel_ka > 7)
      out.SetConstantsUsed(C_KCOLORS + ((stage.tevksel_ka - 0xc) % 4),
                           C_KCOLORS + ((stage.tevksel_ka - 0xc) % 4));
  }

  if (cc.d == TEVCOLORARG_C0 || cc.d == TEVCOLORARG_A0 || ac.d == TEVALPHAARG_A0)
    out.SetConstantsUsed(C_COLORS + 1, C_COLORS + 1);

  if (cc.d == TEVCOLORARG_C1 || cc.d == TEVCOLORARG_A1 || ac.d == TEVALPHAARG_A1)
    out.SetConstantsUsed(C_COLORS + 2, C_COLORS + 2);

  if (cc.d == TEVCOLORARG_C2 || cc.d == TEVCOLORARG_A2 || ac.d == TEVALPHAARG_A2)
    out.SetConstantsUsed(C_COLORS + 3, C_COLORS + 3);

  if (cc.dest >= GX_TEVREG0)
    out.SetConstantsUsed(C_COLORS + cc.dest, C_COLORS + cc.dest);

  if (ac.dest >= GX_TEVREG0)
    out.SetConstantsUsed(C_COLORS + ac.dest, C_COLORS + ac.dest);

  out.Write("\ttevin_a = int4(%s, %s)&int4(255, 255, 255, 255);\n", tevCInputTable[cc.a],
            tevAInputTable[ac.a]);
  out.Write("\ttevin_b = int4(%s, %s)&int4(255, 255, 255, 255);\n", tevCInputTable[cc.b],
            tevAInputTable[ac.b]);
  out.Write("\ttevin_c = int4(%s, %s)&int4(255, 255, 255, 255);\n", tevCInputTable[cc.c],
            tevAInputTable[ac.c]);
  out.Write("\ttevin_d = int4(%s, %s);\n", tevCInputTable[cc.d], tevAInputTable[ac.d]);

  out.Write("\t// color combine\n");
  out.Write("\t%s = clamp(", tevCOutputTable[cc.dest]);
  if (cc.bias != TEVBIAS_COMPARE)
  {
    WriteTevRegular(out, "rgb", cc.bias, cc.op, cc.clamp, cc.shift, false);
  }
  else
  {
    const char* function_table[] = {
        "((tevin_a.r > tevin_b.r) ? tevin_c.rgb : int3(0,0,0))",   // TEVCMP_R8_GT
        "((tevin_a.r == tevin_b.r) ? tevin_c.rgb : int3(0,0,0))",  // TEVCMP_R8_EQ
        "((idot(tevin_a.rgb, comp16) >  idot(tevin_b.rgb, comp16)) ? tevin_c.rgb : "
        "int3(0,0,0))",  // TEVCMP_GR16_GT
        "((idot(tevin_a.rgb, comp16) == idot(tevin_b.rgb, comp16)) ? tevin_c.rgb : "
        "int3(0,0,0))",  // TEVCMP_GR16_EQ
        "((idot(tevin_a.rgb, comp24) >  idot(tevin_b.rgb, comp24)) ? tevin_c.rgb : "
        "int3(0,0,0))",  // TEVCMP_BGR24_GT
        "((idot(tevin_a.rgb, comp24) == idot(tevin_b.rgb, comp24)) ? tevin_c.rgb : "
        "int3(0,0,0))",                                                         // TEVCMP_BGR24_EQ
        "(max(sign(tevin_a.rgb - tevin_b.rgb), int3(0,0,0)) * tevin_c.rgb)",    // TEVCMP_RGB8_GT
        "((int3(1,1,1) - sign(abs(tevin_a.rgb - tevin_b.rgb))) * tevin_c.rgb)"  // TEVCMP_RGB8_EQ
    };

    int mode = (cc.shift << 1) | cc.op;
    out.Write("   tevin_d.rgb + ");
    out.Write("%s", function_table[mode]);
  }
  if (cc.clamp)
    out.Write(", int3(0,0,0), int3(255,255,255))");
  else
    out.Write(", int3(-1024,-1024,-1024), int3(1023,1023,1023))");
  out.Write(";\n");

  out.Write("\t// alpha combine\n");
  out.Write("\t%s = clamp(", tevAOutputTable[ac.dest]);
  if (ac.bias != TEVBIAS_COMPARE)
  {
    WriteTevRegular(out, "a", ac.bias, ac.op, ac.clamp, ac.shift, true);
  }
  else
  {
    const char* function_table[] = {
        "((tevin_a.r > tevin_b.r) ? tevin_c.a : 0)",   // TEVCMP_R8_GT
        "((tevin_a.r == tevin_b.r) ? tevin_c.a : 0)",  // TEVCMP_R8_EQ
        "((idot(tevin_a.rgb, comp16) >  idot(tevin_b.rgb, comp16)) ? tevin_c.a : 0)",  // TEVCMP_GR16_GT
        "((idot(tevin_a.rgb, comp16) == idot(tevin_b.rgb, comp16)) ? tevin_c.a : 0)",  // TEVCMP_GR16_EQ
        "((idot(tevin_a.rgb, comp24) >  idot(tevin_b.rgb, comp24)) ? tevin_c.a : 0)",  // TEVCMP_BGR24_GT
        "((idot(tevin_a.rgb, comp24) == idot(tevin_b.rgb, comp24)) ? tevin_c.a : 0)",  // TEVCMP_BGR24_EQ
        "((tevin_a.a >  tevin_b.a) ? tevin_c.a : 0)",  // TEVCMP_A8_GT
        "((tevin_a.a == tevin_b.a) ? tevin_c.a : 0)"   // TEVCMP_A8_EQ
    };

    int mode = (ac.shift << 1) | ac.op;
    out.Write("   tevin_d.a + ");
    out.Write("%s", function_table[mode]);
  }
  if (ac.clamp)
    out.Write(", 0, 255)");
  else
    out.Write(", -1024, 1023)");

  out.Write(";\n");
}

static void WriteTevRegular(ShaderCode& out, const char* components, int bias, int op, int clamp,
                            int shift, bool alpha)
{
  const char* tevScaleTableLeft[] = {
      "",       // SCALE_1
      " << 1",  // SCALE_2
      " << 2",  // SCALE_4
      "",       // DIVIDE_2
  };

  const char* tevScaleTableRight[] = {
      "",       // SCALE_1
      "",       // SCALE_2
      "",       // SCALE_4
      " >> 1",  // DIVIDE_2
  };

  const char* tevLerpBias[] =  // indexed by 2*op+(shift==3)
      {
          "",
          " + 128",
          "",
          " + 127",
      };

  const char* tevBiasTable[] = {
      "",        // ZERO,
      " + 128",  // ADDHALF,
      " - 128",  // SUBHALF,
      "",
  };

  const char* tevOpTable[] = {
      "+",  // TEVOP_ADD = 0,
      "-",  // TEVOP_SUB = 1,
  };

  // Regular TEV stage: (d + bias + lerp(a,b,c)) * scale
  // The GameCube/Wii GPU uses a very sophisticated algorithm for scale-lerping:
  // - c is scaled from 0..255 to 0..256, which allows dividing the result by 256 instead of 255
  // - if scale is bigger than one, it is moved inside the lerp calculation for increased accuracy
  // - a rounding bias is added before dividing by 256
  out.Write("(((tevin_d.%s%s)%s)", components, tevBiasTable[bias], tevScaleTableLeft[shift]);
  out.Write(" %s ", tevOpTable[op]);
  out.Write("(((((tevin_a.%s<<8) + (tevin_b.%s-tevin_a.%s)*(tevin_c.%s+(tevin_c.%s>>7)))%s)%s)>>8)",
            components, components, components, components, components, tevScaleTableLeft[shift],
            tevLerpBias[2 * op + ((shift == 3) == alpha)]);
  out.Write(")%s", tevScaleTableRight[shift]);
}

static void SampleTexture(ShaderCode& out, const char* texcoords, const char* texswap, int texmap,
                          bool stereo, APIType ApiType)
{
  out.SetConstantsUsed(C_TEXDIMS + texmap, C_TEXDIMS + texmap);

  if (ApiType == APIType::D3D)
  {
    out.Write("iround(255.0 * Tex[%d].Sample(samp[%d], float3(%s.xy * " I_TEXDIMS
              "[%d].xy, %s))).%s;\n",
              texmap, texmap, texcoords, texmap, stereo ? "layer" : "0.0", texswap);
  }
  else
  {
    out.Write("iround(255.0 * texture(samp[%d], float3(%s.xy * " I_TEXDIMS "[%d].xy, %s))).%s;\n",
              texmap, texcoords, texmap, stereo ? "layer" : "0.0", texswap);
  }
}

static const char* tevAlphaFuncsTable[] = {
    "(false)",         // NEVER
    "(prev.a <  %s)",  // LESS
    "(prev.a == %s)",  // EQUAL
    "(prev.a <= %s)",  // LEQUAL
    "(prev.a >  %s)",  // GREATER
    "(prev.a != %s)",  // NEQUAL
    "(prev.a >= %s)",  // GEQUAL
    "(true)"           // ALWAYS
};

static const char* tevAlphaFunclogicTable[] = {
    " && ",  // and
    " || ",  // or
    " != ",  // xor
    " == "   // xnor
};

static void WriteAlphaTest(ShaderCode& out, const pixel_shader_uid_data* uid_data, APIType ApiType,
                           bool per_pixel_depth, bool use_dual_source)
{
  static const char* alphaRef[2] = {I_ALPHA ".r", I_ALPHA ".g"};

  out.SetConstantsUsed(C_ALPHA, C_ALPHA);

  if (DriverDetails::HasBug(DriverDetails::BUG_BROKEN_NEGATED_BOOLEAN))
    out.Write("\tif(( ");
  else
    out.Write("\tif(!( ");

  // Lookup the first component from the alpha function table
  int compindex = uid_data->alpha_test_comp0;
  out.Write(tevAlphaFuncsTable[compindex], alphaRef[0]);

  out.Write("%s", tevAlphaFunclogicTable[uid_data->alpha_test_logic]);  // lookup the logic op

  // Lookup the second component from the alpha function table
  compindex = uid_data->alpha_test_comp1;
  out.Write(tevAlphaFuncsTable[compindex], alphaRef[1]);

  if (DriverDetails::HasBug(DriverDetails::BUG_BROKEN_NEGATED_BOOLEAN))
    out.Write(") == false) {\n");
  else
    out.Write(")) {\n");

  out.Write("\t\tocol0 = float4(0.0, 0.0, 0.0, 0.0);\n");
  if (use_dual_source && !(ApiType == APIType::D3D && uid_data->uint_output))
    out.Write("\t\tocol1 = float4(0.0, 0.0, 0.0, 0.0);\n");
  if (per_pixel_depth)
  {
    out.Write("\t\tdepth = %s;\n",
              !g_ActiveConfig.backend_info.bSupportsReversedDepthRange ? "0.0" : "1.0");
  }

  // ZCOMPLOC HACK:
  if (!uid_data->alpha_test_use_zcomploc_hack)
  {
    out.Write("\t\tdiscard;\n");
    if (ApiType != APIType::D3D)
      out.Write("\t\treturn;\n");
  }

  out.Write("\t}\n");
}

static const char* tevFogFuncsTable[] = {
    "",                                                       // No Fog
    "",                                                       // ?
    "",                                                       // Linear
    "",                                                       // ?
    "\tfog = 1.0 - exp2(-8.0 * fog);\n",                      // exp
    "\tfog = 1.0 - exp2(-8.0 * fog * fog);\n",                // exp2
    "\tfog = exp2(-8.0 * (1.0 - fog));\n",                    // backward exp
    "\tfog = 1.0 - fog;\n   fog = exp2(-8.0 * fog * fog);\n"  // backward exp2
};

static void WriteFog(ShaderCode& out, const pixel_shader_uid_data* uid_data)
{
  out.SetConstantsUsed(C_FOGCOLOR, C_FOGCOLOR);
  out.SetConstantsUsed(C_FOGI, C_FOGI);
  out.SetConstantsUsed(C_FOGF, C_FOGF + 1);
  if (uid_data->fog_proj == 0)
  {
    // perspective
    // ze = A/(B - (Zs >> B_SHF)
    // TODO: Verify that we want to drop lower bits here! (currently taken over from software
    // renderer)
    //       Maybe we want to use "ze = (A << B_SHF)/((B << B_SHF) - Zs)" instead?
    //       That's equivalent, but keeps the lower bits of Zs.
    out.Write("\tfloat ze = (" I_FOGF ".x * 16777216.0) / float(" I_FOGI ".y - (zCoord >> " I_FOGI
              ".w));\n");
  }
  else
  {
    // orthographic
    // ze = a*Zs    (here, no B_SHF)
    out.Write("\tfloat ze = " I_FOGF ".x * float(zCoord) / 16777216.0;\n");
  }

  // x_adjust = sqrt((x-center)^2 + k^2)/k
  // ze *= x_adjust
  if (uid_data->fog_RangeBaseEnabled)
  {
    out.SetConstantsUsed(C_FOGF, C_FOGF);
    out.Write("\tfloat offset = (2.0 * (rawpos.x / " I_FOGF ".w)) - 1.0 - " I_FOGF ".z;\n");
    out.Write("\tfloat floatindex = clamp(9.0 - abs(offset) * 9.0, 0.0, 9.0);\n");
    out.Write("\tuint indexlower = uint(floor(floatindex));\n");
    out.Write("\tuint indexupper = indexlower + 1u;\n");
    out.Write("\tfloat klower = " I_FOGRANGE "[indexlower >> 2u][indexlower & 3u];\n");
    out.Write("\tfloat kupper = " I_FOGRANGE "[indexupper >> 2u][indexupper & 3u];\n");
    out.Write("\tfloat k = lerp(klower, kupper, frac(floatindex));\n");
    out.Write("\tfloat x_adjust = sqrt(offset * offset + k * k) / k;\n");
    out.Write("\tze *= x_adjust;\n");
  }

  out.Write("\tfloat fog = clamp(ze - " I_FOGF ".y, 0.0, 1.0);\n");

  if (uid_data->fog_fsel > 3)
  {
    out.Write("%s", tevFogFuncsTable[uid_data->fog_fsel]);
  }
  else
  {
    if (uid_data->fog_fsel != 2)
      WARN_LOG(VIDEO, "Unknown Fog Type! %08x", uid_data->fog_fsel);
  }

  out.Write("\tint ifog = iround(fog * 256.0);\n");
  out.Write("\tprev.rgb = (prev.rgb * (256 - ifog) + " I_FOGCOLOR ".rgb * ifog) >> 8;\n");
}

static void WriteColor(ShaderCode& out, APIType api_type, const pixel_shader_uid_data* uid_data,
                       bool use_dual_source)
{
  // D3D requires that the shader outputs be uint when writing to a uint render target for logic op.
  if (api_type == APIType::D3D && uid_data->uint_output)
  {
    if (uid_data->rgba6_format)
      out.Write("\tocol0 = uint4(prev & 0xFC);\n");
    else
      out.Write("\tocol0 = uint4(prev);\n");
    return;
  }

  const float base_value = uid_data->rgba6_format ? 252.0f : 255.0f;

  // Use dual-source color blending to perform dst alpha in a single pass
  if (use_dual_source)
    out.Write("\tocol1 = float4(0.0, 0.0, 0.0, float(prev.a) / %.01f);\n", base_value);

  // Colors will be blended against the 8-bit alpha from ocol1 and
  // the 6-bit alpha from ocol0 will be written to the framebuffer
  if (uid_data->useDstAlpha)
  {
    out.SetConstantsUsed(C_ALPHA, C_ALPHA);
    out.Write("\tprev.a = " I_ALPHA ".a;\n");
  }
  out.Write("\tocol0 = float4(prev) / %.01f;\n", base_value);
}

static void WriteBlend(ShaderCode& out, const pixel_shader_uid_data* uid_data)
{
  if (uid_data->blend_enable)
  {
    static const std::array<const char*, 8> blendSrcFactor{{
        "float3(0.0, 0.0, 0.0);",                      // ZERO
        "float3(1.0, 1.0, 1.0);",                      // ONE
        "initial_ocol0.rgb;",                  // DSTCLR
        "float3(1.0, 1.0 ,1.0) - initial_ocol0.rgb;",  // INVDSTCLR
        "ocol1.aaa;",                          // SRCALPHA
        "float3(1.0, 1.0, 1.0) - ocol1.aaa;",          // INVSRCALPHA
        "initial_ocol0.aaa;",                  // DSTALPHA
        "float3(1.0, 1.0 , 1.0) - initial_ocol0.aaa;",  // INVDSTALPHA
    }};
    static const std::array<const char*, 8> blendSrcFactorAlpha{{
        "0.0;",                    // ZERO
        "1.0;",                    // ONE
        "initial_ocol0.a;",        // DSTCLR
        "1.0 - initial_ocol0.a;",  // INVDSTCLR
        "ocol1.a;",                // SRCALPHA
        "1.0 - ocol1.a;",          // INVSRCALPHA
        "initial_ocol0.a;",        // DSTALPHA
        "1.0 - initial_ocol0.a;",  // INVDSTALPHA
    }};
    static const std::array<const char*, 8> blendDstFactor{{
        "float3(0.0, 0.0, 0.0);",                      // ZERO
        "float3(1.0, 1.0, 1.0);",                      // ONE
        "ocol0.rgb;",                          // SRCCLR
        "float3(1.0, 1.0, 1.0) - ocol0.rgb;",          // INVSRCCLR
        "ocol1.aaa;",                          // SRCALHA
        "float3(1.0, 1.0, 1.0) - ocol1.aaa;",          // INVSRCALPHA
        "initial_ocol0.aaa;",                  // DSTALPHA
        "float3(1.0, 1.0, 1.0) - initial_ocol0.aaa;",  // INVDSTALPHA
    }};
    static const std::array<const char*, 8> blendDstFactorAlpha{{
        "0.0;",                    // ZERO
        "1.0;",                    // ONE
        "ocol0.a;",                // SRCCLR
        "1.0 - ocol0.a;",          // INVSRCCLR
        "ocol1.a;",                // SRCALPHA
        "1.0 - ocol1.a;",          // INVSRCALPHA
        "initial_ocol0.a;",        // DSTALPHA
        "1.0 - initial_ocol0.a;",  // INVDSTALPHA
    }};
    out.Write("\tfloat4 blend_src;\n");
    out.Write("\tblend_src.rgb = %s\n", blendSrcFactor[uid_data->blend_src_factor]);
    out.Write("\tblend_src.a = %s\n", blendSrcFactorAlpha[uid_data->blend_src_factor_alpha]);
    out.Write("\tfloat4 blend_dst;\n");
    out.Write("\tblend_dst.rgb = %s\n", blendDstFactor[uid_data->blend_dst_factor]);
    out.Write("\tblend_dst.a = %s\n", blendDstFactorAlpha[uid_data->blend_dst_factor_alpha]);

    out.Write("\tfloat4 blend_result;\n");
    if (uid_data->blend_subtract)
    {
      out.Write(
          "\tblend_result.rgb = initial_ocol0.rgb * blend_dst.rgb - ocol0.rgb * blend_src.rgb;\n");
    }
    else
    {
      out.Write(
          "\tblend_result.rgb = initial_ocol0.rgb * blend_dst.rgb + ocol0.rgb * blend_src.rgb;\n");
    }

    if (uid_data->blend_subtract_alpha)
      out.Write("\tblend_result.a = initial_ocol0.a * blend_dst.a - ocol0.a * blend_src.a;\n");
    else
      out.Write("\tblend_result.a = initial_ocol0.a * blend_dst.a + ocol0.a * blend_src.a;\n");
  }
  else
  {
    out.Write("\tfloat4 blend_result = ocol0;\n");
  }

  out.Write("\treal_ocol0 = blend_result;\n");
}

static void WriteZCoord(ShaderCode& out, APIType api_type,
                        const ShaderHostConfig& host_config,
                        const pixel_shader_uid_data* uid_data)
{
  if (uid_data->zfreeze)
  {
    out.SetConstantsUsed(C_ZSLOPE, C_ZSLOPE);
    out.SetConstantsUsed(C_EFBSCALE, C_EFBSCALE);

    out.Write("\tfloat2 screenpos = rawpos.xy * " I_EFBSCALE ".xy;\n");

    // Opengl has reversed vertical screenspace coordinates
    if (api_type == APIType::OpenGL)
      out.Write("\tscreenpos.y = %i.0 - screenpos.y;\n", EFB_HEIGHT);

    out.Write("\tint zCoord = int(" I_ZSLOPE ".z + " I_ZSLOPE ".x * screenpos.x + " I_ZSLOPE
                ".y * screenpos.y);\n");
  }
  else if (!host_config.fast_depth_calc)
  {
    // FastDepth means to trust the depth generated in perspective division.
    // It should be correct, but it seems not to be as accurate as required. TODO: Find out why!
    // For disabled FastDepth we just calculate the depth value again.
    // The performance impact of this additional calculation doesn't matter, but it prevents
    // the host GPU driver from performing any early depth test optimizations.
    out.SetConstantsUsed(C_ZBIAS + 1, C_ZBIAS + 1);
    // the screen space depth value = far z + (clip z / clip w) * z range
    out.Write("\tint zCoord = " I_ZBIAS "[1].x + int((clipPos.z / clipPos.w) * float(" I_ZBIAS
                "[1].y));\n");
  }
  else
  {
    if (!host_config.backend_reversed_depth_range)
      out.Write("\tint zCoord = int((1.0 - rawpos.z) * 16777216.0);\n");
    else
      out.Write("\tint zCoord = int(rawpos.z * 16777216.0);\n");
  }
  out.Write("\tzCoord = clamp(zCoord, 0, 0xFFFFFF);\n");
}<|MERGE_RESOLUTION|>--- conflicted
+++ resolved
@@ -530,20 +530,11 @@
   {
     if (use_dual_source)
     {
-      if (DriverDetails::HasBug(DriverDetails::BUG_BROKEN_FRAGMENT_SHADER_INDEX_DECORATION))
-      {
-        out.Write("FRAGMENT_OUTPUT_LOCATION(0) out vec4 ocol0;\n");
-        out.Write("FRAGMENT_OUTPUT_LOCATION(1) out vec4 ocol1;\n");
-      }
-      else
-      {
-        out.Write("FRAGMENT_OUTPUT_LOCATION_INDEXED(0, 0) out vec4 ocol0;\n");
-        out.Write("FRAGMENT_OUTPUT_LOCATION_INDEXED(0, 1) out vec4 ocol1;\n");
-      }
+      out.Write("FRAGMENT_OUTPUT_LOCATION_INDEXED(0, 0) out vec4 ocol0;\n");
+      out.Write("FRAGMENT_OUTPUT_LOCATION_INDEXED(0, 1) out vec4 ocol1;\n");
     }
     else if (use_shader_blend)
     {
-<<<<<<< HEAD
       if (host_config.backend_shader_framebuffer_fetch)
       {
         // QComm's Adreno driver doesn't seem to like using the framebuffer_fetch value as an
@@ -554,20 +545,7 @@
       }
       else
       {
-        out.Write("FRAGMENT_OUTPUT_LOCATION(0) out vec4 real_ocol0;\n");
-=======
-      // QComm's Adreno driver doesn't seem to like using the framebuffer_fetch value as an
-      // intermediate value with multiple reads & modifications, so pull out the "real" output value
-      // and use a temporary for calculations, then set the output value once at the end of the
-      // shader
-      if (DriverDetails::HasBug(DriverDetails::BUG_BROKEN_FRAGMENT_SHADER_INDEX_DECORATION))
-      {
-        out.Write("FRAGMENT_OUTPUT_LOCATION(0) FRAGMENT_INOUT vec4 real_ocol0;\n");
-      }
-      else
-      {
-        out.Write("FRAGMENT_OUTPUT_LOCATION_INDEXED(0, 0) FRAGMENT_INOUT vec4 real_ocol0;\n");
->>>>>>> 5f0d825f
+        out.Write("FRAGMENT_OUTPUT_LOCATION_INDEXED(0, 0) out vec4 real_ocol0;\n");
       }
     }
     else
@@ -670,7 +648,7 @@
             "\tint2 wrappedcoord=int2(0,0), tempcoord=int2(0,0);\n"
             "\tint4 "
             "tevin_a=int4(0,0,0,0),tevin_b=int4(0,0,0,0),tevin_c=int4(0,0,0,0),tevin_d=int4(0,0,0,"
-            "0);\n\n");  // tev combiner inputs
+            "0),tevin_temp=int4(0,0,0,0);\n\n");  // tev combiner inputs
 
   // On GLSL, input variables must not be assigned to.
   // This is why we declare these variables locally instead.
@@ -1105,6 +1083,11 @@
   out.Write("\ttevin_c = int4(%s, %s)&int4(255, 255, 255, 255);\n", tevCInputTable[cc.c],
             tevAInputTable[ac.c]);
   out.Write("\ttevin_d = int4(%s, %s);\n", tevCInputTable[cc.d], tevAInputTable[ac.d]);
+  
+  if (cc.bias != TEVBIAS_COMPARE || ac.bias != TEVBIAS_COMPARE)
+  {
+    out.Write("\ttevin_temp = (tevin_a<<8) + (tevin_b-tevin_a)*(tevin_c+(tevin_c>>7));\n");
+  }
 
   out.Write("\t// color combine\n");
   out.Write("\t%s = clamp(", tevCOutputTable[cc.dest]);
@@ -1214,9 +1197,7 @@
   // - a rounding bias is added before dividing by 256
   out.Write("(((tevin_d.%s%s)%s)", components, tevBiasTable[bias], tevScaleTableLeft[shift]);
   out.Write(" %s ", tevOpTable[op]);
-  out.Write("(((((tevin_a.%s<<8) + (tevin_b.%s-tevin_a.%s)*(tevin_c.%s+(tevin_c.%s>>7)))%s)%s)>>8)",
-            components, components, components, components, components, tevScaleTableLeft[shift],
-            tevLerpBias[2 * op + ((shift == 3) == alpha)]);
+  out.Write("((((tevin_temp.%s)%s)%s)>>8)", components, tevScaleTableLeft[shift], tevLerpBias[2 * op + ((shift == 3) == alpha)]);
   out.Write(")%s", tevScaleTableRight[shift]);
 }
 
