--- conflicted
+++ resolved
@@ -69,7 +69,7 @@
   return std::make_tuple(int_width, int_height);
 }
 
-static float AspectToMelee(float aspect)
+static float SourceAspectRatioToMelee(float aspect)
 {
   return aspect * ((73.0f / 60.0f) / (4.0f / 3.0f));
 }
@@ -341,16 +341,12 @@
     return g_ActiveConfig.GetCustomAspectRatio();
   }
 
-<<<<<<< HEAD
-  if (aspect_mode == AspectMode::Melee)
-  {
-    return AspectToMelee(aspect_ratio);
-  }
-
-  return aspect_ratio;
-=======
+  if (aspect_mode == AspectMode::ForceMelee)
+  {
+    return SourceAspectRatioToMelee(source_aspect_ratio);
+  }
+
   return source_aspect_ratio;
->>>>>>> 9240f579
 }
 
 void Presenter::AdjustRectanglesToFitBounds(MathUtil::Rectangle<int>* target_rect,
