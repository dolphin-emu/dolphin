--- conflicted
+++ resolved
@@ -65,19 +65,10 @@
 struct VideoConfig final
 {
   VideoConfig();
-<<<<<<< HEAD
-  void Load(const std::string& ini_file);
-  void LoadVR(const std::string& ini_file);
-  void GameIniLoad();
+  void Refresh();
   void GameIniSave();
   void GameIniReset();
   void VerifyValidity();
-  void Save(const std::string& ini_file);
-  void SaveVR(const std::string& ini_file);
-=======
-  void Refresh();
-  void VerifyValidity();
->>>>>>> c8166951
   void UpdateProjectionHack();
   bool IsVSync();
   bool VRSettingsModified();
