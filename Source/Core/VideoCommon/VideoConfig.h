--- conflicted
+++ resolved
@@ -21,16 +21,10 @@
 
 enum class AspectMode : int
 {
-<<<<<<< HEAD
-  Auto,           // 4:3 or 16:9
-  ForceWide,      // 16:9
-  ForceStandard,  // 4:3
-  ForceMelee,     // 73:60
-=======
   Auto,           // ~4:3 or ~16:9 (auto detected)
   ForceWide,      // ~16:9
   ForceStandard,  // ~4:3
->>>>>>> 3c4d4fcd
+  ForceMelee,     // 73:60
   Stretch,
   Custom,         // Forced relative custom AR
   CustomStretch,  // Forced absolute custom AR
