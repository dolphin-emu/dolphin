// Copyright 2013 Dolphin Emulator Project
// Licensed under GPLv2
// Refer to the license.txt file included.

#include <stdio.h>
#include <cmath>
#include <assert.h>
#include <locale.h>
#ifdef __APPLE__
	#include <xlocale.h>
#endif

#include "LightingShaderGen.h"
#include "PixelShaderGen.h"
#include "XFMemory.h"  // for texture projection mode
#include "BPMemory.h"
#include "VideoConfig.h"
#include "NativeVertexFormat.h"


#define CONST_31_BY_255 "(31.0f/255.0f)"
#define CONST_63_BY_255 "(63.0f/255.0f)"
#define CONST_95_BY_255 "(95.0f/255.0f)"
#define CONST_127_BY_255 "(127.0f/255.0f)"
#define CONST_128_BY_255 "(128.0f/255.0f)"
#define CONST_159_BY_255 "(159.0f/255.0f)"
#define CONST_191_BY_255 "(191.0f/255.0f)"
#define CONST_223_BY_255 "(223.0f/255.0f)"

#define FLOAT3_CONST(const) const"," const"," const

static const char *tevKSelTableC[] = // KCSEL
{
	"1.0f,1.0f,1.0f",       // 1   = 0x00
	FLOAT3_CONST(CONST_223_BY_255), // 7_8 = 0x01
	FLOAT3_CONST(CONST_191_BY_255),    // 3_4 = 0x02
	FLOAT3_CONST(CONST_159_BY_255), // 5_8 = 0x03
	FLOAT3_CONST(CONST_127_BY_255),       // 1_2 = 0x04
	FLOAT3_CONST(CONST_95_BY_255), // 3_8 = 0x05
	FLOAT3_CONST(CONST_63_BY_255),    // 1_4 = 0x06
	FLOAT3_CONST(CONST_31_BY_255), // 1_8 = 0x07
	"ERROR1", // 0x08
	"ERROR2", // 0x09
	"ERROR3", // 0x0a
	"ERROR4", // 0x0b
	I_KCOLORS"[0].rgb", // K0 = 0x0C
	I_KCOLORS"[1].rgb", // K1 = 0x0D
	I_KCOLORS"[2].rgb", // K2 = 0x0E
	I_KCOLORS"[3].rgb", // K3 = 0x0F
	I_KCOLORS"[0].rrr", // K0_R = 0x10
	I_KCOLORS"[1].rrr", // K1_R = 0x11
	I_KCOLORS"[2].rrr", // K2_R = 0x12
	I_KCOLORS"[3].rrr", // K3_R = 0x13
	I_KCOLORS"[0].ggg", // K0_G = 0x14
	I_KCOLORS"[1].ggg", // K1_G = 0x15
	I_KCOLORS"[2].ggg", // K2_G = 0x16
	I_KCOLORS"[3].ggg", // K3_G = 0x17
	I_KCOLORS"[0].bbb", // K0_B = 0x18
	I_KCOLORS"[1].bbb", // K1_B = 0x19
	I_KCOLORS"[2].bbb", // K2_B = 0x1A
	I_KCOLORS"[3].bbb", // K3_B = 0x1B
	I_KCOLORS"[0].aaa", // K0_A = 0x1C
	I_KCOLORS"[1].aaa", // K1_A = 0x1D
	I_KCOLORS"[2].aaa", // K2_A = 0x1E
	I_KCOLORS"[3].aaa", // K3_A = 0x1F
};

static const char *tevKSelTableA[] = // KASEL
{
	"1.0f",  // 1   = 0x00
	CONST_223_BY_255,// 7_8 = 0x01
	CONST_191_BY_255, // 3_4 = 0x02
	CONST_159_BY_255,// 5_8 = 0x03
	CONST_127_BY_255,  // 1_2 = 0x04
	CONST_95_BY_255,// 3_8 = 0x05
	CONST_63_BY_255, // 1_4 = 0x06
	CONST_31_BY_255,// 1_8 = 0x07
	"ERROR5", // 0x08
	"ERROR6", // 0x09
	"ERROR7", // 0x0a
	"ERROR8", // 0x0b
	"ERROR9", // 0x0c
	"ERROR10", // 0x0d
	"ERROR11", // 0x0e
	"ERROR12", // 0x0f
	I_KCOLORS"[0].r", // K0_R = 0x10
	I_KCOLORS"[1].r", // K1_R = 0x11
	I_KCOLORS"[2].r", // K2_R = 0x12
	I_KCOLORS"[3].r", // K3_R = 0x13
	I_KCOLORS"[0].g", // K0_G = 0x14
	I_KCOLORS"[1].g", // K1_G = 0x15
	I_KCOLORS"[2].g", // K2_G = 0x16
	I_KCOLORS"[3].g", // K3_G = 0x17
	I_KCOLORS"[0].b", // K0_B = 0x18
	I_KCOLORS"[1].b", // K1_B = 0x19
	I_KCOLORS"[2].b", // K2_B = 0x1A
	I_KCOLORS"[3].b", // K3_B = 0x1B
	I_KCOLORS"[0].a", // K0_A = 0x1C
	I_KCOLORS"[1].a", // K1_A = 0x1D
	I_KCOLORS"[2].a", // K2_A = 0x1E
	I_KCOLORS"[3].a", // K3_A = 0x1F
};

static const char *tevScaleTable[] = // CS
{
	"1.0f",  // SCALE_1
	"2.0f",  // SCALE_2
	"4.0f",  // SCALE_4
	"0.5f",  // DIVIDE_2
};

static const char *tevBiasTable[] = // TB
{
	"",       // ZERO,
	"+" CONST_128_BY_255,  // ADDHALF
	"-" CONST_128_BY_255,  // SUBHALF
	"",
};

static const char *tevOpTable[] = { // TEV
	"+",      // TEVOP_ADD = 0,
	"-",      // TEVOP_SUB = 1,
};

static const char *tevCInputTable[16] = // CC
{
	"(prev.rgb)",         // CPREV,
	"(prev.aaa)",         // APREV,
	"(c0.rgb)",           // C0,
	"(c0.aaa)",           // A0,
	"(c1.rgb)",           // C1,
	"(c1.aaa)",           // A1,
	"(c2.rgb)",           // C2,
	"(c2.aaa)",           // A2,
	"(textemp.rgb)",      // TEXC,
	"(textemp.aaa)",      // TEXA,
	"(rastemp.rgb)",      // RASC,
	"(rastemp.aaa)",      // RASA,
	"float3(1.0f, 1.0f, 1.0f)",              // ONE
	"float3(0.5f, 0.5f, 0.5f)",          // HALF, TODO:Using CONST_127_BY_255 here breaks Simpsons...
	"(konsttemp.rgb)", //"konsttemp.rgb",    // KONST
	"float3(0.0f, 0.0f, 0.0f)",              // ZERO
};

static const char *tevAInputTable[8] = // CA
{
	"prev",            // APREV,
	"c0",              // A0,
	"c1",              // A1,
	"c2",              // A2,
	"textemp",         // TEXA,
	"rastemp",         // RASA,
	"konsttemp",       // KONST,  (hw1 had quarter)
	"float4(0.0f, 0.0f, 0.0f, 0.0f)", // ZERO
};

static const char *tevRasTable[] =
{
	"colors_0",
	"colors_1",
	"ERROR13", //2
	"ERROR14", //3
	"ERROR15", //4
	"float4(alphabump,alphabump,alphabump,alphabump)", // use bump alpha
	"(FIX_PRECISION_U8(float4(alphabump,alphabump,alphabump,alphabump)*(255.0f/248.0f)))", // normalized, TODO: Verify!
	"float4(0.0f, 0.0f, 0.0f, 0.0f)", // zero
};

static const char *tevCOutputTable[]  = { "prev.rgb", "c0.rgb", "c1.rgb", "c2.rgb" };
static const char *tevAOutputTable[]  = { "prev.a", "c0.a", "c1.a", "c2.a" };

static char swapModeTable[4][5];

static char text[16384];

static void BuildSwapModeTable()
{
	static const char *swapColors = "rgba";
	for (int i = 0; i < 4; i++)
	{
		swapModeTable[i][0] = swapColors[bpmem.tevksel[i*2].swap1];
		swapModeTable[i][1] = swapColors[bpmem.tevksel[i*2].swap2];
		swapModeTable[i][2] = swapColors[bpmem.tevksel[i*2+1].swap1];
		swapModeTable[i][3] = swapColors[bpmem.tevksel[i*2+1].swap2];
		swapModeTable[i][4] = '\0';
	}
}

<<<<<<< HEAD
template<class T> static void WriteStage(T& out, pixel_shader_uid_data& uid_data, int n, API_TYPE ApiType);
=======
template<class T> static void WriteStage(T& out, pixel_shader_uid_data& uid_data, int n, API_TYPE ApiType, RegisterState RegisterStates[4]);
>>>>>>> 8f1a2bf4
template<class T> static void SampleTexture(T& out, const char *texcoords, const char *texswap, int texmap, API_TYPE ApiType);
template<class T> static void WriteAlphaTest(T& out, pixel_shader_uid_data& uid_data, API_TYPE ApiType,DSTALPHA_MODE dstAlphaMode, bool per_pixel_depth);
template<class T> static void WriteFog(T& out, pixel_shader_uid_data& uid_data);

template<class T>
static void GeneratePixelShader(T& out, DSTALPHA_MODE dstAlphaMode, API_TYPE ApiType, u32 components)
{
	// Non-uid template parameters will write to the dummy data (=> gets optimized out)
	pixel_shader_uid_data dummy_data;
	pixel_shader_uid_data& uid_data = (&out.template GetUidData<pixel_shader_uid_data>() != NULL)
										? out.template GetUidData<pixel_shader_uid_data>() : dummy_data;

	out.SetBuffer(text);
#ifndef ANDROID
	locale_t locale;
	locale_t old_locale;
	if (out.GetBuffer() != NULL)
	{
		locale = newlocale(LC_NUMERIC_MASK, "C", NULL); // New locale for compilation
		old_locale = uselocale(locale); // Apply the locale for this thread
	}
#endif

	text[sizeof(text) - 1] = 0x7C;  // canary

	unsigned int numStages = bpmem.genMode.numtevstages + 1;
	unsigned int numTexgen = bpmem.genMode.numtexgens;

	const bool forced_early_z = g_ActiveConfig.backend_info.bSupportsEarlyZ && bpmem.zcontrol.early_ztest && (g_ActiveConfig.bFastDepthCalc || bpmem.alpha_test.TestResult() == AlphaTest::UNDETERMINED);
	const bool per_pixel_depth = (bpmem.ztex2.op != ZTEXTURE_DISABLE && !bpmem.zcontrol.early_ztest && bpmem.zmode.testenable) || (!g_ActiveConfig.bFastDepthCalc && !forced_early_z);

	out.Write("//Pixel Shader for TEV stages\n");
	out.Write("//%i TEV stages, %i texgens, %i IND stages\n",
		numStages, numTexgen, bpmem.genMode.numindstages);

	uid_data.dstAlphaMode = dstAlphaMode;
	uid_data.genMode_numindstages = bpmem.genMode.numindstages;
	uid_data.genMode_numtevstages = bpmem.genMode.numtevstages;
	uid_data.genMode_numtexgens = bpmem.genMode.numtexgens;

	if (ApiType == API_OPENGL)
	{
		// Fmod implementation gleaned from Nvidia
		// At http://http.developer.nvidia.com/Cg/fmod.html
		out.Write("float fmod( float x, float y )\n");
		out.Write("{\n");
		out.Write("\tfloat z = fract( abs( x / y) ) * abs( y );\n");
		out.Write("\treturn (x < 0.0) ? -z : z;\n");
		out.Write("}\n");

		// Declare samplers
		for (int i = 0; i < 8; ++i)
			out.Write("uniform sampler2D samp%d;\n", i);
	}
	else
	{
		// Declare samplers
		for (int i = 0; i < 8; ++i)
			out.Write("%s samp%d : register(s%d);\n", (ApiType == API_D3D11) ? "sampler" : "uniform sampler2D", i, i);

		if (ApiType == API_D3D11)
		{
			out.Write("\n");
			for (int i = 0; i < 8; ++i)
			{
				out.Write("Texture2D Tex%d : register(t%d);\n", i, i);
			}
		}
	}
	out.Write("\n");

	if (g_ActiveConfig.backend_info.bSupportsGLSLUBO)
		out.Write("layout(std140) uniform PSBlock {\n");

	DeclareUniform(out, ApiType, g_ActiveConfig.backend_info.bSupportsGLSLUBO, C_COLORS, "float4", I_COLORS"[4]");
	DeclareUniform(out, ApiType, g_ActiveConfig.backend_info.bSupportsGLSLUBO, C_KCOLORS, "float4", I_KCOLORS"[4]");
	DeclareUniform(out, ApiType, g_ActiveConfig.backend_info.bSupportsGLSLUBO, C_ALPHA, "float4", I_ALPHA"[1]");  // TODO: Why is this an array...-.-
	DeclareUniform(out, ApiType, g_ActiveConfig.backend_info.bSupportsGLSLUBO, C_TEXDIMS, "float4", I_TEXDIMS"[8]");
	DeclareUniform(out, ApiType, g_ActiveConfig.backend_info.bSupportsGLSLUBO, C_ZBIAS, "float4", I_ZBIAS"[2]");
	DeclareUniform(out, ApiType, g_ActiveConfig.backend_info.bSupportsGLSLUBO, C_INDTEXSCALE, "float4", I_INDTEXSCALE"[2]");
	DeclareUniform(out, ApiType, g_ActiveConfig.backend_info.bSupportsGLSLUBO, C_INDTEXMTX, "float4", I_INDTEXMTX"[6]");
	DeclareUniform(out, ApiType, g_ActiveConfig.backend_info.bSupportsGLSLUBO, C_FOG, "float4", I_FOG"[3]");

	// For pixel lighting - TODO: Should only be defined when per pixel lighting is enabled!
	DeclareUniform(out, ApiType, g_ActiveConfig.backend_info.bSupportsGLSLUBO, C_PLIGHTS, "float4", I_PLIGHTS"[40]");
	DeclareUniform(out, ApiType, g_ActiveConfig.backend_info.bSupportsGLSLUBO, C_PMATERIALS, "float4", I_PMATERIALS"[4]");

	if (g_ActiveConfig.backend_info.bSupportsGLSLUBO)
		out.Write("};\n");

	if (ApiType == API_OPENGL)
	{
		out.Write("COLOROUT(ocol0)\n");
		if (dstAlphaMode == DSTALPHA_DUAL_SOURCE_BLEND)
			out.Write("COLOROUT(ocol1)\n");

		if (per_pixel_depth)
			out.Write("#define depth gl_FragDepth\n");

		out.Write("VARYIN float4 colors_02;\n");
		out.Write("VARYIN float4 colors_12;\n");
		
		// compute window position if needed because binding semantic WPOS is not widely supported
		// Let's set up attributes
		if (xfregs.numTexGen.numTexGens < 7)
		{
			for (int i = 0; i < 8; ++i)
			{
				out.Write("VARYIN float3 uv%d_2;\n", i);
			}
			out.Write("VARYIN float4 clipPos_2;\n");
			if (g_ActiveConfig.bEnablePixelLighting && g_ActiveConfig.backend_info.bSupportsPixelLighting)
			{
				out.Write("VARYIN float4 Normal_2;\n");
			}
		}
		else
		{
			// wpos is in w of first 4 texcoords
			if (g_ActiveConfig.bEnablePixelLighting && g_ActiveConfig.backend_info.bSupportsPixelLighting)
			{
				for (int i = 0; i < 8; ++i)
				{
					out.Write("VARYIN float4 uv%d_2;\n", i);
				}
			}
			else
			{
				for (unsigned int i = 0; i < xfregs.numTexGen.numTexGens; ++i)
				{
					out.Write("VARYIN float%d uv%d_2;\n", i < 4 ? 4 : 3 , i);
				}
			}
			out.Write("float4 clipPos;\n");
		}
		
		if (forced_early_z)
		{
			// HACK: This doesn't force the driver to write to depth buffer if alpha test fails.
			// It just allows it, but it seems that all drivers do.
			out.Write("layout(early_fragment_tests) in;\n");
		}
		
		out.Write("void main()\n{\n");
	}
	else
	{
		out.Write("void main(\n");
		if(ApiType != API_D3D11)
		{
			out.Write("  out float4 ocol0 : COLOR0,%s%s\n  in float4 rawpos : %s,\n",
				dstAlphaMode == DSTALPHA_DUAL_SOURCE_BLEND ? "\n  out float4 ocol1 : COLOR1," : "",
				per_pixel_depth ? "\n  out float depth : DEPTH," : "",
				ApiType & API_D3D9_SM20 ? "POSITION" : "VPOS");
		}
		else
		{
			out.Write("  out float4 ocol0 : SV_Target0,%s%s\n  in float4 rawpos : SV_Position,\n",
				dstAlphaMode == DSTALPHA_DUAL_SOURCE_BLEND ? "\n  out float4 ocol1 : SV_Target1," : "",
				per_pixel_depth ? "\n  out float depth : SV_Depth," : "");
		}

		// "centroid" attribute is only supported by D3D11
		const char* optCentroid = (ApiType == API_D3D11 ? "centroid" : "");

		out.Write("  in %s float4 colors_0 : COLOR0,\n", optCentroid);
		out.Write("  in %s float4 colors_1 : COLOR1", optCentroid);

		// compute window position if needed because binding semantic WPOS is not widely supported
		if (numTexgen < 7)
		{
			for (unsigned int i = 0; i < numTexgen; ++i)
				out.Write(",\n  in %s float3 uv%d : TEXCOORD%d", optCentroid, i, i);
			out.Write(",\n  in %s float4 clipPos : TEXCOORD%d", optCentroid, numTexgen);
			if(g_ActiveConfig.bEnablePixelLighting && g_ActiveConfig.backend_info.bSupportsPixelLighting)
				out.Write(",\n  in %s float4 Normal : TEXCOORD%d", optCentroid, numTexgen + 1);
			out.Write("        ) {\n");
		}
		else
		{
			// wpos is in w of first 4 texcoords
			if(g_ActiveConfig.bEnablePixelLighting && g_ActiveConfig.backend_info.bSupportsPixelLighting)
			{
				for (int i = 0; i < 8; ++i)
					out.Write(",\n  in float4 uv%d : TEXCOORD%d", i, i);
			}
			else
			{
				for (unsigned int i = 0; i < xfregs.numTexGen.numTexGens; ++i)
					out.Write(",\n  in float%d uv%d : TEXCOORD%d", i < 4 ? 4 : 3 , i, i);
			}
			out.Write("        ) {\n");
			out.Write("\tfloat4 clipPos = float4(0.0f, 0.0f, 0.0f, 0.0f);");
		}
	}

	out.Write("  float4 c0 = " I_COLORS"[1], c1 = " I_COLORS"[2], c2 = " I_COLORS"[3], prev = float4(0.0f, 0.0f, 0.0f, 0.0f), textemp = float4(0.0f, 0.0f, 0.0f, 0.0f);\n"
			"  float alphabump=0.0f;\n"
			"  float3 tevcoord=float3(0.0f, 0.0f, 0.0f);\n"
			"  float2 wrappedcoord=float2(0.0f,0.0f), tempcoord=float2(0.0f,0.0f);\n\n");

	if (ApiType == API_OPENGL)
	{
		// On Mali, global variables must be initialized as constants.
		// This is why we initialize these variables locally instead.
		out.Write("float4 rawpos = gl_FragCoord;\n");
		out.Write("float4 colors_0 = colors_02;\n");
		out.Write("float4 colors_1 = colors_12;\n");
		// compute window position if needed because binding semantic WPOS is not widely supported
		// Let's set up attributes
		if (xfregs.numTexGen.numTexGens < 7)
		{
			if(numTexgen)
			{
			for (int i = 0; i < 8; ++i)
			{
				out.Write("float3 uv%d = uv%d_2;\n", i, i);
			}
			}
			out.Write("float4 clipPos = clipPos_2;\n");
			if (g_ActiveConfig.bEnablePixelLighting && g_ActiveConfig.backend_info.bSupportsPixelLighting)
			{
				out.Write("float4 Normal = Normal_2;\n");
			}
		}
		else
		{
			// wpos is in w of first 4 texcoords
			if (g_ActiveConfig.bEnablePixelLighting && g_ActiveConfig.backend_info.bSupportsPixelLighting)
			{
				for (int i = 0; i < 8; ++i)
				{
					out.Write("float4 uv%d = uv%d_2;\n", i, i);
				}
			}
			else
			{
				for (unsigned int i = 0; i < xfregs.numTexGen.numTexGens; ++i)
				{
					out.Write("float%d uv%d = uv%d_2;\n", i < 4 ? 4 : 3 , i, i);
				}
			}
		}
	}

	if (g_ActiveConfig.bEnablePixelLighting && g_ActiveConfig.backend_info.bSupportsPixelLighting)
	{
		uid_data.xfregs_numTexGen_numTexGens = xfregs.numTexGen.numTexGens;
		if (xfregs.numTexGen.numTexGens < 7)
		{
			out.Write("\tfloat3 _norm0 = normalize(Normal.xyz);\n\n");
			out.Write("\tfloat3 pos = float3(clipPos.x,clipPos.y,Normal.w);\n");
		}
		else
		{
			out.Write("\tfloat3 _norm0 = normalize(float3(uv4.w,uv5.w,uv6.w));\n\n");
			out.Write("\tfloat3 pos = float3(uv0.w,uv1.w,uv7.w);\n");
		}

		out.Write("\tfloat4 mat, lacc;\n"
				"\tfloat3 ldir, h;\n"
				"\tfloat dist, dist2, attn;\n");

		out.SetConstantsUsed(C_PLIGHTS, C_PLIGHTS+39); // TODO: Can be optimized further
		out.SetConstantsUsed(C_PMATERIALS, C_PMATERIALS+3);
		uid_data.components = components;
		GenerateLightingShader<T>(out, uid_data.lighting, components, I_PMATERIALS, I_PLIGHTS, "colors_", "colors_");
	}

	if (numTexgen < 7)
		out.Write("\tclipPos = float4(rawpos.x, rawpos.y, clipPos.z, clipPos.w);\n");
	else
		out.Write("\tclipPos = float4(rawpos.x, rawpos.y, uv2.w, uv3.w);\n");

	// HACK to handle cases where the tex gen is not enabled
	if (numTexgen == 0)
	{
		out.Write("\tfloat3 uv0 = float3(0.0f, 0.0f, 0.0f);\n");
	}
	else
	{
		out.SetConstantsUsed(C_TEXDIMS, C_TEXDIMS+numTexgen-1);
		for (unsigned int i = 0; i < numTexgen; ++i)
		{
			// optional perspective divides
			uid_data.texMtxInfo_n_projection |= xfregs.texMtxInfo[i].projection << i;
			if (xfregs.texMtxInfo[i].projection == XF_TEXPROJ_STQ)
			{
				out.Write("\tif (uv%d.z != 0.0f)", i);
				out.Write("\t\tuv%d.xy = uv%d.xy / uv%d.z;\n", i, i, i);
			}

			out.Write("uv%d.xy = uv%d.xy * " I_TEXDIMS"[%d].zw;\n", i, i, i);
		}
	}

	// helper macros for emulating tev register bitness
	out.Write("#define FIX_PRECISION_U8(x) (round((x) * 255.0f) / 255.0f)\n");
	out.Write("#define CHECK_OVERFLOW_U8(x) (frac((x) * (255.0f/256.0f)) * (256.0f/255.0f))\n");
	out.Write("#define AS_UNORM8(x) FIX_PRECISION_U8(CHECK_OVERFLOW_U8(x))\n");
	out.Write("#define MASK_U8(x, mask) FIX_PRECISION_U8(x*mask/255.0f)\n");
	out.Write("#define FIX_PRECISION_U16(x) (round((x) * 65535.0f) / 65535.0f)\n");
	out.Write("#define CHECK_OVERFLOW_U16(x) (frac((x) * (65535.0f/65536.0f)) * (65536.0f/65535.0f))\n");
	out.Write("#define AS_UNORM16(x) FIX_PRECISION_U16(CHECK_OVERFLOW_U16(x))\n");
	out.Write("#define FIX_PRECISION_U24(x) (round((x) * 16777215.0f) / 16777215.0f)\n");
	out.Write("#define CHECK_OVERFLOW_U24(x) (frac((x) * (16777215.0f/16777216.0f)) * (16777216.0f/16777215.0f))\n");
	out.Write("#define AS_UNORM24(x) FIX_PRECISION_U24(CHECK_OVERFLOW_U24(x))\n");

	// indirect texture map lookup
	int nIndirectStagesUsed = 0;
	if (bpmem.genMode.numindstages > 0)
	{
		for (unsigned int i = 0; i < numStages; ++i)
		{
			if (bpmem.tevind[i].IsActive() && bpmem.tevind[i].bt < bpmem.genMode.numindstages)
				nIndirectStagesUsed |= 1 << bpmem.tevind[i].bt;
		}
	}

	uid_data.nIndirectStagesUsed = nIndirectStagesUsed;
	for (u32 i = 0; i < bpmem.genMode.numindstages; ++i)
	{
		if (nIndirectStagesUsed & (1 << i))
		{
			unsigned int texcoord = bpmem.tevindref.getTexCoord(i);
			unsigned int texmap = bpmem.tevindref.getTexMap(i);

			uid_data.SetTevindrefValues(i, texcoord, texmap);
			if (texcoord < numTexgen)
			{
				out.SetConstantsUsed(C_INDTEXSCALE+i/2,C_INDTEXSCALE+i/2);
				out.Write("\ttempcoord = uv%d.xy * " I_INDTEXSCALE"[%d].%s;\n", texcoord, i/2, (i&1)?"zw":"xy");
			}
			else
				out.Write("\ttempcoord = float2(0.0f, 0.0f);\n");

			out.Write("float3 indtex%d = ", i);
			SampleTexture<T>(out, "tempcoord", "abg", texmap, ApiType);
		}
	}

	// Uid fields for BuildSwapModeTable are set in WriteStage
	BuildSwapModeTable();
	for (unsigned int i = 0; i < numStages; i++)
		WriteStage<T>(out, uid_data, i, ApiType); // build the equation for this stage

<<<<<<< HEAD
	// The results of the last texenv stage are put onto the screen,
	// regardless of the used destination register
	if(bpmem.combiners[numStages - 1].colorC.dest != 0)
=======
#define MY_STRUCT_OFFSET(str,elem) ((u32)((u64)&(str).elem-(u64)&(str)))
	bool enable_pl = g_ActiveConfig.bEnablePixelLighting && g_ActiveConfig.backend_info.bSupportsPixelLighting;
	uid_data.num_values = (enable_pl) ? sizeof(uid_data) : MY_STRUCT_OFFSET(uid_data,stagehash[numStages]);


	if (numStages)
>>>>>>> 8f1a2bf4
	{
		out.Write("\tprev.rgb = %s;\n", tevCOutputTable[bpmem.combiners[numStages - 1].colorC.dest]);
	}
	if(bpmem.combiners[numStages - 1].alphaC.dest != 0)
	{
		out.Write("\tprev.a = %s;\n", tevAOutputTable[bpmem.combiners[numStages - 1].alphaC.dest]);
	}
	// Final tev output is U8
	out.Write("\tprev = AS_UNORM8(prev);\n");

	AlphaTest::TEST_RESULT Pretest = bpmem.alpha_test.TestResult();
	uid_data.Pretest = Pretest;
	if (Pretest == AlphaTest::UNDETERMINED)
		WriteAlphaTest<T>(out, uid_data, ApiType, dstAlphaMode, per_pixel_depth);


	// D3D9 doesn't support readback of depth in pixel shader, so we always have to calculate it again.
	// This shouldn't be a performance issue as the written depth is usually still from perspective division
	// but this isn't true for z-textures, so there will be depth issues between enabled and disabled z-textures fragments
	if ((ApiType == API_OPENGL || ApiType == API_D3D11) && g_ActiveConfig.bFastDepthCalc)
		out.Write("float zCoord = rawpos.z;\n");
	else
	{
		out.SetConstantsUsed(C_ZBIAS+1, C_ZBIAS+1);
		// the screen space depth value = far z + (clip z / clip w) * z range
		out.Write("float zCoord = " I_ZBIAS"[1].x + (clipPos.z / clipPos.w) * " I_ZBIAS"[1].y;\n");
	}

	// depth texture can safely be ignored if the result won't be written to the depth buffer (early_ztest) and isn't used for fog either
	const bool skip_ztexture = !per_pixel_depth && !bpmem.fog.c_proj_fsel.fsel;

	uid_data.ztex_op = bpmem.ztex2.op;
	uid_data.per_pixel_depth = per_pixel_depth;
	uid_data.forced_early_z = forced_early_z;
	uid_data.fast_depth_calc = g_ActiveConfig.bFastDepthCalc;
	uid_data.early_ztest = bpmem.zcontrol.early_ztest;
	uid_data.fog_fsel = bpmem.fog.c_proj_fsel.fsel;

	// Note: z-textures are not written to depth buffer if early depth test is used
	if (per_pixel_depth && bpmem.zcontrol.early_ztest)
		out.Write("depth = zCoord;\n");

	// Note: depth texture output is only written to depth buffer if late depth test is used
	// theoretical final depth value is used for fog calculation, though, so we have to emulate ztextures anyway
	if (bpmem.ztex2.op != ZTEXTURE_DISABLE && !skip_ztexture)
	{
		// use the texture input of the last texture stage (textemp), hopefully this has been read and is in correct format...
		out.SetConstantsUsed(C_ZBIAS, C_ZBIAS+1);
		out.Write("zCoord = dot(" I_ZBIAS"[0].xyzw, textemp.xyzw) + " I_ZBIAS"[1].w %s;\n",
									(bpmem.ztex2.op == ZTEXTURE_ADD) ? "+ zCoord" : "");

		// U24 overflow emulation
<<<<<<< HEAD
		out.Write("zCoord = AS_UNORM24(zCoord);\n");

		// Note: depth texture output is only written to depth buffer if late depth test is used
		// final depth value is used for fog calculation, though
		if (per_pixel_depth)
			out.Write("depth = zCoord;\n");
=======
		out.Write("zCoord = zCoord * (16777215.0f/16777216.0f);\n");
		out.Write("zCoord = frac(zCoord);\n");
		out.Write("zCoord = zCoord * (16777216.0f/16777215.0f);\n");
>>>>>>> 8f1a2bf4
	}

	if (per_pixel_depth && !bpmem.zcontrol.early_ztest)
		out.Write("depth = zCoord;\n");

	if (dstAlphaMode == DSTALPHA_ALPHA_PASS)
	{
		out.SetConstantsUsed(C_ALPHA, C_ALPHA);
		out.Write("\tocol0 = float4(prev.rgb, " I_ALPHA"[0].a);\n");
	}
	else
	{
		WriteFog<T>(out, uid_data);
		out.Write("\tocol0 = prev;\n");
	}

	// Emulate limited color resolution
	uid_data.pixel_format = bpmem.zcontrol.pixel_format;
	if (bpmem.zcontrol.pixel_format == PIXELFMT_RGBA6_Z24)
		out.Write("ocol0 = round(ocol0 * 63.0f) / 63.0f;\n");
	else if (bpmem.zcontrol.pixel_format == PIXELFMT_RGB565_Z16)
		out.Write("ocol0 = round(ocol0 * float4(31.0f,63.0f,31.0f,0.0f)) / float4(31.0f,63.0f,31.0f,1.0f);\n");

	// Use dual-source color blending to perform dst alpha in a single pass
	if (dstAlphaMode == DSTALPHA_DUAL_SOURCE_BLEND)
	{
		out.SetConstantsUsed(C_ALPHA, C_ALPHA);
		if(ApiType & API_D3D9)
		{
			// alpha component must be 0 or the shader will not compile (Direct3D 9Ex restriction)
			// Colors will be blended against the color from ocol1 in D3D 9...
			out.Write("\tocol1 = float4(prev.a, prev.a, prev.a, 0.0f);\n");
		}
		else
		{
			// Colors will be blended against the alpha from ocol1...
			out.Write("\tocol1 = prev;\n");
		}
		// ...and the alpha from ocol0 will be written to the framebuffer.
		out.Write("\tocol0.a = " I_ALPHA"[0].a;\n");
	}

	out.Write("}\n");

	if (text[sizeof(text) - 1] != 0x7C)
		PanicAlert("PixelShader generator - buffer too small, canary has been eaten!");

#ifndef ANDROID
	if (out.GetBuffer() != NULL)
	{
		uselocale(old_locale); // restore locale
		freelocale(locale);
	}
#endif
}



//table with the color compare operations
#define COMP16 "float3(1.0f, 256.0f, 0.0f)"
#define COMP24 "float3(1.0f, 256.0f, 256.0f*256.0f)"
static const char *TEVCMPColorOPTable[8] =
{
	"   %s + ((%s.r > %s.r) ? %s : float3(0.0f, 0.0f, 0.0f))",//#define TEVCMP_R8_GT 8
	"   %s + ((%s.r == %s.r) ? %s : float3(0.0f, 0.0f, 0.0f))",//#define TEVCMP_R8_EQ 9
	"   %s + ((dot(%s.rgb - %s.rgb, " COMP16") > 0) ? %s : float3(0.0f, 0.0f, 0.0f))",//#define TEVCMP_GR16_GT 10
	"   %s + ((dot(%s.rgb - %s.rgb, " COMP16") == 0) ? %s : float3(0.0f, 0.0f, 0.0f))",//#define TEVCMP_GR16_EQ 11
	"   %s + ((dot(%s.rgb - %s.rgb, " COMP24") > 0) ? %s : float3(0.0f, 0.0f, 0.0f))",//#define TEVCMP_BGR24_GT 12
	"   %s + ((dot(%s.rgb - %s.rgb, " COMP24") == 0) ? %s : float3(0.0f, 0.0f, 0.0f))",//#define TEVCMP_BGR24_EQ 13
	"   %s + (max(sign(%s.rgb - %s.rgb), float3(0.0f, 0.0f, 0.0f)) * %s)",//#define TEVCMP_RGB8_GT  14
	"   %s + ((float3(1.0f, 1.0f, 1.0f) - max(sign(abs(%s.rgb - %s.rgb)), float3(0.0f, 0.0f, 0.0f))) * %s)"//#define TEVCMP_RGB8_EQ  15
};

//table with the alpha compare operations
static const char *TEVCMPAlphaOPTable[8] =
{
	"   %s.a + ((%s.r > %s.r) ? %s.a : 0.0f)",//#define TEVCMP_R8_GT 8
	"   %s.a + ((%s.r == %s.r) ? %s.a : 0.0f)",//#define TEVCMP_R8_EQ 9
	"   %s.a + ((dot(%s.rgb - %s.rgb, " COMP16") > 0) ? %s.a : 0.0f)",//#define TEVCMP_GR16_GT 10
	"   %s.a + ((dot(%s.rgb - %s.rgb, " COMP16") == 0) ? %s.a : 0.0f)",//#define TEVCMP_GR16_EQ 11
	"   %s.a + ((dot(%s.rgb - %s.rgb, " COMP24") > 0) ? %s.a : 0.0f)",//#define TEVCMP_BGR24_GT 12
	"   %s.a + ((dot(%s.rgb - %s.rgb, " COMP24") == 0) ? %s.a : 0.0f)",//#define TEVCMP_BGR24_EQ 13
	"   %s.a + ((%s.a > %s.a) ? %s.a : 0.0f)",//#define TEVCMP_A8_GT 14
	"   %s.a + ((%s.a == %s.a) ? %s.a : 0.0f)"//#define TEVCMP_A8_EQ 15
};

// Emulates U8 integer overflow when source value might be bigger than that.
// In this case a temporary variable with the name temp_name will be declared.
// The returned string is the name of the variable that holds the loaded register value.
template<class T>
const char* LoadTevColorInput(T& out, u32 input, const char* temp_name)
{
	// rastemp, textemp and konsttemp are guaranteed to be bitness correct already
	if (input < 8)
		out.Write("float3 %s = AS_UNORM8(%s);\n", temp_name, tevCInputTable[input]);

	return (input < 8) ? temp_name : tevCInputTable[input];
}

template<class T>
const char* LoadTevAlphaInput(T& out, u32 input, const char* temp_name)
{
	if (input < 4)
		out.Write("float4 %s = AS_UNORM8(%s);\n", temp_name, tevAInputTable[input]);

	return (input < 4) ? temp_name : tevAInputTable[input];
}

template<class T>
static void WriteStage(T& out, pixel_shader_uid_data& uid_data, int n, API_TYPE ApiType)
{
	int texcoord = bpmem.tevorders[n/2].getTexCoord(n&1);
	bool bHasTexCoord = (u32)texcoord < bpmem.genMode.numtexgens;
	bool bHasIndStage = bpmem.tevind[n].IsActive() && bpmem.tevind[n].bt < bpmem.genMode.numindstages;
	// HACK to handle cases where the tex gen is not enabled
	if (!bHasTexCoord)
		texcoord = 0;

	out.Write("// TEV stage %d\n", n);
	out.Write("{\n");

	uid_data.stagehash[n].hasindstage = bHasIndStage;
	uid_data.stagehash[n].tevorders_texcoord = texcoord;
	if (bHasIndStage)
	{
		uid_data.stagehash[n].tevind = bpmem.tevind[n].hex & 0x7FFFFF;

		out.Write("// indirect op\n");
		// perform the indirect op on the incoming regular coordinates using indtex%d as the offset coords
		if (bpmem.tevind[n].bs != ITBA_OFF)
		{
			const char *tevIndAlphaSel[] = { "", "x", "y", "z" };
			const char *tevIndAlphaBumpMask[] = { "248.0f", "224.0f", "240.0f", "248.0f" };
			out.Write("alphabump = MASK_U8(indtex%d.%s, %s);\n",
					bpmem.tevind[n].bt,
					tevIndAlphaSel[bpmem.tevind[n].bs],
					tevIndAlphaBumpMask[bpmem.tevind[n].fmt]);
		}
		// format
		const char *tevIndFmtScale[] = { "255.0f", "31.0f", "15.0f", "7.0f" };
		out.Write("float3 indtevcrd%d = indtex%d * %s;\n", n, bpmem.tevind[n].bt, tevIndFmtScale[bpmem.tevind[n].fmt]);

		// bias
		if (bpmem.tevind[n].bias != ITB_NONE )
		{
			const char *tevIndBiasAdd[] = { "-128.0f", "1.0f", "1.0f", "1.0f" }; // indexed by fmt
			const char *tevIndBiasField[]  = {"", "x", "y", "xy", "z", "xz", "yz", "xyz"}; // indexed by bias
			out.Write("indtevcrd%d.%s += %s;\n", n, tevIndBiasField[bpmem.tevind[n].bias], tevIndBiasAdd[bpmem.tevind[n].fmt]);
		}

		// multiply by offset matrix and scale
<<<<<<< HEAD
		uid_data.Set_tevind_mid(n, bpmem.tevind[n].mid);
		if (bpmem.tevind[n].mid & 3)
=======
		if (bpmem.tevind[n].mid != 0)
>>>>>>> 8f1a2bf4
		{
			int mtxidx = 2*((bpmem.tevind[n].mid&0x3)-1);
			if (bpmem.tevind[n].mid <= 3)
			{
				out.SetConstantsUsed(C_INDTEXMTX+mtxidx, C_INDTEXMTX+mtxidx);
				out.Write("float2 indtevtrans%d = float2(dot(" I_INDTEXMTX"[%d].xyz, indtevcrd%d), dot(" I_INDTEXMTX"[%d].xyz, indtevcrd%d));\n",
							n, mtxidx, n, mtxidx+1, n);
			}
			else if (bpmem.tevind[n].mid <= 7 && bHasTexCoord)
			{ // s matrix
				out.SetConstantsUsed(C_INDTEXMTX+mtxidx, C_INDTEXMTX+mtxidx);
				out.Write("float2 indtevtrans%d = " I_INDTEXMTX"[%d].ww * uv%d.xy * indtevcrd%d.xx;\n", n, mtxidx, texcoord, n);
			}
			else if (bpmem.tevind[n].mid <= 11 && bHasTexCoord)
			{ // t matrix
				out.SetConstantsUsed(C_INDTEXMTX+mtxidx, C_INDTEXMTX+mtxidx);
				out.Write("float2 indtevtrans%d = " I_INDTEXMTX"[%d].ww * uv%d.xy * indtevcrd%d.yy;\n", n, mtxidx, texcoord, n);
			}
			else
			{
				out.Write("float2 indtevtrans%d = float2(0.0f, 0.0f);\n", n);
			}
		}
		else
		{
			out.Write("float2 indtevtrans%d = float2(0.0f, 0.0f);\n", n);
		}

		// ---------
		// Wrapping
		// ---------
<<<<<<< HEAD
		const char *tevIndWrapStart[]  = { "0.0f", "256.0f", "128.0f", "64.0f", "32.0f", "16.0f", "0.0f" };
		uid_data.Set_tevind_sw(n, bpmem.tevind[n].sw);
		uid_data.Set_tevind_tw(n, bpmem.tevind[n].tw);
		uid_data.tevind_n_fb_addprev |= bpmem.tevind[n].fb_addprev << n;
=======
>>>>>>> 8f1a2bf4

		// wrap S
		if (bpmem.tevind[n].sw == ITW_OFF)
			out.Write("wrappedcoord.x = uv%d.x;\n", texcoord);
		else if (bpmem.tevind[n].sw == ITW_0)
			out.Write("wrappedcoord.x = 0.0f;\n");
		else
			out.Write("wrappedcoord.x = fmod( uv%d.x, %s );\n", texcoord, tevIndWrapStart[bpmem.tevind[n].sw]);

		// wrap T
		if (bpmem.tevind[n].tw == ITW_OFF)
			out.Write("wrappedcoord.y = uv%d.y;\n", texcoord);
		else if (bpmem.tevind[n].tw == ITW_0)
			out.Write("wrappedcoord.y = 0.0f;\n");
		else
			out.Write("wrappedcoord.y = fmod( uv%d.y, %s );\n", texcoord, tevIndWrapStart[bpmem.tevind[n].tw]);

		if (bpmem.tevind[n].fb_addprev) // add previous tevcoord
			out.Write("tevcoord.xy += wrappedcoord + indtevtrans%d;\n", n);
		else
			out.Write("tevcoord.xy = wrappedcoord + indtevtrans%d;\n", n);
	}

	TevStageCombiner::ColorCombiner &cc = bpmem.combiners[n].colorC;
	TevStageCombiner::AlphaCombiner &ac = bpmem.combiners[n].alphaC;

	uid_data.stagehash[n].cc = cc.hex & 0xFFFFFF;
	uid_data.stagehash[n].ac = ac.hex & 0xFFFFF0; // Storing rswap and tswap later

	if(cc.InputUsed(TEVCOLORARG_RASC) || cc.InputUsed(TEVCOLORARG_RASA) || ac.InputUsed(TEVALPHAARG_RASA))
	{
		const int i = bpmem.combiners[n].alphaC.rswap;
		uid_data.stagehash[n].ac |= bpmem.combiners[n].alphaC.rswap;
		uid_data.stagehash[n].tevksel_swap1a = bpmem.tevksel[i*2].swap1;
		uid_data.stagehash[n].tevksel_swap2a = bpmem.tevksel[i*2].swap2;
		uid_data.stagehash[n].tevksel_swap1b = bpmem.tevksel[i*2+1].swap1;
		uid_data.stagehash[n].tevksel_swap2b = bpmem.tevksel[i*2+1].swap2;
		uid_data.stagehash[n].tevorders_colorchan = bpmem.tevorders[n / 2].getColorChan(n & 1);

		char *rasswap = swapModeTable[bpmem.combiners[n].alphaC.rswap];
		out.Write("float4 rastemp = %s.%s;\n", tevRasTable[bpmem.tevorders[n / 2].getColorChan(n & 1)], rasswap);
	}

	uid_data.stagehash[n].tevorders_enable = bpmem.tevorders[n / 2].getEnable(n & 1);
	if (bpmem.tevorders[n/2].getEnable(n&1))
	{
		if (!bHasIndStage)
		{
			// calc tevcord
			if(bHasTexCoord)
				out.Write("tevcoord.xy = uv%d.xy;\n", texcoord);
			else
				out.Write("tevcoord.xy = float2(0.0f, 0.0f);\n");
		}

		const int i = bpmem.combiners[n].alphaC.tswap;
		uid_data.stagehash[n].ac |= bpmem.combiners[n].alphaC.tswap << 2;
		uid_data.stagehash[n].tevksel_swap1c = bpmem.tevksel[i*2].swap1;
		uid_data.stagehash[n].tevksel_swap2c = bpmem.tevksel[i*2].swap2;
		uid_data.stagehash[n].tevksel_swap1d = bpmem.tevksel[i*2+1].swap1;
		uid_data.stagehash[n].tevksel_swap2d = bpmem.tevksel[i*2+1].swap2;

		uid_data.stagehash[n].tevorders_texmap= bpmem.tevorders[n/2].getTexMap(n&1);

		char *texswap = swapModeTable[bpmem.combiners[n].alphaC.tswap];
		int texmap = bpmem.tevorders[n/2].getTexMap(n&1);
		uid_data.SetTevindrefTexmap(i, texmap);
<<<<<<< HEAD
=======
		
>>>>>>> 8f1a2bf4
		out.Write("textemp = ");
		SampleTexture<T>(out, "tevcoord", texswap, texmap, ApiType);
	}
	else
	{
		out.Write("textemp = float4(1.0f, 1.0f, 1.0f, 1.0f);\n");
	}


	if(cc.InputUsed(TEVCOLORARG_KONST) || ac.InputUsed(TEVALPHAARG_KONST))
	{
		int kc = bpmem.tevksel[n / 2].getKC(n & 1);
		int ka = bpmem.tevksel[n / 2].getKA(n & 1);
<<<<<<< HEAD
		uid_data.set_tevksel_kcsel(n/2, n & 1, kc);
		uid_data.set_tevksel_kasel(n/2, n & 1, ka);
		out.Write("float4 konsttemp = float4(%s, %s);\n", tevKSelTableC[kc], tevKSelTableA[ka]);
=======
		uid_data.stagehash[n].tevksel_kc = kc;
		uid_data.stagehash[n].tevksel_ka = ka;
		out.Write("konsttemp = float4(%s, %s);\n", tevKSelTableC[kc], tevKSelTableA[ka]);
		if(kc > 7 || ka > 7)
		{
			out.Write("ckonsttemp = frac(konsttemp * (255.0f/256.0f)) * (256.0f/255.0f);\n");
		}
		else
		{
			out.Write("ckonsttemp = konsttemp;\n");
		}
>>>>>>> 8f1a2bf4
		if (kc > 7)
			out.SetConstantsUsed(C_KCOLORS+((kc-0xc)%4),C_KCOLORS+((kc-0xc)%4));
		if (ka > 7)
			out.SetConstantsUsed(C_KCOLORS+((ka-0xc)%4),C_KCOLORS+((ka-0xc)%4));
	}

	if(cc.InputUsed(TEVCOLORARG_C0) || cc.InputUsed(TEVCOLORARG_A0) || ac.InputUsed(TEVALPHAARG_A0))
		out.SetConstantsUsed(C_COLORS+1,C_COLORS+1);

	if(cc.InputUsed(TEVCOLORARG_C1) || cc.InputUsed(TEVCOLORARG_A1) || ac.InputUsed(TEVALPHAARG_A1))
		out.SetConstantsUsed(C_COLORS+2,C_COLORS+2);

	if(cc.InputUsed(TEVCOLORARG_C2) || cc.InputUsed(TEVCOLORARG_A2) || ac.InputUsed(TEVALPHAARG_A2))
		out.SetConstantsUsed(C_COLORS+3,C_COLORS+3);

	if (cc.dest >= GX_TEVREG0 && cc.dest <= GX_TEVREG2)
		out.SetConstantsUsed(C_COLORS+cc.dest, C_COLORS+cc.dest);

	if (ac.dest >= GX_TEVREG0 && ac.dest <= GX_TEVREG2)
		out.SetConstantsUsed(C_COLORS+ac.dest, C_COLORS+ac.dest);

	// Loading prev or C0/C1/C2 into the 8 bit tev registers (A,B and C) requires integer overflow emulation
	const char* input_ca = LoadTevColorInput(out, cc.a, "input_cc_a");
	const char* input_cb = LoadTevColorInput(out, cc.b, "input_cc_b");
	const char* input_cc = LoadTevColorInput(out, cc.c, "input_cc_c");

	// TODO: Do we need to delay initialization until color combiner has been processed?
	const char* input_aa = LoadTevAlphaInput(out, ac.a, "input_ac_a");
	const char* input_ab = LoadTevAlphaInput(out, ac.b, "input_ac_b");
	const char* input_ac = LoadTevAlphaInput(out, ac.c, "input_ac_c");

	out.Write("// color combine\n");
	out.Write("%s = ", tevCOutputTable[cc.dest]);
	out.Write("clamp(");

	// combine the color channel
	if (cc.bias != TevBias_COMPARE) // if not compare
	{
		// normal color combiner goes here
		out.Write("FIX_PRECISION_U8(%s * (%s %s FIX_PRECISION_U8(lerp(%s, %s, %s) %s)))",
					tevScaleTable[cc.shift], tevCInputTable[cc.d], tevOpTable[cc.op],
					input_ca, input_cb, input_cc, tevBiasTable[cc.bias]);
	}
	else
	{
		// compare color combiner goes here
		out.Write(TEVCMPColorOPTable[(cc.shift<<1) | cc.op],
				tevCInputTable[cc.d], input_ca, input_cb, input_cc);
	}
	if (cc.clamp)
		out.Write(", 0.0f, 1.0f)"); // clamp to U8 range (0..255)
	else
		out.Write(", -1024.0f/255.0f, 1023.0f/255.0f)"); // clamp to S11 range (-1024..1023)
	out.Write(";\n");

	out.Write("// alpha combine\n");
	out.Write("%s = ", tevAOutputTable[ac.dest]);
	out.Write("clamp(");

	if (ac.bias != TevBias_COMPARE) // if not compare
	{
		// normal alpha combiner goes here
		out.Write("FIX_PRECISION_U8(%s * (%s.a %s FIX_PRECISION_U8(lerp(%s.a, %s.a, %s.a) %s)))",
					tevScaleTable[ac.shift], tevAInputTable[ac.d], tevOpTable[ac.op],
					input_aa, input_ab, input_ac, tevBiasTable[ac.bias]);
	}
	else
	{
		// compare alpha combiner goes here
		out.Write(TEVCMPAlphaOPTable[(ac.shift<<1) | ac.op],
				tevAInputTable[ac.d], input_aa, input_ab, input_ac);
	}
	if (ac.clamp)
		out.Write(", 0.0f, 1.0f)"); // clamp to U8 range (0..255)
	else
		out.Write(", -1024.0f/255.0f, 1023.0f/255.0f)"); // clamp to S11 range (-1024..1023)
	out.Write(";\n\n");
	out.Write("// End of TEV stage %d\n", n);
	out.Write("}\n");
}

template<class T>
void SampleTexture(T& out, const char *texcoords, const char *texswap, int texmap, API_TYPE ApiType)
{
	out.SetConstantsUsed(C_TEXDIMS+texmap,C_TEXDIMS+texmap);
	
	if (ApiType == API_D3D11)
		out.Write("Tex%d.Sample(samp%d,%s.xy * " I_TEXDIMS"[%d].xy).%s;\n", texmap,texmap, texcoords, texmap, texswap);
	else
		out.Write("%s(samp%d,%s.xy * " I_TEXDIMS"[%d].xy).%s;\n", ApiType == API_OPENGL ? "texture" : "tex2D", texmap, texcoords, texmap, texswap);
}

static const char *tevAlphaFuncsTable[] =
{
	"(false)",			// NEVER
	"(prev.a < %s)",	// LESS
	"(prev.a == %s)",	// EQUAL
	"(prev.a <= %s)",	// LEQUAL
	"(prev.a > %s)",	// GREATER
	"(prev.a != %s)",	// NEQUAL
	"(prev.a >= %s)",	// GEQUAL
	"(true)"			// ALWAYS
};

static const char *tevAlphaFunclogicTable[] =
{
	" && ", // and
	" || ", // or
	" != ", // xor
	" == "  // xnor
};

template<class T>
static void WriteAlphaTest(T& out, pixel_shader_uid_data& uid_data, API_TYPE ApiType, DSTALPHA_MODE dstAlphaMode, bool per_pixel_depth)
{
	static const char *alphaRef[2] =
	{
		I_ALPHA"[0].r",
		I_ALPHA"[0].g"
	};

	out.SetConstantsUsed(C_ALPHA, C_ALPHA);

	// using discard then return works the same in cg and dx9 but not in dx11
	out.Write("\tif(!( ");

	uid_data.alpha_test_comp0 = bpmem.alpha_test.comp0;
	uid_data.alpha_test_comp1 = bpmem.alpha_test.comp1;
	uid_data.alpha_test_logic = bpmem.alpha_test.logic;

	// Lookup the first component from the alpha function table
	int compindex = bpmem.alpha_test.comp0;
	out.Write(tevAlphaFuncsTable[compindex], alphaRef[0]);

	out.Write("%s", tevAlphaFunclogicTable[bpmem.alpha_test.logic]);//lookup the logic op

	// Lookup the second component from the alpha function table
	compindex = bpmem.alpha_test.comp1;
	out.Write(tevAlphaFuncsTable[compindex], alphaRef[1]);
	out.Write(")) {\n");

	out.Write("\t\tocol0 = float4(0.0f, 0.0f, 0.0f, 0.0f);\n");
	if (dstAlphaMode == DSTALPHA_DUAL_SOURCE_BLEND)
		out.Write("\t\tocol1 = float4(0.0f, 0.0f, 0.0f, 0.0f);\n");
	if(per_pixel_depth)
		out.Write("\t\tdepth = 1.f;\n");

	// HAXX: zcomploc (aka early_ztest) is a way to control whether depth test is done before
	// or after texturing and alpha test. PC graphics APIs have no way to support this
	// feature properly as of 2012: Depth buffer and depth test are not
	// programmable and the depth test is always done after texturing.
	// Most importantly, they do not allow writing to the z-buffer without
	// writing a color value (unless color writing is disabled altogether).
	// We implement "depth test before texturing" by disabling alpha test when early-z is in use.
	// It seems to be less buggy than not to update the depth buffer if alpha test fails,
	// but both ways wouldn't be accurate.
	
	// OpenGL 4.2 has a flag which allows the driver to still update the depth buffer 
	// if alpha test fails. The driver doesn't have to, but I assume they all do because
	// it's the much faster code path for the GPU.
	uid_data.alpha_test_use_zcomploc_hack = bpmem.zcontrol.early_ztest && bpmem.zmode.updateenable && !g_ActiveConfig.backend_info.bSupportsEarlyZ;
	if (!uid_data.alpha_test_use_zcomploc_hack)
	{
		out.Write("\t\tdiscard;\n");
		if (ApiType != API_D3D11)
			out.Write("\t\treturn;\n");
	}

	out.Write("}\n");
}

static const char *tevFogFuncsTable[] =
{
	"",																// No Fog
	"",																// ?
	"",																// Linear
	"",																// ?
	"\tfog = 1.0f - pow(2.0f, -8.0f * fog);\n",						// exp
	"\tfog = 1.0f - pow(2.0f, -8.0f * fog * fog);\n",				// exp2
	"\tfog = pow(2.0f, -8.0f * (1.0f - fog));\n",					// backward exp
	"\tfog = 1.0f - fog;\n   fog = pow(2.0f, -8.0f * fog * fog);\n"	// backward exp2
};

template<class T>
static void WriteFog(T& out, pixel_shader_uid_data& uid_data)
{
	uid_data.fog_fsel = bpmem.fog.c_proj_fsel.fsel;
	if(bpmem.fog.c_proj_fsel.fsel == 0)
		return; // no Fog

	uid_data.fog_proj = bpmem.fog.c_proj_fsel.proj;

	out.SetConstantsUsed(C_FOG, C_FOG+1);
	if (bpmem.fog.c_proj_fsel.proj == 0)
	{
		// perspective
		// ze = A/(B - (Zs >> B_SHF)
		out.Write("\tfloat ze = " I_FOG"[1].x / (" I_FOG"[1].y - (zCoord / " I_FOG"[1].w));\n");
	}
	else
	{
		// orthographic
		// ze = a*Zs	(here, no B_SHF)
		out.Write("\tfloat ze = " I_FOG"[1].x * zCoord;\n");
	}

	// x_adjust = sqrt((x-center)^2 + k^2)/k
	// ze *= x_adjust
	// this is completely theoretical as the real hardware seems to use a table intead of calculating the values.
	uid_data.fog_RangeBaseEnabled = bpmem.fogRange.Base.Enabled;
	if (bpmem.fogRange.Base.Enabled)
	{
		out.SetConstantsUsed(C_FOG+2, C_FOG+2);
		out.Write("\tfloat x_adjust = (2.0f * (clipPos.x / " I_FOG"[2].y)) - 1.0f - " I_FOG"[2].x;\n");
		out.Write("\tx_adjust = sqrt(x_adjust * x_adjust + " I_FOG"[2].z * " I_FOG"[2].z) / " I_FOG"[2].z;\n");
		out.Write("\tze *= x_adjust;\n");
	}

	out.Write("\tfloat fog = clamp(ze - " I_FOG"[1].z, 0.0f, 1.0f);\n");

	if (bpmem.fog.c_proj_fsel.fsel > 3)
	{
		out.Write("%s", tevFogFuncsTable[bpmem.fog.c_proj_fsel.fsel]);
	}
	else
	{
		if (bpmem.fog.c_proj_fsel.fsel != 2)
			WARN_LOG(VIDEO, "Unknown Fog Type! %08x", bpmem.fog.c_proj_fsel.fsel);
	}

	out.Write("\tfog = FIX_PRECISION_U8(fog);\n");
	out.Write("\tprev.rgb = lerp(prev.rgb, " I_FOG"[0].rgb, fog);\n");
}

void GetPixelShaderUid(PixelShaderUid& object, DSTALPHA_MODE dstAlphaMode, API_TYPE ApiType, u32 components)
{
	GeneratePixelShader<PixelShaderUid>(object, dstAlphaMode, ApiType, components);
}

void GeneratePixelShaderCode(PixelShaderCode& object, DSTALPHA_MODE dstAlphaMode, API_TYPE ApiType, u32 components)
{
	GeneratePixelShader<PixelShaderCode>(object, dstAlphaMode, ApiType, components);
}

void GetPixelShaderConstantProfile(PixelShaderConstantProfile& object, DSTALPHA_MODE dstAlphaMode, API_TYPE ApiType, u32 components)
{
	GeneratePixelShader<PixelShaderConstantProfile>(object, dstAlphaMode, ApiType, components);
}
<|MERGE_RESOLUTION|>--- conflicted
+++ resolved
@@ -186,11 +186,7 @@
 	}
 }
 
-<<<<<<< HEAD
 template<class T> static void WriteStage(T& out, pixel_shader_uid_data& uid_data, int n, API_TYPE ApiType);
-=======
-template<class T> static void WriteStage(T& out, pixel_shader_uid_data& uid_data, int n, API_TYPE ApiType, RegisterState RegisterStates[4]);
->>>>>>> 8f1a2bf4
 template<class T> static void SampleTexture(T& out, const char *texcoords, const char *texswap, int texmap, API_TYPE ApiType);
 template<class T> static void WriteAlphaTest(T& out, pixel_shader_uid_data& uid_data, API_TYPE ApiType,DSTALPHA_MODE dstAlphaMode, bool per_pixel_depth);
 template<class T> static void WriteFog(T& out, pixel_shader_uid_data& uid_data);
@@ -537,18 +533,15 @@
 	for (unsigned int i = 0; i < numStages; i++)
 		WriteStage<T>(out, uid_data, i, ApiType); // build the equation for this stage
 
-<<<<<<< HEAD
+
+#define MY_STRUCT_OFFSET(str,elem) ((u32)((u64)&(str).elem-(u64)&(str)))
+	bool enable_pl = g_ActiveConfig.bEnablePixelLighting && g_ActiveConfig.backend_info.bSupportsPixelLighting;
+	uid_data.num_values = (enable_pl) ? sizeof(uid_data) : MY_STRUCT_OFFSET(uid_data,stagehash[numStages]);
+
+
 	// The results of the last texenv stage are put onto the screen,
 	// regardless of the used destination register
 	if(bpmem.combiners[numStages - 1].colorC.dest != 0)
-=======
-#define MY_STRUCT_OFFSET(str,elem) ((u32)((u64)&(str).elem-(u64)&(str)))
-	bool enable_pl = g_ActiveConfig.bEnablePixelLighting && g_ActiveConfig.backend_info.bSupportsPixelLighting;
-	uid_data.num_values = (enable_pl) ? sizeof(uid_data) : MY_STRUCT_OFFSET(uid_data,stagehash[numStages]);
-
-
-	if (numStages)
->>>>>>> 8f1a2bf4
 	{
 		out.Write("\tprev.rgb = %s;\n", tevCOutputTable[bpmem.combiners[numStages - 1].colorC.dest]);
 	}
@@ -601,18 +594,7 @@
 									(bpmem.ztex2.op == ZTEXTURE_ADD) ? "+ zCoord" : "");
 
 		// U24 overflow emulation
-<<<<<<< HEAD
 		out.Write("zCoord = AS_UNORM24(zCoord);\n");
-
-		// Note: depth texture output is only written to depth buffer if late depth test is used
-		// final depth value is used for fog calculation, though
-		if (per_pixel_depth)
-			out.Write("depth = zCoord;\n");
-=======
-		out.Write("zCoord = zCoord * (16777215.0f/16777216.0f);\n");
-		out.Write("zCoord = frac(zCoord);\n");
-		out.Write("zCoord = zCoord * (16777216.0f/16777215.0f);\n");
->>>>>>> 8f1a2bf4
 	}
 
 	if (per_pixel_depth && !bpmem.zcontrol.early_ztest)
@@ -764,12 +746,7 @@
 		}
 
 		// multiply by offset matrix and scale
-<<<<<<< HEAD
-		uid_data.Set_tevind_mid(n, bpmem.tevind[n].mid);
 		if (bpmem.tevind[n].mid & 3)
-=======
-		if (bpmem.tevind[n].mid != 0)
->>>>>>> 8f1a2bf4
 		{
 			int mtxidx = 2*((bpmem.tevind[n].mid&0x3)-1);
 			if (bpmem.tevind[n].mid <= 3)
@@ -801,13 +778,7 @@
 		// ---------
 		// Wrapping
 		// ---------
-<<<<<<< HEAD
 		const char *tevIndWrapStart[]  = { "0.0f", "256.0f", "128.0f", "64.0f", "32.0f", "16.0f", "0.0f" };
-		uid_data.Set_tevind_sw(n, bpmem.tevind[n].sw);
-		uid_data.Set_tevind_tw(n, bpmem.tevind[n].tw);
-		uid_data.tevind_n_fb_addprev |= bpmem.tevind[n].fb_addprev << n;
-=======
->>>>>>> 8f1a2bf4
 
 		// wrap S
 		if (bpmem.tevind[n].sw == ITW_OFF)
@@ -875,10 +846,7 @@
 		char *texswap = swapModeTable[bpmem.combiners[n].alphaC.tswap];
 		int texmap = bpmem.tevorders[n/2].getTexMap(n&1);
 		uid_data.SetTevindrefTexmap(i, texmap);
-<<<<<<< HEAD
-=======
-		
->>>>>>> 8f1a2bf4
+
 		out.Write("textemp = ");
 		SampleTexture<T>(out, "tevcoord", texswap, texmap, ApiType);
 	}
@@ -892,23 +860,9 @@
 	{
 		int kc = bpmem.tevksel[n / 2].getKC(n & 1);
 		int ka = bpmem.tevksel[n / 2].getKA(n & 1);
-<<<<<<< HEAD
-		uid_data.set_tevksel_kcsel(n/2, n & 1, kc);
-		uid_data.set_tevksel_kasel(n/2, n & 1, ka);
-		out.Write("float4 konsttemp = float4(%s, %s);\n", tevKSelTableC[kc], tevKSelTableA[ka]);
-=======
 		uid_data.stagehash[n].tevksel_kc = kc;
 		uid_data.stagehash[n].tevksel_ka = ka;
-		out.Write("konsttemp = float4(%s, %s);\n", tevKSelTableC[kc], tevKSelTableA[ka]);
-		if(kc > 7 || ka > 7)
-		{
-			out.Write("ckonsttemp = frac(konsttemp * (255.0f/256.0f)) * (256.0f/255.0f);\n");
-		}
-		else
-		{
-			out.Write("ckonsttemp = konsttemp;\n");
-		}
->>>>>>> 8f1a2bf4
+		out.Write("float4 konsttemp = float4(%s, %s);\n", tevKSelTableC[kc], tevKSelTableA[ka]);
 		if (kc > 7)
 			out.SetConstantsUsed(C_KCOLORS+((kc-0xc)%4),C_KCOLORS+((kc-0xc)%4));
 		if (ka > 7)
