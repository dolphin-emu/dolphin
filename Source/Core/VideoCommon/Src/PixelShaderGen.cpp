// Copyright (C) 2003 Dolphin Project.

// This program is free software: you can redistribute it and/or modify
// it under the terms of the GNU General Public License as published by
// the Free Software Foundation, version 2.0.

// This program is distributed in the hope that it will be useful,
// but WITHOUT ANY WARRANTY; without even the implied warranty of
// MERCHANTABILITY or FITNESS FOR A PARTICULAR PURPOSE.  See the
// GNU General Public License 2.0 for more details.

// A copy of the GPL 2.0 should have been included with the program.
// If not, see http://www.gnu.org/licenses/

// Official SVN repository and contact information can be found at
// http://code.google.com/p/dolphin-emu/

#include <stdio.h>
#include <cmath>
#include <assert.h>
#include <locale.h>

#include "LightingShaderGen.h"
#include "PixelShaderGen.h"
#include "XFMemory.h"  // for texture projection mode
#include "BPMemory.h"
#include "VideoConfig.h"
#include "NativeVertexFormat.h"


static void StageHash(u32 stage, u32* out)
{
	out[0] |= bpmem.combiners[stage].colorC.hex & 0xFFFFFF; // 24
	u32 alphaC = bpmem.combiners[stage].alphaC.hex & 0xFFFFF0; // 24, strip out tswap and rswap for now
	out[0] |= (alphaC&0xF0) << 24; // 8
	out[1] |= alphaC >> 8; // 16

	// reserve 3 bits for bpmem.tevorders[stage/2].getTexMap
	out[1] |= bpmem.tevorders[stage/2].getTexCoord(stage&1) << 19; // 3
	out[1] |= bpmem.tevorders[stage/2].getEnable(stage&1) << 22; // 1
	// reserve 3 bits for bpmem.tevorders[stage/2].getColorChan

	bool bHasIndStage = bpmem.tevind[stage].IsActive() && bpmem.tevind[stage].bt < bpmem.genMode.numindstages;
	out[2] |= bHasIndStage << 2; // 1

	bool needstexcoord = false;

	if (bHasIndStage)
	{
		out[2] |= (bpmem.tevind[stage].hex & 0x17FFFF) << 3; // 21, TODO: needs an explanation
		needstexcoord = true;
	}


	TevStageCombiner::ColorCombiner& cc = bpmem.combiners[stage].colorC;
	TevStageCombiner::AlphaCombiner& ac = bpmem.combiners[stage].alphaC;

	if (cc.InputUsed(TEVCOLORARG_RASC) || cc.InputUsed(TEVCOLORARG_RASA) || ac.InputUsed(TEVALPHAARG_RASA))
	{
		out[0] |= bpmem.combiners[stage].alphaC.rswap;
		out[2] |= bpmem.tevksel[bpmem.combiners[stage].alphaC.rswap*2].swap1 << 24; // 2
		out[2] |= bpmem.tevksel[bpmem.combiners[stage].alphaC.rswap*2].swap2 << 26; // 2
		out[2] |= bpmem.tevksel[bpmem.combiners[stage].alphaC.rswap*2+1].swap1 << 28; // 2
		out[2] |= bpmem.tevksel[bpmem.combiners[stage].alphaC.rswap*2+1].swap2 << 30; // 2
		out[1] |= (bpmem.tevorders[stage/2].getColorChan(stage&1)&1) << 23;
		out[2] |= (bpmem.tevorders[stage/2].getColorChan(stage&1)&0x6) >> 1;
	}

	out[3] |= bpmem.tevorders[stage/2].getEnable(stage&1);
	if (bpmem.tevorders[stage/2].getEnable(stage&1))
	{
		if (bHasIndStage) needstexcoord = true;

		out[0] |= bpmem.combiners[stage].alphaC.tswap;
		out[3] |= bpmem.tevksel[bpmem.combiners[stage].alphaC.tswap*2].swap1 << 1; // 2
		out[3] |= bpmem.tevksel[bpmem.combiners[stage].alphaC.tswap*2].swap2 << 3; // 2
		out[3] |= bpmem.tevksel[bpmem.combiners[stage].alphaC.tswap*2+1].swap1 << 5; // 2
		out[3] |= bpmem.tevksel[bpmem.combiners[stage].alphaC.tswap*2+1].swap2 << 7; // 2
		out[1] |= bpmem.tevorders[stage/2].getTexMap(stage&1) << 16;
	}

	if (cc.InputUsed(TEVCOLORARG_KONST) || ac.InputUsed(TEVALPHAARG_KONST))
	{
		out[3] |= bpmem.tevksel[stage/2].getKC(stage&1) << 9; // 5
		out[3] |= bpmem.tevksel[stage/2].getKA(stage&1) << 14; // 5
	}

	if (needstexcoord)
	{
		out[1] |= bpmem.tevorders[stage/2].getTexCoord(stage&1) << 16;
	}
}

// Mash together all the inputs that contribute to the code of a generated pixel shader into
// a unique identifier, basically containing all the bits. Yup, it's a lot ....
// It would likely be a lot more efficient to build this incrementally as the attributes
// are set...
void GetPixelShaderId(PIXELSHADERUID *uid, DSTALPHA_MODE dstAlphaMode, u32 components)
{
	memset(uid->values, 0, sizeof(uid->values));
	uid->values[0] |= bpmem.genMode.numtevstages; // 4
	uid->values[0] |= bpmem.genMode.numtexgens << 4; // 4
	uid->values[0] |= dstAlphaMode << 8; // 2

	bool enablePL = g_ActiveConfig.bEnablePixelLighting && g_ActiveConfig.backend_info.bSupportsPixelLighting;
	uid->values[0] |= enablePL << 10; // 1

	if (!enablePL) uid->values[0] |= xfregs.numTexGen.numTexGens << 11; // 4

	AlphaTest::TEST_RESULT alphaPreTest = bpmem.alpha_test.TestResult();
	uid->values[0] |= alphaPreTest << 15; // 2

	// numtexgens should be <= 8
	for (unsigned int i = 0; i < bpmem.genMode.numtexgens; ++i)
		uid->values[0] |= xfregs.texMtxInfo[i].projection << (17+i); // 1

	uid->values[1] = bpmem.genMode.numindstages; // 3
	u32 indirectStagesUsed = 0;
	for (unsigned int i = 0; i < bpmem.genMode.numindstages; ++i)
		if (bpmem.tevind[i].IsActive() && bpmem.tevind[i].bt < bpmem.genMode.numindstages)
			indirectStagesUsed |= (1 << bpmem.tevind[i].bt);

	assert(indirectStagesUsed == (indirectStagesUsed & 0xF));

	uid->values[1] |= indirectStagesUsed << 3; // 4;

	for (unsigned int i = 0; i < bpmem.genMode.numindstages; ++i)
	{
		if (indirectStagesUsed & (1 << i))
		{
			uid->values[1] |= (bpmem.tevindref.getTexCoord(i) < bpmem.genMode.numtexgens) << (7 + 3*i); // 1
			if (bpmem.tevindref.getTexCoord(i) < bpmem.genMode.numtexgens)
				uid->values[1] |= bpmem.tevindref.getTexCoord(i) << (8 + 3*i); // 2
		}
	}

	u32* ptr = &uid->values[2];
	for (unsigned int i = 0; i < bpmem.genMode.numtevstages+1u; ++i)
	{
		StageHash(i, ptr);
		ptr += 4; // max: ptr = &uid->values[66]
	}

	ptr[0] |= bpmem.alpha_test.comp0; // 3
	ptr[0] |= bpmem.alpha_test.comp1 << 3; // 3
	ptr[0] |= bpmem.alpha_test.logic << 6; // 2

	ptr[0] |= bpmem.ztex2.op << 8; // 2
	ptr[0] |= bpmem.zcontrol.early_ztest << 10; // 1
	ptr[0] |= bpmem.zmode.testenable << 11; // 1
	ptr[0] |= bpmem.zmode.updateenable << 12; // 1

	if (dstAlphaMode != DSTALPHA_ALPHA_PASS)
	{
		ptr[0] |= bpmem.fog.c_proj_fsel.fsel << 13; // 3
		if (bpmem.fog.c_proj_fsel.fsel != 0)
		{
			ptr[0] |= bpmem.fog.c_proj_fsel.proj << 16; // 1
			ptr[0] |= bpmem.fogRange.Base.Enabled << 17; // 1
		}
	}
	ptr[0] |= bpmem.zcontrol.pixel_format << 15; // 3

	++ptr;
	if (enablePL)
	{
		ptr += GetLightingShaderId(ptr);
		*ptr++ = components;
	}

	uid->num_values = int(ptr - uid->values);
}

void GetSafePixelShaderId(PIXELSHADERUIDSAFE *uid, DSTALPHA_MODE dstAlphaMode, u32 components)
{
	memset(uid->values, 0, sizeof(uid->values));
	u32* ptr = uid->values;
	*ptr++ = dstAlphaMode; // 0
	*ptr++ = bpmem.genMode.hex; // 1
	*ptr++ = bpmem.ztex2.hex; // 2
	*ptr++ = bpmem.zcontrol.hex; // 3
	*ptr++ = bpmem.zmode.hex; // 4
	*ptr++ = g_ActiveConfig.bEnablePixelLighting && g_ActiveConfig.backend_info.bSupportsPixelLighting; // 5
	*ptr++ = xfregs.numTexGen.hex; // 6

	if (g_ActiveConfig.bEnablePixelLighting && g_ActiveConfig.backend_info.bSupportsPixelLighting)
	{
		*ptr++ = xfregs.color[0].hex;
		*ptr++ = xfregs.alpha[0].hex;
		*ptr++ = xfregs.color[1].hex;
		*ptr++ = xfregs.alpha[1].hex;
		*ptr++ = components;
	}

	for (unsigned int i = 0; i < 8; ++i)
		*ptr++ = xfregs.texMtxInfo[i].hex; // 7-14

	for (unsigned int i = 0; i < 16; ++i)
		*ptr++ = bpmem.tevind[i].hex; // 15-30

	*ptr++ = bpmem.tevindref.hex; // 31

	for (u32 i = 0; i < bpmem.genMode.numtevstages+1u; ++i) // up to 16 times
	{
		*ptr++ = bpmem.combiners[i].colorC.hex; // 32+5*i
		*ptr++ = bpmem.combiners[i].alphaC.hex; // 33+5*i
		*ptr++ = bpmem.tevind[i].hex; // 34+5*i
		*ptr++ = bpmem.tevksel[i/2].hex; // 35+5*i
		*ptr++ = bpmem.tevorders[i/2].hex; // 36+5*i
	}

	ptr = &uid->values[112];

	*ptr++ = bpmem.alpha_test.hex; // 112

	*ptr++ = bpmem.fog.c_proj_fsel.hex; // 113
	*ptr++ = bpmem.fogRange.Base.hex; // 114

	*ptr++ = bpmem.zcontrol.pixel_format; // 115

	_assert_((ptr - uid->values) == uid->GetNumValues());
}

void ValidatePixelShaderIDs(API_TYPE api, PIXELSHADERUIDSAFE old_id, const std::string& old_code, DSTALPHA_MODE dstAlphaMode, u32 components)
{
	if (!g_ActiveConfig.bEnableShaderDebugging)
		return;

	PIXELSHADERUIDSAFE new_id;
	GetSafePixelShaderId(&new_id, dstAlphaMode, components);

	if (!(old_id == new_id))
	{
		std::string new_code(GeneratePixelShaderCode(dstAlphaMode, api, components));
		if (old_code != new_code)
		{
			_assert_(old_id.GetNumValues() == new_id.GetNumValues());

			char msg[8192];
			char* ptr = msg;
			ptr += sprintf(ptr, "Pixel shader IDs matched but unique IDs did not!\nUnique IDs (old <-> new):\n");
			const int N = new_id.GetNumValues();
			for (int i = 0; i < N/2; ++i)
				ptr += sprintf(ptr, "%02d, %08X  %08X  |  %08X  %08X\n", 2*i, old_id.values[2*i], old_id.values[2*i+1],
																			new_id.values[2*i], new_id.values[2*i+1]);
			if (N % 2)
				ptr += sprintf(ptr, "%02d, %08X  |  %08X\n", N-1, old_id.values[N-1], new_id.values[N-1]);
	
			static int num_failures = 0;
			char szTemp[MAX_PATH];
			sprintf(szTemp, "%spsuid_mismatch_%04i.txt", File::GetUserPath(D_DUMP_IDX).c_str(), num_failures++);
			std::ofstream file;
			OpenFStream(file, szTemp, std::ios_base::out);
			file << msg;
			file << "\n\nOld shader code:\n" << old_code;
			file << "\n\nNew shader code:\n" << new_code;
			file.close();

			PanicAlert("Unique pixel shader ID mismatch!\n\nReport this to the devs, along with the contents of %s.", szTemp);
		}
	}
}

//   old tev->pixelshader notes
//
//   color for this stage (alpha, color) is given by bpmem.tevorders[0].colorchan0
//   konstant for this stage (alpha, color) is given by bpmem.tevksel
//   inputs are given by bpmem.combiners[0].colorC.a/b/c/d     << could be current chan color
//   according to GXTevColorArg table above
//   output is given by .outreg
//   tevtemp is set according to swapmodetables and

static void WriteStage(char *&p, int n, API_TYPE ApiType);
static void SampleTexture(char *&p, const char *texcoords, const char *texswap, int texmap, API_TYPE ApiType);
// static void WriteAlphaCompare(char *&p, int num, int comp);
static void WriteAlphaTest(char *&p, API_TYPE ApiType,DSTALPHA_MODE dstAlphaMode, bool per_pixel_depth);
static void WriteFog(char *&p);

#define CONST_31_BY_255 "(31.0f/255.0f)"
#define CONST_63_BY_255 "(63.0f/255.0f)"
#define CONST_95_BY_255 "(95.0f/255.0f)"
#define CONST_127_BY_255 "(127.0f/255.0f)"
#define CONST_128_BY_255 "(128.0f/255.0f)"
#define CONST_159_BY_255 "(159.0f/255.0f)"
#define CONST_191_BY_255 "(191.0f/255.0f)"
#define CONST_223_BY_255 "(223.0f/255.0f)"

static const char *tevKSelTableC[] = // KCSEL
{
	"1.0f,1.0f,1.0f",    // 1   = 0x00
	CONST_223_BY_255"," CONST_223_BY_255"," CONST_223_BY_255, // 7_8 = 0x01
	CONST_191_BY_255"," CONST_191_BY_255"," CONST_191_BY_255, // 3_4 = 0x02
	CONST_159_BY_255"," CONST_159_BY_255"," CONST_159_BY_255, // 5_7 = 0x03
	CONST_127_BY_255"," CONST_127_BY_255"," CONST_127_BY_255, // 1_2 = 0x04
	CONST_95_BY_255"," CONST_95_BY_255"," CONST_95_BY_255, // 3_8 = 0x05
	CONST_63_BY_255"," CONST_63_BY_255"," CONST_63_BY_255, // 1_4 = 0x06
	CONST_31_BY_255"," CONST_31_BY_255"," CONST_31_BY_255, // 1_8 = 0x07
	"ERROR1", // 0x08
	"ERROR2", // 0x09
	"ERROR3", // 0x0a
	"ERROR4", // 0x0b
	I_KCOLORS"[0].rgb", // K0 = 0x0C
	I_KCOLORS"[1].rgb", // K1 = 0x0D
	I_KCOLORS"[2].rgb", // K2 = 0x0E
	I_KCOLORS"[3].rgb", // K3 = 0x0F
	I_KCOLORS"[0].rrr", // K0_R = 0x10
	I_KCOLORS"[1].rrr", // K1_R = 0x11
	I_KCOLORS"[2].rrr", // K2_R = 0x12
	I_KCOLORS"[3].rrr", // K3_R = 0x13
	I_KCOLORS"[0].ggg", // K0_G = 0x14
	I_KCOLORS"[1].ggg", // K1_G = 0x15
	I_KCOLORS"[2].ggg", // K2_G = 0x16
	I_KCOLORS"[3].ggg", // K3_G = 0x17
	I_KCOLORS"[0].bbb", // K0_B = 0x18
	I_KCOLORS"[1].bbb", // K1_B = 0x19
	I_KCOLORS"[2].bbb", // K2_B = 0x1A
	I_KCOLORS"[3].bbb", // K3_B = 0x1B
	I_KCOLORS"[0].aaa", // K0_A = 0x1C
	I_KCOLORS"[1].aaa", // K1_A = 0x1D
	I_KCOLORS"[2].aaa", // K2_A = 0x1E
	I_KCOLORS"[3].aaa", // K3_A = 0x1F
};

static const char *tevKSelTableA[] = // KASEL
{
	"1.0f",  // 1   = 0x00
	CONST_223_BY_255,// 7_8 = 0x01
	CONST_191_BY_255, // 3_4 = 0x02
	CONST_159_BY_255,// 5_8 = 0x03
	CONST_127_BY_255,  // 1_2 = 0x04
	CONST_95_BY_255,// 3_8 = 0x05
	CONST_63_BY_255, // 1_4 = 0x06
	CONST_31_BY_255,// 1_8 = 0x07
	"ERROR5", // 0x08
	"ERROR6", // 0x09
	"ERROR7", // 0x0a
	"ERROR8", // 0x0b
	"ERROR9", // 0x0c
	"ERROR10", // 0x0d
	"ERROR11", // 0x0e
	"ERROR12", // 0x0f
	I_KCOLORS"[0].r", // K0_R = 0x10
	I_KCOLORS"[1].r", // K1_R = 0x11
	I_KCOLORS"[2].r", // K2_R = 0x12
	I_KCOLORS"[3].r", // K3_R = 0x13
	I_KCOLORS"[0].g", // K0_G = 0x14
	I_KCOLORS"[1].g", // K1_G = 0x15
	I_KCOLORS"[2].g", // K2_G = 0x16
	I_KCOLORS"[3].g", // K3_G = 0x17
	I_KCOLORS"[0].b", // K0_B = 0x18
	I_KCOLORS"[1].b", // K1_B = 0x19
	I_KCOLORS"[2].b", // K2_B = 0x1A
	I_KCOLORS"[3].b", // K3_B = 0x1B
	I_KCOLORS"[0].a", // K0_A = 0x1C
	I_KCOLORS"[1].a", // K1_A = 0x1D
	I_KCOLORS"[2].a", // K2_A = 0x1E
	I_KCOLORS"[3].a", // K3_A = 0x1F
};

static const char *tevScaleTable[] = // CS
{
	"1.0f",  // SCALE_1
	"2.0f",  // SCALE_2
	"4.0f",  // SCALE_4
	"0.5f",  // DIVIDE_2
};

static const char *tevBiasTable[] = // TB
{
	"",       // ZERO,
	"+" CONST_128_BY_255,  // ADDHALF, TODO: Not sure?
	"-" CONST_128_BY_255,  // SUBHALF, TODO: Not sure?
	"",
};

static const char *tevOpTable[] = { // TEV
	"+",      // TEVOP_ADD = 0,
	"-",      // TEVOP_SUB = 1,
};

static const char *tevCInputTable[] = // CC
{
	"(prev.rgb)",         // CPREV,
	"(prev.aaa)",         // APREV,
	"(c0.rgb)",           // C0,
	"(c0.aaa)",           // A0,
	"(c1.rgb)",           // C1,
	"(c1.aaa)",           // A1,
	"(c2.rgb)",           // C2,
	"(c2.aaa)",           // A2,
	"(textemp.rgb)",      // TEXC,
	"(textemp.aaa)",      // TEXA,
	"(rastemp.rgb)",      // RASC,
	"(rastemp.aaa)",      // RASA,
	"float3(1.0f, 1.0f, 1.0f)",              // ONE
<<<<<<< HEAD
	"float3(" CONST_127_BY_255", " CONST_127_BY_255", " CONST_127_BY_255")", // HALF
	"(konsttemp.rgb)", //"konsttemp.rgb",        // KONST
	"float3(0.0f, 0.0f, 0.0f)",              // ZERO
=======
	"float3(0.5f, 0.5f, 0.5f)",              // HALF
	"(konsttemp.rgb)", //"konsttemp.rgb",    // KONST
	"float3(0.0f, 0.0f, 0.0f)",              // ZERO
	///aded extra values to map clamped values
	"(cprev.rgb)",        // CPREV,
	"(cprev.aaa)",        // APREV,
	"(cc0.rgb)",          // C0,
	"(cc0.aaa)",          // A0,
	"(cc1.rgb)",          // C1,
	"(cc1.aaa)",          // A1,
	"(cc2.rgb)",          // C2,
	"(cc2.aaa)",          // A2,
	"(textemp.rgb)",      // TEXC,
	"(textemp.aaa)",      // TEXA,
	"(crastemp.rgb)",     // RASC,
	"(crastemp.aaa)",     // RASA,
	"float3(1.0f, 1.0f, 1.0f)",              // ONE
	"float3(0.5f, 0.5f, 0.5f)",              // HALF
	"(ckonsttemp.rgb)", //"konsttemp.rgb",   // KONST
	"float3(0.0f, 0.0f, 0.0f)",              // ZERO
	"PADERROR1", "PADERROR2", "PADERROR3", "PADERROR4"
>>>>>>> b76c7cf4
};

static const char *tevAInputTable[] = // CA
{
	"prev",            // APREV,
	"c0",              // A0,
	"c1",              // A1,
	"c2",              // A2,
	"textemp",         // TEXA,
	"rastemp",         // RASA,
	"konsttemp",       // KONST,  (hw1 had quarter)
	"float4(0.0f, 0.0f, 0.0f, 0.0f)", // ZERO
<<<<<<< HEAD
=======
	///aded extra values to map clamped values
	"cprev",            // APREV,
	"cc0",              // A0,
	"cc1",              // A1,
	"cc2",              // A2,
	"textemp",          // TEXA,
	"crastemp",         // RASA,
	"ckonsttemp",       // KONST,  (hw1 had quarter)
	"float4(0.0f, 0.0f, 0.0f, 0.0f)", // ZERO
	"PADERROR5", "PADERROR6", "PADERROR7", "PADERROR8",
	"PADERROR9", "PADERROR10", "PADERROR11", "PADERROR12",
>>>>>>> b76c7cf4
};

static const char *tevRasTable[] =
{
	"colors_0",
	"colors_1",
	"ERROR13", //2
	"ERROR14", //3
	"ERROR15", //4
<<<<<<< HEAD
	"alphabump", // use bump alpha
	"FIX_PRECISION_U8(alphabump*(255.0f/248.0f))", //normalized, TODO: Verify!
=======
	"float4(alphabump,alphabump,alphabump,alphabump)", // use bump alpha
	"(float4(alphabump,alphabump,alphabump,alphabump)*(255.0f/248.0f))", //normalized
>>>>>>> b76c7cf4
	"float4(0.0f, 0.0f, 0.0f, 0.0f)", // zero
};

static const char *tevCOutputTable[]  = { "prev.rgb", "c0.rgb", "c1.rgb", "c2.rgb" };
static const char *tevAOutputTable[]  = { "prev.a", "c0.a", "c1.a", "c2.a" };

#define WRITE p+=sprintf

static char swapModeTable[4][5];

static char text[16384];

static void BuildSwapModeTable()
{
	static const char *swapColors = "rgba";
	for (int i = 0; i < 4; i++)
	{
		swapModeTable[i][0] = swapColors[bpmem.tevksel[i*2].swap1];
		swapModeTable[i][1] = swapColors[bpmem.tevksel[i*2].swap2];
		swapModeTable[i][2] = swapColors[bpmem.tevksel[i*2+1].swap1];
		swapModeTable[i][3] = swapColors[bpmem.tevksel[i*2+1].swap2];
		swapModeTable[i][4] = 0;
	}
}

const char* WriteRegister(API_TYPE ApiType, const char *prefix, const u32 num)
{
	if (ApiType == API_OPENGL)
		return ""; // Nothing to do here
	static char result[64];
	sprintf(result, " : register(%s%d)", prefix, num);
	return result;
}

const char *WriteLocation(API_TYPE ApiType)
{
	if (g_ActiveConfig.backend_info.bSupportsGLSLUBO)
		return "";
	static char result[64];
	sprintf(result, "uniform ");
	return result;
}

const char *GeneratePixelShaderCode(DSTALPHA_MODE dstAlphaMode, API_TYPE ApiType, u32 components)
{
	setlocale(LC_NUMERIC, "C"); // Reset locale for compilation
	text[sizeof(text) - 1] = 0x7C;  // canary

	BuildSwapModeTable(); // Needed for WriteStage
	int numStages = bpmem.genMode.numtevstages + 1;
	int numTexgen = bpmem.genMode.numtexgens;

	bool per_pixel_depth = bpmem.ztex2.op != ZTEXTURE_DISABLE && !bpmem.zcontrol.early_ztest && bpmem.zmode.testenable;

	char *p = text;
	WRITE(p, "//Pixel Shader for TEV stages\n");
	WRITE(p, "//%i TEV stages, %i texgens, XXX IND stages\n",
		numStages, numTexgen/*, bpmem.genMode.numindstages*/);

	WRITE(p, "#define FIX_PRECISION_U8(x) (round((x) * 255.0f) / 255.0f)\n");
	WRITE(p, "#define CHECK_OVERFLOW_U8(x) (frac((x) * (255.0f/256.0f)) * (256.0f/255.0f))\n");
	WRITE(p, "#define AS_UNORM8(x) FIX_PRECISION_U8(CHECK_OVERFLOW_U8(x))\n");
	WRITE(p, "#define MASK_U8(x, mask) FIX_PRECISION_U8(x*mask/255.0f)\n");
	WRITE(p, "#define FIX_PRECISION_U16(x) (round((x) * 65535.0f) / 65535.0f)\n");
	WRITE(p, "#define CHECK_OVERFLOW_U16(x) (frac((x) * (65535.0f/65536.0f)) * (65536.0f/65535.0f))\n");
	WRITE(p, "#define AS_UNORM16(x) FIX_PRECISION_U16(CHECK_OVERFLOW_U16(x))\n");
	WRITE(p, "#define FIX_PRECISION_U24(x) (round((x) * 16777215.0f) / 16777215.0f)\n");
	WRITE(p, "#define CHECK_OVERFLOW_U24(x) (frac((x) * (16777215.0f/16777216.0f)) * (16777216.0f/16777215.0f))\n");
	WRITE(p, "#define AS_UNORM24(x) FIX_PRECISION_U24(CHECK_OVERFLOW_U24(x))\n");

	int nIndirectStagesUsed = 0;
	if (bpmem.genMode.numindstages > 0)
	{
		for (int i = 0; i < numStages; ++i)
		{
			if (bpmem.tevind[i].IsActive() && bpmem.tevind[i].bt < bpmem.genMode.numindstages)
				nIndirectStagesUsed |= 1 << bpmem.tevind[i].bt;
		}
	}

	if (ApiType == API_OPENGL)
	{

		// A function here
		// Fmod implementation gleaned from Nvidia
		// At http://http.developer.nvidia.com/Cg/fmod.html
		WRITE(p, "float fmod( float x, float y )\n");
		WRITE(p, "{\n");
		WRITE(p, "\tfloat z = fract( abs( x / y) ) * abs( y );\n");
		WRITE(p, "\treturn (x < 0) ? -z : z;\n");
		WRITE(p, "}\n");

		for (int i = 0; i < 8; ++i)
			WRITE(p, "uniform sampler2D samp%d;\n", i);
	}
	else
	{
		// Declare samplers
		if (ApiType != API_D3D11)
		{
			WRITE(p, "uniform sampler2D ");
		}
		else
		{
			WRITE(p, "sampler ");
		}

		bool bfirst = true;
		for (int i = 0; i < 8; ++i)
		{
			WRITE(p, "%s samp%d %s", bfirst?"":",", i, WriteRegister(ApiType, "s", i));
			bfirst = false;
		}
		WRITE(p, ";\n");
		if (ApiType == API_D3D11)
		{
			WRITE(p, "Texture2D ");
			bfirst = true;
			for (int i = 0; i < 8; ++i)
			{
				WRITE(p, "%s Tex%d : register(t%d)", bfirst?"":",", i, i);
				bfirst = false;
			}
			WRITE(p, ";\n");
		}
	}

	WRITE(p, "\n");
	if (g_ActiveConfig.backend_info.bSupportsGLSLUBO)
		WRITE(p, "layout(std140) uniform PSBlock {\n");
	
	WRITE(p, "\t%sfloat4 " I_COLORS"[4] %s;\n", WriteLocation(ApiType), WriteRegister(ApiType, "c", C_COLORS));
	WRITE(p, "\t%sfloat4 " I_KCOLORS"[4] %s;\n", WriteLocation(ApiType), WriteRegister(ApiType, "c", C_KCOLORS));
	WRITE(p, "\t%sfloat4 " I_ALPHA"[1] %s;\n", WriteLocation(ApiType), WriteRegister(ApiType, "c", C_ALPHA));
	WRITE(p, "\t%sfloat4 " I_TEXDIMS"[8] %s;\n", WriteLocation(ApiType), WriteRegister(ApiType, "c", C_TEXDIMS));
	WRITE(p, "\t%sfloat4 " I_ZBIAS"[2] %s;\n", WriteLocation(ApiType), WriteRegister(ApiType, "c", C_ZBIAS));
	WRITE(p, "\t%sfloat4 " I_INDTEXSCALE"[2] %s;\n", WriteLocation(ApiType),  WriteRegister(ApiType, "c", C_INDTEXSCALE));
	WRITE(p, "\t%sfloat4 " I_INDTEXMTX"[6] %s;\n", WriteLocation(ApiType), WriteRegister(ApiType, "c", C_INDTEXMTX));
	WRITE(p, "\t%sfloat4 " I_FOG"[3] %s;\n", WriteLocation(ApiType), WriteRegister(ApiType, "c", C_FOG));
	
	// For pixel lighting
	WRITE(p, "\t%sfloat4 " I_PLIGHTS"[40] %s;\n", WriteLocation(ApiType), WriteRegister(ApiType, "c", C_PLIGHTS));
	WRITE(p, "\t%sfloat4 " I_PMATERIALS"[4] %s;\n", WriteLocation(ApiType), WriteRegister(ApiType, "c", C_PMATERIALS));
		
	if (g_ActiveConfig.backend_info.bSupportsGLSLUBO)
		WRITE(p, "};\n");

	if (ApiType == API_OPENGL)
	{
		WRITE(p, "out float4 ocol0;\n");
		if (dstAlphaMode == DSTALPHA_DUAL_SOURCE_BLEND)
			WRITE(p, "out float4 ocol1;\n");
		
		if (per_pixel_depth)
			WRITE(p, "#define depth gl_FragDepth\n");
		WRITE(p, "float4 rawpos = gl_FragCoord;\n");

		WRITE(p, "VARYIN float4 colors_02;\n");
		WRITE(p, "VARYIN float4 colors_12;\n");
		WRITE(p, "float4 colors_0 = colors_02;\n");
		WRITE(p, "float4 colors_1 = colors_12;\n");

		// compute window position if needed because binding semantic WPOS is not widely supported
				// Let's set up attributes
		if (xfregs.numTexGen.numTexGens < 7)
		{
			for (int i = 0; i < 8; ++i)
			{
				WRITE(p, "VARYIN float3 uv%d_2;\n", i);
				WRITE(p, "float3 uv%d = uv%d_2;\n", i, i);
			}
			WRITE(p, "VARYIN float4 clipPos_2;\n");
			WRITE(p, "float4 clipPos = clipPos_2;\n");
			if (g_ActiveConfig.bEnablePixelLighting && g_ActiveConfig.backend_info.bSupportsPixelLighting)
			{
				WRITE(p, "VARYIN float4 Normal_2;\n");
				WRITE(p, "float4 Normal = Normal_2;\n");
			}
		}
		else
		{
			// wpos is in w of first 4 texcoords
			if (g_ActiveConfig.bEnablePixelLighting && g_ActiveConfig.backend_info.bSupportsPixelLighting)
			{
				for (int i = 0; i < 8; ++i)
				{
					WRITE(p, "VARYIN float4 uv%d_2;\n", i);
					WRITE(p, "float4 uv%d = uv%d_2;\n", i, i);
				}
			}
			else
			{
				for (unsigned int i = 0; i < xfregs.numTexGen.numTexGens; ++i)
				{
					WRITE(p, "VARYIN float%d uv%d_2;\n", i < 4 ? 4 : 3 , i);
					WRITE(p, "float%d uv%d = uv%d_2;\n", i < 4 ? 4 : 3 , i, i);
				}
			}
			WRITE(p, "float4 clipPos;\n");
		}
		WRITE(p, "void main()\n{\n");
	}
	else
	{
		WRITE(p, "void main(\n");
		if (ApiType != API_D3D11)
		{
			WRITE(p, "  out float4 ocol0 : COLOR0,%s%s\n  in float4 rawpos : %s,\n",
				dstAlphaMode == DSTALPHA_DUAL_SOURCE_BLEND ? "\n  out float4 ocol1 : COLOR1," : "",
				per_pixel_depth ? "\n  out float depth : DEPTH," : "",
				ApiType & API_D3D9_SM20 ? "POSITION" : "VPOS");
		}
		else
		{
			WRITE(p, "  out float4 ocol0 : SV_Target0,%s%s\n  in float4 rawpos : SV_Position,\n",
				dstAlphaMode == DSTALPHA_DUAL_SOURCE_BLEND ? "\n  out float4 ocol1 : SV_Target1," : "",
				per_pixel_depth ? "\n  out float depth : SV_Depth," : "");
		}

		WRITE(p, "  in float4 colors_0 : COLOR0,\n");
		WRITE(p, "  in float4 colors_1 : COLOR1");

		// compute window position if needed because binding semantic WPOS is not widely supported
		if (numTexgen < 7)
		{
			for (int i = 0; i < numTexgen; ++i)
				WRITE(p, ",\n  in float3 uv%d : TEXCOORD%d", i, i);
			WRITE(p, ",\n  in float4 clipPos : TEXCOORD%d", numTexgen);
			if(g_ActiveConfig.bEnablePixelLighting && g_ActiveConfig.backend_info.bSupportsPixelLighting)
				WRITE(p, ",\n  in float4 Normal : TEXCOORD%d", numTexgen + 1);
			WRITE(p, "        ) {\n");
		}
		else
		{
			// wpos is in w of first 4 texcoords
			if(g_ActiveConfig.bEnablePixelLighting && g_ActiveConfig.backend_info.bSupportsPixelLighting)
			{
				for (int i = 0; i < 8; ++i)
					WRITE(p, ",\n  in float4 uv%d : TEXCOORD%d", i, i);
			}
			else
			{
				for (unsigned int i = 0; i < xfregs.numTexGen.numTexGens; ++i)
					WRITE(p, ",\n  in float%d uv%d : TEXCOORD%d", i < 4 ? 4 : 3 , i, i);
			}
			WRITE(p, "        ) {\n");
			WRITE(p, "\tfloat4 clipPos = float4(0.0f, 0.0f, 0.0f, 0.0f);");
		}
	}

<<<<<<< HEAD
	WRITE(p, "  float4 c0 = " I_COLORS"[1], c1 = " I_COLORS"[2], c2 = " I_COLORS"[3], prev = float4(0.0f, 0.0f, 0.0f, 0.0f), textemp = float4(0.0f, 0.0f, 0.0f, 0.0f);\n"
			"  float4 alphabump=float4(0.0f,0.0f,0.0f,0.0f);\n"
=======
	WRITE(p, "  float4 c0 = " I_COLORS"[1], c1 = " I_COLORS"[2], c2 = " I_COLORS"[3], prev = float4(0.0f, 0.0f, 0.0f, 0.0f), textemp = float4(0.0f, 0.0f, 0.0f, 0.0f), rastemp = float4(0.0f, 0.0f, 0.0f, 0.0f), konsttemp = float4(0.0f, 0.0f, 0.0f, 0.0f);\n"
			"  float3 comp16 = float3(1.0f, 255.0f, 0.0f), comp24 = float3(1.0f, 255.0f, 255.0f*255.0f);\n"
			"  float alphabump=0.0f;\n"
>>>>>>> b76c7cf4
			"  float3 tevcoord=float3(0.0f, 0.0f, 0.0f);\n"
			"  float2 wrappedcoord=float2(0.0f,0.0f), tempcoord=float2(0.0f,0.0f);\n");

	if (g_ActiveConfig.bEnablePixelLighting && g_ActiveConfig.backend_info.bSupportsPixelLighting)
	{
		if (xfregs.numTexGen.numTexGens < 7)
		{
			WRITE(p,"\tfloat3 _norm0 = normalize(Normal.xyz);\n\n");
			WRITE(p,"\tfloat3 pos = float3(clipPos.x,clipPos.y,Normal.w);\n");
		}
		else
		{
			WRITE(p,"\tfloat3 _norm0 = normalize(float3(uv4.w,uv5.w,uv6.w));\n\n");
			WRITE(p,"\tfloat3 pos = float3(uv0.w,uv1.w,uv7.w);\n");
		}


		WRITE(p, "\tfloat4 mat, lacc;\n"
		"\tfloat3 ldir, h;\n"
		"\tfloat dist, dist2, attn;\n");

		p = GenerateLightingShader(p, components, I_PMATERIALS, I_PLIGHTS, "colors_", "colors_");
	}

	if (numTexgen < 7)
		WRITE(p, "\tclipPos = float4(rawpos.x, rawpos.y, clipPos.z, clipPos.w);\n");
	else
		WRITE(p, "\tclipPos = float4(rawpos.x, rawpos.y, uv2.w, uv3.w);\n");

	// HACK to handle cases where the tex gen is not enabled
	if (numTexgen == 0)
	{
		WRITE(p, "\tfloat3 uv0 = float3(0.0f, 0.0f, 0.0f);\n");
	}
	else
	{
		for (int i = 0; i < numTexgen; ++i)
		{
			// optional perspective divides
			if (xfregs.texMtxInfo[i].projection == XF_TEXPROJ_STQ)
			{
				WRITE(p, "\tif (uv%d.z != 0.0f)", i);
				WRITE(p, "\t\tuv%d.xy = uv%d.xy / uv%d.z;\n", i, i, i);
			}

			WRITE(p, "uv%d.xy = uv%d.xy * " I_TEXDIMS"[%d].zw;\n", i, i, i);
		}
	}

	// indirect texture map lookup
	for (u32 i = 0; i < bpmem.genMode.numindstages; ++i)
	{
		if (nIndirectStagesUsed & (1<<i))
		{
			int texcoord = bpmem.tevindref.getTexCoord(i);

			if (texcoord < numTexgen)
				WRITE(p, "\ttempcoord = uv%d.xy * " I_INDTEXSCALE"[%d].%s;\n", texcoord, i/2, (i&1)?"zw":"xy");
			else
				WRITE(p, "\ttempcoord = float2(0.0f, 0.0f);\n");

			WRITE(p, "float3 indtex%d = ", i);
			SampleTexture(p, "tempcoord", "abg", bpmem.tevindref.getTexMap(i), ApiType);
		}
	}

	for (int i = 0; i < numStages; i++)
		WriteStage(p, i, ApiType); //build the equation for this stage

	if (numStages)
	{
		// The results of the last texenv stage are put onto the screen,
		// regardless of the used destination register
		// TODO: Is it really correct to use the last stage? VideoSW just uses the last "prev" value...
		if(bpmem.combiners[numStages - 1].colorC.dest != 0)
		{
<<<<<<< HEAD
			WRITE(p, "prev.rgb = %s;\n", tevCOutputTable[bpmem.combiners[numStages - 1].colorC.dest]);
		}
		if(bpmem.combiners[numStages - 1].alphaC.dest != 0)
		{
			WRITE(p, "prev.a = %s;\n", tevAOutputTable[bpmem.combiners[numStages - 1].alphaC.dest]);
		}
	}
	// Final tev output is U8
	WRITE(p, "prev = AS_UNORM8(prev);\n");
=======
			bool retrieveFromAuxRegister = !RegisterStates[bpmem.combiners[numStages - 1].colorC.dest].ColorNeedOverflowControl && RegisterStates[bpmem.combiners[numStages - 1].colorC.dest].AuxStored;
			WRITE(p, "\tprev.rgb = %s%s;\n", retrieveFromAuxRegister ? "c" : "" , tevCOutputTable[bpmem.combiners[numStages - 1].colorC.dest]);
			RegisterStates[0].ColorNeedOverflowControl = RegisterStates[bpmem.combiners[numStages - 1].colorC.dest].ColorNeedOverflowControl;
		}
		if(bpmem.combiners[numStages - 1].alphaC.dest != 0)
		{
			bool retrieveFromAuxRegister = !RegisterStates[bpmem.combiners[numStages - 1].alphaC.dest].AlphaNeedOverflowControl && RegisterStates[bpmem.combiners[numStages - 1].alphaC.dest].AuxStored;
			WRITE(p, "\tprev.a = %s%s;\n", retrieveFromAuxRegister ? "c" : "" , tevAOutputTable[bpmem.combiners[numStages - 1].alphaC.dest]);
			RegisterStates[0].AlphaNeedOverflowControl = RegisterStates[bpmem.combiners[numStages - 1].alphaC.dest].AlphaNeedOverflowControl;
		}
	}
	// emulation of unsigned 8 overflow when casting if needed
	if(RegisterStates[0].AlphaNeedOverflowControl || RegisterStates[0].ColorNeedOverflowControl)
		WRITE(p, "\tprev = frac(prev * (255.0f/256.0f)) * (256.0f/255.0f);\n");
>>>>>>> b76c7cf4

	AlphaTest::TEST_RESULT Pretest = bpmem.alpha_test.TestResult();
	if (Pretest == AlphaTest::UNDETERMINED)
		WriteAlphaTest(p, ApiType, dstAlphaMode, per_pixel_depth);

	
	// the screen space depth value = far z + (clip z / clip w) * z range
	if(ApiType == API_OPENGL || ApiType == API_D3D11)
		WRITE(p, "float zCoord = rawpos.z;\n");
	else
		// dx9 doesn't support 4 component position, so we have to calculate it again
		WRITE(p, "float zCoord = " I_ZBIAS"[1].x + (clipPos.z / clipPos.w) * " I_ZBIAS"[1].y;\n");

	// depth texture can safely be ignored if the result won't be written to the depth buffer (early_ztest) and isn't used for fog either
	bool skip_ztexture = !per_pixel_depth && !bpmem.fog.c_proj_fsel.fsel;
	if (bpmem.ztex2.op != ZTEXTURE_DISABLE && !skip_ztexture)
	{
		// use the texture input of the last texture stage (textemp), hopefully this has been read and is in correct format...
		WRITE(p, "zCoord = dot(" I_ZBIAS"[0].xyzw, textemp.xyzw) + " I_ZBIAS"[1].w %s;\n",
									(bpmem.ztex2.op == ZTEXTURE_ADD) ? "+ zCoord" : "");

<<<<<<< HEAD
		// U24 overflow emulation
		WRITE(p, "zCoord = AS_UNORM24(zCoord);\n");
=======
		// scale to make result from frac correct
		WRITE(p, "zCoord = zCoord * (16777215.0f/16777216.0f);\n");
		WRITE(p, "zCoord = frac(zCoord);\n");
		WRITE(p, "zCoord = zCoord * (16777216.0f/16777215.0f);\n");

		// Note: depth texture out put is only written to depth buffer if late depth test is used
		if (per_pixel_depth)
			WRITE(p, "depth = zCoord;\n");
>>>>>>> b76c7cf4
	}

	if (dstAlphaMode == DSTALPHA_ALPHA_PASS)
		WRITE(p, "\tocol0 = float4(prev.rgb, " I_ALPHA"[0].a);\n");
	else
	{
		WriteFog(p);
		WRITE(p, "\tocol0 = prev;\n");
	}

<<<<<<< HEAD
	// Emulate limited color resolution
	if (bpmem.zcontrol.pixel_format == PIXELFMT_RGBA6_Z24)
		WRITE(p, "ocol0 = round(ocol0 * 63.0f) / 63.0f;\n");
	else if (bpmem.zcontrol.pixel_format == PIXELFMT_RGB565_Z16)
		WRITE(p, "ocol0 = round(ocol0 * float4(31.0f,63.0f,31.0f,0.0f)) / float4(31.0f,63.0f,31.0f,1.0f);\n");

	// On D3D11, use dual-source color blending to perform dst alpha in a
=======
	// Use dual-source color blending to perform dst alpha in a
>>>>>>> b76c7cf4
	// single pass
	if (dstAlphaMode == DSTALPHA_DUAL_SOURCE_BLEND)
	{
		if(ApiType & API_D3D9)
		{
			// alpha component must be 0 or the shader will not compile (Direct3D 9Ex restriction)
			// Colors will be blended against the color from ocol1 in D3D 9...			
			WRITE(p, "\tocol1 = float4(prev.a, prev.a, prev.a, 0.0f);\n");			
		}
		else
		{
			// Colors will be blended against the alpha from ocol1...
			WRITE(p, "\tocol1 = prev;\n");
		}
		// ...and the alpha from ocol0 will be written to the framebuffer.
		WRITE(p, "\tocol0.a = " I_ALPHA"[0].a;\n");	
	}

	WRITE(p, "}\n");
	if (text[sizeof(text) - 1] != 0x7C)
		PanicAlert("PixelShader generator - buffer too small, canary has been eaten!");

	setlocale(LC_NUMERIC, ""); // restore locale
	return text;
}



//table with the color compare operations
#define COMP16 "float3(1.0f, 256.0f, 0.0f)"
#define COMP24 "float3(1.0f, 256.0f, 256.0f*256.0f)"
static const char *TEVCMPColorOPTable[8] =
{
	"   %s + ((%s.r >  %s.r) ? %s : float3(0.0f, 0.0f, 0.0f))",//#define TEVCMP_R8_GT 8
	"   %s + ((%s.r == %s.r) ? %s : float3(0.0f, 0.0f, 0.0f))",//#define TEVCMP_R8_EQ 9
	"   %s + ((dot(%s.rgb, " COMP16") >  dot(%s.rgb, " COMP16")) ? %s : float3(0.0f, 0.0f, 0.0f))",//#define TEVCMP_GR16_GT 10
	"   %s + ((dot(%s.rgb, " COMP16") == dot(%s.rgb, " COMP16")) ? %s : float3(0.0f, 0.0f, 0.0f))",//#define TEVCMP_GR16_EQ 11
	"   %s + ((dot(%s.rgb, " COMP24") >  dot(%s.rgb, " COMP24")) ? %s : float3(0.0f, 0.0f, 0.0f))",//#define TEVCMP_BGR24_GT 12
	"   %s + ((dot(%s.rgb, " COMP24") == dot(%s.rgb, " COMP24")) ? %s : float3(0.0f, 0.0f, 0.0f))",//#define TEVCMP_BGR24_EQ 13
	"   %s + (max(sign(%s.rgb - %s.rgb), float3(0.0f, 0.0f, 0.0f)) * %s)",//#define TEVCMP_RGB8_GT  14
	"   %s + ((float3(1.0f, 1.0f, 1.0f) - max(sign(abs(%s.rgb - %s.rgb)), float3(0.0f, 0.0f, 0.0f))) * %s)"//#define TEVCMP_RGB8_EQ  15
};

//table with the alpha compare operations
static const char *TEVCMPAlphaOPTable[8] =
{
	"   %s.a + ((%s.r >  %s.r) ? %s.a : 0.0f)",//#define TEVCMP_R8_GT 8
	"   %s.a + ((%s.r == %s.r) ? %s.a : 0.0f)",//#define TEVCMP_R8_EQ 9
	"   %s.a + ((dot(%s.rgb, " COMP16") >  dot(%s.rgb, " COMP16")) ? %s.a : 0.0f)",//#define TEVCMP_GR16_GT 10
	"   %s.a + ((dot(%s.rgb, " COMP16") == dot(%s.rgb, " COMP16")) ? %s.a : 0.0f)",//#define TEVCMP_GR16_EQ 11
	"   %s.a + ((dot(%s.rgb, " COMP24") >  dot(%s.rgb, " COMP24")) ? %s.a : 0.0f)",//#define TEVCMP_BGR24_GT 12
	"   %s.a + ((dot(%s.rgb, " COMP24") == dot(%s.rgb, " COMP24")) ? %s.a : 0.0f)",//#define TEVCMP_BGR24_EQ 13
	"   %s.a + ((%s.a >  %s.a) ? %s.a : 0.0f)",//#define TEVCMP_A8_GT 14
	"   %s.a + ((%s.a == %s.a) ? %s.a : 0.0f)"//#define TEVCMP_A8_EQ 15
};

// Emulates 8 bit integer overflow when source value might be bigger than that.
// In this case a temporary variable with the name "temp_name" will be declared.
// The returned string is the name of the variable that holds the loaded register value.
const char* LoadTevColorInput(char *&p, u32 input, const char* temp_name)
{
	if (input < 8)
		WRITE(p, "float3 %s = AS_UNORM8(%s);\n", temp_name, tevCInputTable[input]);

	return (input < 8) ? temp_name : tevCInputTable[input];
}

const char* LoadTevAlphaInput(char *&p, u32 input, const char* temp_name)
{
	if (input < 4)
		WRITE(p, "float4 %s = AS_UNORM8(%s);\n", temp_name, tevAInputTable[input]);

	return (input < 4) ? temp_name : tevAInputTable[input];
}

static void WriteStage(char *&p, int n, API_TYPE ApiType)
{
	int texcoord = bpmem.tevorders[n/2].getTexCoord(n&1);
	bool bHasTexCoord = (u32)texcoord < bpmem.genMode.numtexgens;
	bool bHasIndStage = bpmem.tevind[n].IsActive() && bpmem.tevind[n].bt < bpmem.genMode.numindstages;

	// HACK to handle cases where the tex gen is not enabled
	if (!bHasTexCoord)
		texcoord = 0;

	WRITE(p, "// TEV stage %d\n", n);
	WRITE(p, "{\n");

	if (bHasIndStage)
	{
		WRITE(p, "// indirect op\n");
		// perform the indirect op on the incoming regular coordinates using indtex%d as the offset coords
		if (bpmem.tevind[n].bs != ITBA_OFF)
		{
			const char *tevIndAlphaSel[]   = {"", "x", "y", "z"};
			const char *tevIndAlphaBumpMask[] = {"248.0f", "224.0f", "240.0", "248.0f"};
			WRITE(p, "alphabump = MASK_U8(indtex%d.%s, %s);\n",
					bpmem.tevind[n].bt,
					tevIndAlphaSel[bpmem.tevind[n].bs],
					tevIndAlphaBumpMask[bpmem.tevind[n].fmt]);
		}
		// format
		const char *tevIndFmtScale[] = {"255.0f", "31.0f", "15.0f", "7.0f" };
		// TODO: Optimize for fmt=0... and optimize in general... -.-
		WRITE(p, "float3 indtevcrd%d = MASK_U8(indtex%d, %s) * %s;\n", n, bpmem.tevind[n].bt, tevIndFmtScale[bpmem.tevind[n].fmt], tevIndFmtScale[bpmem.tevind[n].fmt]);

		// bias
		if (bpmem.tevind[n].bias != ITB_NONE)
		{
			const char *tevIndBiasField[] = {"", "x", "y", "xy", "z", "xz", "yz", "xyz"};
			const char *tevIndBiasAdd[] = {"-128.0f", "1.0f", "1.0f", "1.0f" };
			WRITE(p, "indtevcrd%d.%s += %s;\n", n, tevIndBiasField[bpmem.tevind[n].bias], tevIndBiasAdd[bpmem.tevind[n].fmt]);
		}

		// multiply by offset matrix and scale
		if (bpmem.tevind[n].mid & 3)
		{
			int mtxidx = 2*((bpmem.tevind[n].mid&0x3)-1);
			if (bpmem.tevind[n].mid <= 3)
			{
				WRITE(p, "float2 indtevtrans%d = float2(dot(" I_INDTEXMTX"[%d].xyz, indtevcrd%d), dot(" I_INDTEXMTX"[%d].xyz, indtevcrd%d));\n",
					n, mtxidx, n, mtxidx+1, n);
			}
			else if (bpmem.tevind[n].mid <= 7 && bHasTexCoord)
			{ // s matrix
				WRITE(p, "float2 indtevtrans%d = " I_INDTEXMTX"[%d].ww * uv%d.xy * indtevcrd%d.xx;\n", n, mtxidx, texcoord, n);
			}
			else if (bpmem.tevind[n].mid <= 11 && bHasTexCoord)
			{ // t matrix
				WRITE(p, "float2 indtevtrans%d = " I_INDTEXMTX"[%d].ww * uv%d.xy * indtevcrd%d.yy;\n", n, mtxidx, texcoord, n);
			}
			else
				WRITE(p, "float2 indtevtrans%d = float2(0.0f, 0.0f);\n", n);
		}
		else
			WRITE(p, "float2 indtevtrans%d = float2(0.0f, 0.0f);\n", n);

		// ---------
		// Wrapping
		// ---------
		const char *tevIndWrapStart[]  = {"0.0f", "256.0f", "128.0f", "64.0f", "32.0f", "16.0f", "0.0f" };

		// wrap S
		if (bpmem.tevind[n].sw == ITW_OFF)
			WRITE(p, "wrappedcoord.x = uv%d.x;\n", texcoord);
		else if (bpmem.tevind[n].sw == ITW_0)
			WRITE(p, "wrappedcoord.x = 0.0f;\n");
		else
			WRITE(p, "wrappedcoord.x = fmod( uv%d.x, %s );\n", texcoord, tevIndWrapStart[bpmem.tevind[n].sw]);

		// wrap T
		if (bpmem.tevind[n].tw == ITW_OFF)
			WRITE(p, "wrappedcoord.y = uv%d.y;\n", texcoord);
		else if (bpmem.tevind[n].tw == ITW_0)
			WRITE(p, "wrappedcoord.y = 0.0f;\n");
		else
			WRITE(p, "wrappedcoord.y = fmod( uv%d.y, %s );\n", texcoord, tevIndWrapStart[bpmem.tevind[n].tw]);

		if (bpmem.tevind[n].fb_addprev) // add previous tevcoord
			WRITE(p, "tevcoord.xy += wrappedcoord + indtevtrans%d;\n", n);
		else
			WRITE(p, "tevcoord.xy = wrappedcoord + indtevtrans%d;\n", n);
	}


	TevStageCombiner::ColorCombiner &cc = bpmem.combiners[n].colorC;
	TevStageCombiner::AlphaCombiner &ac = bpmem.combiners[n].alphaC;

	// TexColor - might be used for ztexturing, so we don't conditionally enable this (could be done with a more complicated condition though)
	if (bpmem.tevorders[n/2].getEnable(n&1))
	{
		if (!bHasIndStage)
		{
			// calc tevcord
			if (bHasTexCoord)
				WRITE(p, "tevcoord.xy = uv%d.xy;\n", texcoord);
			else
				WRITE(p, "tevcoord.xy = float2(0.0f, 0.0f);\n");
		}

		char *texswap = swapModeTable[bpmem.combiners[n].alphaC.tswap];
		int texmap = bpmem.tevorders[n/2].getTexMap(n&1);
		WRITE(p, "textemp = ");
		SampleTexture(p, "tevcoord", texswap, texmap, ApiType);
	}
	else
		WRITE(p, "textemp = float4(1.0f, 1.0f, 1.0f, 1.0f);\n");

	// RasColor
	if (cc.InputUsed(TEVCOLORARG_RASC) || cc.InputUsed(TEVCOLORARG_RASA) || ac.InputUsed(TEVALPHAARG_RASA))
	{
<<<<<<< HEAD
		char *rasswap = swapModeTable[bpmem.combiners[n].alphaC.rswap];
		WRITE(p, "float4 rastemp = %s.%s;\n", tevRasTable[bpmem.tevorders[n / 2].getColorChan(n & 1)], rasswap);
=======
		int kc = bpmem.tevksel[n / 2].getKC(n & 1);
		int ka = bpmem.tevksel[n / 2].getKA(n & 1);
		WRITE(p, "konsttemp = float4(%s, %s);\n", tevKSelTableC[kc], tevKSelTableA[ka]);
		if (kc > 7 || ka > 7)
		{
			WRITE(p, "ckonsttemp = frac(konsttemp * (255.0f/256.0f)) * (256.0f/255.0f);\n");
		}
		else
		{
			WRITE(p, "ckonsttemp = konsttemp;\n");
		}
	}

	if(cc.a == TEVCOLORARG_CPREV || cc.a == TEVCOLORARG_APREV
		|| cc.b == TEVCOLORARG_CPREV || cc.b == TEVCOLORARG_APREV
		|| cc.c == TEVCOLORARG_CPREV || cc.c == TEVCOLORARG_APREV
		|| ac.a == TEVALPHAARG_APREV || ac.b == TEVALPHAARG_APREV || ac.c == TEVALPHAARG_APREV)
	{
		if(RegisterStates[0].AlphaNeedOverflowControl || RegisterStates[0].ColorNeedOverflowControl)
		{
			WRITE(p, "cprev = frac(prev * (255.0f/256.0f)) * (256.0f/255.0f);\n");
			RegisterStates[0].AlphaNeedOverflowControl = false;
			RegisterStates[0].ColorNeedOverflowControl = false;
		}
		else
		{
			WRITE(p, "cprev = prev;\n");
		}
		RegisterStates[0].AuxStored = true;
>>>>>>> b76c7cf4
	}

	// StageKonst
	if (cc.InputUsed(TEVCOLORARG_KONST) || ac.InputUsed(TEVALPHAARG_KONST))
	{
		int kc = bpmem.tevksel[n / 2].getKC(n & 1);
		int ka = bpmem.tevksel[n / 2].getKA(n & 1);
		WRITE(p, "float4 konsttemp = float4(%s, %s);\n", tevKSelTableC[kc], tevKSelTableA[ka]);
	}

	// Combine the color channel

	// Loading prev or CX into the 8 bit registers (A,B and C) requires integer overflow emulation
	// NOTE: d register is signed 11 bit which is good enough to store any result of a TEV stage.
	WRITE(p, "// color combine\n");

	const char* input_ca = LoadTevColorInput(p, cc.a, "input_cc_a");
	const char* input_cb = LoadTevColorInput(p, cc.b, "input_cc_b");
	const char* input_cc = LoadTevColorInput(p, cc.c, "input_cc_c");

	WRITE(p, "%s = ", tevCOutputTable[cc.dest]);
	if (cc.clamp)
		WRITE(p, "saturate("); // clamp to U8 (0..255)
	else
		WRITE(p, "clamp("); // clamp to S11 (-1024..1023)

	if (cc.bias != TevBias_COMPARE) // if not compare
	{
<<<<<<< HEAD
		// TODO: precision fixing only necessary when scale = 0.5
		WRITE(p, "FIX_PRECISION_U8(%s * (%s %s FIX_PRECISION_U8(lerp(%s, %s, %s)) %s))", tevScaleTable[cc.shift], tevCInputTable[cc.d], tevOpTable[cc.op], input_ca, input_cb, input_cc, tevBiasTable[cc.bias]);
=======
		//normal color combiner goes here
		if (cc.shift > TEVSCALE_1)
			WRITE(p, "%s*(", tevScaleTable[cc.shift]);

		if (!(cc.d == TEVCOLORARG_ZERO && cc.op == TEVOP_ADD))
			WRITE(p, "%s%s", tevCInputTable[cc.d], tevOpTable[cc.op]);

		if (cc.a == cc.b)
			WRITE(p, "%s", tevCInputTable[cc.a + 16]);
		else if (cc.c == TEVCOLORARG_ZERO)
			WRITE(p, "%s", tevCInputTable[cc.a + 16]);
		else if (cc.c == TEVCOLORARG_ONE)
			WRITE(p, "%s", tevCInputTable[cc.b + 16]);
		else if (cc.a == TEVCOLORARG_ZERO)
			WRITE(p, "%s*%s", tevCInputTable[cc.b + 16], tevCInputTable[cc.c + 16]);
		else if (cc.b == TEVCOLORARG_ZERO)
			WRITE(p, "%s*(float3(1.0f, 1.0f, 1.0f)-%s)", tevCInputTable[cc.a + 16], tevCInputTable[cc.c + 16]);
		else
			WRITE(p, "lerp(%s, %s, %s)", tevCInputTable[cc.a + 16], tevCInputTable[cc.b + 16], tevCInputTable[cc.c + 16]);

		WRITE(p, "%s", tevBiasTable[cc.bias]);

		if (cc.shift > TEVSCALE_1)
			WRITE(p, ")");
>>>>>>> b76c7cf4
	}
	else
	{
		// lookup the function from the op table
		WRITE(p, TEVCMPColorOPTable[(cc.shift << 1) | cc.op],
				tevCInputTable[cc.d], input_ca, input_cb, input_cc);
	}
	if (!cc.clamp)
		WRITE(p, ", -1024.0f/255.0f, 1023.0f/255.0f");
	WRITE(p,");\n");


	// Combine the alpha channel
	WRITE(p, "// alpha combine\n");

	const char* input_aa = LoadTevAlphaInput(p, ac.a, "input_ac_a");
	const char* input_ab = LoadTevAlphaInput(p, ac.b, "input_ac_b");
	const char* input_ac = LoadTevAlphaInput(p, ac.c, "input_ac_c");

	WRITE(p, "%s = ", tevAOutputTable[ac.dest]);
	if (ac.clamp)
		WRITE(p, "saturate("); // clamp to U8 (0..255)
	else
		WRITE(p, "clamp("); // clamp to S11 (-1024..1023)

	if (ac.bias != TevBias_COMPARE) // if not compare
	{
<<<<<<< HEAD
		// TODO: precision fixing only necessary when scale = 0.5
		WRITE(p, "FIX_PRECISION_U8(%s * (%s.a %s FIX_PRECISION_U8(lerp(%s.a, %s.a, %s.a)) %s))", tevScaleTable[ac.shift], tevAInputTable[ac.d], tevOpTable[ac.op], input_aa, input_ab, input_ac, tevBiasTable[ac.bias]);
=======
		//normal alpha combiner goes here
		if (ac.shift > TEVSCALE_1)
			WRITE(p, "%s*(", tevScaleTable[ac.shift]);

		if (!(ac.d == TEVALPHAARG_ZERO && ac.op == TEVOP_ADD))
			WRITE(p, "%s.a%s", tevAInputTable[ac.d], tevOpTable[ac.op]);

		if (ac.a == ac.b)
			WRITE(p, "%s.a", tevAInputTable[ac.a + 8]);
		else if (ac.c == TEVALPHAARG_ZERO)
			WRITE(p, "%s.a", tevAInputTable[ac.a + 8]);
		else if (ac.a == TEVALPHAARG_ZERO)
			WRITE(p, "%s.a*%s.a", tevAInputTable[ac.b + 8], tevAInputTable[ac.c + 8]);
		else if (ac.b == TEVALPHAARG_ZERO)
			WRITE(p, "%s.a*(1.0f-%s.a)", tevAInputTable[ac.a + 8], tevAInputTable[ac.c + 8]);
		else
			WRITE(p, "lerp(%s.a, %s.a, %s.a)", tevAInputTable[ac.a + 8], tevAInputTable[ac.b + 8], tevAInputTable[ac.c + 8]);

		WRITE(p, "%s",tevBiasTable[ac.bias]);

		if (ac.shift > 0)
			WRITE(p, ")");

>>>>>>> b76c7cf4
	}
	else
	{
		// lookup the function from the op table
		WRITE(p, TEVCMPAlphaOPTable[(ac.shift << 1) | ac.op],
				tevAInputTable[ac.d], input_aa, input_ab, input_ac);
	}
	if (!ac.clamp)
		WRITE(p, ", -1024.0f/255.0f, 1023.0f/255.0f");
	WRITE(p,");\n");

	WRITE(p, "// End of TEV stage %d\n", n);
	WRITE(p, "}\n");
}

void SampleTexture(char *&p, const char *texcoords, const char *texswap, int texmap, API_TYPE ApiType)
{
	if (ApiType == API_D3D11)
		WRITE(p, "Tex%d.Sample(samp%d,%s.xy * " I_TEXDIMS"[%d].xy).%s;\n", texmap,texmap, texcoords, texmap, texswap);
	else
<<<<<<< HEAD
		WRITE(p, "tex2D(samp%d,%s.xy * " I_TEXDIMS"[%d].xy).%s;\n", texmap, texcoords, texmap, texswap);
=======
		WRITE(p, "%s=%s(samp%d,%s.xy * " I_TEXDIMS"[%d].xy).%s;\n", destination, ApiType == API_OPENGL ? "texture" : "tex2D", texmap, texcoords, texmap, texswap);
>>>>>>> b76c7cf4
}

static const char *tevAlphaFuncsTable[] =
{
	"(false)",									//ALPHACMP_NEVER 0
	"(prev.a < %s)",			//ALPHACMP_LESS 1
	"(prev.a == %s)",		//ALPHACMP_EQUAL 2
	"(prev.a <= %s)",			//ALPHACMP_LEQUAL 3
	"(prev.a > %s)",			//ALPHACMP_GREATER 4
	"(prev.a != %s)",	//ALPHACMP_NEQUAL 5
	"(prev.a >= %s)",			//ALPHACMP_GEQUAL 6
	"(true)"									//ALPHACMP_ALWAYS 7
};

static const char *tevAlphaFunclogicTable[] =
{
	" && ", // and
	" || ", // or
	" != ", // xor
	" == "  // xnor
};

static void WriteAlphaTest(char *&p, API_TYPE ApiType,DSTALPHA_MODE dstAlphaMode, bool per_pixel_depth)
{
	static const char *alphaRef[2] =
	{
		I_ALPHA"[0].r",
		I_ALPHA"[0].g"
	};	


	// using discard then return works the same in cg and dx9 but not in dx11
	WRITE(p, "\tif(!( ");

	int compindex = bpmem.alpha_test.comp0;
	WRITE(p, tevAlphaFuncsTable[compindex],alphaRef[0]);//lookup the first component from the alpha function table

	WRITE(p, "%s", tevAlphaFunclogicTable[bpmem.alpha_test.logic]);//lookup the logic op

	compindex = bpmem.alpha_test.comp1;
	WRITE(p, tevAlphaFuncsTable[compindex],alphaRef[1]);//lookup the second component from the alpha function table
	WRITE(p, ")) {\n");

	WRITE(p, "\t\tocol0 = float4(0.0f, 0.0f, 0.0f, 0.0f);\n");
	if (dstAlphaMode == DSTALPHA_DUAL_SOURCE_BLEND)
		WRITE(p, "\t\tocol1 = float4(0.0f, 0.0f, 0.0f, 0.0f);\n");
	if(per_pixel_depth)
		WRITE(p, "depth = 1.f;\n");

	// HAXX: zcomploc (aka early_ztest) is a way to control whether depth test is done before
	// or after texturing and alpha test. PC GPUs have no way to support this
	// feature properly as of 2012: depth buffer and depth test are not
	// programmable and the depth test is always done after texturing.
	// Most importantly, PC GPUs do not allow writing to the z buffer without
	// writing a color value (unless color writing is disabled altogether).
	// We implement "depth test before texturing" by discarding the fragment
	// when the alpha test fail. This is not a correct implementation because
	// even if the depth test fails the fragment could be alpha blended, but
	// we don't have a choice.
	if (!(bpmem.zcontrol.early_ztest && bpmem.zmode.updateenable))
	{
		WRITE(p, "\t\tdiscard;\n");
		if (ApiType != API_D3D11)
			WRITE(p, "\t\treturn;\n");
	}

	WRITE(p, "}\n");
}

static const char *tevFogFuncsTable[] =
{
	"",																//No Fog
	"",																//?
	"",																//Linear
	"",																//?
	"\tfog = 1.0f - pow(2.0f, -8.0f * fog);\n",						//exp
	"\tfog = 1.0f - pow(2.0f, -8.0f * fog * fog);\n",					//exp2
	"\tfog = pow(2.0f, -8.0f * (1.0f - fog));\n",						//backward exp
	"\tfog = 1.0f - fog;\n   fog = pow(2.0f, -8.0f * fog * fog);\n"	//backward exp2
};

static void WriteFog(char *&p)
{
	if (bpmem.fog.c_proj_fsel.fsel == 0)
		return; // no Fog

	if (bpmem.fog.c_proj_fsel.proj == 0)
	{
		// perspective
		// ze = A/(B - (Zs >> B_SHF)
		WRITE (p, "\tfloat ze = " I_FOG"[1].x / (" I_FOG"[1].y - (zCoord / " I_FOG"[1].w));\n");
	}
	else
	{
		// orthographic
		// ze = a*Zs	(here, no B_SHF)
		WRITE (p, "\tfloat ze = " I_FOG"[1].x * zCoord;\n");
	}

	// x_adjust = sqrt((x-center)^2 + k^2)/k
	// ze *= x_adjust
	//this is complitly teorical as the real hard seems to use a table intead of calculate the values.
	if (bpmem.fogRange.Base.Enabled)
	{
		WRITE (p, "\tfloat x_adjust = (2.0f * (clipPos.x / " I_FOG"[2].y)) - 1.0f - " I_FOG"[2].x;\n");
		WRITE (p, "\tx_adjust = sqrt(x_adjust * x_adjust + " I_FOG"[2].z * " I_FOG"[2].z) / " I_FOG"[2].z;\n");
		WRITE (p, "\tze *= x_adjust;\n");
	}

	WRITE (p, "\tfloat fog = saturate(ze - " I_FOG"[1].z);\n");

	if (bpmem.fog.c_proj_fsel.fsel > 3)
	{
		WRITE (p, "%s", tevFogFuncsTable[bpmem.fog.c_proj_fsel.fsel]);
	}
	else
	{
		if (bpmem.fog.c_proj_fsel.fsel != 2)
			WARN_LOG(VIDEO, "Unknown Fog Type! %08x", bpmem.fog.c_proj_fsel.fsel);
	}

<<<<<<< HEAD
	WRITE (p, "  fog = FIX_PRECISION_U8(fog);\n");
	WRITE (p, "  prev.rgb = lerp(prev.rgb," I_FOG"[0].rgb,fog);\n");
=======
	WRITE(p, "\tprev.rgb = lerp(prev.rgb, " I_FOG"[0].rgb, fog);\n");
>>>>>>> b76c7cf4
}<|MERGE_RESOLUTION|>--- conflicted
+++ resolved
@@ -393,33 +393,9 @@
 	"(rastemp.rgb)",      // RASC,
 	"(rastemp.aaa)",      // RASA,
 	"float3(1.0f, 1.0f, 1.0f)",              // ONE
-<<<<<<< HEAD
 	"float3(" CONST_127_BY_255", " CONST_127_BY_255", " CONST_127_BY_255")", // HALF
 	"(konsttemp.rgb)", //"konsttemp.rgb",        // KONST
 	"float3(0.0f, 0.0f, 0.0f)",              // ZERO
-=======
-	"float3(0.5f, 0.5f, 0.5f)",              // HALF
-	"(konsttemp.rgb)", //"konsttemp.rgb",    // KONST
-	"float3(0.0f, 0.0f, 0.0f)",              // ZERO
-	///aded extra values to map clamped values
-	"(cprev.rgb)",        // CPREV,
-	"(cprev.aaa)",        // APREV,
-	"(cc0.rgb)",          // C0,
-	"(cc0.aaa)",          // A0,
-	"(cc1.rgb)",          // C1,
-	"(cc1.aaa)",          // A1,
-	"(cc2.rgb)",          // C2,
-	"(cc2.aaa)",          // A2,
-	"(textemp.rgb)",      // TEXC,
-	"(textemp.aaa)",      // TEXA,
-	"(crastemp.rgb)",     // RASC,
-	"(crastemp.aaa)",     // RASA,
-	"float3(1.0f, 1.0f, 1.0f)",              // ONE
-	"float3(0.5f, 0.5f, 0.5f)",              // HALF
-	"(ckonsttemp.rgb)", //"konsttemp.rgb",   // KONST
-	"float3(0.0f, 0.0f, 0.0f)",              // ZERO
-	"PADERROR1", "PADERROR2", "PADERROR3", "PADERROR4"
->>>>>>> b76c7cf4
 };
 
 static const char *tevAInputTable[] = // CA
@@ -432,20 +408,6 @@
 	"rastemp",         // RASA,
 	"konsttemp",       // KONST,  (hw1 had quarter)
 	"float4(0.0f, 0.0f, 0.0f, 0.0f)", // ZERO
-<<<<<<< HEAD
-=======
-	///aded extra values to map clamped values
-	"cprev",            // APREV,
-	"cc0",              // A0,
-	"cc1",              // A1,
-	"cc2",              // A2,
-	"textemp",          // TEXA,
-	"crastemp",         // RASA,
-	"ckonsttemp",       // KONST,  (hw1 had quarter)
-	"float4(0.0f, 0.0f, 0.0f, 0.0f)", // ZERO
-	"PADERROR5", "PADERROR6", "PADERROR7", "PADERROR8",
-	"PADERROR9", "PADERROR10", "PADERROR11", "PADERROR12",
->>>>>>> b76c7cf4
 };
 
 static const char *tevRasTable[] =
@@ -455,13 +417,8 @@
 	"ERROR13", //2
 	"ERROR14", //3
 	"ERROR15", //4
-<<<<<<< HEAD
-	"alphabump", // use bump alpha
-	"FIX_PRECISION_U8(alphabump*(255.0f/248.0f))", //normalized, TODO: Verify!
-=======
 	"float4(alphabump,alphabump,alphabump,alphabump)", // use bump alpha
-	"(float4(alphabump,alphabump,alphabump,alphabump)*(255.0f/248.0f))", //normalized
->>>>>>> b76c7cf4
+	"FIX_PRECISION_U8(float4(alphabump,alphabump,alphabump,alphabump)*(255.0f/248.0f))", //normalized, TODO: Verify!
 	"float4(0.0f, 0.0f, 0.0f, 0.0f)", // zero
 };
 
@@ -712,14 +669,8 @@
 		}
 	}
 
-<<<<<<< HEAD
 	WRITE(p, "  float4 c0 = " I_COLORS"[1], c1 = " I_COLORS"[2], c2 = " I_COLORS"[3], prev = float4(0.0f, 0.0f, 0.0f, 0.0f), textemp = float4(0.0f, 0.0f, 0.0f, 0.0f);\n"
-			"  float4 alphabump=float4(0.0f,0.0f,0.0f,0.0f);\n"
-=======
-	WRITE(p, "  float4 c0 = " I_COLORS"[1], c1 = " I_COLORS"[2], c2 = " I_COLORS"[3], prev = float4(0.0f, 0.0f, 0.0f, 0.0f), textemp = float4(0.0f, 0.0f, 0.0f, 0.0f), rastemp = float4(0.0f, 0.0f, 0.0f, 0.0f), konsttemp = float4(0.0f, 0.0f, 0.0f, 0.0f);\n"
-			"  float3 comp16 = float3(1.0f, 255.0f, 0.0f), comp24 = float3(1.0f, 255.0f, 255.0f*255.0f);\n"
 			"  float alphabump=0.0f;\n"
->>>>>>> b76c7cf4
 			"  float3 tevcoord=float3(0.0f, 0.0f, 0.0f);\n"
 			"  float2 wrappedcoord=float2(0.0f,0.0f), tempcoord=float2(0.0f,0.0f);\n");
 
@@ -796,32 +747,15 @@
 		// TODO: Is it really correct to use the last stage? VideoSW just uses the last "prev" value...
 		if(bpmem.combiners[numStages - 1].colorC.dest != 0)
 		{
-<<<<<<< HEAD
-			WRITE(p, "prev.rgb = %s;\n", tevCOutputTable[bpmem.combiners[numStages - 1].colorC.dest]);
+			WRITE(p, "\tprev.rgb = %s;\n", tevCOutputTable[bpmem.combiners[numStages - 1].colorC.dest]);
 		}
 		if(bpmem.combiners[numStages - 1].alphaC.dest != 0)
 		{
-			WRITE(p, "prev.a = %s;\n", tevAOutputTable[bpmem.combiners[numStages - 1].alphaC.dest]);
+			WRITE(p, "\tprev.a = %s;\n", tevAOutputTable[bpmem.combiners[numStages - 1].alphaC.dest]);
 		}
 	}
 	// Final tev output is U8
-	WRITE(p, "prev = AS_UNORM8(prev);\n");
-=======
-			bool retrieveFromAuxRegister = !RegisterStates[bpmem.combiners[numStages - 1].colorC.dest].ColorNeedOverflowControl && RegisterStates[bpmem.combiners[numStages - 1].colorC.dest].AuxStored;
-			WRITE(p, "\tprev.rgb = %s%s;\n", retrieveFromAuxRegister ? "c" : "" , tevCOutputTable[bpmem.combiners[numStages - 1].colorC.dest]);
-			RegisterStates[0].ColorNeedOverflowControl = RegisterStates[bpmem.combiners[numStages - 1].colorC.dest].ColorNeedOverflowControl;
-		}
-		if(bpmem.combiners[numStages - 1].alphaC.dest != 0)
-		{
-			bool retrieveFromAuxRegister = !RegisterStates[bpmem.combiners[numStages - 1].alphaC.dest].AlphaNeedOverflowControl && RegisterStates[bpmem.combiners[numStages - 1].alphaC.dest].AuxStored;
-			WRITE(p, "\tprev.a = %s%s;\n", retrieveFromAuxRegister ? "c" : "" , tevAOutputTable[bpmem.combiners[numStages - 1].alphaC.dest]);
-			RegisterStates[0].AlphaNeedOverflowControl = RegisterStates[bpmem.combiners[numStages - 1].alphaC.dest].AlphaNeedOverflowControl;
-		}
-	}
-	// emulation of unsigned 8 overflow when casting if needed
-	if(RegisterStates[0].AlphaNeedOverflowControl || RegisterStates[0].ColorNeedOverflowControl)
-		WRITE(p, "\tprev = frac(prev * (255.0f/256.0f)) * (256.0f/255.0f);\n");
->>>>>>> b76c7cf4
+	WRITE(p, "\tprev = AS_UNORM8(prev);\n");
 
 	AlphaTest::TEST_RESULT Pretest = bpmem.alpha_test.TestResult();
 	if (Pretest == AlphaTest::UNDETERMINED)
@@ -843,19 +777,12 @@
 		WRITE(p, "zCoord = dot(" I_ZBIAS"[0].xyzw, textemp.xyzw) + " I_ZBIAS"[1].w %s;\n",
 									(bpmem.ztex2.op == ZTEXTURE_ADD) ? "+ zCoord" : "");
 
-<<<<<<< HEAD
 		// U24 overflow emulation
 		WRITE(p, "zCoord = AS_UNORM24(zCoord);\n");
-=======
-		// scale to make result from frac correct
-		WRITE(p, "zCoord = zCoord * (16777215.0f/16777216.0f);\n");
-		WRITE(p, "zCoord = frac(zCoord);\n");
-		WRITE(p, "zCoord = zCoord * (16777216.0f/16777215.0f);\n");
 
 		// Note: depth texture out put is only written to depth buffer if late depth test is used
 		if (per_pixel_depth)
 			WRITE(p, "depth = zCoord;\n");
->>>>>>> b76c7cf4
 	}
 
 	if (dstAlphaMode == DSTALPHA_ALPHA_PASS)
@@ -866,17 +793,13 @@
 		WRITE(p, "\tocol0 = prev;\n");
 	}
 
-<<<<<<< HEAD
-	// Emulate limited color resolution
+	// Emulate limited color resolution (assuming that the render target only uses 8 bits per color component)
 	if (bpmem.zcontrol.pixel_format == PIXELFMT_RGBA6_Z24)
 		WRITE(p, "ocol0 = round(ocol0 * 63.0f) / 63.0f;\n");
 	else if (bpmem.zcontrol.pixel_format == PIXELFMT_RGB565_Z16)
 		WRITE(p, "ocol0 = round(ocol0 * float4(31.0f,63.0f,31.0f,0.0f)) / float4(31.0f,63.0f,31.0f,1.0f);\n");
 
-	// On D3D11, use dual-source color blending to perform dst alpha in a
-=======
 	// Use dual-source color blending to perform dst alpha in a
->>>>>>> b76c7cf4
 	// single pass
 	if (dstAlphaMode == DSTALPHA_DUAL_SOURCE_BLEND)
 	{
@@ -1068,40 +991,8 @@
 	// RasColor
 	if (cc.InputUsed(TEVCOLORARG_RASC) || cc.InputUsed(TEVCOLORARG_RASA) || ac.InputUsed(TEVALPHAARG_RASA))
 	{
-<<<<<<< HEAD
 		char *rasswap = swapModeTable[bpmem.combiners[n].alphaC.rswap];
 		WRITE(p, "float4 rastemp = %s.%s;\n", tevRasTable[bpmem.tevorders[n / 2].getColorChan(n & 1)], rasswap);
-=======
-		int kc = bpmem.tevksel[n / 2].getKC(n & 1);
-		int ka = bpmem.tevksel[n / 2].getKA(n & 1);
-		WRITE(p, "konsttemp = float4(%s, %s);\n", tevKSelTableC[kc], tevKSelTableA[ka]);
-		if (kc > 7 || ka > 7)
-		{
-			WRITE(p, "ckonsttemp = frac(konsttemp * (255.0f/256.0f)) * (256.0f/255.0f);\n");
-		}
-		else
-		{
-			WRITE(p, "ckonsttemp = konsttemp;\n");
-		}
-	}
-
-	if(cc.a == TEVCOLORARG_CPREV || cc.a == TEVCOLORARG_APREV
-		|| cc.b == TEVCOLORARG_CPREV || cc.b == TEVCOLORARG_APREV
-		|| cc.c == TEVCOLORARG_CPREV || cc.c == TEVCOLORARG_APREV
-		|| ac.a == TEVALPHAARG_APREV || ac.b == TEVALPHAARG_APREV || ac.c == TEVALPHAARG_APREV)
-	{
-		if(RegisterStates[0].AlphaNeedOverflowControl || RegisterStates[0].ColorNeedOverflowControl)
-		{
-			WRITE(p, "cprev = frac(prev * (255.0f/256.0f)) * (256.0f/255.0f);\n");
-			RegisterStates[0].AlphaNeedOverflowControl = false;
-			RegisterStates[0].ColorNeedOverflowControl = false;
-		}
-		else
-		{
-			WRITE(p, "cprev = prev;\n");
-		}
-		RegisterStates[0].AuxStored = true;
->>>>>>> b76c7cf4
 	}
 
 	// StageKonst
@@ -1130,35 +1021,8 @@
 
 	if (cc.bias != TevBias_COMPARE) // if not compare
 	{
-<<<<<<< HEAD
 		// TODO: precision fixing only necessary when scale = 0.5
 		WRITE(p, "FIX_PRECISION_U8(%s * (%s %s FIX_PRECISION_U8(lerp(%s, %s, %s)) %s))", tevScaleTable[cc.shift], tevCInputTable[cc.d], tevOpTable[cc.op], input_ca, input_cb, input_cc, tevBiasTable[cc.bias]);
-=======
-		//normal color combiner goes here
-		if (cc.shift > TEVSCALE_1)
-			WRITE(p, "%s*(", tevScaleTable[cc.shift]);
-
-		if (!(cc.d == TEVCOLORARG_ZERO && cc.op == TEVOP_ADD))
-			WRITE(p, "%s%s", tevCInputTable[cc.d], tevOpTable[cc.op]);
-
-		if (cc.a == cc.b)
-			WRITE(p, "%s", tevCInputTable[cc.a + 16]);
-		else if (cc.c == TEVCOLORARG_ZERO)
-			WRITE(p, "%s", tevCInputTable[cc.a + 16]);
-		else if (cc.c == TEVCOLORARG_ONE)
-			WRITE(p, "%s", tevCInputTable[cc.b + 16]);
-		else if (cc.a == TEVCOLORARG_ZERO)
-			WRITE(p, "%s*%s", tevCInputTable[cc.b + 16], tevCInputTable[cc.c + 16]);
-		else if (cc.b == TEVCOLORARG_ZERO)
-			WRITE(p, "%s*(float3(1.0f, 1.0f, 1.0f)-%s)", tevCInputTable[cc.a + 16], tevCInputTable[cc.c + 16]);
-		else
-			WRITE(p, "lerp(%s, %s, %s)", tevCInputTable[cc.a + 16], tevCInputTable[cc.b + 16], tevCInputTable[cc.c + 16]);
-
-		WRITE(p, "%s", tevBiasTable[cc.bias]);
-
-		if (cc.shift > TEVSCALE_1)
-			WRITE(p, ")");
->>>>>>> b76c7cf4
 	}
 	else
 	{
@@ -1186,34 +1050,8 @@
 
 	if (ac.bias != TevBias_COMPARE) // if not compare
 	{
-<<<<<<< HEAD
 		// TODO: precision fixing only necessary when scale = 0.5
 		WRITE(p, "FIX_PRECISION_U8(%s * (%s.a %s FIX_PRECISION_U8(lerp(%s.a, %s.a, %s.a)) %s))", tevScaleTable[ac.shift], tevAInputTable[ac.d], tevOpTable[ac.op], input_aa, input_ab, input_ac, tevBiasTable[ac.bias]);
-=======
-		//normal alpha combiner goes here
-		if (ac.shift > TEVSCALE_1)
-			WRITE(p, "%s*(", tevScaleTable[ac.shift]);
-
-		if (!(ac.d == TEVALPHAARG_ZERO && ac.op == TEVOP_ADD))
-			WRITE(p, "%s.a%s", tevAInputTable[ac.d], tevOpTable[ac.op]);
-
-		if (ac.a == ac.b)
-			WRITE(p, "%s.a", tevAInputTable[ac.a + 8]);
-		else if (ac.c == TEVALPHAARG_ZERO)
-			WRITE(p, "%s.a", tevAInputTable[ac.a + 8]);
-		else if (ac.a == TEVALPHAARG_ZERO)
-			WRITE(p, "%s.a*%s.a", tevAInputTable[ac.b + 8], tevAInputTable[ac.c + 8]);
-		else if (ac.b == TEVALPHAARG_ZERO)
-			WRITE(p, "%s.a*(1.0f-%s.a)", tevAInputTable[ac.a + 8], tevAInputTable[ac.c + 8]);
-		else
-			WRITE(p, "lerp(%s.a, %s.a, %s.a)", tevAInputTable[ac.a + 8], tevAInputTable[ac.b + 8], tevAInputTable[ac.c + 8]);
-
-		WRITE(p, "%s",tevBiasTable[ac.bias]);
-
-		if (ac.shift > 0)
-			WRITE(p, ")");
-
->>>>>>> b76c7cf4
 	}
 	else
 	{
@@ -1234,11 +1072,7 @@
 	if (ApiType == API_D3D11)
 		WRITE(p, "Tex%d.Sample(samp%d,%s.xy * " I_TEXDIMS"[%d].xy).%s;\n", texmap,texmap, texcoords, texmap, texswap);
 	else
-<<<<<<< HEAD
-		WRITE(p, "tex2D(samp%d,%s.xy * " I_TEXDIMS"[%d].xy).%s;\n", texmap, texcoords, texmap, texswap);
-=======
-		WRITE(p, "%s=%s(samp%d,%s.xy * " I_TEXDIMS"[%d].xy).%s;\n", destination, ApiType == API_OPENGL ? "texture" : "tex2D", texmap, texcoords, texmap, texswap);
->>>>>>> b76c7cf4
+		WRITE(p, "%s(samp%d,%s.xy * " I_TEXDIMS"[%d].xy).%s;\n", ApiType == API_OPENGL ? "texture" : "tex2D", texmap, texcoords, texmap, texswap);
 }
 
 static const char *tevAlphaFuncsTable[] =
@@ -1360,10 +1194,6 @@
 			WARN_LOG(VIDEO, "Unknown Fog Type! %08x", bpmem.fog.c_proj_fsel.fsel);
 	}
 
-<<<<<<< HEAD
-	WRITE (p, "  fog = FIX_PRECISION_U8(fog);\n");
-	WRITE (p, "  prev.rgb = lerp(prev.rgb," I_FOG"[0].rgb,fog);\n");
-=======
-	WRITE(p, "\tprev.rgb = lerp(prev.rgb, " I_FOG"[0].rgb, fog);\n");
->>>>>>> b76c7cf4
+	WRITE (p, "\tfog = FIX_PRECISION_U8(fog);\n");
+	WRITE (p, "\tprev.rgb = lerp(prev.rgb, " I_FOG"[0].rgb, fog);\n");
 }