--- conflicted
+++ resolved
@@ -425,30 +425,16 @@
 			Matrix44::Multiply(mtxB, viewMtx, mtxA); // mtxA = projection x view
 			Matrix44::Multiply(s_viewportCorrection, mtxA, mtxB); // mtxB = viewportCorrection x mtxA
 
-<<<<<<< HEAD
-			Matrix44::Multiply(mtxA, s_viewportCorrection, mtxB);
-
-			SetMultiVSConstant4fv(C_PROJECTION, 4, &mtxB.data[0]);
-=======
 			SetMultiVSConstant4fv(C_PROJECTION, 4, mtxB.data);
->>>>>>> 3acf0eb3
 		}
 		else
 		{
 			Matrix44 projMtx;
-<<<<<<< HEAD
-			Matrix44::Set(projMtx, &g_fProjectionMatrix[0]);
-
-			Matrix44 correctedMtx;
-			Matrix44::Multiply(s_viewportCorrection, projMtx, correctedMtx);
-			SetMultiVSConstant4fv(C_PROJECTION, 4, &correctedMtx.data[0]);
-=======
 			Matrix44::Set(projMtx, g_fProjectionMatrix);
 
 			Matrix44 correctedMtx;
 			Matrix44::Multiply(s_viewportCorrection, projMtx, correctedMtx);
 			SetMultiVSConstant4fv(C_PROJECTION, 4, correctedMtx.data);
->>>>>>> 3acf0eb3
 		}
 	}
 }
