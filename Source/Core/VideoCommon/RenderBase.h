// Copyright 2010 Dolphin Emulator Project
// Licensed under GPLv2+
// Refer to the license.txt file included.

// ---------------------------------------------------------------------------------------------
// GC graphics pipeline
// ---------------------------------------------------------------------------------------------
// 3d commands are issued through the fifo. The GPU draws to the 2MB EFB.
// The efb can be copied back into ram in two forms: as textures or as XFB.
// The XFB is the region in RAM that the VI chip scans out to the television.
// So, after all rendering to EFB is done, the image is copied into one of two XFBs in RAM.
// Next frame, that one is scanned out and the other one gets the copy. = double buffering.
// ---------------------------------------------------------------------------------------------

#pragma once

#include <condition_variable>
#include <memory>
#include <mutex>
#include <string>
#include <thread>
#include <tuple>
#include <vector>

#include "Common/CommonTypes.h"
#include "Common/Event.h"
#include "Common/Flag.h"
#include "Common/MathUtil.h"
#include "VideoCommon/AVIDump.h"
#include "VideoCommon/BPMemory.h"
#include "VideoCommon/FPSCounter.h"
#include "VideoCommon/VideoCommon.h"

class PostProcessingShaderImplementation;
enum class EFBAccessType;

struct EfbPokeData
{
  u16 x, y;
  u32 data;
};

// TODO: Move these out of here.
extern int frameCount;
extern int OSDChoice;

// Renderer really isn't a very good name for this class - it's more like "Misc".
// The long term goal is to get rid of this class and replace it with others that make
// more sense.
class Renderer
{
public:
  Renderer(int backbuffer_width, int backbuffer_height);
  virtual ~Renderer();

  enum PixelPerfQuery
  {
    PP_ZCOMP_INPUT_ZCOMPLOC,
    PP_ZCOMP_OUTPUT_ZCOMPLOC,
    PP_ZCOMP_INPUT,
    PP_ZCOMP_OUTPUT,
    PP_BLEND_INPUT,
    PP_EFB_COPY_CLOCKS
  };

  virtual void SetColorMask() {}
  virtual void SetBlendMode(bool forceUpdate) {}
  virtual void SetScissorRect(const EFBRectangle& rc) {}
  virtual void SetGenerationMode() {}
  virtual void SetDepthMode() {}
  virtual void SetLogicOpMode() {}
  virtual void SetDitherMode() {}
  virtual void SetSamplerState(int stage, int texindex, bool custom_tex) {}
  virtual void SetInterlacingMode() {}
  virtual void SetViewport() {}
  virtual void SetFullscreen(bool enable_fullscreen) {}
  virtual bool IsFullscreen() const { return false; }
  virtual void ApplyState() {}
  virtual void RestoreState() {}
  virtual void ResetAPIState() {}
  virtual void RestoreAPIState() {}
  // Ideal internal resolution - determined by display resolution (automatic scaling) and/or a
  // multiple of the native EFB resolution
  int GetTargetWidth() { return m_target_width; }
  int GetTargetHeight() { return m_target_height; }
  // Display resolution
  int GetBackbufferWidth() { return m_backbuffer_width; }
  int GetBackbufferHeight() { return m_backbuffer_height; }
  void SetWindowSize(int width, int height);

  // EFB coordinate conversion functions

  // Use this to convert a whole native EFB rect to backbuffer coordinates
  virtual TargetRectangle ConvertEFBRectangle(const EFBRectangle& rc) = 0;

  const TargetRectangle& GetTargetRectangle() { return m_target_rectangle; }
  float CalculateDrawAspectRatio(int target_width, int target_height);
  std::tuple<float, float> ScaleToDisplayAspectRatio(int width, int height);
  TargetRectangle CalculateFrameDumpDrawRectangle();
  void UpdateDrawRectangle();

  // Use this to convert a single target rectangle to two stereo rectangles
  void ConvertStereoRectangle(const TargetRectangle& rc, TargetRectangle& leftRc,
                              TargetRectangle& rightRc);

  // Use this to upscale native EFB coordinates to IDEAL internal resolution
  int EFBToScaledX(int x);
  int EFBToScaledY(int y);

  // Floating point versions of the above - only use them if really necessary
  float EFBToScaledXf(float x) { return x * ((float)GetTargetWidth() / (float)EFB_WIDTH); }
  float EFBToScaledYf(float y) { return y * ((float)GetTargetHeight() / (float)EFB_HEIGHT); }
  // Random utilities
  void SaveScreenshot(const std::string& filename, bool wait_for_completion);
  void DrawDebugText();

  virtual void RenderText(const std::string& text, int left, int top, u32 color) = 0;

  virtual void ClearScreen(const EFBRectangle& rc, bool colorEnable, bool alphaEnable, bool zEnable,
                           u32 color, u32 z) = 0;
  virtual void SkipClearScreen(bool colorEnable, bool alphaEnable, bool zEnable) = 0;
  virtual void ReinterpretPixelData(unsigned int convtype) = 0;
  void RenderToXFB(u32 xfbAddr, const EFBRectangle& sourceRc, u32 fbStride, u32 fbHeight,
                   float Gamma = 1.0f);

  virtual u32 AccessEFB(EFBAccessType type, u32 x, u32 y, u32 poke_data) = 0;
  virtual void PokeEFB(EFBAccessType type, const EfbPokeData* points, size_t num_points) = 0;

  virtual u16 BBoxRead(int index) = 0;
  virtual void BBoxWrite(int index, u16 value) = 0;

  virtual void AsyncTimewarpDraw() = 0;

  // Finish up the current frame, print some stats
  void Swap(u32 xfbAddr, u32 fbWidth, u32 fbStride, u32 fbHeight, const EFBRectangle& rc, u64 ticks,
            float Gamma = 1.0f);
  virtual void SwapImpl(u32 xfbAddr, u32 fbWidth, u32 fbStride, u32 fbHeight,
                        const EFBRectangle& rc, u64 ticks, float Gamma = 1.0f) = 0;

  PEControl::PixelFormat GetPrevPixelFormat() { return m_prev_efb_format; }
  void StorePixelFormat(PEControl::PixelFormat new_format) { m_prev_efb_format = new_format; }
  PostProcessingShaderImplementation* GetPostProcessor() { return m_post_processor.get(); }
  // Final surface changing
  // This is called when the surface is resized (WX) or the window changes (Android).
  virtual void ChangeSurface(void* new_surface_handle) {}
  bool UseVertexDepthRange() const;

protected:
  void CalculateTargetScale(int x, int y, int* scaledX, int* scaledY);
  bool CalculateTargetSize();

  void CheckFifoRecording();
  void RecordVideoMemory();

  bool IsFrameDumping();
  void DumpFrameData(const u8* data, int w, int h, int stride, const AVIDump::Frame& state,
                     bool swap_upside_down = false);
  void FinishFrameData();

  Common::Flag m_screenshot_request;
  Common::Event m_screenshot_completed;
  std::mutex m_screenshot_lock;
  std::string m_screenshot_name;

  // The framebuffer size
  int m_target_width = 0;
  int m_target_height = 0;

  // TODO: Add functionality to reinit all the render targets when the window is resized.
  int m_backbuffer_width = 0;
  int m_backbuffer_height = 0;
  int m_last_efb_scale = 0;
  TargetRectangle m_target_rectangle = {};
  bool m_xfb_written = false;

  FPSCounter m_fps_counter;

<<<<<<< HEAD
public:
  static std::unique_ptr<PostProcessingShaderImplementation> m_post_processor;
=======
  std::unique_ptr<PostProcessingShaderImplementation> m_post_processor;
>>>>>>> 587ed321

protected:
  static const float GX_MAX_DEPTH;

  Common::Flag m_surface_needs_change;
  Common::Event m_surface_changed;
  void* m_new_surface_handle = nullptr;

private:
  void RunFrameDumps();
  void ShutdownFrameDumping();

  PEControl::PixelFormat m_prev_efb_format = PEControl::INVALID_FMT;
  unsigned int m_efb_scale_numeratorX = 1;
  unsigned int m_efb_scale_numeratorY = 1;
  unsigned int m_efb_scale_denominatorX = 1;
  unsigned int m_efb_scale_denominatorY = 1;

  // These will be set on the first call to SetWindowSize.
  int m_last_window_request_width = 0;
  int m_last_window_request_height = 0;

  // frame dumping
  std::thread m_frame_dump_thread;
  Common::Event m_frame_dump_start;
  Common::Event m_frame_dump_done;
  Common::Flag m_frame_dump_thread_running;
  u32 m_frame_dump_image_counter = 0;
  bool m_frame_dump_frame_running = false;
  struct FrameDumpConfig
  {
    const u8* data;
    int width;
    int height;
    int stride;
    bool upside_down;
    AVIDump::Frame state;
  } m_frame_dump_config;

  // NOTE: The methods below are called on the framedumping thread.
  bool StartFrameDumpToAVI(const FrameDumpConfig& config);
  void DumpFrameToAVI(const FrameDumpConfig& config);
  void StopFrameDumpToAVI();
  std::string GetFrameDumpNextImageFileName() const;
  bool StartFrameDumpToImage(const FrameDumpConfig& config);
  void DumpFrameToImage(const FrameDumpConfig& config);
};

extern std::unique_ptr<Renderer> g_renderer;<|MERGE_RESOLUTION|>--- conflicted
+++ resolved
@@ -175,12 +175,8 @@
 
   FPSCounter m_fps_counter;
 
-<<<<<<< HEAD
 public:
-  static std::unique_ptr<PostProcessingShaderImplementation> m_post_processor;
-=======
   std::unique_ptr<PostProcessingShaderImplementation> m_post_processor;
->>>>>>> 587ed321
 
 protected:
   static const float GX_MAX_DEPTH;
