// Copyright 2010 Dolphin Emulator Project
// Licensed under GPLv2+
// Refer to the license.txt file included.

// ---------------------------------------------------------------------------------------------
// GC graphics pipeline
// ---------------------------------------------------------------------------------------------
// 3d commands are issued through the fifo. The GPU draws to the 2MB EFB.
// The efb can be copied back into ram in two forms: as textures or as XFB.
// The XFB is the region in RAM that the VI chip scans out to the television.
// So, after all rendering to EFB is done, the image is copied into one of two XFBs in RAM.
// Next frame, that one is scanned out and the other one gets the copy. = double buffering.
// ---------------------------------------------------------------------------------------------

#pragma once

#include <array>
#include <memory>
#include <mutex>
#include <string>
#include <string_view>
#include <thread>
#include <tuple>
#include <vector>

#include "Common/CommonTypes.h"
#include "Common/Event.h"
#include "Common/Flag.h"
#include "Common/MathUtil.h"
#include "VideoCommon/AsyncShaderCompiler.h"
#include "VideoCommon/BPMemory.h"
#include "VideoCommon/FPSCounter.h"
#include "VideoCommon/FrameDump.h"
#include "VideoCommon/RenderState.h"
#include "VideoCommon/TextureConfig.h"

class AbstractFramebuffer;
class AbstractPipeline;
class AbstractShader;
class AbstractTexture;
class AbstractStagingTexture;
class NativeVertexFormat;
class NetPlayChatUI;
class PointerWrap;
struct TextureConfig;
struct ComputePipelineConfig;
struct AbstractPipelineConfig;
struct PortableVertexDeclaration;
enum class ShaderStage;
enum class EFBAccessType;
enum class EFBReinterpretType;
enum class StagingTextureType;
enum class AspectMode;

namespace VideoCommon
{
class PostProcessing;
}  // namespace VideoCommon

struct EfbPokeData
{
  u16 x, y;
  u32 data;
};

// Renderer really isn't a very good name for this class - it's more like "Misc".
// The long term goal is to get rid of this class and replace it with others that make
// more sense.
class Renderer
{
public:
  Renderer(int backbuffer_width, int backbuffer_height, float backbuffer_scale,
           AbstractTextureFormat backbuffer_format);
  virtual ~Renderer();

  using ClearColor = std::array<float, 4>;

  virtual bool IsHeadless() const = 0;

  virtual bool Initialize();
  virtual void Shutdown();

  virtual void SetPipeline(const AbstractPipeline* pipeline) {}
  virtual void SetScissorRect(const MathUtil::Rectangle<int>& rc) {}
  virtual void SetTexture(u32 index, const AbstractTexture* texture) {}
  virtual void SetSamplerState(u32 index, const SamplerState& state) {}
  virtual void SetComputeImageTexture(AbstractTexture* texture, bool read, bool write) {}
  virtual void UnbindTexture(const AbstractTexture* texture) {}
  virtual void SetViewport(float x, float y, float width, float height, float near_depth,
                           float far_depth)
  {
  }
  virtual void SetFullscreen(bool enable_fullscreen) {}
  virtual bool IsFullscreen() const { return false; }
  virtual void BeginUtilityDrawing();
  virtual void EndUtilityDrawing();
  virtual std::unique_ptr<AbstractTexture> CreateTexture(const TextureConfig& config) = 0;
  virtual std::unique_ptr<AbstractStagingTexture>
  CreateStagingTexture(StagingTextureType type, const TextureConfig& config) = 0;
  virtual std::unique_ptr<AbstractFramebuffer>
  CreateFramebuffer(AbstractTexture* color_attachment, AbstractTexture* depth_attachment) = 0;

  // Framebuffer operations.
  virtual void SetFramebuffer(AbstractFramebuffer* framebuffer);
  virtual void SetAndDiscardFramebuffer(AbstractFramebuffer* framebuffer);
  virtual void SetAndClearFramebuffer(AbstractFramebuffer* framebuffer,
                                      const ClearColor& color_value = {}, float depth_value = 0.0f);

  // Drawing with currently-bound pipeline state.
  virtual void Draw(u32 base_vertex, u32 num_vertices) {}
  virtual void DrawIndexed(u32 base_index, u32 num_indices, u32 base_vertex) {}

  // Dispatching compute shaders with currently-bound state.
  virtual void DispatchComputeShader(const AbstractShader* shader, u32 groups_x, u32 groups_y,
                                     u32 groups_z)
  {
  }

  // Binds the backbuffer for rendering. The buffer will be cleared immediately after binding.
  // This is where any window size changes are detected, therefore m_backbuffer_width and/or
  // m_backbuffer_height may change after this function returns.
  virtual void BindBackbuffer(const ClearColor& clear_color = {}) {}

  // Presents the backbuffer to the window system, or "swaps buffers".
  virtual void PresentBackbuffer() {}

  // Shader modules/objects.
  virtual std::unique_ptr<AbstractShader> CreateShaderFromSource(ShaderStage stage,
                                                                 std::string_view source) = 0;
  virtual std::unique_ptr<AbstractShader>
  CreateShaderFromBinary(ShaderStage stage, const void* data, size_t length) = 0;
  virtual std::unique_ptr<NativeVertexFormat>
  CreateNativeVertexFormat(const PortableVertexDeclaration& vtx_decl) = 0;
  virtual std::unique_ptr<AbstractPipeline> CreatePipeline(const AbstractPipelineConfig& config,
                                                           const void* cache_data = nullptr,
                                                           size_t cache_data_length = 0) = 0;

  AbstractFramebuffer* GetCurrentFramebuffer() const { return m_current_framebuffer; }

  // Ideal internal resolution - multiple of the native EFB resolution
  int GetTargetWidth() const { return m_target_width; }
  int GetTargetHeight() const { return m_target_height; }
  // Display resolution
  int GetBackbufferWidth() const { return m_backbuffer_width; }
  int GetBackbufferHeight() const { return m_backbuffer_height; }
  float GetBackbufferScale() const { return m_backbuffer_scale; }
  void SetWindowSize(int width, int height);

  // Sets viewport and scissor to the specified rectangle. rect is assumed to be in framebuffer
  // coordinates, i.e. lower-left origin in OpenGL.
  void SetViewportAndScissor(const MathUtil::Rectangle<int>& rect, float min_depth = 0.0f,
                             float max_depth = 1.0f);

  // Scales a GPU texture using a copy shader.
  virtual void ScaleTexture(AbstractFramebuffer* dst_framebuffer,
                            const MathUtil::Rectangle<int>& dst_rect,
                            const AbstractTexture* src_texture,
                            const MathUtil::Rectangle<int>& src_rect);

  // Converts an upper-left to lower-left if required by the backend, optionally
  // clamping to the framebuffer size.
  MathUtil::Rectangle<int> ConvertFramebufferRectangle(const MathUtil::Rectangle<int>& rect,
                                                       u32 fb_width, u32 fb_height) const;
  MathUtil::Rectangle<int>
  ConvertFramebufferRectangle(const MathUtil::Rectangle<int>& rect,
                              const AbstractFramebuffer* framebuffer) const;

  // EFB coordinate conversion functions
  // Use this to convert a whole native EFB rect to backbuffer coordinates
  MathUtil::Rectangle<int> ConvertEFBRectangle(const MathUtil::Rectangle<int>& rc) const;

  const MathUtil::Rectangle<int>& GetTargetRectangle() const { return m_target_rectangle; }
  float CalculateDrawAspectRatio() const;
<<<<<<< HEAD
  bool IsWideScreen() const { return m_aspect_wide; }
  bool IsHeadless() const;
=======

  // Crops the target rectangle to the framebuffer dimensions, reducing the size of the source
  // rectangle if it is greater. Works even if the source and target rectangles don't have a
  // 1:1 pixel mapping, scaling as appropriate.
  void AdjustRectanglesToFitBounds(MathUtil::Rectangle<int>* target_rect,
                                   MathUtil::Rectangle<int>* source_rect, int fb_width,
                                   int fb_height);
>>>>>>> c36ae84b

  std::tuple<float, float> ScaleToDisplayAspectRatio(int width, int height) const;
  void UpdateDrawRectangle();

  std::tuple<float, float> ApplyStandardAspectCrop(float width, float height) const;

  // Use this to convert a single target rectangle to two stereo rectangles
  std::tuple<MathUtil::Rectangle<int>, MathUtil::Rectangle<int>>
  ConvertStereoRectangle(const MathUtil::Rectangle<int>& rc) const;

  unsigned int GetEFBScale() const;

  // Use this to upscale native EFB coordinates to IDEAL internal resolution
  int EFBToScaledX(int x) const;
  int EFBToScaledY(int y) const;

  // Floating point versions of the above - only use them if really necessary
  float EFBToScaledXf(float x) const;
  float EFBToScaledYf(float y) const;

  // Random utilities
  void SaveScreenshot(std::string filename);
  void DrawDebugText();

  virtual void ClearScreen(const MathUtil::Rectangle<int>& rc, bool colorEnable, bool alphaEnable,
                           bool zEnable, u32 color, u32 z);
  virtual void ReinterpretPixelData(EFBReinterpretType convtype);
  void RenderToXFB(u32 xfbAddr, const MathUtil::Rectangle<int>& sourceRc, u32 fbStride,
                   u32 fbHeight, float Gamma = 1.0f);

  virtual u32 AccessEFB(EFBAccessType type, u32 x, u32 y, u32 poke_data);
  virtual void PokeEFB(EFBAccessType type, const EfbPokeData* points, size_t num_points);

  virtual u16 BBoxRead(int index) = 0;
  virtual void BBoxWrite(int index, u16 value) = 0;
  virtual void BBoxFlush() {}

  virtual void Flush() {}
  virtual void WaitForGPUIdle() {}

  // Finish up the current frame, print some stats
  void Swap(u32 xfb_addr, u32 fb_width, u32 fb_stride, u32 fb_height, u64 ticks);

  void UpdateWidescreenHeuristic();

  // Draws the specified XFB buffer to the screen, performing any post-processing.
  // Assumes that the backbuffer has already been bound and cleared.
  virtual void RenderXFBToScreen(const MathUtil::Rectangle<int>& target_rc,
                                 const AbstractTexture* source_texture,
                                 const MathUtil::Rectangle<int>& source_rc);

  // Called when the configuration changes, and backend structures need to be updated.
  virtual void OnConfigChanged(u32 bits) {}

  PEControl::PixelFormat GetPrevPixelFormat() const { return m_prev_efb_format; }
  void StorePixelFormat(PEControl::PixelFormat new_format) { m_prev_efb_format = new_format; }
  bool EFBHasAlphaChannel() const;
  VideoCommon::PostProcessing* GetPostProcessor() const { return m_post_processor.get(); }
  // Final surface changing
  // This is called when the surface is resized (WX) or the window changes (Android).
  void ChangeSurface(void* new_surface_handle);
  void ResizeSurface();
  bool UseVertexDepthRange() const;
  void DoState(PointerWrap& p);

  virtual std::unique_ptr<VideoCommon::AsyncShaderCompiler> CreateAsyncShaderCompiler();

  // Returns true if a layer-expanding geometry shader should be used when rendering the user
  // interface and final XFB.
  bool UseGeometryShaderForUI() const;

  // Returns a lock for the ImGui mutex, enabling data structures to be modified from outside.
  // Use with care, only non-drawing functions should be called from outside the video thread,
  // as the drawing is tied to a "frame".
  std::unique_lock<std::mutex> GetImGuiLock();

  // Begins/presents a "UI frame". UI frames do not draw any of the console XFB, but this could
  // change in the future.
  void BeginUIFrame();
  void EndUIFrame();

protected:
  // Bitmask containing information about which configuration has changed for the backend.
  enum ConfigChangeBits : u32
  {
    CONFIG_CHANGE_BIT_HOST_CONFIG = (1 << 0),
    CONFIG_CHANGE_BIT_MULTISAMPLES = (1 << 1),
    CONFIG_CHANGE_BIT_STEREO_MODE = (1 << 2),
    CONFIG_CHANGE_BIT_TARGET_SIZE = (1 << 3),
    CONFIG_CHANGE_BIT_ANISOTROPY = (1 << 4),
    CONFIG_CHANGE_BIT_FORCE_TEXTURE_FILTERING = (1 << 5),
    CONFIG_CHANGE_BIT_VSYNC = (1 << 6),
    CONFIG_CHANGE_BIT_BBOX = (1 << 7)
  };

  std::tuple<int, int> CalculateTargetScale(int x, int y) const;
  bool CalculateTargetSize();

  void CheckForConfigChanges();

  void CheckFifoRecording();
  void RecordVideoMemory();

  // ImGui initialization depends on being able to create textures and pipelines, so do it last.
  bool InitializeImGui();

  // Recompiles ImGui pipeline - call when stereo mode changes.
  bool RecompileImGuiPipeline();

  // Sets up ImGui state for the next frame.
  // This function itself acquires the ImGui lock, so it should not be held.
  void BeginImGuiFrame();

  // Destroys all ImGui GPU resources, must do before shutdown.
  void ShutdownImGui();

  // Renders ImGui windows to the currently-bound framebuffer.
  // Should be called with the ImGui lock held.
  void DrawImGui();

  AbstractFramebuffer* m_current_framebuffer = nullptr;
  const AbstractPipeline* m_current_pipeline = nullptr;

  Common::Flag m_screenshot_request;
  Common::Event m_screenshot_completed;
  std::mutex m_screenshot_lock;
  std::string m_screenshot_name;

  bool m_is_game_widescreen = false;
  bool m_was_orthographically_anamorphic = false;

  // The framebuffer size
  int m_target_width = 1;
  int m_target_height = 1;

  // Backbuffer (window) size and render area
  int m_backbuffer_width = 0;
  int m_backbuffer_height = 0;
  float m_backbuffer_scale = 1.0f;
  AbstractTextureFormat m_backbuffer_format = AbstractTextureFormat::Undefined;
  MathUtil::Rectangle<int> m_target_rectangle = {};
  int m_frame_count = 0;

  FPSCounter m_fps_counter;

  std::unique_ptr<VideoCommon::PostProcessing> m_post_processor;

  void* m_new_surface_handle = nullptr;
  Common::Flag m_surface_changed;
  Common::Flag m_surface_resized;
  std::mutex m_swap_mutex;

  // ImGui resources.
  std::unique_ptr<NativeVertexFormat> m_imgui_vertex_format;
  std::vector<std::unique_ptr<AbstractTexture>> m_imgui_textures;
  std::unique_ptr<AbstractPipeline> m_imgui_pipeline;
  std::mutex m_imgui_mutex;
  u64 m_imgui_last_frame_time;

private:
  void RunFrameDumps();
  std::tuple<int, int> CalculateOutputDimensions(int width, int height) const;

  PEControl::PixelFormat m_prev_efb_format = PEControl::INVALID_FMT;
  unsigned int m_efb_scale = 1;

  // These will be set on the first call to SetWindowSize.
  int m_last_window_request_width = 0;
  int m_last_window_request_height = 0;

  // frame dumping
  std::thread m_frame_dump_thread;
  Common::Event m_frame_dump_start;
  Common::Event m_frame_dump_done;
  Common::Flag m_frame_dump_thread_running;
  u32 m_frame_dump_image_counter = 0;
  bool m_frame_dump_frame_running = false;
  struct FrameDumpConfig
  {
    const u8* data;
    int width;
    int height;
    int stride;
    FrameDump::Frame state;
  } m_frame_dump_config;

  // Texture used for screenshot/frame dumping
  std::unique_ptr<AbstractTexture> m_frame_dump_render_texture;
  std::unique_ptr<AbstractFramebuffer> m_frame_dump_render_framebuffer;
  std::array<std::unique_ptr<AbstractStagingTexture>, 2> m_frame_dump_readback_textures;
  FrameDump::Frame m_last_frame_state;
  bool m_last_frame_exported = false;

  // Tracking of XFB textures so we don't render duplicate frames.
  u64 m_last_xfb_id = std::numeric_limits<u64>::max();
  u64 m_last_xfb_ticks = 0;
  u32 m_last_xfb_addr = 0;
  u32 m_last_xfb_width = 0;
  u32 m_last_xfb_stride = 0;
  u32 m_last_xfb_height = 0;

  // NOTE: The methods below are called on the framedumping thread.
  bool StartFrameDumpToFFMPEG(const FrameDumpConfig& config);
  void DumpFrameToFFMPEG(const FrameDumpConfig& config);
  void StopFrameDumpToFFMPEG();
  std::string GetFrameDumpNextImageFileName() const;
  bool StartFrameDumpToImage(const FrameDumpConfig& config);
  void DumpFrameToImage(const FrameDumpConfig& config);
  void ShutdownFrameDumping();

  bool IsFrameDumping() const;

  // Checks that the frame dump render texture exists and is the correct size.
  bool CheckFrameDumpRenderTexture(u32 target_width, u32 target_height);

  // Checks that the frame dump readback texture exists and is the correct size.
  bool CheckFrameDumpReadbackTexture(u32 target_width, u32 target_height);

  // Fills the frame dump staging texture with the current XFB texture.
  void DumpCurrentFrame(const AbstractTexture* src_texture,
                        const MathUtil::Rectangle<int>& src_rect, u64 ticks);

  // Asynchronously encodes the specified pointer of frame data to the frame dump.
  void DumpFrameData(const u8* data, int w, int h, int stride, const FrameDump::Frame& state);

  // Ensures all rendered frames are queued for encoding.
  void FlushFrameDump();

  // Ensures all encoded frames have been written to the output file.
  void FinishFrameData();

  std::unique_ptr<NetPlayChatUI> m_netplay_chat_ui;
};

extern std::unique_ptr<Renderer> g_renderer;<|MERGE_RESOLUTION|>--- conflicted
+++ resolved
@@ -171,10 +171,7 @@
 
   const MathUtil::Rectangle<int>& GetTargetRectangle() const { return m_target_rectangle; }
   float CalculateDrawAspectRatio() const;
-<<<<<<< HEAD
-  bool IsWideScreen() const { return m_aspect_wide; }
-  bool IsHeadless() const;
-=======
+  bool IsWideScreen() const { return m_is_game_widescreen; }
 
   // Crops the target rectangle to the framebuffer dimensions, reducing the size of the source
   // rectangle if it is greater. Works even if the source and target rectangles don't have a
@@ -182,7 +179,6 @@
   void AdjustRectanglesToFitBounds(MathUtil::Rectangle<int>* target_rect,
                                    MathUtil::Rectangle<int>* source_rect, int fb_width,
                                    int fb_height);
->>>>>>> c36ae84b
 
   std::tuple<float, float> ScaleToDisplayAspectRatio(int width, int height) const;
   void UpdateDrawRectangle();
