--- conflicted
+++ resolved
@@ -66,34 +66,22 @@
 
 	virtual unsigned int PeekMessages() = 0;
 
-<<<<<<< HEAD
-	virtual bool Initialize(void *window_handle) = 0;
+	virtual bool Initialize(void* window_handle) = 0;
 	virtual bool InitializeOtherThread(void *window_handle, std::thread *video_thread) = 0;
 	virtual void Shutdown() = 0;
 	virtual void ShutdownOtherThread() = 0;
-	virtual void RunLoop(bool enable) = 0;
-=======
-	virtual bool Initialize(void* window_handle) = 0;
-	virtual void Shutdown() = 0;
->>>>>>> 0283ce2a
 
 	virtual std::string GetName() const = 0;
 	virtual std::string GetDisplayName() const { return GetName(); }
 
 	virtual void ShowConfig(void*) = 0;
 
-<<<<<<< HEAD
 	virtual void Video_Prepare() = 0; // called from CPU-GPU thread or Video thread
 	virtual void Video_PrepareOtherThread() = 0; // called from VR thread
-	virtual void Video_EnterLoop() = 0;
-	virtual void Video_ExitLoop() = 0;
-	virtual void Video_AsyncTimewarpDraw() = 0;
+	void Video_ExitLoop();
+	virtual void Video_AsyncTimewarpDraw();
 	virtual bool Video_CanDoAsync() { return false; };
 
-=======
-	virtual void Video_Prepare() = 0;
-	void Video_ExitLoop();
->>>>>>> 0283ce2a
 	virtual void Video_Cleanup() = 0; // called from gl/d3d thread
 	virtual void Video_CleanupOtherThread() = 0; // called from VR thread
 
@@ -109,63 +97,11 @@
 	static void ActivateBackend(const std::string& name);
 
 	// the implementation needs not do synchronization logic, because calls to it are surrounded by PauseAndLock now
-<<<<<<< HEAD
-	virtual void DoState(PointerWrap &p) = 0;
-
-	virtual void CheckInvalidState() = 0;
-
-	virtual void UpdateWantDeterminism(bool want) {}
-
-	std::thread *m_video_thread;
-};
-
-extern std::vector<VideoBackend*> g_available_video_backends;
-extern VideoBackend* g_video_backend;
-
-// inherited by D3D/OGL backends
-class VideoBackendHardware : public VideoBackend
-{
-	void RunLoop(bool enable) override;
-
-	void EmuStateChange(EMUSTATE_CHANGE) override;
-
-	void Video_EnterLoop() override;
-	void Video_ExitLoop() override;
-	void Video_BeginField(u32, u32, u32, u32) override;
-	void Video_EndField() override;
-	void Video_AsyncTimewarpDraw() override;
-
-	u32 Video_AccessEFB(EFBAccessType, u32, u32, u32) override;
-	u32 Video_GetQueryResult(PerfQueryType type) override;
-	u16 Video_GetBoundingBox(int index) override;
-
-	void Video_AddMessage(const std::string& pstr, unsigned int milliseconds) override;
-	void Video_ClearMessages() override;
-	bool Video_Screenshot(const std::string& filename) override;
-
-	void Video_SetRendering(bool bEnabled) override;
-
-	void Video_GatherPipeBursted() override;
-
-	int Video_Sync(int ticks) override;
-
-	void RegisterCPMMIO(MMIO::Mapping* mmio, u32 base) override;
-
-	void PauseAndLock(bool doLock, bool unpauseOnUnlock = true) override;
-	void DoState(PointerWrap &p) override;
-
-	void UpdateWantDeterminism(bool want) override;
-
-	bool m_invalid;
-
-public:
-	void CheckInvalidState() override;
-=======
 	void DoState(PointerWrap &p);
 
 	void CheckInvalidState();
->>>>>>> 0283ce2a
 
+public:	std::thread *m_video_thread;
 protected:
 	void InitializeShared();
 
