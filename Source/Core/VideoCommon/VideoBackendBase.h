// Copyright 2013 Dolphin Emulator Project
// Licensed under GPLv2
// Refer to the license.txt file included.

#pragma once

#include <string>
#include <vector>

#include "Common/ChunkFile.h"
#include "VideoCommon/PerfQueryBase.h"

namespace MMIO { class Mapping; }


enum FieldType
{
	FIELD_PROGRESSIVE = 0,
	FIELD_UPPER,
	FIELD_LOWER
};

enum EFBAccessType
{
	PEEK_Z = 0,
	POKE_Z,
	PEEK_COLOR,
	POKE_COLOR
};

struct SCPFifoStruct
{
	// fifo registers
	volatile u32 CPBase;
	volatile u32 CPEnd;
	u32 CPHiWatermark;
	u32 CPLoWatermark;
	volatile u32 CPReadWriteDistance;
	volatile u32 CPWritePointer;
	volatile u32 CPReadPointer;
	volatile u32 CPBreakpoint;
	volatile u32 SafeCPReadPointer;
	// Super Monkey Ball Adventure require this.
	// Because the read&check-PEToken-loop stays in its JITed block I suppose.
	// So no possiblity to ack the Token irq by the scheduler until some sort of PPC watchdog do its mess.
	volatile u16 PEToken;

	volatile u32 bFF_GPLinkEnable;
	volatile u32 bFF_GPReadEnable;
	volatile u32 bFF_BPEnable;
	volatile u32 bFF_BPInt;
	volatile u32 bFF_Breakpoint;

	volatile u32 bFF_LoWatermarkInt;
	volatile u32 bFF_HiWatermarkInt;

	volatile u32 bFF_LoWatermark;
	volatile u32 bFF_HiWatermark;

	// for GP watchdog hack
	volatile u32 isGpuReadingData;
};

class VideoBackend
{
public:
	virtual ~VideoBackend() {}

	virtual void EmuStateChange(EMUSTATE_CHANGE) = 0;

	virtual unsigned int PeekMessages() = 0;

	virtual bool Initialize(void *window_handle) = 0;
	virtual bool InitializeOtherThread(void *window_handle, std::thread *video_thread) = 0;
	virtual void Shutdown() = 0;
	virtual void ShutdownOtherThread() = 0;
	virtual void RunLoop(bool enable) = 0;

	virtual std::string GetName() const = 0;
	virtual std::string GetDisplayName() const { return GetName(); }

	virtual void ShowConfig(void*) = 0;

	virtual void Video_Prepare() = 0; // called from CPU-GPU thread or Video thread
	virtual void Video_PrepareOtherThread() = 0; // called from VR thread
	virtual void Video_EnterLoop() = 0;
	virtual void Video_ExitLoop() = 0;
	virtual void Video_AsyncTimewarpDraw() = 0;
	virtual bool Video_CanDoAsync() { return false; };

	virtual void Video_Cleanup() = 0; // called from gl/d3d thread
	virtual void Video_CleanupOtherThread() = 0; // called from VR thread

	virtual void Video_BeginField(u32, u32, u32, u32) = 0;
	virtual void Video_EndField() = 0;

	virtual u32 Video_AccessEFB(EFBAccessType, u32, u32, u32) = 0;
	virtual u32 Video_GetQueryResult(PerfQueryType type) = 0;

	virtual void Video_AddMessage(const std::string& msg, unsigned int milliseconds) = 0;
	virtual void Video_ClearMessages() = 0;
	virtual bool Video_Screenshot(const std::string& filename) = 0;

	virtual void Video_SetRendering(bool bEnabled) = 0;

	virtual void Video_GatherPipeBursted() = 0;

	virtual bool Video_IsPossibleWaitingSetDrawDone() = 0;

	// Registers MMIO handlers for the CommandProcessor registers.
	virtual void RegisterCPMMIO(MMIO::Mapping* mmio, u32 base) = 0;

	static void PopulateList();
	static void ClearList();
	static void ActivateBackend(const std::string& name);

	// waits until is paused and fully idle, and acquires a lock on that state.
	// or, if doLock is false, releases a lock on that state and optionally unpauses.
	// calls must be balanced and non-recursive (once with doLock true, then once with doLock false).
	virtual void PauseAndLock(bool doLock, bool unpauseOnUnlock=true) = 0;

	// the implementation needs not do synchronization logic, because calls to it are surrounded by PauseAndLock now
	virtual void DoState(PointerWrap &p) = 0;

	virtual void CheckInvalidState() = 0;

<<<<<<< HEAD
	std::thread *m_video_thread;
=======
	virtual void UpdateWantDeterminism(bool want) {}
>>>>>>> b5ebace9
};

extern std::vector<VideoBackend*> g_available_video_backends;
extern VideoBackend* g_video_backend;

// inherited by D3D/OGL backends
class VideoBackendHardware : public VideoBackend
{
	void RunLoop(bool enable) override;

	void EmuStateChange(EMUSTATE_CHANGE) override;

	void Video_EnterLoop() override;
	void Video_ExitLoop() override;
	void Video_BeginField(u32, u32, u32, u32) override;
	void Video_EndField() override;
	void Video_AsyncTimewarpDraw() override;

	u32 Video_AccessEFB(EFBAccessType, u32, u32, u32) override;
	u32 Video_GetQueryResult(PerfQueryType type) override;

	void Video_AddMessage(const std::string& pstr, unsigned int milliseconds) override;
	void Video_ClearMessages() override;
	bool Video_Screenshot(const std::string& filename) override;

	void Video_SetRendering(bool bEnabled) override;

	void Video_GatherPipeBursted() override;

	bool Video_IsPossibleWaitingSetDrawDone() override;

	void RegisterCPMMIO(MMIO::Mapping* mmio, u32 base) override;

	void PauseAndLock(bool doLock, bool unpauseOnUnlock=true) override;
	void DoState(PointerWrap &p) override;

	void UpdateWantDeterminism(bool want) override;

	bool m_invalid;

public:
	 void CheckInvalidState() override;

protected:
	void InitializeShared();
	void InvalidState();
};<|MERGE_RESOLUTION|>--- conflicted
+++ resolved
@@ -124,11 +124,9 @@
 
 	virtual void CheckInvalidState() = 0;
 
-<<<<<<< HEAD
+	virtual void UpdateWantDeterminism(bool want) {}
+
 	std::thread *m_video_thread;
-=======
-	virtual void UpdateWantDeterminism(bool want) {}
->>>>>>> b5ebace9
 };
 
 extern std::vector<VideoBackend*> g_available_video_backends;
