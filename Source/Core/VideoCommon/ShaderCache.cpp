// Copyright 2018 Dolphin Emulator Project
// Licensed under GPLv2+
// Refer to the license.txt file included.

#include "VideoCommon/ShaderCache.h"

#include "Common/Assert.h"
#include "Common/FileUtil.h"
#include "Common/MsgHandler.h"
#include "Core/ConfigManager.h"
#include "Core/Host.h"

#include "VideoCommon/FramebufferManagerBase.h"
#include "VideoCommon/RenderBase.h"
#include "VideoCommon/Statistics.h"
#include "VideoCommon/VertexLoaderManager.h"
#include "VideoCommon/VertexManagerBase.h"

std::unique_ptr<VideoCommon::ShaderCache> g_shader_cache;

namespace VideoCommon
{
ShaderCache::ShaderCache() = default;
ShaderCache::~ShaderCache() = default;

bool ShaderCache::Initialize()
{
  m_api_type = g_ActiveConfig.backend_info.api_type;
  m_host_config = ShaderHostConfig::GetCurrent();
  m_efb_depth_format = FramebufferManagerBase::GetEFBDepthFormat();
  m_efb_multisamples = g_ActiveConfig.iMultisamples;

  // Create the async compiler, and start the worker threads.
  m_async_shader_compiler = g_renderer->CreateAsyncShaderCompiler();
  m_async_shader_compiler->ResizeWorkerThreads(g_ActiveConfig.GetShaderPrecompilerThreads());

  // Load shader and UID caches.
  if (g_ActiveConfig.bShaderCache && m_api_type != APIType::Nothing)
  {
    LoadShaderCaches();
    LoadPipelineUIDCache();
  }

  // Compile all known UIDs.
  CompileMissingPipelines();
  if (g_ActiveConfig.bWaitForShadersBeforeStarting)
    WaitForAsyncCompiler();

  // Switch to the runtime shader compiler thread configuration.
  m_async_shader_compiler->ResizeWorkerThreads(g_ActiveConfig.GetShaderCompilerThreads());
  return true;
}

void ShaderCache::SetHostConfig(const ShaderHostConfig& host_config, u32 efb_multisamples)
{
  if (m_host_config.bits == host_config.bits && m_efb_multisamples == efb_multisamples)
    return;

  m_host_config = host_config;
  m_efb_multisamples = efb_multisamples;
  Reload();
}

void ShaderCache::Reload()
{
  WaitForAsyncCompiler();
  ClosePipelineUIDCache();
  InvalidateCachedPipelines();
  ClearShaderCaches();

  if (g_ActiveConfig.bShaderCache)
    LoadShaderCaches();

  // Switch to the precompiling shader configuration while we rebuild.
  m_async_shader_compiler->ResizeWorkerThreads(g_ActiveConfig.GetShaderPrecompilerThreads());

  // We don't need to explicitly recompile the individual ubershaders here, as the pipelines
  // UIDs are still be in the map. Therefore, when these are rebuilt, the shaders will also
  // be recompiled.
  CompileMissingPipelines();
  if (g_ActiveConfig.bWaitForShadersBeforeStarting)
    WaitForAsyncCompiler();
  m_async_shader_compiler->ResizeWorkerThreads(g_ActiveConfig.GetShaderCompilerThreads());
}

void ShaderCache::RetrieveAsyncShaders()
{
  m_async_shader_compiler->RetrieveWorkItems();
}

void ShaderCache::Shutdown()
{
  // This may leave shaders uncommitted to the cache, but it's better than blocking shutdown
  // until everything has finished compiling.
  m_async_shader_compiler->StopWorkerThreads();
  ClosePipelineUIDCache();
  ClearShaderCaches();
  ClearPipelineCaches();
}

const AbstractPipeline* ShaderCache::GetPipelineForUid(const GXPipelineUid& uid)
{
  auto it = m_gx_pipeline_cache.find(uid);
  if (it != m_gx_pipeline_cache.end() && !it->second.second)
    return it->second.first.get();

  const bool exists_in_cache = it != m_gx_pipeline_cache.end();
  std::unique_ptr<AbstractPipeline> pipeline;
  std::optional<AbstractPipelineConfig> pipeline_config = GetGXPipelineConfig(uid);
  if (pipeline_config)
    pipeline = g_renderer->CreatePipeline(*pipeline_config);
  if (g_ActiveConfig.bShaderCache && !exists_in_cache)
    AppendGXPipelineUID(uid);
  return InsertGXPipeline(uid, std::move(pipeline));
}

std::optional<const AbstractPipeline*> ShaderCache::GetPipelineForUidAsync(const GXPipelineUid& uid)
{
  auto it = m_gx_pipeline_cache.find(uid);
  if (it != m_gx_pipeline_cache.end())
  {
    // .second is the pending flag, i.e. compiling in the background.
    if (!it->second.second)
      return it->second.first.get();
    else
      return {};
  }

  AppendGXPipelineUID(uid);
  QueuePipelineCompile(uid, COMPILE_PRIORITY_ONDEMAND_PIPELINE);
  return {};
}

void ShaderCache::WaitForAsyncCompiler()
{
  while (m_async_shader_compiler->HasPendingWork() || m_async_shader_compiler->HasCompletedWork())
  {
    m_async_shader_compiler->WaitUntilCompletion([](size_t completed, size_t total) {
      Host_UpdateProgressDialog(GetStringT("Compiling shaders...").c_str(),
                                static_cast<int>(completed), static_cast<int>(total));
    });
    m_async_shader_compiler->RetrieveWorkItems();
  }
  Host_UpdateProgressDialog("", -1, -1);
}

template <ShaderStage stage, typename K, typename T>
static void LoadShaderCache(T& cache, APIType api_type, const char* type, bool include_gameid)
{
  class CacheReader : public LinearDiskCacheReader<K, u8>
  {
  public:
    CacheReader(T& cache_) : cache(cache_) {}
    void Read(const K& key, const u8* value, u32 value_size)
    {
      auto shader = g_renderer->CreateShaderFromBinary(stage, value, value_size);
      if (shader)
      {
        auto& entry = cache.shader_map[key];
        entry.shader = std::move(shader);
        entry.pending = false;

        switch (stage)
        {
        case ShaderStage::Vertex:
          INCSTAT(stats.numVertexShadersCreated);
          INCSTAT(stats.numVertexShadersAlive);
          break;
        case ShaderStage::Pixel:
          INCSTAT(stats.numPixelShadersCreated);
          INCSTAT(stats.numPixelShadersAlive);
          break;
        default:
          break;
        }
      }
    }

  private:
    T& cache;
  };

  std::string filename = GetDiskShaderCacheFileName(api_type, type, include_gameid, true);
  CacheReader reader(cache);
  u32 count = cache.disk_cache.OpenAndRead(filename, reader);
  INFO_LOG(VIDEO, "Loaded %u cached shaders from %s", count, filename.c_str());
}

template <typename T>
static void ClearShaderCache(T& cache)
{
  cache.disk_cache.Sync();
  cache.disk_cache.Close();
  cache.shader_map.clear();
}

void ShaderCache::LoadShaderCaches()
{
  // We also share geometry shaders, as there aren't many variants.
  if (m_host_config.backend_geometry_shaders)
    LoadShaderCache<ShaderStage::Geometry, GeometryShaderUid>(m_gs_cache, m_api_type, "gs", false);

  // Specialized shaders, gameid-specific.
  LoadShaderCache<ShaderStage::Vertex, VertexShaderUid>(m_vs_cache, m_api_type, "specialized-vs",
                                                        true);
  LoadShaderCache<ShaderStage::Pixel, PixelShaderUid>(m_ps_cache, m_api_type, "specialized-ps",
                                                      true);
}

void ShaderCache::ClearShaderCaches()
{
  ClearShaderCache(m_vs_cache);
  ClearShaderCache(m_gs_cache);
  ClearShaderCache(m_ps_cache);

  SETSTAT(stats.numPixelShadersCreated, 0);
  SETSTAT(stats.numPixelShadersAlive, 0);
  SETSTAT(stats.numVertexShadersCreated, 0);
  SETSTAT(stats.numVertexShadersAlive, 0);
}

void ShaderCache::CompileMissingPipelines()
{
  // Queue all uids with a null pipeline for compilation.
  for (auto& it : m_gx_pipeline_cache)
  {
    if (!it.second.second)
      QueuePipelineCompile(it.first, COMPILE_PRIORITY_SHADERCACHE_PIPELINE);
  }
}

void ShaderCache::InvalidateCachedPipelines()
{
  // Set the pending flag to false, and destroy the pipeline.
  for (auto& it : m_gx_pipeline_cache)
  {
    it.second.first.reset();
    it.second.second = false;
  }
}

void ShaderCache::ClearPipelineCaches()
{
  m_gx_pipeline_cache.clear();
}

std::unique_ptr<AbstractShader> ShaderCache::CompileVertexShader(const VertexShaderUid& uid) const
{
  ShaderCode source_code = GenerateVertexShaderCode(m_api_type, m_host_config, uid.GetUidData());
  return g_renderer->CreateShaderFromSource(ShaderStage::Vertex, source_code.GetBuffer().c_str(),
                                            source_code.GetBuffer().size());
}

std::unique_ptr<AbstractShader> ShaderCache::CompilePixelShader(const PixelShaderUid& uid) const
{
  ShaderCode source_code = GeneratePixelShaderCode(m_api_type, m_host_config, uid.GetUidData());
  return g_renderer->CreateShaderFromSource(ShaderStage::Pixel, source_code.GetBuffer().c_str(),
                                            source_code.GetBuffer().size());
}

const AbstractShader* ShaderCache::InsertVertexShader(const VertexShaderUid& uid,
                                                      std::unique_ptr<AbstractShader> shader)
{
  auto& entry = m_vs_cache.shader_map[uid];
  entry.pending = false;

  if (shader && !entry.shader)
  {
    if (g_ActiveConfig.bShaderCache && shader->HasBinary())
    {
      auto binary = shader->GetBinary();
      if (!binary.empty())
        m_vs_cache.disk_cache.Append(uid, binary.data(), static_cast<u32>(binary.size()));
    }
    INCSTAT(stats.numVertexShadersCreated);
    INCSTAT(stats.numVertexShadersAlive);
    entry.shader = std::move(shader);
  }

  return entry.shader.get();
}

const AbstractShader* ShaderCache::InsertPixelShader(const PixelShaderUid& uid,
                                                     std::unique_ptr<AbstractShader> shader)
{
  auto& entry = m_ps_cache.shader_map[uid];
  entry.pending = false;

  if (shader && !entry.shader)
  {
    if (g_ActiveConfig.bShaderCache && shader->HasBinary())
    {
      auto binary = shader->GetBinary();
      if (!binary.empty())
        m_ps_cache.disk_cache.Append(uid, binary.data(), static_cast<u32>(binary.size()));
    }
    INCSTAT(stats.numPixelShadersCreated);
    INCSTAT(stats.numPixelShadersAlive);
    entry.shader = std::move(shader);
  }

  return entry.shader.get();
}

const AbstractShader* ShaderCache::CreateGeometryShader(const GeometryShaderUid& uid)
{
  ShaderCode source_code = GenerateGeometryShaderCode(m_api_type, m_host_config, uid.GetUidData());
  std::unique_ptr<AbstractShader> shader = g_renderer->CreateShaderFromSource(
      ShaderStage::Geometry, source_code.GetBuffer().c_str(), source_code.GetBuffer().size());

  auto& entry = m_gs_cache.shader_map[uid];
  entry.pending = false;

  if (shader && !entry.shader)
  {
    if (g_ActiveConfig.bShaderCache && shader->HasBinary())
    {
      auto binary = shader->GetBinary();
      if (!binary.empty())
        m_gs_cache.disk_cache.Append(uid, binary.data(), static_cast<u32>(binary.size()));
    }
    entry.shader = std::move(shader);
  }

  return entry.shader.get();
}

bool ShaderCache::NeedsGeometryShader(const GeometryShaderUid& uid) const
{
  return m_host_config.backend_geometry_shaders && !uid.GetUidData()->IsPassthrough();
}

AbstractPipelineConfig ShaderCache::GetGXPipelineConfig(
    const NativeVertexFormat* vertex_format, const AbstractShader* vertex_shader,
    const AbstractShader* geometry_shader, const AbstractShader* pixel_shader,
    const RasterizationState& rasterization_state, const DepthState& depth_state,
    const BlendingState& blending_state)
{
  AbstractPipelineConfig config = {};
  config.usage = AbstractPipelineUsage::GX;
  config.vertex_format = vertex_format;
  config.vertex_shader = vertex_shader;
  config.geometry_shader = geometry_shader;
  config.pixel_shader = pixel_shader;
  config.rasterization_state = rasterization_state;
  config.depth_state = depth_state;
  config.blending_state = blending_state;
  config.framebuffer_state.color_texture_format = AbstractTextureFormat::RGBA8;
  config.framebuffer_state.depth_texture_format = m_efb_depth_format;
  config.framebuffer_state.per_sample_shading = m_host_config.ssaa;
  config.framebuffer_state.samples = m_efb_multisamples;
  return config;
}

std::optional<AbstractPipelineConfig> ShaderCache::GetGXPipelineConfig(const GXPipelineUid& config)
{
  const AbstractShader* vs;
  auto vs_iter = m_vs_cache.shader_map.find(config.vs_uid);
  if (vs_iter != m_vs_cache.shader_map.end() && !vs_iter->second.pending)
    vs = vs_iter->second.shader.get();
  else
    vs = InsertVertexShader(config.vs_uid, CompileVertexShader(config.vs_uid));

  PixelShaderUid ps_uid = config.ps_uid;
  ClearUnusedPixelShaderUidBits(m_api_type, m_host_config, &ps_uid);

  const AbstractShader* ps;
  auto ps_iter = m_ps_cache.shader_map.find(ps_uid);
  if (ps_iter != m_ps_cache.shader_map.end() && !ps_iter->second.pending)
    ps = ps_iter->second.shader.get();
  else
    ps = InsertPixelShader(ps_uid, CompilePixelShader(ps_uid));

  if (!vs || !ps)
    return {};

  const AbstractShader* gs = nullptr;
  if (NeedsGeometryShader(config.gs_uid))
  {
    auto gs_iter = m_gs_cache.shader_map.find(config.gs_uid);
    if (gs_iter != m_gs_cache.shader_map.end() && !gs_iter->second.pending)
      gs = gs_iter->second.shader.get();
    else
      gs = CreateGeometryShader(config.gs_uid);
    if (!gs)
      return {};
  }

  return GetGXPipelineConfig(config.vertex_format, vs, gs, ps, config.rasterization_state,
                             config.depth_state, config.blending_state);
}

const AbstractPipeline* ShaderCache::InsertGXPipeline(const GXPipelineUid& config,
                                                      std::unique_ptr<AbstractPipeline> pipeline)
{
  auto& entry = m_gx_pipeline_cache[config];
  entry.second = false;
  if (!entry.first && pipeline)
    entry.first = std::move(pipeline);

  return entry.first.get();
}

void ShaderCache::LoadPipelineUIDCache()
{
  constexpr u32 CACHE_FILE_MAGIC = 0x44495550;  // PUID
  constexpr size_t CACHE_HEADER_SIZE = sizeof(u32) + sizeof(u32);
  std::string filename =
      File::GetUserPath(D_CACHE_IDX) + SConfig::GetInstance().GetGameID() + ".uidcache";
  if (m_gx_pipeline_uid_cache_file.Open(filename, "rb+"))
  {
    // If an existing case exists, validate the version before reading entries.
    u32 existing_magic;
    u32 existing_version;
    bool uid_file_valid = false;
    if (m_gx_pipeline_uid_cache_file.ReadBytes(&existing_magic, sizeof(existing_magic)) &&
        m_gx_pipeline_uid_cache_file.ReadBytes(&existing_version, sizeof(existing_version)) &&
        existing_magic == CACHE_FILE_MAGIC && existing_version == GX_PIPELINE_UID_VERSION)
    {
      // Ensure the expected size matches the actual size of the file. If it doesn't, it means
      // the cache file may be corrupted, and we should not proceed with loading potentially
      // garbage or invalid UIDs.
      const u64 file_size = m_gx_pipeline_uid_cache_file.GetSize();
      const size_t uid_count =
          static_cast<size_t>(file_size - CACHE_HEADER_SIZE) / sizeof(SerializedGXPipelineUid);
      const size_t expected_size = uid_count * sizeof(SerializedGXPipelineUid) + CACHE_HEADER_SIZE;
      uid_file_valid = file_size == expected_size;
      if (uid_file_valid)
      {
        for (size_t i = 0; i < uid_count; i++)
        {
          SerializedGXPipelineUid serialized_uid;
          if (m_gx_pipeline_uid_cache_file.ReadBytes(&serialized_uid, sizeof(serialized_uid)))
          {
            // This just adds the pipeline to the map, it is compiled later.
            AddSerializedGXPipelineUID(serialized_uid);
          }
          else
          {
            uid_file_valid = false;
            break;
          }
        }
      }

      // We open the file for reading and writing, so we must seek to the end before writing.
      if (uid_file_valid)
        uid_file_valid = m_gx_pipeline_uid_cache_file.Seek(expected_size, SEEK_SET);
    }

    // If the file is invalid, close it. We re-open and truncate it below.
    if (!uid_file_valid)
      m_gx_pipeline_uid_cache_file.Close();
  }

  // If the file is not open, it means it was either corrupted or didn't exist.
  if (!m_gx_pipeline_uid_cache_file.IsOpen())
  {
    if (m_gx_pipeline_uid_cache_file.Open(filename, "wb"))
    {
      // Write the version identifier.
      m_gx_pipeline_uid_cache_file.WriteBytes(&CACHE_FILE_MAGIC, sizeof(GX_PIPELINE_UID_VERSION));
      m_gx_pipeline_uid_cache_file.WriteBytes(&GX_PIPELINE_UID_VERSION,
                                              sizeof(GX_PIPELINE_UID_VERSION));

      // Write any current UIDs out to the file.
      // This way, if we load a UID cache where the data was incomplete (e.g. Dolphin crashed),
      // we don't lose the existing UIDs which were previously at the beginning.
      for (const auto& it : m_gx_pipeline_cache)
        AppendGXPipelineUID(it.first);
    }
  }

  INFO_LOG(VIDEO, "Read %u pipeline UIDs from %s",
           static_cast<unsigned>(m_gx_pipeline_cache.size()), filename.c_str());
}

void ShaderCache::ClosePipelineUIDCache()
{
  // This is left as a method in case we need to append extra data to the file in the future.
  m_gx_pipeline_uid_cache_file.Close();
}

void ShaderCache::AddSerializedGXPipelineUID(const SerializedGXPipelineUid& uid)
{
  GXPipelineUid real_uid = {};
  real_uid.vertex_format = VertexLoaderManager::GetOrCreateMatchingFormat(uid.vertex_decl);
  real_uid.vs_uid = uid.vs_uid;
  real_uid.gs_uid = uid.gs_uid;
  real_uid.ps_uid = uid.ps_uid;
  real_uid.rasterization_state.hex = uid.rasterization_state_bits;
  real_uid.depth_state.hex = uid.depth_state_bits;
  real_uid.blending_state.hex = uid.blending_state_bits;

  auto iter = m_gx_pipeline_cache.find(real_uid);
  if (iter != m_gx_pipeline_cache.end())
    return;

  // Flag it as empty with a null pipeline object, for later compilation.
  auto& entry = m_gx_pipeline_cache[real_uid];
  entry.second = false;
}

void ShaderCache::AppendGXPipelineUID(const GXPipelineUid& config)
{
  if (!m_gx_pipeline_uid_cache_file.IsOpen())
    return;

  // Convert to disk format. Ensure all padding bytes are zero.
  SerializedGXPipelineUid disk_uid;
  std::memset(&disk_uid, 0, sizeof(disk_uid));
  disk_uid.vertex_decl = config.vertex_format->GetVertexDeclaration();
  disk_uid.vs_uid = config.vs_uid;
  disk_uid.gs_uid = config.gs_uid;
  disk_uid.ps_uid = config.ps_uid;
  disk_uid.rasterization_state_bits = config.rasterization_state.hex;
  disk_uid.depth_state_bits = config.depth_state.hex;
  disk_uid.blending_state_bits = config.blending_state.hex;
  if (!m_gx_pipeline_uid_cache_file.WriteBytes(&disk_uid, sizeof(disk_uid)))
  {
    WARN_LOG(VIDEO, "Writing pipeline UID to cache failed, closing file.");
    m_gx_pipeline_uid_cache_file.Close();
  }
}

void ShaderCache::QueueVertexShaderCompile(const VertexShaderUid& uid, u32 priority)
{
  class VertexShaderWorkItem final : public AsyncShaderCompiler::WorkItem
  {
  public:
    VertexShaderWorkItem(ShaderCache* shader_cache_, const VertexShaderUid& uid_)
        : shader_cache(shader_cache_), uid(uid_)
    {
    }

    bool Compile() override
    {
      shader = shader_cache->CompileVertexShader(uid);
      return true;
    }

    void Retrieve() override { shader_cache->InsertVertexShader(uid, std::move(shader)); }

  private:
    ShaderCache* shader_cache;
    std::unique_ptr<AbstractShader> shader;
    VertexShaderUid uid;
  };

  m_vs_cache.shader_map[uid].pending = true;
  auto wi = m_async_shader_compiler->CreateWorkItem<VertexShaderWorkItem>(this, uid);
  m_async_shader_compiler->QueueWorkItem(std::move(wi), priority);
}

void ShaderCache::QueuePixelShaderCompile(const PixelShaderUid& uid, u32 priority)
{
  class PixelShaderWorkItem final : public AsyncShaderCompiler::WorkItem
  {
  public:
    PixelShaderWorkItem(ShaderCache* shader_cache_, const PixelShaderUid& uid_)
        : shader_cache(shader_cache_), uid(uid_)
    {
    }

    bool Compile() override
    {
      shader = shader_cache->CompilePixelShader(uid);
      return true;
    }

    void Retrieve() override { shader_cache->InsertPixelShader(uid, std::move(shader)); }

  private:
    ShaderCache* shader_cache;
    std::unique_ptr<AbstractShader> shader;
    PixelShaderUid uid;
  };

  m_ps_cache.shader_map[uid].pending = true;
  auto wi = m_async_shader_compiler->CreateWorkItem<PixelShaderWorkItem>(this, uid);
  m_async_shader_compiler->QueueWorkItem(std::move(wi), priority);
}

void ShaderCache::QueuePipelineCompile(const GXPipelineUid& uid, u32 priority)
{
  class PipelineWorkItem final : public AsyncShaderCompiler::WorkItem
  {
  public:
    PipelineWorkItem(ShaderCache* shader_cache_, const GXPipelineUid& uid_, u32 priority_)
        : shader_cache(shader_cache_), uid(uid_), priority(priority_)
    {
      // Check if all the stages required for this pipeline have been compiled.
      // If not, this work item becomes a no-op, and re-queues the pipeline for the next frame.
      if (SetStagesReady())
        config = shader_cache->GetGXPipelineConfig(uid);
    }

    bool SetStagesReady()
    {
      stages_ready = true;

      auto vs_it = shader_cache->m_vs_cache.shader_map.find(uid.vs_uid);
      stages_ready &= vs_it != shader_cache->m_vs_cache.shader_map.end() && !vs_it->second.pending;
      if (vs_it == shader_cache->m_vs_cache.shader_map.end())
        shader_cache->QueueVertexShaderCompile(uid.vs_uid, priority);

      PixelShaderUid ps_uid = uid.ps_uid;
      ClearUnusedPixelShaderUidBits(shader_cache->m_api_type, shader_cache->m_host_config, &ps_uid);

      auto ps_it = shader_cache->m_ps_cache.shader_map.find(ps_uid);
      stages_ready &= ps_it != shader_cache->m_ps_cache.shader_map.end() && !ps_it->second.pending;
      if (ps_it == shader_cache->m_ps_cache.shader_map.end())
        shader_cache->QueuePixelShaderCompile(ps_uid, priority);

      return stages_ready;
    }

    bool Compile() override
    {
      if (config)
        pipeline = g_renderer->CreatePipeline(*config);
      return true;
    }

    void Retrieve() override
    {
      if (stages_ready)
      {
        shader_cache->InsertGXPipeline(uid, std::move(pipeline));
      }
      else
      {
        // Re-queue for next frame.
        auto wi = shader_cache->m_async_shader_compiler->CreateWorkItem<PipelineWorkItem>(
            shader_cache, uid, priority);
        shader_cache->m_async_shader_compiler->QueueWorkItem(std::move(wi), priority);
      }
    }

  private:
    ShaderCache* shader_cache;
    std::unique_ptr<AbstractPipeline> pipeline;
    GXPipelineUid uid;
    u32 priority;
    std::optional<AbstractPipelineConfig> config;
    bool stages_ready;
  };

  auto wi = m_async_shader_compiler->CreateWorkItem<PipelineWorkItem>(this, uid, priority);
  m_async_shader_compiler->QueueWorkItem(std::move(wi), priority);
  m_gx_pipeline_cache[uid].second = true;
}

std::string ShaderCache::GetUtilityShaderHeader() const
{
  std::stringstream ss;

  ss << "#define API_D3D " << (m_api_type == APIType::D3D ? 1 : 0) << "\n";
  ss << "#define API_OPENGL " << (m_api_type == APIType::OpenGL ? 1 : 0) << "\n";
  ss << "#define API_VULKAN " << (m_api_type == APIType::Vulkan ? 1 : 0) << "\n";

  if (m_efb_multisamples > 1)
  {
    ss << "#define MSAA_ENABLED 1" << std::endl;
    ss << "#define MSAA_SAMPLES " << m_efb_multisamples << std::endl;
    if (m_host_config.ssaa)
      ss << "#define SSAA_ENABLED 1" << std::endl;
  }

<<<<<<< HEAD
  ss << "#define EFB_LAYERS " << (1) << std::endl;
=======
  ss << "#define EFB_LAYERS 1" << std::endl;
>>>>>>> 66a3329a

  return ss.str();
}
}  // namespace VideoCommon<|MERGE_RESOLUTION|>--- conflicted
+++ resolved
@@ -667,11 +667,7 @@
       ss << "#define SSAA_ENABLED 1" << std::endl;
   }
 
-<<<<<<< HEAD
-  ss << "#define EFB_LAYERS " << (1) << std::endl;
-=======
   ss << "#define EFB_LAYERS 1" << std::endl;
->>>>>>> 66a3329a
 
   return ss.str();
 }
