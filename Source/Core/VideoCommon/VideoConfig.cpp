--- conflicted
+++ resolved
@@ -44,7 +44,11 @@
 	backend_info.bUseMinimalMipCount = false;
 	backend_info.bSupportsExclusiveFullscreen = false;
 
-<<<<<<< HEAD
+	// Game-specific stereoscopy settings
+	bStereoMonoEFBDepth = false;
+	iStereoSeparationPercent = 100;
+	iStereoConvergencePercent = 100;
+
 	// VR
 	fScale = 1.0f;
 	fLeanBackAngle = 0;
@@ -79,12 +83,6 @@
 	iTelescopeEye = 0;
 	fTelescopeMaxFOV = 0;
 
-=======
-	// Game-specific stereoscopy settings
-	bStereoMonoEFBDepth = false;
-	iStereoSeparationPercent = 100;
-	iStereoConvergencePercent = 100;
->>>>>>> d4125231
 }
 
 void VideoConfig::Load(const std::string& ini_file)
