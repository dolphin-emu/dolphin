--- conflicted
+++ resolved
@@ -11,11 +11,8 @@
 #include "Common/Logging/Log.h"
 #include "Common/MsgHandler.h"
 #include "Common/StringUtil.h"
-<<<<<<< HEAD
 #include "Core/ARBruteForcer.h"
-=======
 #include "Core/Config/GraphicsSettings.h"
->>>>>>> c8166951
 #include "Core/ConfigManager.h"
 #include "Core/Core.h"
 #include "Core/Movie.h"
@@ -26,13 +23,11 @@
 
 VideoConfig g_Config;
 VideoConfig g_ActiveConfig;
-<<<<<<< HEAD
+static bool s_has_registered_callback = false;
+
 // VR settings need to be saved manually, with a prompt if settings are changed. This detects when
 // they have changed.
 VideoConfig g_SavedConfig;
-=======
-static bool s_has_registered_callback = false;
->>>>>>> c8166951
 
 void UpdateActiveConfig()
 {
@@ -155,114 +150,24 @@
   fHudDespPosition1 = 0;
   fHudDespPosition2 = 0;
   Matrix33::LoadIdentity(matrixHudrot);
+
+  iSelectedLayer = -2;
+  iFlashState = 0;
 }
 
 void VideoConfig::Refresh()
 {
-<<<<<<< HEAD
-  IniFile iniFile;
-  iniFile.Load(ini_file);
-
-  IniFile::Section* hardware = iniFile.GetOrCreateSection("Hardware");
-  if (ARBruteForcer::ch_bruteforce)
-    bVSync = false;
-  else
-    hardware->Get("VSync", &bVSync, false);
-  hardware->Get("Adapter", &iAdapter, 0);
-
-  IniFile::Section* settings = iniFile.GetOrCreateSection("Settings");
-  settings->Get("wideScreenHack", &bWidescreenHack, false);
-  settings->Get("AspectRatio", &iAspectRatio, (int)ASPECT_AUTO);
-  settings->Get("Crop", &bCrop, false);
-  settings->Get("UseXFB", &bUseXFB, false);
-  settings->Get("UseRealXFB", &bUseRealXFB, false);
-  settings->Get("SafeTextureCacheColorSamples", &iSafeTextureCache_ColorSamples, 128);
-  settings->Get("ShowFPS", &bShowFPS, false);
-  settings->Get("ShowNetPlayPing", &bShowNetPlayPing, false);
-  settings->Get("ShowNetPlayMessages", &bShowNetPlayMessages, false);
-  settings->Get("LogRenderTimeToFile", &bLogRenderTimeToFile, false);
-  settings->Get("OverlayStats", &bOverlayStats, false);
-  settings->Get("OverlayProjStats", &bOverlayProjStats, false);
-  settings->Get("DumpTextures", &bDumpTextures, false);
-  settings->Get("HiresTextures", &bHiresTextures, false);
-  settings->Get("ConvertHiresTextures", &bConvertHiresTextures, false);
-  settings->Get("CacheHiresTextures", &bCacheHiresTextures, false);
-  settings->Get("DumpEFBTarget", &bDumpEFBTarget, false);
-  settings->Get("DumpFramesAsImages", &bDumpFramesAsImages, false);
-  settings->Get("FreeLook", &bFreeLook, false);
-  settings->Get("UseFFV1", &bUseFFV1, false);
-  settings->Get("DumpFormat", &sDumpFormat, "avi");
-  settings->Get("DumpCodec", &sDumpCodec, "");
-  settings->Get("DumpPath", &sDumpPath, "");
-  settings->Get("BitrateKbps", &iBitrateKbps, 2500);
-  settings->Get("InternalResolutionFrameDumps", &bInternalResolutionFrameDumps, false);
-  settings->Get("EnableGPUTextureDecoding", &bEnableGPUTextureDecoding, false);
-  settings->Get("EnablePixelLighting", &bEnablePixelLighting, false);
-  settings->Get("FastDepthCalc", &bFastDepthCalc, true);
-  if (ARBruteForcer::ch_bruteforce)
-  {
-    iMultisamples = 0;
-    bSSAA = false;
-    iEFBScale = SCALE_1X;
-  }
-  else
-  {
-    settings->Get("MSAA", &iMultisamples, 0);
-    settings->Get("SSAA", &bSSAA, false);
-    settings->Get("EFBScale", &iEFBScale, (int)SCALE_1X);  // native
-  }
-  settings->Get("TexFmtOverlayEnable", &bTexFmtOverlayEnable, false);
-  settings->Get("TexFmtOverlayCenter", &bTexFmtOverlayCenter, false);
-  settings->Get("WireFrame", &bWireFrame, false);
-  settings->Get("DisableFog", &bDisableFog, false);
-  settings->Get("BorderlessFullscreen", &bBorderlessFullscreen, false);
-  settings->Get("EnableValidationLayer", &bEnableValidationLayer, false);
-  settings->Get("BackendMultithreading", &bBackendMultithreading, true);
-  settings->Get("CommandBufferExecuteInterval", &iCommandBufferExecuteInterval, 100);
-  settings->Get("ShaderCache", &bShaderCache, true);
-
-  settings->Get("SWZComploc", &bZComploc, true);
-  settings->Get("SWZFreeze", &bZFreeze, true);
-  settings->Get("SWDumpObjects", &bDumpObjects, false);
-  settings->Get("SWDumpTevStages", &bDumpTevStages, false);
-  settings->Get("SWDumpTevTexFetches", &bDumpTevTextureFetches, false);
-  settings->Get("SWDrawStart", &drawStart, 0);
-  settings->Get("SWDrawEnd", &drawEnd, 100000);
-
-  IniFile::Section* enhancements = iniFile.GetOrCreateSection("Enhancements");
-  enhancements->Get("ForceFiltering", &bForceFiltering, false);
-  enhancements->Get("MaxAnisotropy", &iMaxAnisotropy, 0);  // NOTE - this is x in (1 << x)
-  enhancements->Get("PostProcessingShader", &sPostProcessingShader, "");
-  enhancements->Get("ForceTrueColor", &bForceTrueColor, true);
-  if ((g_has_rift || g_has_openvr) && backend_info.bSupportsGeometryShaders)
-    iStereoMode = STEREO_OCULUS;
-
-  IniFile::Section* stereoscopy = iniFile.GetOrCreateSection("Stereoscopy");
-  stereoscopy->Get("StereoMode", &iStereoMode, 0);
-  stereoscopy->Get("StereoDepth", &iStereoDepth, 20);
-  stereoscopy->Get("StereoConvergencePercentage", &iStereoConvergencePercentage, 100);
-  stereoscopy->Get("StereoSwapEyes", &bStereoSwapEyes, false);
-
-  IniFile::Section* hacks = iniFile.GetOrCreateSection("Hacks");
-  hacks->Get("EFBAccessEnable", &bEFBAccessEnable, true);
-  hacks->Get("BBoxEnable", &bBBoxEnable, false);
-  hacks->Get("BBoxPreferStencilImplementation", &bBBoxPreferStencilImplementation, false);
-  hacks->Get("ForceProgressive", &bForceProgressive, true);
-  hacks->Get("EFBCopyEnable", &bEFBCopyEnable, true);
-  hacks->Get("EFBCopyClearDisable", &bEFBCopyClearDisable, false);
-  hacks->Get("EFBToTextureEnable", &bSkipEFBCopyToRam, true);
-  hacks->Get("EFBScaledCopy", &bCopyEFBScaled, true);
-  hacks->Get("EFBEmulateFormatChanges", &bEFBEmulateFormatChanges, false);
-  hacks->Get("VertexRounding", &bVertexRounding, false);
-=======
+  INFO_LOG(CORE, "VideoConfig::Refresh();");
   if (!s_has_registered_callback)
   {
     Config::AddConfigChangedCallback([]() { g_Config.Refresh(); });
     s_has_registered_callback = true;
   }
->>>>>>> c8166951
-
-  bVSync = Config::Get(Config::GFX_VSYNC);
+
+  if (ARBruteForcer::ch_bruteforce)
+    bVSync = false;
+  else
+    bVSync = Config::Get(Config::GFX_VSYNC);
   iAdapter = Config::Get(Config::GFX_ADAPTER);
 
   bWidescreenHack = Config::Get(Config::GFX_WIDESCREEN_HACK);
@@ -293,9 +198,20 @@
   bEnableGPUTextureDecoding = Config::Get(Config::GFX_ENABLE_GPU_TEXTURE_DECODING);
   bEnablePixelLighting = Config::Get(Config::GFX_ENABLE_PIXEL_LIGHTING);
   bFastDepthCalc = Config::Get(Config::GFX_FAST_DEPTH_CALC);
-  iMultisamples = Config::Get(Config::GFX_MSAA);
-  bSSAA = Config::Get(Config::GFX_SSAA);
-  iEFBScale = Config::Get(Config::GFX_EFB_SCALE);
+
+  if (ARBruteForcer::ch_bruteforce)
+  {
+    iMultisamples = 0;
+    bSSAA = false;
+    iEFBScale = SCALE_1X;
+  }
+  else
+  {
+    iMultisamples = Config::Get(Config::GFX_MSAA);
+    bSSAA = Config::Get(Config::GFX_SSAA);
+    iEFBScale = Config::Get(Config::GFX_EFB_SCALE);
+  }
+
   bTexFmtOverlayEnable = Config::Get(Config::GFX_TEXFMT_OVERLAY_ENABLE);
   bTexFmtOverlayCenter = Config::Get(Config::GFX_TEXFMT_OVERLAY_CENTER);
   bWireFrame = Config::Get(Config::GFX_ENABLE_WIREFRAME);
@@ -318,6 +234,8 @@
   iMaxAnisotropy = Config::Get(Config::GFX_ENHANCE_MAX_ANISOTROPY);
   sPostProcessingShader = Config::Get(Config::GFX_ENHANCE_POST_SHADER);
   bForceTrueColor = Config::Get(Config::GFX_ENHANCE_FORCE_TRUE_COLOR);
+  if ((g_has_rift || g_has_openvr) && backend_info.bSupportsGeometryShaders)
+    iStereoMode = STEREO_OCULUS;
 
   iStereoMode = Config::Get(Config::GFX_STEREO_MODE);
   iStereoDepth = Config::Get(Config::GFX_STEREO_DEPTH);
@@ -332,6 +250,8 @@
   bBBoxPreferStencilImplementation =
       Config::Get(Config::GFX_HACK_BBOX_PREFER_STENCIL_IMPLEMENTATION);
   bForceProgressive = Config::Get(Config::GFX_HACK_FORCE_PROGRESSIVE);
+  bEFBCopyEnable = Config::Get(Config::GFX_HACK_EFB_COPY_ENABLE);
+  bEFBCopyClearDisable = Config::Get(Config::GFX_HACK_EFB_COPY_CLEAR_DISABLE);
   bSkipEFBCopyToRam = Config::Get(Config::GFX_HACK_SKIP_EFB_COPY_TO_RAM);
   bCopyEFBScaled = Config::Get(Config::GFX_HACK_COPY_EFB_ENABLED);
   bEFBEmulateFormatChanges = Config::Get(Config::GFX_HACK_EFB_EMULATE_FORMAT_CHANGES);
@@ -343,6 +263,36 @@
   sPhackvalue[0] = Config::Get(Config::GFX_PROJECTION_HACK_ZNEAR);
   sPhackvalue[1] = Config::Get(Config::GFX_PROJECTION_HACK_ZFAR);
   bPerfQueriesEnable = Config::Get(Config::GFX_PERF_QUERIES_ENABLE);
+
+  bDisable3D = Config::Get(Config::GFX_VR_DISABLE_3D);
+  bHudFullscreen = Config::Get(Config::GFX_VR_HUD_FULLSCREEN);
+  bHudOnTop = Config::Get(Config::GFX_VR_HUD_ON_TOP);
+  bDontClearScreen = Config::Get(Config::GFX_VR_DONT_CLEAR_SCREEN);
+  bCanReadCameraAngles = Config::Get(Config::GFX_VR_CAN_READ_CAMERA_ANGLES);
+  bDetectSkybox = Config::Get(Config::GFX_VR_DETECT_SKYBOX);
+  fUnitsPerMetre = Config::Get(Config::GFX_VR_UNITS_PER_METRE);
+  fHudThickness = Config::Get(Config::GFX_VR_HUD_THICKNESS);
+  fHudDistance = Config::Get(Config::GFX_VR_HUD_DISTANCE);
+  fHud3DCloser = Config::Get(Config::GFX_VR_HUD_3D_CLOSER);
+  fCameraForward = Config::Get(Config::GFX_VR_CAMERA_FORWARD);
+  fCameraPitch = Config::Get(Config::GFX_VR_CAMERA_PITCH);
+  fAimDistance = Config::Get(Config::GFX_VR_AIM_DISTANCE);
+  fMinFOV = Config::Get(Config::GFX_VR_MIN_FOV);
+  fN64FOV = Config::Get(Config::GFX_VR_N64_FOV);
+  fScreenHeight = Config::Get(Config::GFX_VR_SCREEN_HEIGHT);
+  fScreenThickness = Config::Get(Config::GFX_VR_SCREEN_THICKNESS);
+  fScreenDistance = Config::Get(Config::GFX_VR_SCREEN_DISTANCE);
+  fScreenRight = Config::Get(Config::GFX_VR_SCREEN_RIGHT);
+  fScreenUp = Config::Get(Config::GFX_VR_SCREEN_UP);
+  fScreenPitch = Config::Get(Config::GFX_VR_SCREEN_PITCH);
+  iMetroidPrime = Config::Get(Config::GFX_VR_METROID_PRIME);
+  iTelescopeEye = Config::Get(Config::GFX_VR_TELESCOPE_EYE);
+  fTelescopeMaxFOV = Config::Get(Config::GFX_VR_TELESCOPE_MAX_FOV);
+  fReadPitch = Config::Get(Config::GFX_VR_READ_PITCH);
+  iCameraMinPoly = Config::Get(Config::GFX_VR_CAMERA_MIN_POLY);
+  fHudDespPosition0 = Config::Get(Config::GFX_VR_HUD_DESP_POSITION_0);
+  fHudDespPosition1 = Config::Get(Config::GFX_VR_HUD_DESP_POSITION_1);
+  fHudDespPosition2 = Config::Get(Config::GFX_VR_HUD_DESP_POSITION_2);
 
   if (iEFBScale == SCALE_FORCE_INTEGRAL)
   {
@@ -364,7 +314,93 @@
     }
   }
 
-  LoadVR(File::GetUserPath(D_CONFIG_IDX) + "Dolphin.ini");
+  bool bNoMirrorToWindow;
+
+  fScale = Config::Get(Config::GLOBAL_VR_SCALE);
+  fFreeLookSensitivity = Config::Get(Config::GLOBAL_VR_FREE_LOOK_SENSITIVITY);
+  fLeanBackAngle = Config::Get(Config::GLOBAL_VR_LEAN_BACK_ANGLE);
+  bEnableVR = Config::Get(Config::GLOBAL_VR_ENABLE_VR);
+  bLowPersistence = Config::Get(Config::GLOBAL_VR_LOW_PERSISTENCE);
+  bDynamicPrediction = Config::Get(Config::GLOBAL_VR_DYNAMIC_PREDICTION);
+  bNoMirrorToWindow = Config::Get(Config::GLOBAL_VR_NO_MIRROR_TO_WINDOW);
+  bOrientationTracking = Config::Get(Config::GLOBAL_VR_ORIENTATION_TRACKING);
+  bMagYawCorrection = Config::Get(Config::GLOBAL_VR_MAG_YAW_CORRECTION);
+  bPositionTracking = Config::Get(Config::GLOBAL_VR_POSITION_TRACKING);
+  bChromatic = Config::Get(Config::GLOBAL_VR_CHROMATIC);
+  bTimewarp = Config::Get(Config::GLOBAL_VR_TIMEWARP);
+  bVignette = Config::Get(Config::GLOBAL_VR_VIGNETTE);
+  bNoRestore = Config::Get(Config::GLOBAL_VR_NO_RESTORE);
+  bFlipVertical = Config::Get(Config::GLOBAL_VR_FLIP_VERTICAL);
+  bSRGB = Config::Get(Config::GLOBAL_VR_SRGB);
+  bOverdrive = Config::Get(Config::GLOBAL_VR_OVERDRIVE);
+  bHqDistortion = Config::Get(Config::GLOBAL_VR_HQ_DISTORTION);
+  bDisableNearClipping = Config::Get(Config::GLOBAL_VR_DISABLE_NEAR_CLIPPING);
+  bAutoPairViveControllers = Config::Get(Config::GLOBAL_VR_AUTO_PAIR_VIVE_CONTROLLERS);
+  bShowHands = Config::Get(Config::GLOBAL_VR_SHOW_HANDS);
+  bShowFeet = Config::Get(Config::GLOBAL_VR_SHOW_FEET);
+  bShowController = Config::Get(Config::GLOBAL_VR_SHOW_CONTROLLER);
+  bShowLaserPointer = Config::Get(Config::GLOBAL_VR_SHOW_LASER_POINTER);
+  bShowAimRectangle = Config::Get(Config::GLOBAL_VR_SHOW_AIM_RECTANGLE);
+  bShowHudBox = Config::Get(Config::GLOBAL_VR_SHOW_HUD_BOX);
+  bShow2DBox = Config::Get(Config::GLOBAL_VR_SHOW_2D_SCREEN_BOX);
+  bShowSensorBar = Config::Get(Config::GLOBAL_VR_SHOW_SENSOR_BAR);
+  bShowGameCamera = Config::Get(Config::GLOBAL_VR_SHOW_GAME_CAMERA);
+  bShowGameFrustum = Config::Get(Config::GLOBAL_VR_SHOW_GAME_FRUSTUM);
+  bShowTrackingCamera = Config::Get(Config::GLOBAL_VR_SHOW_TRACKING_CAMERA);
+  bShowTrackingVolume = Config::Get(Config::GLOBAL_VR_SHOW_TRACKING_VOLUME);
+  bShowBaseStation = Config::Get(Config::GLOBAL_VR_SHOW_BASE_STATION);
+  bMotionSicknessAlways = Config::Get(Config::GLOBAL_VR_MOTION_SICKNESS_ALWAYS);
+  bMotionSicknessFreelook = Config::Get(Config::GLOBAL_VR_MOTION_SICKNESS_FREELOOK);
+  bMotionSickness2D = Config::Get(Config::GLOBAL_VR_MOTION_SICKNESS_2D);
+  bMotionSicknessLeftStick = Config::Get(Config::GLOBAL_VR_MOTION_SICKNESS_LEFT_STICK);
+  bMotionSicknessRightStick = Config::Get(Config::GLOBAL_VR_MOTION_SICKNESS_RIGHT_STICK);
+  bMotionSicknessDPad = Config::Get(Config::GLOBAL_VR_MOTION_SICKNESS_DPAD);
+  bMotionSicknessIR = Config::Get(Config::GLOBAL_VR_MOTION_SICKNESS_IR);
+  iMotionSicknessMethod = Config::Get(Config::GLOBAL_VR_MOTION_SICKNESS_METHOD);
+  iMotionSicknessSkybox = Config::Get(Config::GLOBAL_VR_MOTION_SICKNESS_SKYBOX);
+  fMotionSicknessFOV = Config::Get(Config::GLOBAL_VR_MOTION_SICKNESS_FOV);
+  iVRPlayer = Config::Get(Config::GLOBAL_VR_PLAYER);
+  iVRPlayer2 = Config::Get(Config::GLOBAL_VR_PLAYER_2);
+  iMirrorPlayer = Config::Get(Config::GLOBAL_VR_MIRROR_PLAYER);
+
+  // TODO: This doesn't work anymore, because we want to specify a default for a setting based on
+  // another existing setting
+  iMirrorStyle = bNoMirrorToWindow ? VR_MIRROR_DISABLED : VR_MIRROR_LEFT;
+  iMirrorStyle = Config::Get(Config::GLOBAL_VR_MIRROR_STYLE);
+
+  fTimeWarpTweak = Config::Get(Config::GLOBAL_VR_TIMEWARP_TWEAK);
+  iExtraTimewarpedFrames = Config::Get(Config::GLOBAL_VR_NUM_EXTRA_FRAMES);
+  iExtraVideoLoops = Config::Get(Config::GLOBAL_VR_NUM_EXTRA_VIDEO_LOOPS);
+  iExtraVideoLoopsDivider = Config::Get(Config::GLOBAL_VR_NUM_EXTRA_VIDEO_LOOPS_DIVIDER);
+  bStabilizeRoll = Config::Get(Config::GLOBAL_VR_STABILIZE_ROLL);
+  bStabilizePitch = Config::Get(Config::GLOBAL_VR_STABILIZE_PITCH);
+  bStabilizeYaw = Config::Get(Config::GLOBAL_VR_STABILIZE_YAW);
+  bStabilizeX = Config::Get(Config::GLOBAL_VR_STABILIZE_X);
+  bStabilizeY = Config::Get(Config::GLOBAL_VR_STABILIZE_Y);
+  bStabilizeZ = Config::Get(Config::GLOBAL_VR_STABILIZE_Z);
+  bKeyhole = Config::Get(Config::GLOBAL_VR_KEYHOLE);
+  fKeyholeWidth = Config::Get(Config::GLOBAL_VR_KEYHOLE_WIDTH);
+  bKeyholeSnap = Config::Get(Config::GLOBAL_VR_KEYHOLE_SNAP);
+  fKeyholeSnapSize = Config::Get(Config::GLOBAL_VR_KEYHOLE_SIZE);
+  bPullUp20fps = Config::Get(Config::GLOBAL_VR_PULL_UP_20_FPS);
+  bPullUp30fps = Config::Get(Config::GLOBAL_VR_PULL_UP_30_FPS);
+  bPullUp60fps = Config::Get(Config::GLOBAL_VR_PULL_UP_60_FPS);
+  bPullUpAuto = Config::Get(Config::GLOBAL_VR_PULL_UP_AUTO);
+  bOpcodeReplay = Config::Get(Config::GLOBAL_VR_OPCODE_REPLAY);
+  bOpcodeWarningDisable = Config::Get(Config::GLOBAL_VR_OPCODE_WARNING_DISABLE);
+  bReplayVertexData = Config::Get(Config::GLOBAL_VR_REPLAY_VERTEX_DATA);
+  bReplayOtherData = Config::Get(Config::GLOBAL_VR_REPLAY_OTHER_DATA);
+  bPullUp20fpsTimewarp = Config::Get(Config::GLOBAL_VR_PULL_UP_20_FPS_TIMEWARP);
+  bPullUp30fpsTimewarp = Config::Get(Config::GLOBAL_VR_PULL_UP_30_FPS_TIMEWARP);
+  bPullUp60fpsTimewarp = Config::Get(Config::GLOBAL_VR_PULL_UP_60_FPS_TIMEWARP);
+  bPullUpAutoTimewarp = Config::Get(Config::GLOBAL_VR_PULL_UP_AUTO_TIMEWARP);
+  bSynchronousTimewarp = Config::Get(Config::GLOBAL_VR_SYNCHRONOUS_TIMEWARP);
+  sLeftTexture = Config::Get(Config::GLOBAL_VR_LEFT_TEXTURE);
+  sRightTexture = Config::Get(Config::GLOBAL_VR_RIGHT_TEXTURE);
+  sGCLeftTexture = Config::Get(Config::GLOBAL_VR_GC_LEFT_TEXTURE);
+  sGCRightTexture = Config::Get(Config::GLOBAL_VR_GC_RIGHT_TEXTURE);
+
+  // LoadVR(File::GetUserPath(D_CONFIG_IDX) + "Dolphin.ini");
 
   // Load common settings
   IniFile iniFile;
@@ -377,379 +413,83 @@
   VerifyValidity();
 }
 
-<<<<<<< HEAD
-void VideoConfig::LoadVR(const std::string& ini_file)
-{
-  IniFile iniFile;
-  iniFile.Load(ini_file);
-  bool bNoMirrorToWindow;
-
-  IniFile::Section* vr = iniFile.GetOrCreateSection("VR");
-  vr->Get("Scale", &fScale, 1.0f);
-  vr->Get("FreeLookSensitivity", &fFreeLookSensitivity, DEFAULT_VR_FREE_LOOK_SENSITIVITY);
-  vr->Get("LeanBackAngle", &fLeanBackAngle, 0);
-  vr->Get("EnableVR", &bEnableVR, true);
-  vr->Get("LowPersistence", &bLowPersistence, true);
-  vr->Get("DynamicPrediction", &bDynamicPrediction, true);
-  vr->Get("NoMirrorToWindow", &bNoMirrorToWindow, false);
-  vr->Get("OrientationTracking", &bOrientationTracking, true);
-  vr->Get("MagYawCorrection", &bMagYawCorrection, true);
-  vr->Get("PositionTracking", &bPositionTracking, true);
-  vr->Get("Chromatic", &bChromatic, true);
-  vr->Get("Timewarp", &bTimewarp, true);
-  vr->Get("Vignette", &bVignette, false);
-  vr->Get("NoRestore", &bNoRestore, false);
-  vr->Get("FlipVertical", &bFlipVertical, false);
-  vr->Get("sRGB", &bSRGB, false);
-  vr->Get("Overdrive", &bOverdrive, true);
-  vr->Get("HQDistortion", &bHqDistortion, false);
-  vr->Get("DisableNearClipping", &bDisableNearClipping, true);
-  vr->Get("AutoPairViveControllers", &bAutoPairViveControllers, false);
-  vr->Get("ShowHands", &bShowHands, false);
-  vr->Get("ShowFeet", &bShowFeet, false);
-  vr->Get("ShowController", &bShowController, false);
-  vr->Get("ShowLaserPointer", &bShowLaserPointer, false);
-  vr->Get("ShowAimRectangle", &bShowAimRectangle, false);
-  vr->Get("ShowHudBox", &bShowHudBox, false);
-  vr->Get("Show2DScreenBox", &bShow2DBox, false);
-  vr->Get("ShowSensorBar", &bShowSensorBar, false);
-  vr->Get("ShowGameCamera", &bShowGameCamera, false);
-  vr->Get("ShowGameFrustum", &bShowGameFrustum, false);
-  vr->Get("ShowTrackingCamera", &bShowTrackingCamera, false);
-  vr->Get("ShowTrackingVolume", &bShowTrackingVolume, false);
-  vr->Get("ShowBaseStation", &bShowBaseStation, false);
-  vr->Get("MotionSicknessAlways", &bMotionSicknessAlways, false);
-  vr->Get("MotionSicknessFreelook", &bMotionSicknessFreelook, false);
-  vr->Get("MotionSickness2D", &bMotionSickness2D, false);
-  vr->Get("MotionSicknessLeftStick", &bMotionSicknessLeftStick, false);
-  vr->Get("MotionSicknessRightStick", &bMotionSicknessRightStick, false);
-  vr->Get("MotionSicknessDPad", &bMotionSicknessDPad, false);
-  vr->Get("MotionSicknessIR", &bMotionSicknessIR, false);
-  vr->Get("MotionSicknessMethod", &iMotionSicknessMethod, 0);
-  vr->Get("MotionSicknessSkybox", &iMotionSicknessSkybox, 0);
-  vr->Get("MotionSicknessFOV", &fMotionSicknessFOV, DEFAULT_VR_MOTION_SICKNESS_FOV);
-  vr->Get("Player", &iVRPlayer, 0);
-  vr->Get("Player2", &iVRPlayer2, 1);
-  vr->Get("MirrorPlayer", &iMirrorPlayer, VR_PLAYER_DEFAULT);
-  iMirrorStyle = bNoMirrorToWindow ? VR_MIRROR_DISABLED : VR_MIRROR_LEFT;
-  vr->Get("MirrorStyle", &iMirrorStyle, iMirrorStyle);
-  vr->Get("TimewarpTweak", &fTimeWarpTweak, DEFAULT_VR_TIMEWARP_TWEAK);
-  vr->Get("NumExtraFrames", &iExtraTimewarpedFrames, DEFAULT_VR_EXTRA_FRAMES);
-  vr->Get("NumExtraVideoLoops", &iExtraVideoLoops, DEFAULT_VR_EXTRA_VIDEO_LOOPS);
-  vr->Get("NumExtraVideoLoopsDivider", &iExtraVideoLoopsDivider,
-          DEFAULT_VR_EXTRA_VIDEO_LOOPS_DIVIDER);
-  vr->Get("StabilizeRoll", &bStabilizeRoll, true);
-  vr->Get("StabilizePitch", &bStabilizePitch, true);
-  vr->Get("StabilizeYaw", &bStabilizeYaw, false);
-  vr->Get("StabilizeX", &bStabilizeX, false);
-  vr->Get("StabilizeY", &bStabilizeY, false);
-  vr->Get("StabilizeZ", &bStabilizeZ, false);
-  vr->Get("Keyhole", &bKeyhole, false);
-  vr->Get("KeyholeWidth", &fKeyholeWidth, 45.0f);
-  vr->Get("KeyholeSnap", &bKeyholeSnap, false);
-  vr->Get("KeyholeSnapSize", &fKeyholeSnapSize, 30.0f);
-  vr->Get("PullUp20fps", &bPullUp20fps, false);
-  vr->Get("PullUp30fps", &bPullUp30fps, false);
-  vr->Get("PullUp60fps", &bPullUp60fps, false);
-  vr->Get("PullUpAuto", &bPullUpAuto, false);
-  vr->Get("OpcodeReplay", &bOpcodeReplay, false);
-  vr->Get("OpcodeWarningDisable", &bOpcodeWarningDisable, false);
-  vr->Get("ReplayVertexData", &bReplayVertexData, false);
-  vr->Get("ReplayOtherData", &bReplayOtherData, false);
-  vr->Get("PullUp20fpsTimewarp", &bPullUp20fpsTimewarp, false);
-  vr->Get("PullUp30fpsTimewarp", &bPullUp30fpsTimewarp, false);
-  vr->Get("PullUp60fpsTimewarp", &bPullUp60fpsTimewarp, false);
-  vr->Get("PullUpAutoTimewarp", &bPullUpAutoTimewarp, false);
-  vr->Get("SynchronousTimewarp", &bSynchronousTimewarp, false);
-  vr->Get("LeftTexture", &sLeftTexture);
-  vr->Get("RightTexture", &sRightTexture);
-  vr->Get("GCLeftTexture", &sGCLeftTexture);
-  vr->Get("GCRightTexture", &sGCRightTexture);
-}
-
-void VideoConfig::GameIniLoad()
-{
-  bool gfx_override_exists = false;
-
-// XXX: Again, bad place to put OSD messages at (see delroth's comment above)
-// XXX: This will add an OSD message for each projection hack value... meh
-#define CHECK_SETTING(section, key, var)                                                           \
-  do                                                                                               \
-  {                                                                                                \
-    decltype(var) temp = var;                                                                      \
-    if (iniFile.GetIfExists(section, key, &var, var) && var != temp)                               \
-    {                                                                                              \
-      std::string msg = StringFromFormat("Note: Option \"%s\" is overridden by game ini.", key);   \
-      OSD::AddMessage(msg, 7500);                                                                  \
-      gfx_override_exists = true;                                                                  \
-    }                                                                                              \
-  } while (0)
-
-  IniFile iniFile = SConfig::GetInstance().LoadGameIni();
-
-  if (g_has_hmd)
-  {
-    iniFile.OverrideSectionWithSection("Video_Settings", "Video_Settings_VR");
-    iniFile.OverrideSectionWithSection("Video_Hardware", "Video_Hardware_VR");
-    iniFile.OverrideSectionWithSection("Video_Enhancements", "Video_Enhancements_VR");
-    iniFile.OverrideSectionWithSection("Video_Hacks", "Video_Hacks_VR");
-    iniFile.OverrideSectionWithSection("Video", "Video_VR");
-  }
-
-  CHECK_SETTING("Video_Hardware", "VSync", bVSync);
-
-  CHECK_SETTING("Video_Settings", "wideScreenHack", bWidescreenHack);
-  CHECK_SETTING("Video_Settings", "AspectRatio", iAspectRatio);
-  CHECK_SETTING("Video_Settings", "Crop", bCrop);
-  CHECK_SETTING("Video_Settings", "UseXFB", bUseXFB);
-  CHECK_SETTING("Video_Settings", "UseRealXFB", bUseRealXFB);
-  CHECK_SETTING("Video_Settings", "SafeTextureCacheColorSamples", iSafeTextureCache_ColorSamples);
-  CHECK_SETTING("Video_Settings", "HiresTextures", bHiresTextures);
-  CHECK_SETTING("Video_Settings", "ConvertHiresTextures", bConvertHiresTextures);
-  CHECK_SETTING("Video_Settings", "CacheHiresTextures", bCacheHiresTextures);
-  CHECK_SETTING("Video_Settings", "EnablePixelLighting", bEnablePixelLighting);
-  CHECK_SETTING("Video_Settings", "FastDepthCalc", bFastDepthCalc);
-  CHECK_SETTING("Video_Settings", "MSAA", iMultisamples);
-  CHECK_SETTING("Video_Settings", "SSAA", bSSAA);
-  CHECK_SETTING("Video_Settings", "ForceTrueColor", bForceTrueColor);
-
-  int tmp = -9000;
-  CHECK_SETTING("Video_Settings", "EFBScale", tmp);  // integral
-  if (tmp != -9000)
-  {
-    if (tmp != SCALE_FORCE_INTEGRAL)
-    {
-      iEFBScale = tmp;
-    }
-    else  // Round down to multiple of native IR
-    {
-      switch (iEFBScale)
-      {
-      case SCALE_AUTO:
-        iEFBScale = SCALE_AUTO_INTEGRAL;
-        break;
-      case SCALE_1_5X:
-        iEFBScale = SCALE_1X;
-        break;
-      case SCALE_2_5X:
-        iEFBScale = SCALE_2X;
-        break;
-      default:
-        break;
-      }
-    }
-  }
-
-  CHECK_SETTING("Video_Settings", "DisableFog", bDisableFog);
-  CHECK_SETTING("Video_Settings", "BackendMultithreading", bBackendMultithreading);
-  CHECK_SETTING("Video_Settings", "CommandBufferExecuteInterval", iCommandBufferExecuteInterval);
-
-  CHECK_SETTING("Video_Enhancements", "ForceFiltering", bForceFiltering);
-  CHECK_SETTING("Video_Enhancements", "MaxAnisotropy",
-                iMaxAnisotropy);  // NOTE - this is x in (1 << x)
-  CHECK_SETTING("Video_Enhancements", "PostProcessingShader", sPostProcessingShader);
-
-  // These are not overrides, they are per-game stereoscopy parameters, hence no warning
-  iniFile.GetIfExists("Video_Stereoscopy", "StereoConvergence", &iStereoConvergence, 20);
-  iniFile.GetIfExists("Video_Stereoscopy", "StereoEFBMonoDepth", &bStereoEFBMonoDepth, false);
-  iniFile.GetIfExists("Video_Stereoscopy", "StereoDepthPercentage", &iStereoDepthPercentage, 100);
-
-  CHECK_SETTING("Video_Stereoscopy", "StereoMode", iStereoMode);
-  CHECK_SETTING("Video_Stereoscopy", "StereoDepth", iStereoDepth);
-  CHECK_SETTING("Video_Stereoscopy", "StereoSwapEyes", bStereoSwapEyes);
-
-  CHECK_SETTING("Video_Hacks", "EFBAccessEnable", bEFBAccessEnable);
-  CHECK_SETTING("Video_Hacks", "BBoxEnable", bBBoxEnable);
-  CHECK_SETTING("Video_Hacks", "ForceProgressive", bForceProgressive);
-  CHECK_SETTING("Video_Hacks", "EFBCopyEnable", bEFBCopyEnable);
-  CHECK_SETTING("Video_Hacks", "EFBCopyClearDisable", bEFBCopyClearDisable);
-  CHECK_SETTING("Video_Hacks", "EFBToTextureEnable", bSkipEFBCopyToRam);
-  CHECK_SETTING("Video_Hacks", "EFBScaledCopy", bCopyEFBScaled);
-  CHECK_SETTING("Video_Hacks", "EFBEmulateFormatChanges", bEFBEmulateFormatChanges);
-  CHECK_SETTING("Video_Hacks", "VertexRounding", bVertexRounding);
-
-  CHECK_SETTING("Video", "ProjectionHack", iPhackvalue[0]);
-  CHECK_SETTING("Video", "PH_SZNear", iPhackvalue[1]);
-  CHECK_SETTING("Video", "PH_SZFar", iPhackvalue[2]);
-  CHECK_SETTING("Video", "PH_ZNear", sPhackvalue[0]);
-  CHECK_SETTING("Video", "PH_ZFar", sPhackvalue[1]);
-  CHECK_SETTING("Video", "PerfQueriesEnable", bPerfQueriesEnable);
-
-  fUnitsPerMetre = DEFAULT_VR_UNITS_PER_METRE;
-  fHudDistance = DEFAULT_VR_HUD_DISTANCE;
-  fHudThickness = DEFAULT_VR_HUD_THICKNESS;
-  fHud3DCloser = DEFAULT_VR_HUD_3D_CLOSER;
-  fCameraForward = DEFAULT_VR_CAMERA_FORWARD;
-  fCameraPitch = DEFAULT_VR_CAMERA_PITCH;
-  fAimDistance = DEFAULT_VR_AIM_DISTANCE;
-  fMinFOV = DEFAULT_VR_MIN_FOV;
-  fN64FOV = DEFAULT_VR_N64_FOV;
-  fScreenHeight = DEFAULT_VR_SCREEN_HEIGHT;
-  fScreenDistance = DEFAULT_VR_SCREEN_DISTANCE;
-  fScreenThickness = DEFAULT_VR_HUD_THICKNESS;
-  fScreenRight = DEFAULT_VR_SCREEN_RIGHT;
-  fScreenUp = DEFAULT_VR_SCREEN_UP;
-  fScreenPitch = DEFAULT_VR_SCREEN_PITCH;
-  fHudDespPosition0 = 0;
-  fHudDespPosition1 = 0;
-  fHudDespPosition2 = 0;
-
-  fReadPitch = 0;
-  iCameraMinPoly = 0;
-  bDisable3D = false;
-  bHudFullscreen = false;
-  bHudOnTop = false;
-  bDontClearScreen = false;
-  bCanReadCameraAngles = false;
-  bDetectSkybox = false;
-  iSelectedLayer = -2;
-  iFlashState = 0;
-
-  CHECK_SETTING("VR", "Disable3D", bDisable3D);
-  CHECK_SETTING("VR", "HudFullscreen", bHudFullscreen);
-  CHECK_SETTING("VR", "HudOnTop", bHudOnTop);
-  CHECK_SETTING("VR", "DontClearScreen", bDontClearScreen);
-  CHECK_SETTING("VR", "CanReadCameraAngles", bCanReadCameraAngles);
-  CHECK_SETTING("VR", "DetectSkybox", bDetectSkybox);
-  CHECK_SETTING("VR", "UnitsPerMetre", fUnitsPerMetre);
-  CHECK_SETTING("VR", "HudThickness", fHudThickness);
-  CHECK_SETTING("VR", "HudDistance", fHudDistance);
-  CHECK_SETTING("VR", "Hud3DCloser", fHud3DCloser);
-  CHECK_SETTING("VR", "CameraForward", fCameraForward);
-  CHECK_SETTING("VR", "CameraPitch", fCameraPitch);
-  CHECK_SETTING("VR", "AimDistance", fAimDistance);
-  CHECK_SETTING("VR", "MinFOV", fMinFOV);
-  CHECK_SETTING("VR", "N64FOV", fN64FOV);
-  CHECK_SETTING("VR", "ScreenHeight", fScreenHeight);
-  CHECK_SETTING("VR", "ScreenThickness", fScreenThickness);
-  CHECK_SETTING("VR", "ScreenDistance", fScreenDistance);
-  CHECK_SETTING("VR", "ScreenRight", fScreenRight);
-  CHECK_SETTING("VR", "ScreenUp", fScreenUp);
-  CHECK_SETTING("VR", "ScreenPitch", fScreenPitch);
-  CHECK_SETTING("VR", "MetroidPrime", iMetroidPrime);
-  CHECK_SETTING("VR", "TelescopeEye", iTelescopeEye);
-  CHECK_SETTING("VR", "TelescopeFOV", fTelescopeMaxFOV);
-  CHECK_SETTING("VR", "ReadPitch", fReadPitch);
-  CHECK_SETTING("VR", "CameraMinPoly", iCameraMinPoly);
-  CHECK_SETTING("VR", "HudDespPosition0", fHudDespPosition0);
-  CHECK_SETTING("VR", "HudDespPosition1", fHudDespPosition1);
-  CHECK_SETTING("VR", "HudDespPosition2", fHudDespPosition2);
-
-  NOTICE_LOG(VR, "%f units per metre (each unit is %f cm), HUD is %fm away and %fm thick",
-             fUnitsPerMetre, 100.0f / fUnitsPerMetre, fHudDistance, fHudThickness);
-
+void VideoConfig::GameIniSave()
+{
+  // Save game ini
+  INFO_LOG(CORE, "VideoConfig::GameIniSave()");
+
+  if (!Config::LayerExists(Config::LayerType::LocalGame))
+    return;
+
+  Config::SaveIfNotDefault(Config::GFX_VR_DISABLE_3D);
+
+  Config::SaveIfNotDefault(Config::GFX_VR_UNITS_PER_METRE);
+  Config::SaveIfNotDefault(Config::GFX_VR_HUD_FULLSCREEN);
+  Config::SaveIfNotDefault(Config::GFX_VR_HUD_ON_TOP);
+  Config::SaveIfNotDefault(Config::GFX_VR_DONT_CLEAR_SCREEN);
+  Config::SaveIfNotDefault(Config::GFX_VR_CAN_READ_CAMERA_ANGLES);
+  Config::SaveIfNotDefault(Config::GFX_VR_DETECT_SKYBOX);
+  Config::SaveIfNotDefault(Config::GFX_VR_HUD_DISTANCE);
+  Config::SaveIfNotDefault(Config::GFX_VR_HUD_THICKNESS);
+  Config::SaveIfNotDefault(Config::GFX_VR_HUD_3D_CLOSER);
+  Config::SaveIfNotDefault(Config::GFX_VR_CAMERA_FORWARD);
+  Config::SaveIfNotDefault(Config::GFX_VR_CAMERA_PITCH);
+  Config::SaveIfNotDefault(Config::GFX_VR_AIM_DISTANCE);
+  Config::SaveIfNotDefault(Config::GFX_VR_MIN_FOV);
+  Config::SaveIfNotDefault(Config::GFX_VR_N64_FOV);
+  Config::SaveIfNotDefault(Config::GFX_VR_SCREEN_HEIGHT);
+  Config::SaveIfNotDefault(Config::GFX_VR_SCREEN_DISTANCE);
+  Config::SaveIfNotDefault(Config::GFX_VR_SCREEN_THICKNESS);
+  Config::SaveIfNotDefault(Config::GFX_VR_SCREEN_UP);
+  Config::SaveIfNotDefault(Config::GFX_VR_SCREEN_RIGHT);
+  Config::SaveIfNotDefault(Config::GFX_VR_SCREEN_PITCH);
+  Config::SaveIfNotDefault(Config::GFX_VR_READ_PITCH);
+  Config::SaveIfNotDefault(Config::GFX_VR_HUD_DESP_POSITION_0);
+  Config::SaveIfNotDefault(Config::GFX_VR_HUD_DESP_POSITION_1);
+  Config::SaveIfNotDefault(Config::GFX_VR_HUD_DESP_POSITION_2);
+  Config::SaveIfNotDefault(Config::GFX_VR_CAMERA_MIN_POLY);
+  Config::Layer* local = Config::GetLayer(Config::LayerType::LocalGame);
+  if (local)
+    local->Save();
+  Refresh();
   g_SavedConfig = *this;
-  if (gfx_override_exists)
-    OSD::AddMessage(
-        "Warning: Opening the graphics configuration will reset settings and might cause issues!",
-        10000);
-}
-
-void VideoConfig::GameIniSave()
-{
-  // Load game ini
-  IniFile GameIniDefault, GameIniLocal;
-  GameIniDefault = SConfig::GetInstance().LoadDefaultGameIni();
-  GameIniLocal = SConfig::GetInstance().LoadLocalGameIni();
-
-#define SAVE_IF_NOT_DEFAULT(section, key, val, def)                                                \
-  do                                                                                               \
-  {                                                                                                \
-    if (GameIniDefault.Exists((section), (key)))                                                   \
-    {                                                                                              \
-      std::remove_reference<decltype((val))>::type tmp__;                                          \
-      GameIniDefault.GetOrCreateSection((section))->Get((key), &tmp__);                            \
-      if ((val) != tmp__)                                                                          \
-        GameIniLocal.GetOrCreateSection((section))->Set((key), (val));                             \
-      else                                                                                         \
-        GameIniLocal.DeleteKey((section), (key));                                                  \
-    }                                                                                              \
-    else if ((val) != (def))                                                                       \
-      GameIniLocal.GetOrCreateSection((section))->Set((key), (val));                               \
-    else                                                                                           \
-      GameIniLocal.DeleteKey((section), (key));                                                    \
-  } while (0)
-
-  SAVE_IF_NOT_DEFAULT("VR", "Disable3D", bDisable3D, false);
-  SAVE_IF_NOT_DEFAULT("VR", "UnitsPerMetre", (float)fUnitsPerMetre, DEFAULT_VR_UNITS_PER_METRE);
-  SAVE_IF_NOT_DEFAULT("VR", "HudFullscreen", bHudFullscreen, false);
-  SAVE_IF_NOT_DEFAULT("VR", "HudOnTop", bHudOnTop, false);
-  SAVE_IF_NOT_DEFAULT("VR", "DontClearScreen", bDontClearScreen, false);
-  SAVE_IF_NOT_DEFAULT("VR", "CanReadCameraAngles", bCanReadCameraAngles, false);
-  SAVE_IF_NOT_DEFAULT("VR", "DetectSkybox", bDetectSkybox, false);
-  SAVE_IF_NOT_DEFAULT("VR", "HudDistance", (float)fHudDistance, DEFAULT_VR_HUD_DISTANCE);
-  SAVE_IF_NOT_DEFAULT("VR", "HudThickness", (float)fHudThickness, DEFAULT_VR_HUD_THICKNESS);
-  SAVE_IF_NOT_DEFAULT("VR", "Hud3DCloser", (float)fHud3DCloser, DEFAULT_VR_HUD_3D_CLOSER);
-  SAVE_IF_NOT_DEFAULT("VR", "CameraForward", (float)fCameraForward, DEFAULT_VR_CAMERA_FORWARD);
-  SAVE_IF_NOT_DEFAULT("VR", "CameraPitch", (float)fCameraPitch, DEFAULT_VR_CAMERA_PITCH);
-  SAVE_IF_NOT_DEFAULT("VR", "AimDistance", (float)fAimDistance, DEFAULT_VR_AIM_DISTANCE);
-  SAVE_IF_NOT_DEFAULT("VR", "MinFOV", (float)fMinFOV, DEFAULT_VR_MIN_FOV);
-  SAVE_IF_NOT_DEFAULT("VR", "N64FOV", (float)fN64FOV, DEFAULT_VR_N64_FOV);
-  SAVE_IF_NOT_DEFAULT("VR", "ScreenHeight", (float)fScreenHeight, DEFAULT_VR_SCREEN_HEIGHT);
-  SAVE_IF_NOT_DEFAULT("VR", "ScreenDistance", (float)fScreenDistance, DEFAULT_VR_SCREEN_DISTANCE);
-  SAVE_IF_NOT_DEFAULT("VR", "ScreenThickness", (float)fScreenThickness,
-                      DEFAULT_VR_SCREEN_THICKNESS);
-  SAVE_IF_NOT_DEFAULT("VR", "ScreenUp", (float)fScreenUp, DEFAULT_VR_SCREEN_UP);
-  SAVE_IF_NOT_DEFAULT("VR", "ScreenRight", (float)fScreenRight, DEFAULT_VR_SCREEN_RIGHT);
-  SAVE_IF_NOT_DEFAULT("VR", "ScreenPitch", (float)fScreenPitch, DEFAULT_VR_SCREEN_PITCH);
-  SAVE_IF_NOT_DEFAULT("VR", "ReadPitch", (float)fReadPitch, 0.0f);
-  SAVE_IF_NOT_DEFAULT("VR", "HudDespPosition0", (float)fHudDespPosition0, 0.0f);
-  SAVE_IF_NOT_DEFAULT("VR", "HudDespPosition1", (float)fHudDespPosition1, 0.0f);
-  SAVE_IF_NOT_DEFAULT("VR", "HudDespPosition2", (float)fHudDespPosition2, 0.0f);
-  SAVE_IF_NOT_DEFAULT("VR", "CameraMinPoly", (int)iCameraMinPoly, 0);
-
-  GameIniLocal.Save(File::GetUserPath(D_GAMESETTINGS_IDX) + SConfig::GetInstance().GetGameID() +
-                    ".ini");
-  g_SavedConfig = *this;
 }
 
 void VideoConfig::GameIniReset()
 {
-  // Load game ini
-  IniFile GameIniDefault = SConfig::GetInstance().LoadDefaultGameIni();
-
-#define LOAD_DEFAULT(section, key, var, def)                                                       \
-  do                                                                                               \
-  {                                                                                                \
-    decltype(var) temp = var;                                                                      \
-    if (GameIniDefault.GetIfExists(section, key, &var))                                            \
-      var = temp;                                                                                  \
-    else                                                                                           \
-      var = def;                                                                                   \
-  } while (0)
-
-  LOAD_DEFAULT("VR", "Disable3D", bDisable3D, false);
-  LOAD_DEFAULT("VR", "UnitsPerMetre", fUnitsPerMetre, DEFAULT_VR_UNITS_PER_METRE);
-  LOAD_DEFAULT("VR", "HudFullscreen", bHudFullscreen, false);
-  LOAD_DEFAULT("VR", "HudOnTop", bHudOnTop, false);
-  LOAD_DEFAULT("VR", "DontClearScreen", bDontClearScreen, false);
-  LOAD_DEFAULT("VR", "CanReadCameraAngles", bCanReadCameraAngles, false);
-  LOAD_DEFAULT("VR", "DetectSkybox", bDetectSkybox, false);
-  LOAD_DEFAULT("VR", "HudDistance", fHudDistance, DEFAULT_VR_HUD_DISTANCE);
-  LOAD_DEFAULT("VR", "HudThickness", fHudThickness, DEFAULT_VR_HUD_THICKNESS);
-  LOAD_DEFAULT("VR", "Hud3DCloser", fHud3DCloser, DEFAULT_VR_HUD_3D_CLOSER);
-  LOAD_DEFAULT("VR", "CameraForward", fCameraForward, DEFAULT_VR_CAMERA_FORWARD);
-  LOAD_DEFAULT("VR", "CameraPitch", fCameraPitch, DEFAULT_VR_CAMERA_PITCH);
-  LOAD_DEFAULT("VR", "AimDistance", fAimDistance, DEFAULT_VR_AIM_DISTANCE);
-  LOAD_DEFAULT("VR", "MinFOV", fMinFOV, DEFAULT_VR_MIN_FOV);
-  LOAD_DEFAULT("VR", "N64FOV", fN64FOV, DEFAULT_VR_N64_FOV);
-  LOAD_DEFAULT("VR", "ScreenHeight", fScreenHeight, DEFAULT_VR_SCREEN_HEIGHT);
-  LOAD_DEFAULT("VR", "ScreenDistance", fScreenDistance, DEFAULT_VR_SCREEN_DISTANCE);
-  LOAD_DEFAULT("VR", "ScreenThickness", fScreenThickness, DEFAULT_VR_SCREEN_THICKNESS);
-  LOAD_DEFAULT("VR", "ScreenUp", fScreenUp, DEFAULT_VR_SCREEN_UP);
-  LOAD_DEFAULT("VR", "ScreenRight", fScreenRight, DEFAULT_VR_SCREEN_RIGHT);
-  LOAD_DEFAULT("VR", "ScreenPitch", fScreenPitch, DEFAULT_VR_SCREEN_PITCH);
-  LOAD_DEFAULT("VR", "ReadPitch", fReadPitch, 0.0f);
-  LOAD_DEFAULT("VR", "HudDespPosition0", fHudDespPosition0, 0.0f);
-  LOAD_DEFAULT("VR", "HudDespPosition1", fHudDespPosition1, 0.0f);
-  LOAD_DEFAULT("VR", "HudDespPosition2", fHudDespPosition2, 0.0f);
-  LOAD_DEFAULT("VR", "CameraMinPoly", iCameraMinPoly, 0);
-}
-
-=======
->>>>>>> c8166951
+  Config::ResetToGameDefault(Config::GFX_VR_DISABLE_3D);
+  Config::ResetToGameDefault(Config::GFX_VR_UNITS_PER_METRE);
+  Config::ResetToGameDefault(Config::GFX_VR_HUD_FULLSCREEN);
+  Config::ResetToGameDefault(Config::GFX_VR_HUD_3D_CLOSER);
+  Config::ResetToGameDefault(Config::GFX_VR_HUD_DISTANCE);
+  Config::ResetToGameDefault(Config::GFX_VR_HUD_THICKNESS);
+  Config::ResetToGameDefault(Config::GFX_VR_CAMERA_FORWARD);
+  Config::ResetToGameDefault(Config::GFX_VR_CAMERA_PITCH);
+  Config::ResetToGameDefault(Config::GFX_VR_AIM_DISTANCE);
+  Config::ResetToGameDefault(Config::GFX_VR_SCREEN_HEIGHT);
+  Config::ResetToGameDefault(Config::GFX_VR_SCREEN_DISTANCE);
+  Config::ResetToGameDefault(Config::GFX_VR_SCREEN_THICKNESS);
+  Config::ResetToGameDefault(Config::GFX_VR_SCREEN_UP);
+  Config::ResetToGameDefault(Config::GFX_VR_SCREEN_RIGHT);
+  Config::ResetToGameDefault(Config::GFX_VR_SCREEN_PITCH);
+  Config::ResetToGameDefault(Config::GFX_VR_MIN_FOV);
+  Config::ResetToGameDefault(Config::GFX_VR_N64_FOV);
+  Config::ResetToGameDefault(Config::GFX_VR_READ_PITCH);
+  Config::ResetToGameDefault(Config::GFX_VR_CAMERA_MIN_POLY);
+  Config::ResetToGameDefault(Config::GFX_VR_HUD_DESP_POSITION_0);
+  Config::ResetToGameDefault(Config::GFX_VR_HUD_DESP_POSITION_1);
+  Config::ResetToGameDefault(Config::GFX_VR_HUD_DESP_POSITION_2);
+  Config::ResetToGameDefault(Config::GFX_VR_CAN_READ_CAMERA_ANGLES);
+  Config::ResetToGameDefault(Config::GFX_VR_DETECT_SKYBOX);
+  Config::ResetToGameDefault(Config::GFX_VR_HUD_ON_TOP);
+  Config::ResetToGameDefault(Config::GFX_VR_DONT_CLEAR_SCREEN);
+  Config::Save();
+  g_Config.Refresh();
+}
+
 void VideoConfig::VerifyValidity()
 {
+  INFO_LOG(CORE, "VideoConfig::VerifyValidity()");
   // TODO: Check iMaxAnisotropy value
   if (iAdapter < 0 || iAdapter > ((int)backend_info.Adapters.size() - 1))
     iAdapter = 0;
@@ -783,189 +523,6 @@
   }
 }
 
-<<<<<<< HEAD
-void VideoConfig::Save(const std::string& ini_file)
-{
-  IniFile iniFile;
-  iniFile.Load(ini_file);
-
-  IniFile::Section* hardware = iniFile.GetOrCreateSection("Hardware");
-  if (!ARBruteForcer::ch_dont_save_settings)
-    hardware->Set("VSync", bVSync);
-  hardware->Set("Adapter", iAdapter);
-
-  IniFile::Section* settings = iniFile.GetOrCreateSection("Settings");
-  settings->Set("AspectRatio", iAspectRatio);
-  settings->Set("Crop", bCrop);
-  settings->Set("wideScreenHack", bWidescreenHack);
-  settings->Set("UseXFB", bUseXFB);
-  settings->Set("UseRealXFB", bUseRealXFB);
-  settings->Set("SafeTextureCacheColorSamples", iSafeTextureCache_ColorSamples);
-  settings->Set("ShowFPS", bShowFPS);
-  settings->Set("ShowNetPlayPing", bShowNetPlayPing);
-  settings->Set("ShowNetPlayMessages", bShowNetPlayMessages);
-  settings->Set("LogRenderTimeToFile", bLogRenderTimeToFile);
-  settings->Set("OverlayStats", bOverlayStats);
-  settings->Set("OverlayProjStats", bOverlayProjStats);
-  settings->Set("DumpTextures", bDumpTextures);
-  settings->Set("HiresTextures", bHiresTextures);
-  settings->Set("ConvertHiresTextures", bConvertHiresTextures);
-  settings->Set("CacheHiresTextures", bCacheHiresTextures);
-  settings->Set("DumpEFBTarget", bDumpEFBTarget);
-  settings->Set("DumpFramesAsImages", bDumpFramesAsImages);
-  settings->Set("FreeLook", bFreeLook);
-  settings->Set("UseFFV1", bUseFFV1);
-  settings->Set("DumpFormat", sDumpFormat);
-  settings->Set("DumpCodec", sDumpCodec);
-  settings->Set("DumpPath", sDumpPath);
-  settings->Set("BitrateKbps", iBitrateKbps);
-  settings->Set("InternalResolutionFrameDumps", bInternalResolutionFrameDumps);
-  settings->Set("EnableGPUTextureDecoding", bEnableGPUTextureDecoding);
-  settings->Set("EnablePixelLighting", bEnablePixelLighting);
-  settings->Set("FastDepthCalc", bFastDepthCalc);
-  if (!ARBruteForcer::ch_dont_save_settings)
-  {
-    settings->Set("MSAA", iMultisamples);
-    settings->Set("SSAA", bSSAA);
-    settings->Set("EFBScale", iEFBScale);
-  }
-  settings->Set("TexFmtOverlayEnable", bTexFmtOverlayEnable);
-  settings->Set("TexFmtOverlayCenter", bTexFmtOverlayCenter);
-  settings->Set("Wireframe", bWireFrame);
-  settings->Set("DisableFog", bDisableFog);
-  settings->Set("BorderlessFullscreen", bBorderlessFullscreen);
-  settings->Set("EnableValidationLayer", bEnableValidationLayer);
-  settings->Set("BackendMultithreading", bBackendMultithreading);
-  settings->Set("CommandBufferExecuteInterval", iCommandBufferExecuteInterval);
-  settings->Set("ShaderCache", bShaderCache);
-
-  settings->Set("SWZComploc", bZComploc);
-  settings->Set("SWZFreeze", bZFreeze);
-  settings->Set("SWDumpObjects", bDumpObjects);
-  settings->Set("SWDumpTevStages", bDumpTevStages);
-  settings->Set("SWDumpTevTexFetches", bDumpTevTextureFetches);
-  settings->Set("SWDrawStart", drawStart);
-  settings->Set("SWDrawEnd", drawEnd);
-
-  IniFile::Section* enhancements = iniFile.GetOrCreateSection("Enhancements");
-  enhancements->Set("ForceFiltering", bForceFiltering);
-  enhancements->Set("MaxAnisotropy", iMaxAnisotropy);
-  enhancements->Set("PostProcessingShader", sPostProcessingShader);
-  enhancements->Set("ForceTrueColor", bForceTrueColor);
-
-  IniFile::Section* stereoscopy = iniFile.GetOrCreateSection("Stereoscopy");
-  stereoscopy->Set("StereoMode", iStereoMode);
-  stereoscopy->Set("StereoDepth", iStereoDepth);
-  stereoscopy->Set("StereoConvergencePercentage", iStereoConvergencePercentage);
-  stereoscopy->Set("StereoSwapEyes", bStereoSwapEyes);
-
-  IniFile::Section* hacks = iniFile.GetOrCreateSection("Hacks");
-  hacks->Set("EFBAccessEnable", bEFBAccessEnable);
-  hacks->Set("BBoxEnable", bBBoxEnable);
-  hacks->Set("BBoxPreferStencilImplementation", bBBoxPreferStencilImplementation);
-  hacks->Set("ForceProgressive", bForceProgressive);
-  hacks->Set("EFBCopyEnable", bEFBCopyEnable);
-  hacks->Set("EFBCopyClearDisable", bEFBCopyClearDisable);
-  hacks->Set("EFBToTextureEnable", bSkipEFBCopyToRam);
-  hacks->Set("EFBScaledCopy", bCopyEFBScaled);
-  hacks->Set("EFBEmulateFormatChanges", bEFBEmulateFormatChanges);
-  hacks->Set("VertexRounding", bVertexRounding);
-
-  SaveVR(File::GetUserPath(D_CONFIG_IDX) + "Dolphin.ini");
-  iniFile.Save(ini_file);
-}
-
-void VideoConfig::SaveVR(const std::string& ini_file)
-{
-  IniFile iniFile;
-  iniFile.Load(ini_file);
-
-  IniFile::Section* vr = iniFile.GetOrCreateSection("VR");
-  vr->Set("Scale", fScale);
-  vr->Set("FreeLookSensitivity", fFreeLookSensitivity);
-  vr->Set("LeanBackAngle", fLeanBackAngle);
-  vr->Set("EnableVR", bEnableVR);
-  vr->Set("LowPersistence", bLowPersistence);
-  vr->Set("DynamicPrediction", bDynamicPrediction);
-  vr->Set("NoMirrorToWindow",
-          iMirrorPlayer == VR_PLAYER_NONE || iMirrorStyle == VR_MIRROR_DISABLED);
-  vr->Set("OrientationTracking", bOrientationTracking);
-  vr->Set("MagYawCorrection", bMagYawCorrection);
-  vr->Set("PositionTracking", bPositionTracking);
-  vr->Set("Chromatic", bChromatic);
-  vr->Set("Timewarp", bTimewarp);
-  vr->Set("Vignette", bVignette);
-  vr->Set("NoRestore", bNoRestore);
-  vr->Set("FlipVertical", bFlipVertical);
-  vr->Set("sRGB", bSRGB);
-  vr->Set("Overdrive", bOverdrive);
-  vr->Set("HQDistortion", bHqDistortion);
-  vr->Set("DisableNearClipping", bDisableNearClipping);
-  vr->Set("AutoPairViveControllers", bAutoPairViveControllers);
-  vr->Set("ShowHands", bShowHands);
-  vr->Set("ShowFeet", bShowFeet);
-  vr->Set("ShowController", bShowController);
-  vr->Set("ShowLaserPointer", bShowLaserPointer);
-  vr->Set("ShowAimRectangle", bShowAimRectangle);
-  vr->Set("ShowHudBox", bShowHudBox);
-  vr->Set("Show2DScreenBox", bShow2DBox);
-  vr->Set("ShowSensorBar", bShowSensorBar);
-  vr->Set("ShowGameCamera", bShowGameCamera);
-  vr->Set("ShowGameFrustum", bShowGameFrustum);
-  vr->Set("ShowTrackingCamera", bShowTrackingCamera);
-  vr->Set("ShowTrackingVolume", bShowTrackingVolume);
-  vr->Set("ShowBaseStation", bShowBaseStation);
-  vr->Set("MotionSicknessAlways", bMotionSicknessAlways);
-  vr->Set("MotionSicknessFreelook", bMotionSicknessFreelook);
-  vr->Set("MotionSickness2D", bMotionSickness2D);
-  vr->Set("MotionSicknessLeftStick", bMotionSicknessLeftStick);
-  vr->Set("MotionSicknessRightStick", bMotionSicknessRightStick);
-  vr->Set("MotionSicknessDPad", bMotionSicknessDPad);
-  vr->Set("MotionSicknessIR", bMotionSicknessIR);
-  vr->Set("MotionSicknessMethod", iMotionSicknessMethod);
-  vr->Set("MotionSicknessSkybox", iMotionSicknessSkybox);
-  vr->Set("MotionSicknessFOV", fMotionSicknessFOV);
-  vr->Set("Player", iVRPlayer);
-  vr->Set("Player2", iVRPlayer2);
-  vr->Set("MirrorPlayer", iMirrorPlayer);
-  vr->Set("MirrorStyle", iMirrorStyle);
-  vr->Set("TimewarpTweak", fTimeWarpTweak);
-  vr->Set("NumExtraFrames", iExtraTimewarpedFrames);
-  vr->Set("NumExtraVideoLoops", iExtraVideoLoops);
-  vr->Set("NumExtraVideoLoopsDivider", iExtraVideoLoopsDivider);
-  vr->Set("StabilizeRoll", bStabilizeRoll);
-  vr->Set("StabilizePitch", bStabilizePitch);
-  vr->Set("StabilizeYaw", bStabilizeYaw);
-  vr->Set("StabilizeX", bStabilizeX);
-  vr->Set("StabilizeY", bStabilizeY);
-  vr->Set("StabilizeZ", bStabilizeZ);
-  vr->Set("Keyhole", bKeyhole);
-  vr->Set("KeyholeWidth", fKeyholeWidth);
-  vr->Set("KeyholeSnap", bKeyholeSnap);
-  vr->Set("KeyholeSnapSize", fKeyholeSnapSize);
-  vr->Set("PullUp20fps", bPullUp20fps);
-  vr->Set("PullUp30fps", bPullUp30fps);
-  vr->Set("PullUp60fps", bPullUp60fps);
-  vr->Set("PullUpAuto", bPullUpAuto);
-  vr->Set("OpcodeReplay", bOpcodeReplay);
-  vr->Set("OpcodeWarningDisable", bOpcodeWarningDisable);
-  vr->Set("ReplayVertexData", bReplayVertexData);
-  vr->Set("ReplayOtherData", bReplayOtherData);
-  vr->Set("PullUp20fpsTimewarp", bPullUp20fpsTimewarp);
-  vr->Set("PullUp30fpsTimewarp", bPullUp30fpsTimewarp);
-  vr->Set("PullUp60fpsTimewarp", bPullUp60fpsTimewarp);
-  vr->Set("PullUpAutoTimewarp", bPullUpAutoTimewarp);
-  vr->Set("SynchronousTimewarp", bSynchronousTimewarp);
-  vr->Set("LeftTexture", sLeftTexture);
-  vr->Set("RightTexture", sRightTexture);
-  vr->Set("GCLeftTexture", sGCLeftTexture);
-  vr->Set("GCRightTexture", sGCRightTexture);
-
-  iniFile.Save(ini_file);
-}
-
-=======
->>>>>>> c8166951
 bool VideoConfig::IsVSync()
 {
   return bVSync && !Core::GetIsThrottlerTempDisabled();
