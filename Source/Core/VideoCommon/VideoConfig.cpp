// Copyright 2013 Dolphin Emulator Project
// Licensed under GPLv2
// Refer to the license.txt file included.

#include <cmath>

#include "Common/CommonTypes.h"
#include "Common/FileUtil.h"
#include "Common/IniFile.h"
#include "Common/StringUtil.h"
#include "Core/ConfigManager.h"
#include "Core/Core.h"
#include "Core/Movie.h"
#include "VideoCommon/OnScreenDisplay.h"
#include "VideoCommon/VideoCommon.h"
#include "VideoCommon/VideoConfig.h"
#include "VideoCommon/VR.h"

VideoConfig g_Config;
VideoConfig g_ActiveConfig;
// VR settings need to be saved manually, with a prompt if settings are changed. This detects when they have changed.
VideoConfig g_SavedConfig;

void UpdateActiveConfig()
{
	if (Movie::IsPlayingInput() && Movie::IsConfigSaved())
		Movie::SetGraphicsConfig();
	g_ActiveConfig = g_Config;
	if (g_has_hmd)
		g_ActiveConfig.bUseXFB = false;
}

VideoConfig::VideoConfig()
{
	bRunning = false;
	bFullscreen = false;

	// Needed for the first frame, I think
	fAspectRatioHackW = 1;
	fAspectRatioHackH = 1;

	// disable all features by default
	backend_info.APIType = API_NONE;
	backend_info.bSupportsExclusiveFullscreen = false;

	// Game-specific stereoscopy settings
	bStereoEFBMonoDepth = false;
	iStereoDepthPercentage = 100;
<<<<<<< HEAD
	iStereoConvergencePercentage = 100;

	// VR
	fScale = 1.0f;
	fLeanBackAngle = 0;
	bPullUp20fps = false;
	bPullUp30fps = false;
	bPullUp60fps = false;
	bOpcodeWarningDisable = false;
	bPullUp20fpsTimewarp = false;
	bPullUp30fpsTimewarp = false;
	bPullUp60fpsTimewarp = false;
	bEnableVR = true;
	bAsynchronousTimewarp = false;
	bLowPersistence = true;
	bDynamicPrediction = true;
	bOrientationTracking = true;
	bMagYawCorrection = true;
	bPositionTracking = true;
	bChromatic = true;
	bTimewarp = true;
	bVignette = false;
	bNoRestore = false;
	bFlipVertical = false;
	bSRGB = false;
	bOverdrive = true;
	bHqDistortion = false;
	bDisableNearClipping = true;
	bShowHands = false;
	bShowFeet = false;
	bShowController = false;
	bShowSensorBar = false;
	bShowGameCamera = false;
	bShowGameFrustum = false;
	bShowTrackingCamera = false;
	bShowTrackingVolume = false;
	bShowBaseStation = false;

	iVRPlayer = 0;
	fTimeWarpTweak = DEFAULT_VR_TIMEWARP_TWEAK;
	iExtraFrames = DEFAULT_VR_EXTRA_FRAMES;
	iExtraVideoLoops = DEFAULT_VR_EXTRA_VIDEO_LOOPS;
	iExtraVideoLoopsDivider = DEFAULT_VR_EXTRA_VIDEO_LOOPS_DIVIDER;

	fUnitsPerMetre = DEFAULT_VR_UNITS_PER_METRE;
	// in metres
	fFreeLookSensitivity = DEFAULT_VR_FREE_LOOK_SENSITIVITY;
	fHudDistance = DEFAULT_VR_HUD_DISTANCE;
	fHudThickness = DEFAULT_VR_HUD_THICKNESS;
	fHud3DCloser = DEFAULT_VR_HUD_3D_CLOSER;
	fAimDistance = DEFAULT_VR_AIM_DISTANCE;
	fScreenDistance = DEFAULT_VR_SCREEN_DISTANCE;
	fScreenHeight = DEFAULT_VR_SCREEN_HEIGHT;
	iMetroidPrime = 0;
	iTelescopeEye = 0;
	fTelescopeMaxFOV = 0;

=======
	iStereoConvergenceMinimum = 0;
>>>>>>> 9d9ffa5b
}

void VideoConfig::Load(const std::string& ini_file)
{
	IniFile iniFile;
	iniFile.Load(ini_file);

	IniFile::Section* hardware = iniFile.GetOrCreateSection("Hardware");
	hardware->Get("VSync", &bVSync, 0);
	hardware->Get("Adapter", &iAdapter, 0);

	IniFile::Section* settings = iniFile.GetOrCreateSection("Settings");
	settings->Get("wideScreenHack", &bWidescreenHack, false);
	settings->Get("AspectRatio", &iAspectRatio, (int)ASPECT_AUTO);
	settings->Get("Crop", &bCrop, false);
	settings->Get("UseXFB", &bUseXFB, 0);
	settings->Get("UseRealXFB", &bUseRealXFB, 0);
	settings->Get("SafeTextureCacheColorSamples", &iSafeTextureCache_ColorSamples,128);
	settings->Get("ShowFPS", &bShowFPS, false);
	settings->Get("LogRenderTimeToFile", &bLogRenderTimeToFile, false);
	settings->Get("OverlayStats", &bOverlayStats, false);
	settings->Get("OverlayProjStats", &bOverlayProjStats, false);
	settings->Get("ShowEFBCopyRegions", &bShowEFBCopyRegions, false);
	settings->Get("DumpTextures", &bDumpTextures, 0);
	settings->Get("HiresTextures", &bHiresTextures, 0);
	settings->Get("DumpEFBTarget", &bDumpEFBTarget, 0);
	settings->Get("FreeLook", &bFreeLook, 0);
	settings->Get("UseFFV1", &bUseFFV1, 0);
	settings->Get("EnablePixelLighting", &bEnablePixelLighting, 0);
	settings->Get("FastDepthCalc", &bFastDepthCalc, true);
	settings->Get("MSAA", &iMultisampleMode, 0);
	settings->Get("EFBScale", &iEFBScale, (int) SCALE_1X); // native
	settings->Get("DstAlphaPass", &bDstAlphaPass, false);
	settings->Get("TexFmtOverlayEnable", &bTexFmtOverlayEnable, 0);
	settings->Get("TexFmtOverlayCenter", &bTexFmtOverlayCenter, 0);
	settings->Get("WireFrame", &bWireFrame, 0);
	settings->Get("DisableFog", &bDisableFog, 0);
	settings->Get("EnableShaderDebugging", &bEnableShaderDebugging, false);
	settings->Get("BorderlessFullscreen", &bBorderlessFullscreen, false);

	IniFile::Section* enhancements = iniFile.GetOrCreateSection("Enhancements");
	enhancements->Get("ForceFiltering", &bForceFiltering, 0);
	enhancements->Get("MaxAnisotropy", &iMaxAnisotropy, 0);  // NOTE - this is x in (1 << x)
	enhancements->Get("PostProcessingShader", &sPostProcessingShader, "");
	enhancements->Get("StereoMode", &iStereoMode, 0);
	enhancements->Get("StereoDepth", &iStereoDepth, 20);
	enhancements->Get("StereoConvergence", &iStereoConvergence, 20);
	enhancements->Get("StereoSwapEyes", &bStereoSwapEyes, false);
	if (g_has_rift && backend_info.bSupportsGeometryShaders)
		iStereoMode = STEREO_OCULUS;

	IniFile::Section* hacks = iniFile.GetOrCreateSection("Hacks");
	hacks->Get("EFBAccessEnable", &bEFBAccessEnable, true);
	hacks->Get("EFBCopyEnable", &bEFBCopyEnable, true);
	hacks->Get("EFBCopyClearDisable", &bEFBCopyClearDisable, false);
	hacks->Get("EFBToTextureEnable", &bCopyEFBToTexture, true);
	hacks->Get("EFBScaledCopy", &bCopyEFBScaled, true);
	hacks->Get("EFBCopyCacheEnable", &bEFBCopyCacheEnable, false);
	hacks->Get("EFBEmulateFormatChanges", &bEFBEmulateFormatChanges, false);

	LoadVR(File::GetUserPath(D_CONFIG_IDX) + "Dolphin.ini");

	// Load common settings
	iniFile.Load(File::GetUserPath(F_DOLPHINCONFIG_IDX));
	IniFile::Section* interface = iniFile.GetOrCreateSection("Interface");
	bool bTmp;
	interface->Get("UsePanicHandlers", &bTmp, true);
	SetEnableAlert(bTmp);

	// Shader Debugging causes a huge slowdown and it's easy to forget about it
	// since it's not exposed in the settings dialog. It's only used by
	// developers, so displaying an obnoxious message avoids some confusion and
	// is not too annoying/confusing for users.
	//
	// XXX(delroth): This is kind of a bad place to put this, but the current
	// VideoCommon is a mess and we don't have a central initialization
	// function to do these kind of checks. Instead, the init code is
	// triplicated for each video backend.
	if (bEnableShaderDebugging)
		OSD::AddMessage("Warning: Shader Debugging is enabled, performance will suffer heavily", 15000);

	VerifyValidity();
}

void VideoConfig::LoadVR(const std::string& ini_file)
{
	IniFile iniFile;
	iniFile.Load(ini_file);

	IniFile::Section* vr = iniFile.GetOrCreateSection("VR");
	vr->Get("Scale", &fScale, 1.0f);
	vr->Get("FreeLookSensitivity", &fFreeLookSensitivity, DEFAULT_VR_FREE_LOOK_SENSITIVITY);
	vr->Get("LeanBackAngle", &fLeanBackAngle, 0);
	vr->Get("EnableVR", &bEnableVR, true);
	vr->Get("LowPersistence", &bLowPersistence, true);
	vr->Get("DynamicPrediction", &bDynamicPrediction, true);
	vr->Get("OrientationTracking", &bOrientationTracking, true);
	vr->Get("MagYawCorrection", &bMagYawCorrection, true);
	vr->Get("PositionTracking", &bPositionTracking, true);
	vr->Get("Chromatic", &bChromatic, true);
	vr->Get("Timewarp", &bTimewarp, true);
	vr->Get("Vignette", &bVignette, false);
	vr->Get("NoRestore", &bNoRestore, false);
	vr->Get("FlipVertical", &bFlipVertical, false);
	vr->Get("sRGB", &bSRGB, false);
	vr->Get("Overdrive", &bOverdrive, true);
	vr->Get("HQDistortion", &bHqDistortion, false);
	vr->Get("DisableNearClipping", &bDisableNearClipping, true);
	vr->Get("ShowHands", &bShowHands, false);
	vr->Get("ShowFeet", &bShowFeet, false);
	vr->Get("ShowController", &bShowController, false);
	vr->Get("ShowSensorBar", &bShowSensorBar, false);
	vr->Get("ShowGameCamera", &bShowGameCamera, false);
	vr->Get("ShowGameFrustum", &bShowGameFrustum, false);
	vr->Get("ShowTrackingCamera", &bShowTrackingCamera, false);
	vr->Get("ShowTrackingVolume", &bShowTrackingVolume, false);
	vr->Get("ShowBaseStation", &bShowBaseStation, false);
	vr->Get("Player", &iVRPlayer, 0);
	vr->Get("TimewarpTweak", &fTimeWarpTweak, DEFAULT_VR_TIMEWARP_TWEAK);
	vr->Get("NumExtraFrames", &iExtraFrames, DEFAULT_VR_EXTRA_FRAMES);
	vr->Get("NumExtraVideoLoops", &iExtraVideoLoops, DEFAULT_VR_EXTRA_VIDEO_LOOPS);
	vr->Get("NumExtraVideoLoopsDivider", &iExtraVideoLoopsDivider, DEFAULT_VR_EXTRA_VIDEO_LOOPS_DIVIDER);
	vr->Get("PullUp20fps", &bPullUp20fps, false);
	vr->Get("PullUp30fps", &bPullUp30fps, false);
	vr->Get("PullUp60fps", &bPullUp60fps, false);
	vr->Get("OpcodeWarningDisable", &bOpcodeWarningDisable, false);
	vr->Get("PullUp20fpsTimewarp", &bPullUp20fpsTimewarp, false);
	vr->Get("PullUp30fpsTimewarp", &bPullUp30fpsTimewarp, false);
	vr->Get("PullUp60fpsTimewarp", &bPullUp60fpsTimewarp, false);
}


void VideoConfig::GameIniLoad()
{
	bool gfx_override_exists = false;

	// XXX: Again, bad place to put OSD messages at (see delroth's comment above)
	// XXX: This will add an OSD message for each projection hack value... meh
#define CHECK_SETTING(section, key, var) do { \
		decltype(var) temp = var; \
		if (iniFile.GetIfExists(section, key, &var) && var != temp) { \
			std::string msg = StringFromFormat("Note: Option \"%s\" is overridden by game ini.", key); \
			OSD::AddMessage(msg, 7500); \
			gfx_override_exists = true; \
		} \
	} while (0)

	IniFile iniFile = SConfig::GetInstance().m_LocalCoreStartupParameter.LoadGameIni();

	CHECK_SETTING("Video_Hardware", "VSync", bVSync);

	CHECK_SETTING("Video_Settings", "wideScreenHack", bWidescreenHack);
	CHECK_SETTING("Video_Settings", "AspectRatio", iAspectRatio);
	CHECK_SETTING("Video_Settings", "Crop", bCrop);
	CHECK_SETTING("Video_Settings", "UseXFB", bUseXFB);
	CHECK_SETTING("Video_Settings", "UseRealXFB", bUseRealXFB);
	CHECK_SETTING("Video_Settings", "SafeTextureCacheColorSamples", iSafeTextureCache_ColorSamples);
	CHECK_SETTING("Video_Settings", "HiresTextures", bHiresTextures);
	CHECK_SETTING("Video_Settings", "EnablePixelLighting", bEnablePixelLighting);
	CHECK_SETTING("Video_Settings", "FastDepthCalc", bFastDepthCalc);
	CHECK_SETTING("Video_Settings", "MSAA", iMultisampleMode);
	int tmp = -9000;
	CHECK_SETTING("Video_Settings", "EFBScale", tmp); // integral
	if (tmp != -9000)
	{
		if (tmp != SCALE_FORCE_INTEGRAL)
		{
			iEFBScale = tmp;
		}
		else // Round down to multiple of native IR
		{
			switch (iEFBScale)
			{
			case SCALE_AUTO:
				iEFBScale = SCALE_AUTO_INTEGRAL;
				break;
			case SCALE_1_5X:
				iEFBScale = SCALE_1X;
				break;
			case SCALE_2_5X:
				iEFBScale = SCALE_2X;
				break;
			default:
				break;
			}
		}
	}

	CHECK_SETTING("Video_Settings", "DstAlphaPass", bDstAlphaPass);
	CHECK_SETTING("Video_Settings", "DisableFog", bDisableFog);

	if (g_has_hmd)
	{
		CHECK_SETTING("Video_Settings_VR", "UseXFB", bUseXFB);
		CHECK_SETTING("Video_Settings_VR", "UseRealXFB", bUseRealXFB);
		CHECK_SETTING("Video_Settings_VR", "SafeTextureCacheColorSamples", iSafeTextureCache_ColorSamples);
		CHECK_SETTING("Video_Settings_VR", "HiresTextures", bHiresTextures);
		CHECK_SETTING("Video_Settings_VR", "EnablePixelLighting", bEnablePixelLighting);
		CHECK_SETTING("Video_Settings_VR", "FastDepthCalc", bFastDepthCalc);
		CHECK_SETTING("Video_Settings_VR", "MSAA", iMultisampleMode);
		int tmp = -9000;
		CHECK_SETTING("Video_Settings_VR", "EFBScale", tmp); // integral
		if (tmp != -9000)
		{
			if (tmp != SCALE_FORCE_INTEGRAL)
			{
				iEFBScale = tmp;
			}
			else // Round down to multiple of native IR
			{
				switch (iEFBScale)
				{
				case SCALE_AUTO:
					iEFBScale = SCALE_AUTO_INTEGRAL;
					break;
				case SCALE_1_5X:
					iEFBScale = SCALE_1X;
					break;
				case SCALE_2_5X:
					iEFBScale = SCALE_2X;
					break;
				default:
					break;
				}
			}
		}

		CHECK_SETTING("Video_Settings_VR", "DstAlphaPass", bDstAlphaPass);
		CHECK_SETTING("Video_Settings_VR", "DisableFog", bDisableFog);
	}

	CHECK_SETTING("Video_Enhancements", "ForceFiltering", bForceFiltering);
	CHECK_SETTING("Video_Enhancements", "MaxAnisotropy", iMaxAnisotropy);  // NOTE - this is x in (1 << x)
	CHECK_SETTING("Video_Enhancements", "PostProcessingShader", sPostProcessingShader);
	CHECK_SETTING("Video_Enhancements", "StereoMode", iStereoMode);
	CHECK_SETTING("Video_Enhancements", "StereoDepth", iStereoDepth);
	CHECK_SETTING("Video_Enhancements", "StereoConvergence", iStereoConvergence);
	CHECK_SETTING("Video_Enhancements", "StereoSwapEyes", bStereoSwapEyes);

	CHECK_SETTING("Video_Stereoscopy", "StereoEFBMonoDepth", bStereoEFBMonoDepth);
	CHECK_SETTING("Video_Stereoscopy", "StereoDepthPercentage", iStereoDepthPercentage);
	CHECK_SETTING("Video_Stereoscopy", "StereoConvergenceMinimum", iStereoConvergenceMinimum);

	CHECK_SETTING("Video_Hacks", "EFBAccessEnable", bEFBAccessEnable);
	CHECK_SETTING("Video_Hacks", "EFBCopyEnable", bEFBCopyEnable);
	CHECK_SETTING("Video_Hacks", "EFBCopyClearDisable", bEFBCopyClearDisable);
	CHECK_SETTING("Video_Hacks", "EFBToTextureEnable", bCopyEFBToTexture);
	CHECK_SETTING("Video_Hacks", "EFBScaledCopy", bCopyEFBScaled);
	CHECK_SETTING("Video_Hacks", "EFBCopyCacheEnable", bEFBCopyCacheEnable);
	CHECK_SETTING("Video_Hacks", "EFBEmulateFormatChanges", bEFBEmulateFormatChanges);
	if (g_has_hmd)
	{
		CHECK_SETTING("Video_Hacks_VR", "EFBAccessEnable", bEFBAccessEnable);
		CHECK_SETTING("Video_Hacks_VR", "EFBCopyEnable", bEFBCopyEnable);
		CHECK_SETTING("Video_Hacks_VR", "EFBCopyClearDisable", bEFBCopyClearDisable);
		CHECK_SETTING("Video_Hacks_VR", "EFBToTextureEnable", bCopyEFBToTexture);
		CHECK_SETTING("Video_Hacks_VR", "EFBScaledCopy", bCopyEFBScaled);
		CHECK_SETTING("Video_Hacks_VR", "EFBCopyCacheEnable", bEFBCopyCacheEnable);
		CHECK_SETTING("Video_Hacks_VR", "EFBEmulateFormatChanges", bEFBEmulateFormatChanges);
	}

	CHECK_SETTING("Video", "ProjectionHack", iPhackvalue[0]);
	CHECK_SETTING("Video", "PH_SZNear", iPhackvalue[1]);
	CHECK_SETTING("Video", "PH_SZFar", iPhackvalue[2]);
	CHECK_SETTING("Video", "PH_ZNear", sPhackvalue[0]);
	CHECK_SETTING("Video", "PH_ZFar", sPhackvalue[1]);
	CHECK_SETTING("Video", "PerfQueriesEnable", bPerfQueriesEnable);

	fUnitsPerMetre = DEFAULT_VR_UNITS_PER_METRE;
	fHudDistance = DEFAULT_VR_HUD_DISTANCE;
	fHudThickness = DEFAULT_VR_HUD_THICKNESS;
	fHud3DCloser = DEFAULT_VR_HUD_3D_CLOSER;
	fCameraForward = DEFAULT_VR_CAMERA_FORWARD;
	fCameraPitch = DEFAULT_VR_CAMERA_PITCH;
	fAimDistance = DEFAULT_VR_AIM_DISTANCE;
	fScreenHeight = DEFAULT_VR_SCREEN_HEIGHT;
	fScreenDistance = DEFAULT_VR_SCREEN_DISTANCE;
	fScreenThickness = DEFAULT_VR_HUD_THICKNESS;
	fScreenRight = DEFAULT_VR_SCREEN_RIGHT;
	fScreenUp = DEFAULT_VR_SCREEN_UP;
	fScreenPitch = DEFAULT_VR_SCREEN_PITCH;
	bDisable3D = false;
	bHudFullscreen = false;
	bHudOnTop = false;
	iSelectedLayer = -2;
	iFlashState = 0;


	CHECK_SETTING("VR", "Disable3D", bDisable3D);
	CHECK_SETTING("VR", "HudFullscreen", bHudFullscreen);
	CHECK_SETTING("VR", "HudOnTop", bHudOnTop);
	CHECK_SETTING("VR", "UnitsPerMetre", fUnitsPerMetre);
	CHECK_SETTING("VR", "HudThickness", fHudThickness);
	CHECK_SETTING("VR", "HudDistance", fHudDistance);
	CHECK_SETTING("VR", "Hud3DCloser", fHud3DCloser);
	CHECK_SETTING("VR", "CameraForward", fCameraForward);
	CHECK_SETTING("VR", "CameraPitch", fCameraPitch);
	CHECK_SETTING("VR", "AimDistance", fAimDistance);
	CHECK_SETTING("VR", "ScreenHeight", fScreenHeight);
	CHECK_SETTING("VR", "ScreenThickness", fScreenThickness);
	CHECK_SETTING("VR", "ScreenDistance", fScreenDistance);
	CHECK_SETTING("VR", "ScreenRight", fScreenRight);
	CHECK_SETTING("VR", "ScreenUp", fScreenUp);
	CHECK_SETTING("VR", "ScreenPitch", fScreenPitch);
	CHECK_SETTING("VR", "MetroidPrime", iMetroidPrime);
	CHECK_SETTING("VR", "TelescopeEye", iTelescopeEye);
	CHECK_SETTING("VR", "TelescopeFOV", fTelescopeMaxFOV);

	NOTICE_LOG(VR, "%f units per metre (each unit is %f cm), HUD is %fm away and %fm thick", fUnitsPerMetre, 100.0f / fUnitsPerMetre, fHudDistance, fHudThickness);

	g_SavedConfig = *this;
	if (gfx_override_exists)
		OSD::AddMessage("Warning: Opening the graphics configuration will reset settings and might cause issues!", 10000);
}

void VideoConfig::GameIniSave()
{
	// Load game ini
	std::string GameIniFileDefault = SConfig::GetInstance().m_LocalCoreStartupParameter.m_strGameIniDefault;
	std::string GameIniFileDefaultRevisionSpecific = SConfig::GetInstance().m_LocalCoreStartupParameter.m_strGameIniDefaultRevisionSpecific;
	std::string GameIniFileLocal = SConfig::GetInstance().m_LocalCoreStartupParameter.m_strGameIniLocal;

	IniFile GameIniDefault, GameIniLocal;
	GameIniDefault.Load(GameIniFileDefault);
	if (GameIniFileDefaultRevisionSpecific != "")
		GameIniDefault.Load(GameIniFileDefaultRevisionSpecific, true);
	GameIniLocal.Load(GameIniFileLocal);

	#define SAVE_IF_NOT_DEFAULT(section, key, val, def) do { \
		if (GameIniDefault.Exists((section), (key))) { \
			std::remove_reference<decltype((val))>::type tmp__; \
			GameIniDefault.GetOrCreateSection((section))->Get((key), &tmp__); \
			if ((val) != tmp__) \
				GameIniLocal.GetOrCreateSection((section))->Set((key), (val)); \
			else \
				GameIniLocal.DeleteKey((section), (key)); \
		} else if ((val) != (def)) \
			GameIniLocal.GetOrCreateSection((section))->Set((key), (val)); \
		else \
			GameIniLocal.DeleteKey((section), (key)); \
	} while (0)

	SAVE_IF_NOT_DEFAULT("VR", "Disable3D", bDisable3D, false);
	SAVE_IF_NOT_DEFAULT("VR", "UnitsPerMetre", (float)fUnitsPerMetre, DEFAULT_VR_UNITS_PER_METRE);
	SAVE_IF_NOT_DEFAULT("VR", "HudFullscreen", bHudFullscreen, false);
	SAVE_IF_NOT_DEFAULT("VR", "HudOnTop", bHudOnTop, false);
	SAVE_IF_NOT_DEFAULT("VR", "HudDistance", (float)fHudDistance, DEFAULT_VR_HUD_DISTANCE);
	SAVE_IF_NOT_DEFAULT("VR", "HudThickness", (float)fHudThickness, DEFAULT_VR_HUD_THICKNESS);
	SAVE_IF_NOT_DEFAULT("VR", "Hud3DCloser", (float)fHud3DCloser, DEFAULT_VR_HUD_3D_CLOSER);
	SAVE_IF_NOT_DEFAULT("VR", "CameraForward", (float)fCameraForward, DEFAULT_VR_CAMERA_FORWARD);
	SAVE_IF_NOT_DEFAULT("VR", "CameraPitch", (float)fCameraPitch, DEFAULT_VR_CAMERA_PITCH);
	SAVE_IF_NOT_DEFAULT("VR", "AimDistance", (float)fAimDistance, DEFAULT_VR_AIM_DISTANCE);
	SAVE_IF_NOT_DEFAULT("VR", "ScreenHeight", (float)fScreenHeight, DEFAULT_VR_SCREEN_HEIGHT);
	SAVE_IF_NOT_DEFAULT("VR", "ScreenDistance", (float)fScreenDistance, DEFAULT_VR_SCREEN_DISTANCE);
	SAVE_IF_NOT_DEFAULT("VR", "ScreenThickness", (float)fScreenThickness, DEFAULT_VR_SCREEN_THICKNESS);
	SAVE_IF_NOT_DEFAULT("VR", "ScreenUp", (float)fScreenUp, DEFAULT_VR_SCREEN_UP);
	SAVE_IF_NOT_DEFAULT("VR", "ScreenRight", (float)fScreenRight, DEFAULT_VR_SCREEN_RIGHT);
	SAVE_IF_NOT_DEFAULT("VR", "ScreenPitch", (float)fScreenPitch, DEFAULT_VR_SCREEN_PITCH);
	GameIniLocal.Save(SConfig::GetInstance().m_LocalCoreStartupParameter.m_strGameIniLocal);
	g_SavedConfig = *this;
}

void VideoConfig::GameIniReset()
{
	// Load game ini
	std::string GameIniFileDefault = SConfig::GetInstance().m_LocalCoreStartupParameter.m_strGameIniDefault;
	std::string GameIniFileDefaultRevisionSpecific = SConfig::GetInstance().m_LocalCoreStartupParameter.m_strGameIniDefaultRevisionSpecific;

	IniFile GameIniDefault;
	GameIniDefault.Load(GameIniFileDefault);
	if (GameIniFileDefaultRevisionSpecific != "")
		GameIniDefault.Load(GameIniFileDefaultRevisionSpecific, true);

#define LOAD_DEFAULT(section, key, var, def) do { \
			decltype(var) temp = var; \
			if (GameIniDefault.GetIfExists(section, key, &var)) \
				var = temp; \
			else \
				var = def; \
	 	} while (0)

	LOAD_DEFAULT("VR", "Disable3D", bDisable3D, false);
	LOAD_DEFAULT("VR", "UnitsPerMetre", fUnitsPerMetre, DEFAULT_VR_UNITS_PER_METRE);
	LOAD_DEFAULT("VR", "HudFullscreen", bHudFullscreen, false);
	LOAD_DEFAULT("VR", "HudOnTop", bHudOnTop, false);
	LOAD_DEFAULT("VR", "HudDistance", fHudDistance, DEFAULT_VR_HUD_DISTANCE);
	LOAD_DEFAULT("VR", "HudThickness", fHudThickness, DEFAULT_VR_HUD_THICKNESS);
	LOAD_DEFAULT("VR", "Hud3DCloser", fHud3DCloser, DEFAULT_VR_HUD_3D_CLOSER);
	LOAD_DEFAULT("VR", "CameraForward", fCameraForward, DEFAULT_VR_CAMERA_FORWARD);
	LOAD_DEFAULT("VR", "CameraPitch", fCameraPitch, DEFAULT_VR_CAMERA_PITCH);
	LOAD_DEFAULT("VR", "AimDistance", fAimDistance, DEFAULT_VR_AIM_DISTANCE);
	LOAD_DEFAULT("VR", "ScreenHeight", fScreenHeight, DEFAULT_VR_SCREEN_HEIGHT);
	LOAD_DEFAULT("VR", "ScreenDistance", fScreenDistance, DEFAULT_VR_SCREEN_DISTANCE);
	LOAD_DEFAULT("VR", "ScreenThickness", fScreenThickness, DEFAULT_VR_SCREEN_THICKNESS);
	LOAD_DEFAULT("VR", "ScreenUp", fScreenUp, DEFAULT_VR_SCREEN_UP);
	LOAD_DEFAULT("VR", "ScreenRight", fScreenRight, DEFAULT_VR_SCREEN_RIGHT);
	LOAD_DEFAULT("VR", "ScreenPitch", fScreenPitch, DEFAULT_VR_SCREEN_PITCH);
}

void VideoConfig::VerifyValidity()
{
	// TODO: Check iMaxAnisotropy value
	if (iAdapter < 0 || iAdapter > ((int)backend_info.Adapters.size() - 1)) iAdapter = 0;
	if (iMultisampleMode < 0 || iMultisampleMode >= (int)backend_info.AAModes.size()) iMultisampleMode = 0;

	if (g_has_rift)
		iStereoMode = STEREO_OCULUS;
	else if (g_has_vr920)
		iStereoMode = STEREO_VR920;
	else if (iStereoMode == STEREO_OCULUS || iStereoMode == STEREO_VR920)
		iStereoMode = 0;
	if (iStereoMode > 0)
	{
		if (!backend_info.bSupportsGeometryShaders)
		{
			PanicAlertT("Stereoscopic 3D isn't supported by your GPU, support for OpenGL 3.2 is required.", 10000);
			iStereoMode = 0;
		}

		if (bUseXFB && bUseRealXFB && !g_has_hmd)
		{
			OSD::AddMessage("Stereoscopic 3D isn't supported with Real XFB, turning off stereoscopy.", 10000);
			iStereoMode = 0;
		}
	}
}

void VideoConfig::Save(const std::string& ini_file)
{
	IniFile iniFile;
	iniFile.Load(ini_file);

	IniFile::Section* hardware = iniFile.GetOrCreateSection("Hardware");
	hardware->Set("VSync", bVSync);
	hardware->Set("Adapter", iAdapter);

	IniFile::Section* settings = iniFile.GetOrCreateSection("Settings");
	settings->Set("AspectRatio", iAspectRatio);
	settings->Set("Crop", bCrop);
	settings->Set("wideScreenHack", bWidescreenHack);
	settings->Set("UseXFB", bUseXFB);
	settings->Set("UseRealXFB", bUseRealXFB);
	settings->Set("SafeTextureCacheColorSamples", iSafeTextureCache_ColorSamples);
	settings->Set("ShowFPS", bShowFPS);
	settings->Set("LogRenderTimeToFile", bLogRenderTimeToFile);
	settings->Set("OverlayStats", bOverlayStats);
	settings->Set("OverlayProjStats", bOverlayProjStats);
	settings->Set("DumpTextures", bDumpTextures);
	settings->Set("HiresTextures", bHiresTextures);
	settings->Set("DumpEFBTarget", bDumpEFBTarget);
	settings->Set("FreeLook", bFreeLook);
	settings->Set("UseFFV1", bUseFFV1);
	settings->Set("EnablePixelLighting", bEnablePixelLighting);
	settings->Set("FastDepthCalc", bFastDepthCalc);
	settings->Set("ShowEFBCopyRegions", bShowEFBCopyRegions);
	settings->Set("MSAA", iMultisampleMode);
	settings->Set("EFBScale", iEFBScale);
	settings->Set("TexFmtOverlayEnable", bTexFmtOverlayEnable);
	settings->Set("TexFmtOverlayCenter", bTexFmtOverlayCenter);
	settings->Set("Wireframe", bWireFrame);
	settings->Set("DstAlphaPass", bDstAlphaPass);
	settings->Set("DisableFog", bDisableFog);
	settings->Set("EnableShaderDebugging", bEnableShaderDebugging);
	settings->Set("BorderlessFullscreen", bBorderlessFullscreen);

	IniFile::Section* enhancements = iniFile.GetOrCreateSection("Enhancements");
	enhancements->Set("ForceFiltering", bForceFiltering);
	enhancements->Set("MaxAnisotropy", iMaxAnisotropy);
	enhancements->Set("PostProcessingShader", sPostProcessingShader);
	enhancements->Set("StereoMode", iStereoMode);
	enhancements->Set("StereoDepth", iStereoDepth);
	enhancements->Set("StereoConvergence", iStereoConvergence);
	enhancements->Set("StereoSwapEyes", bStereoSwapEyes);

	IniFile::Section* hacks = iniFile.GetOrCreateSection("Hacks");
	hacks->Set("EFBAccessEnable", bEFBAccessEnable);
	hacks->Set("EFBCopyEnable", bEFBCopyEnable);
	hacks->Set("EFBCopyClearDisable", bEFBCopyClearDisable);
	hacks->Set("EFBToTextureEnable", bCopyEFBToTexture);
	hacks->Set("EFBScaledCopy", bCopyEFBScaled);
	hacks->Set("EFBCopyCacheEnable", bEFBCopyCacheEnable);
	hacks->Set("EFBEmulateFormatChanges", bEFBEmulateFormatChanges);

	SaveVR(File::GetUserPath(D_CONFIG_IDX) + "Dolphin.ini");
	iniFile.Save(ini_file);
}

void VideoConfig::SaveVR(const std::string& ini_file)
{
	IniFile iniFile;
	iniFile.Load(ini_file);

	IniFile::Section* vr = iniFile.GetOrCreateSection("VR");
	vr->Set("Scale", fScale);
	vr->Set("FreeLookSensitivity", fFreeLookSensitivity);
	vr->Set("LeanBackAngle", fLeanBackAngle);
	vr->Set("EnableVR", bEnableVR);
	vr->Set("LowPersistence", bLowPersistence);
	vr->Set("DynamicPrediction", bDynamicPrediction);
	vr->Set("OrientationTracking", bOrientationTracking);
	vr->Set("MagYawCorrection", bMagYawCorrection);
	vr->Set("PositionTracking", bPositionTracking);
	vr->Set("Chromatic", bChromatic);
	vr->Set("Timewarp", bTimewarp);
	vr->Set("Vignette", bVignette);
	vr->Set("NoRestore", bNoRestore);
	vr->Set("FlipVertical", bFlipVertical);
	vr->Set("sRGB", bSRGB);
	vr->Set("Overdrive", bOverdrive);
	vr->Set("HQDistortion", bHqDistortion);
	vr->Set("DisableNearClipping", bDisableNearClipping);
	vr->Set("ShowHands", bShowHands);
	vr->Set("ShowFeet", bShowFeet);
	vr->Set("ShowController", bShowController);
	vr->Set("ShowSensorBar", bShowSensorBar);
	vr->Set("ShowGameCamera", bShowGameCamera);
	vr->Set("ShowGameFrustum", bShowGameFrustum);
	vr->Set("ShowTrackingCamera", bShowTrackingCamera);
	vr->Set("ShowTrackingVolume", bShowTrackingVolume);
	vr->Set("ShowBaseStation", bShowBaseStation);
	vr->Set("Player", iVRPlayer);
	vr->Set("TimewarpTweak", fTimeWarpTweak);
	vr->Set("NumExtraFrames", iExtraFrames);
	vr->Set("NumExtraVideoLoops", iExtraVideoLoops);
	vr->Set("NumExtraVideoLoopsDivider", iExtraVideoLoopsDivider);
	vr->Set("PullUp20fps", bPullUp20fps);
	vr->Set("PullUp30fps", bPullUp30fps);
	vr->Set("PullUp60fps", bPullUp60fps);
	vr->Set("OpcodeWarningDisable", bOpcodeWarningDisable);
	vr->Set("PullUp20fpsTimewarp", bPullUp20fpsTimewarp);
	vr->Set("PullUp30fpsTimewarp", bPullUp30fpsTimewarp);
	vr->Set("PullUp60fpsTimewarp", bPullUp60fpsTimewarp);

	iniFile.Save(ini_file);
}

bool VideoConfig::IsVSync()
{
	return bVSync && !Core::GetIsFramelimiterTempDisabled();
}

bool VideoConfig::VRSettingsModified()
{
	return fUnitsPerMetre != g_SavedConfig.fUnitsPerMetre
		|| fHudThickness != g_SavedConfig.fHudThickness
		|| fHudDistance != g_SavedConfig.fHudDistance
		|| fHud3DCloser != g_SavedConfig.fHud3DCloser
		|| fCameraForward != g_SavedConfig.fCameraForward
		|| fCameraPitch != g_SavedConfig.fCameraPitch
		|| fAimDistance != g_SavedConfig.fAimDistance
		|| fScreenHeight != g_SavedConfig.fScreenHeight
		|| fScreenThickness != g_SavedConfig.fScreenThickness
		|| fScreenDistance != g_SavedConfig.fScreenDistance
		|| fScreenRight != g_SavedConfig.fScreenRight
		|| fScreenUp != g_SavedConfig.fScreenUp
		|| fScreenPitch != g_SavedConfig.fScreenPitch
		|| fTelescopeMaxFOV != g_SavedConfig.fTelescopeMaxFOV
		|| bDisable3D != g_SavedConfig.bDisable3D
		|| bHudFullscreen != g_SavedConfig.bHudFullscreen
		|| bHudOnTop != g_SavedConfig.bHudOnTop
		|| iTelescopeEye != g_SavedConfig.iTelescopeEye
		|| iMetroidPrime != g_SavedConfig.iMetroidPrime;
}<|MERGE_RESOLUTION|>--- conflicted
+++ resolved
@@ -46,8 +46,7 @@
 	// Game-specific stereoscopy settings
 	bStereoEFBMonoDepth = false;
 	iStereoDepthPercentage = 100;
-<<<<<<< HEAD
-	iStereoConvergencePercentage = 100;
+	iStereoConvergenceMinimum = 0;
 
 	// VR
 	fScale = 1.0f;
@@ -104,9 +103,6 @@
 	iTelescopeEye = 0;
 	fTelescopeMaxFOV = 0;
 
-=======
-	iStereoConvergenceMinimum = 0;
->>>>>>> 9d9ffa5b
 }
 
 void VideoConfig::Load(const std::string& ini_file)
