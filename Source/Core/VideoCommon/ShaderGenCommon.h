// Copyright 2012 Dolphin Emulator Project
// Licensed under GPLv2+
// Refer to the license.txt file included.

#pragma once

#include <cstdarg>
#include <cstring>
#include <fstream>
#include <iomanip>
#include <map>
#include <string>
#include <vector>

#include "Common/CommonTypes.h"
#include "Common/FileUtil.h"
#include "Common/StringUtil.h"
#include "Common/Logging/Log.h"
#include "VideoCommon/VideoCommon.h"
#include "VideoCommon/VideoConfig.h"
#include "VideoCommon/XFMemory.h"

/**
 * Common interface for classes that need to go through the shader generation path (GenerateVertexShader, GenerateGeometryShader, GeneratePixelShader)
 * In particular, this includes the shader code generator (ShaderCode).
 * A different class (ShaderUid) can be used to uniquely identify each ShaderCode object.
 * More interesting things can be done with this, e.g. ShaderConstantProfile checks what shader constants are being used. This can be used to optimize buffer management.
 * If the class does not use one or more of these methods (e.g. Uid class does not need code), the method will be defined as a no-op by the base class, and the call
 * should be optimized out. The reason for this implementation is so that shader selection/generation can be done in two passes, with only a cache lookup being
 * required if the shader has already been generated.
 */
class ShaderGeneratorInterface
{
public:
	/*
	 * Used when the shader generator would write a piece of ShaderCode.
	 * Can be used like printf.
	 * @note In the ShaderCode implementation, this does indeed write the parameter string to an internal buffer. However, you're free to do whatever you like with the parameter.
	 */
	void Write(const char*, ...)
#ifdef __GNUC__
	__attribute__((format(printf, 2, 3)))
#endif
	{
	}

	/*
	 * Tells us that a specific constant range (including last_index) is being used by the shader
	 */
	void SetConstantsUsed(unsigned int first_index, unsigned int last_index) {}

	/*
	 * Returns a pointer to an internally stored object of the uid_data type.
	 * @warning since most child classes use the default implementation you shouldn't access this directly without adding precautions against nullptr access (e.g. via adding a dummy structure, cf. the vertex/pixel shader generators)
	 */
	template<class uid_data>
	uid_data* GetUidData() { return nullptr; }
};

/*
 * Shader UID class used to uniquely identify the ShaderCode output written in the shader generator.
 * uid_data can be any struct of parameters that uniquely identify each shader code output.
 * Unless performance is not an issue, uid_data should be tightly packed to reduce memory footprint.
 * Shader generators will write to specific uid_data fields; ShaderUid methods will only read raw u32 values from a union.
 * NOTE: Because LinearDiskCache reads and writes the storage associated with a ShaderUid instance, ShaderUid must be trivially copyable.
 */
template<class uid_data>
class ShaderUid : public ShaderGeneratorInterface
{
public:
	bool operator == (const ShaderUid& obj) const
	{
		return memcmp(this->values, obj.values, data.NumValues() * sizeof(*values)) == 0;
	}

	bool operator != (const ShaderUid& obj) const
	{
		return memcmp(this->values, obj.values, data.NumValues() * sizeof(*values)) != 0;
	}

	// determines the storage order inside STL containers
	bool operator < (const ShaderUid& obj) const
	{
		return memcmp(this->values, obj.values, data.NumValues() * sizeof(*values)) < 0;
	}

	template<class uid_data2>
	uid_data2* GetUidData() { return &data; }
	const uid_data* GetUidData() const { return &data; }
	const u8* GetUidDataRaw() const { return &values[0]; }

	size_t GetUidDataSize() const { return sizeof(values); }

private:
	union
	{
		uid_data data;
		u8 values[sizeof(uid_data)];
	};
};

class ShaderCode : public ShaderGeneratorInterface
{
public:
	ShaderCode()
	{
		m_buffer.reserve(16384);
	}

	const std::string& GetBuffer() const { return m_buffer; }

	void Write(const char* fmt, ...)
#ifdef __GNUC__
	__attribute__((format(printf, 2, 3)))
#endif
	{
		va_list arglist;
		va_start(arglist, fmt);
		m_buffer += StringFromFormatV(fmt, arglist);
		va_end(arglist);
	}

protected:
	std::string m_buffer;
};

/**
 * Generates a shader constant profile which can be used to query which constants are used in a shader
 */
class ShaderConstantProfile : public ShaderGeneratorInterface
{
public:
	ShaderConstantProfile(int num_constants) { constant_usage.resize(num_constants); }

	void SetConstantsUsed(unsigned int first_index, unsigned int last_index)
	{
		for (unsigned int i = first_index; i < last_index + 1; ++i)
			constant_usage[i] = true;
	}

	bool ConstantIsUsed(unsigned int index) const
	{
		// TODO: Not ready for usage yet
		return true;
		//return constant_usage[index];
	}

private:
	std::vector<bool> constant_usage; // TODO: Is vector<bool> appropriate here?
};
/**
 * Checks if there has been
 */
template<class UidT, class CodeT>
class UidChecker
{
public:
	void Invalidate()
	{
		m_shaders.clear();
		m_uids.clear();
	}

	void AddToIndexAndCheck(CodeT& new_code, const UidT& new_uid, const char* shader_type, const char* dump_prefix)
	{
		bool uid_is_indexed = std::find(m_uids.begin(), m_uids.end(), new_uid) != m_uids.end();
		if (!uid_is_indexed)
		{
			m_uids.push_back(new_uid);
			m_shaders[new_uid] = new_code.GetBuffer();
		}
		else
		{
			// uid is already in the index => check if there's a shader with the same uid but different code
			auto& old_code = m_shaders[new_uid];
			if (old_code != new_code.GetBuffer())
			{
				static int num_failures = 0;

				std::string temp = StringFromFormat("%s%ssuid_mismatch_%04i.txt", File::GetUserPath(D_DUMP_IDX).c_str(),
						dump_prefix, ++num_failures);

				// TODO: Should also dump uids
				std::ofstream file;
				OpenFStream(file, temp, std::ios_base::out);
				file << "Old shader code:\n" << old_code;
				file << "\n\nNew shader code:\n" << new_code.GetBuffer();
				file << "\n\nShader uid:\n";
				for (unsigned int i = 0; i < new_uid.GetUidDataSize(); ++i)
				{
					u8 value = new_uid.GetUidDataRaw()[i];
					if ((i % 4) == 0)
					{
						auto last_value = (i + 3 < new_uid.GetUidDataSize() - 1) ? i + 3 : new_uid.GetUidDataSize();
						file << std::setfill(' ') << std::dec;
						file << "Values " << std::setw(2) << i << " - " << last_value << ": ";
					}

					file << std::setw(2) << std::setfill('0') << std::hex << value << std::setw(1);
					if ((i % 4) < 3)
						file << ' ';
					else
						file << std::endl;
				}

				ERROR_LOG(VIDEO, "%s shader uid mismatch! See %s for details", shader_type, temp.c_str());
			}
		}
	}

private:
	std::map<UidT, std::string> m_shaders;
	std::vector<UidT> m_uids;
};

template<class T>
inline void DefineOutputMember(T& object, API_TYPE api_type, const char* qualifier, const char* type, const char* name, int var_index, const char* semantic = "", int semantic_index = -1)
{
	object.Write("\t%s %s %s", qualifier, type, name);

	if (var_index != -1)
		object.Write("%d", var_index);

	if (api_type == API_D3D && strlen(semantic) > 0)
	{
		if (semantic_index != -1)
			object.Write(" : %s%d", semantic, semantic_index);
		else
			object.Write(" : %s", semantic);
	}

	object.Write(";\n");
}

template<class T>
<<<<<<< HEAD
static inline void GenerateVSOutputMembers(T& object, API_TYPE api_type, u32 numTexGens, const char* qualifier = nullptr)
=======
inline void GenerateVSOutputMembers(T& object, API_TYPE api_type, const char* qualifier)
>>>>>>> 0283ce2a
{
	DefineOutputMember(object, api_type, qualifier, "float4", "pos", -1, "POSITION");
	DefineOutputMember(object, api_type, qualifier, "float4", "colors_", 0, "COLOR", 0);
	DefineOutputMember(object, api_type, qualifier, "float4", "colors_", 1, "COLOR", 1);

	for (unsigned int i = 0; i < numTexGens; ++i)
		DefineOutputMember(object, api_type, qualifier, "float3", "tex", i, "TEXCOORD", i);

	DefineOutputMember(object, api_type, qualifier, "float4", "clipPos", -1, "TEXCOORD", numTexGens);

	if (g_ActiveConfig.bEnablePixelLighting)
	{
		DefineOutputMember(object, api_type, qualifier, "float3", "Normal", -1, "TEXCOORD", numTexGens + 1);
		DefineOutputMember(object, api_type, qualifier, "float3", "WorldPos", -1, "TEXCOORD", numTexGens + 2);
	}
}

template<class T>
inline void AssignVSOutputMembers(T& object, const char* a, const char* b)
{
	object.Write("\t%s.pos = %s.pos;\n", a, b);
	object.Write("\t%s.colors_0 = %s.colors_0;\n", a, b);
	object.Write("\t%s.colors_1 = %s.colors_1;\n", a, b);

	for (unsigned int i = 0; i < xfmem.numTexGen.numTexGens; ++i)
		object.Write("\t%s.tex%d = %s.tex%d;\n", a, i, b, i);

	object.Write("\t%s.clipPos = %s.clipPos;\n", a, b);

	if (g_ActiveConfig.bEnablePixelLighting)
	{
		object.Write("\t%s.Normal = %s.Normal;\n", a, b);
		object.Write("\t%s.WorldPos = %s.WorldPos;\n", a, b);
	}
}

// We use the flag "centroid" to fix some MSAA rendering bugs. With MSAA, the
// pixel shader will be executed for each pixel which has at least one passed sample.
// So there may be rendered pixels where the center of the pixel isn't in the primitive.
// As the pixel shader usually renders at the center of the pixel, this position may be
// outside the primitive. This will lead to sampling outside the texture, sign changes, ...
// As a workaround, we interpolate at the centroid of the coveraged pixel, which
// is always inside the primitive.
// Without MSAA, this flag is defined to have no effect.
inline const char* GetInterpolationQualifier(bool in_glsl_interface_block = false, bool in = false)
{
	if (g_ActiveConfig.iMultisamples <= 1)
		return "";

	// Without GL_ARB_shading_language_420pack support, the interpolation qualifier must be
	// "centroid in" and not "centroid", even within an interface block.
	if (in_glsl_interface_block && !g_ActiveConfig.backend_info.bSupportsBindingLayout)
	{
		if (!g_ActiveConfig.bSSAA)
			return in ? "centroid in" : "centroid out";
		else
			return in ? "sample in" : "sample out";
	}
	else
	{
		if (!g_ActiveConfig.bSSAA)
			return "centroid";
		else
			return "sample";
	}
}

// Constant variable names
#define I_COLORS        "color"
#define I_KCOLORS       "k"
#define I_ALPHA         "alphaRef"
#define I_TEXDIMS       "texdim"
#define I_ZBIAS         "czbias"
#define I_INDTEXSCALE   "cindscale"
#define I_INDTEXMTX     "cindmtx"
#define I_FOGCOLOR      "cfogcolor"
#define I_FOGI          "cfogi"
#define I_FOGF          "cfogf"
#define I_ZSLOPE        "czslope"
#define I_EFBSCALE      "cefbscale"

#define I_POSNORMALMATRIX       "cpnmtx"
#define I_PROJECTION            "cproj"
#define I_MATERIALS             "cmtrl"
#define I_LIGHTS                "clights"
#define I_TEXMATRICES           "ctexmtx"
#define I_TRANSFORMMATRICES     "ctrmtx"
#define I_NORMALMATRICES        "cnmtx"
#define I_POSTTRANSFORMMATRICES "cpostmtx"
#define I_PIXELCENTERCORRECTION "cpixelcenter"

#define I_STEREOPARAMS  "cstereo"
#define I_LINEPTPARAMS  "clinept"
#define I_TEXOFFSET     "ctexoffset"

static const char s_shader_uniforms[] =
	"\tfloat4 " I_POSNORMALMATRIX"[6];\n"
	"\tfloat4 " I_PROJECTION"[4];\n"
	"\tint4 " I_MATERIALS"[4];\n"
	"\tLight " I_LIGHTS"[8];\n"
	"\tfloat4 " I_TEXMATRICES"[24];\n"
	"\tfloat4 " I_TRANSFORMMATRICES"[64];\n"
	"\tfloat4 " I_NORMALMATRICES"[32];\n"
	"\tfloat4 " I_POSTTRANSFORMMATRICES"[64];\n"
	"\tfloat4 " I_PIXELCENTERCORRECTION";\n";<|MERGE_RESOLUTION|>--- conflicted
+++ resolved
@@ -233,11 +233,7 @@
 }
 
 template<class T>
-<<<<<<< HEAD
-static inline void GenerateVSOutputMembers(T& object, API_TYPE api_type, u32 numTexGens, const char* qualifier = nullptr)
-=======
-inline void GenerateVSOutputMembers(T& object, API_TYPE api_type, const char* qualifier)
->>>>>>> 0283ce2a
+inline void GenerateVSOutputMembers(T& object, API_TYPE api_type, u32 numTexGens, const char* qualifier)
 {
 	DefineOutputMember(object, api_type, qualifier, "float4", "pos", -1, "POSITION");
 	DefineOutputMember(object, api_type, qualifier, "float4", "colors_", 0, "COLOR", 0);
