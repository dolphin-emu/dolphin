// Copyright 2013 Dolphin Emulator Project
// Licensed under GPLv2
// Refer to the license.txt file included.

//DL facts:
//  Ikaruga uses (nearly) NO display lists!
//  Zelda WW uses TONS of display lists
//  Zelda TP uses almost 100% display lists except menus (we like this!)
//  Super Mario Galaxy has nearly all geometry and more than half of the state in DLs (great!)

// Note that it IS NOT GENERALLY POSSIBLE to precompile display lists! You can compile them as they are
// while interpreting them, and hope that the vertex format doesn't change, though, if you do it right
// when they are called. The reason is that the vertex format affects the sizes of the vertices.

#include "Common/CommonTypes.h"
#include "Common/CPUDetect.h"
#include "Core/ConfigManager.h"
#include "Core/Core.h"
#include "Core/Host.h"
#include "Core/FifoPlayer/FifoRecorder.h"
#include "Core/HW/Memmap.h"
#include "VideoCommon/BPMemory.h"
#include "VideoCommon/CommandProcessor.h"
#include "VideoCommon/CPMemory.h"
#include "VideoCommon/DataReader.h"
#include "VideoCommon/Fifo.h"
#include "VideoCommon/OpcodeDecoding.h"
#include "VideoCommon/PixelEngine.h"
#include "VideoCommon/Statistics.h"
#include "VideoCommon/VertexLoaderManager.h"
#include "VideoCommon/VideoCommon.h"
#include "VideoCommon/VideoConfig.h"
#include "VideoCommon/VR.h"
#include "VideoCommon/XFMemory.h"


bool g_bRecordFifoData = false;

static u32 InterpretDisplayList(u32 address, u32 size)
{
	u8* startAddress;

	if (g_use_deterministic_gpu_thread)
		startAddress = (u8*) PopFifoAuxBuffer(size);
	else
		startAddress = Memory::GetPointer(address);

	u32 cycles = 0;

	// Avoid the crash if Memory::GetPointer failed ..
	if (startAddress != nullptr)
	{
		// temporarily swap dl and non-dl (small "hack" for the stats)
		Statistics::SwapDL();

		OpcodeDecoder_Run(DataReader(startAddress, startAddress + size), &cycles, true, true);
		INCSTAT(stats.thisFrame.numDListsCalled);

		// un-swap
		Statistics::SwapDL();
	}

	return cycles;
}

static void InterpretDisplayListPreprocess(u32 address, u32 size)
{
	u8* startAddress = Memory::GetPointer(address);

	PushFifoAuxBuffer(startAddress, size);

	if (startAddress != nullptr)
	{
		OpcodeDecoder_Run<true>(DataReader(startAddress, startAddress + size), nullptr, true, true);
	}
}

static void UnknownOpcode(u8 cmd_byte, void *buffer, bool preprocess, bool g_opcodereplay_frame, bool in_display_list, bool recursive_call)
{
	// TODO(Omega): Maybe dump FIFO to file on this error
	PanicAlert(
	    "GFX FIFO: Unknown Opcode (0x%x @ %p, preprocessing=%s).\n"
	    "This means one of the following:\n"
		"* The opcode replay buffer is enabled, which is currently buggy\n"
	    "* The emulated GPU got desynced, disabling dual core can help\n"
	    "* Command stream corrupted by some spurious memory bug\n"
	    "* This really is an unknown opcode (unlikely)\n"
	    "* Some other sort of bug\n\n"
	    "Dolphin will now likely crash or hang. \n"
		"(timewarped_frame = %s, in_display_list=%s, recursive_call = %s).\n",
	    cmd_byte,
	    buffer,
	    preprocess ? "yes" : "no",
		g_opcodereplay_frame ? "yes" : "no",
		in_display_list ? "yes" : "no",
		recursive_call ? "yes" : "no");

	{
		SCPFifoStruct &fifo = CommandProcessor::fifo;

		PanicAlert(
		    "Illegal command %02x\n"
		    "CPBase: 0x%08x\n"
		    "CPEnd: 0x%08x\n"
		    "CPHiWatermark: 0x%08x\n"
		    "CPLoWatermark: 0x%08x\n"
		    "CPReadWriteDistance: 0x%08x\n"
		    "CPWritePointer: 0x%08x\n"
		    "CPReadPointer: 0x%08x\n"
		    "CPBreakpoint: 0x%08x\n"
		    "bFF_GPReadEnable: %s\n"
		    "bFF_BPEnable: %s\n"
		    "bFF_BPInt: %s\n"
		    "bFF_Breakpoint: %s\n"
		    "bFF_GPLinkEnable: %s\n"
		    "bFF_HiWatermarkInt: %s\n"
		    "bFF_LoWatermarkInt: %s\n"
		    ,cmd_byte, fifo.CPBase, fifo.CPEnd, fifo.CPHiWatermark, fifo.CPLoWatermark, fifo.CPReadWriteDistance
		    ,fifo.CPWritePointer, fifo.CPReadPointer, fifo.CPBreakpoint
		    ,fifo.bFF_GPReadEnable ? "true" : "false"
		    ,fifo.bFF_BPEnable ? "true" : "false"
		    ,fifo.bFF_BPInt ? "true" : "false"
		    ,fifo.bFF_Breakpoint ? "true" : "false"
		    ,fifo.bFF_GPLinkEnable ? "true" : "false"
		    ,fifo.bFF_HiWatermarkInt ? "true" : "false"
		    ,fifo.bFF_LoWatermarkInt ? "true" : "false"
		    );
	}
}

void OpcodeDecoder_Init()
{
	if (g_has_hmd)
	{
<<<<<<< HEAD
		opcode_replay_enabled = ((g_ActiveConfig.iExtraVideoLoops || g_ActiveConfig.bPullUp20fps || g_ActiveConfig.bPullUp30fps || g_ActiveConfig.bPullUp60fps) && !(g_ActiveConfig.bPullUp20fpsTimewarp || g_ActiveConfig.bPullUp30fpsTimewarp || g_ActiveConfig.bPullUp60fpsTimewarp) && SConfig::GetInstance().m_LocalCoreStartupParameter.m_GPUDeterminismMode != GPU_DETERMINISM_FAKE_COMPLETION);
		g_opcodereplay_frame = !opcode_replay_enabled; // Don't log frames if not enabled
=======
		g_opcode_replay_enabled = ((g_ActiveConfig.iExtraVideoLoops || g_ActiveConfig.bPullUp20fps || g_ActiveConfig.bPullUp30fps || g_ActiveConfig.bPullUp60fps) && !(g_ActiveConfig.bPullUp20fpsTimewarp || g_ActiveConfig.bPullUp30fpsTimewarp || g_ActiveConfig.bPullUp60fpsTimewarp) && SConfig::GetInstance().m_LocalCoreStartupParameter.m_GPUDeterminismMode != GPU_DETERMINISM_FAKE_COMPLETION);
		g_opcodereplay_frame = !g_opcode_replay_enabled; // Don't log frames if not enabled
>>>>>>> 491ec152
	}
}


void OpcodeDecoder_Shutdown()
{
	if (g_has_hmd)
	{
		g_opcodereplay_frame = true;
		timewarp_logentries.clear();
		timewarp_logentries.resize(0);
	}
}

template <bool is_preprocess>
u8* OpcodeDecoder_Run(DataReader src, u32* cycles, bool in_display_list, bool recursive_call)
{
	u32 totalCycles = 0;
	u8* opcodeStart;

	//if (((u32)(src.buffer) >= 0x92700000) && ((u32)(src.buffer) <= 0x9281FFFF))
	//if (((u32)(src.buffer) == 0x9281F7AD)) //Doesn't work?
	//if (((u32)(src.end) == 0x92e4d640))
	//{
	//	PanicAlert(
	//		"Loop: (0x%x, 0x%x, timewarped_frame = %s, in_display_list=%s, recursive_call = %s).\n",
	//		src.buffer,
	//		src.end,
	//		g_opcodereplay_frame ? "yes" : "no",
	//		in_display_list ? "yes" : "no",
	//		recursive_call ? "yes" : "no"
	//		);
	//}

<<<<<<< HEAD
	if (opcode_replay_enabled && !g_opcodereplay_frame && g_has_hmd && !recursive_call && (skipped_opcode_replay_count >= (int)g_ActiveConfig.iExtraVideoLoopsDivider))
	{
		timewarp_logentries.push_back(TimewarpLogEntry{src, in_display_list, is_preprocess});
=======
	if (g_opcode_replay_enabled && !g_opcodereplay_frame && g_has_hmd && !recursive_call && (skipped_opcode_replay_count >= (int)g_ActiveConfig.iExtraVideoLoopsDivider))
	{
		timewarp_logentries.push_back(TimewarpLogEntry{src, is_preprocess});

		if (in_display_list)
		{
			PanicAlert("A display list call was recorded in the opcode replay buffer!");
		}
>>>>>>> 491ec152

		//s_pCurBufferPointer_log.push_back(VertexManager::s_pCurBufferPointer);
		//s_pEndBufferPointer_log.push_back(VertexManager::s_pEndBufferPointer);
		//s_pBaseBufferPointer_log.push_back(VertexManager::s_pBaseBufferPointer);

		//if (CPBase_log.size() < 1)
		//{
			//SCPFifoStruct &fifo = CommandProcessor::fifo;

			//CPBase_log.push_back((u32)fifo.CPBase);
			//CPEnd_log.push_back((u32)fifo.CPEnd);
			//CPHiWatermark_log.push_back(fifo.CPHiWatermark);
			//CPLoWatermark_log.push_back(fifo.CPLoWatermark);
			//CPReadWriteDistance_log.push_back((u32)fifo.CPReadWriteDistance);
			//CPWritePointer_log.push_back((u32)fifo.CPWritePointer);
			//CPReadPointer_log.push_back((u32)fifo.CPReadPointer);
			//CPBreakpoint_log.push_back((u32)fifo.CPBreakpoint);
		//}


	}

	while (true)
	{
		opcodeStart = src.GetPointer();

		if (!src.size())
			goto end;

		u8 cmd_byte = src.Read<u8>();
		int refarray;
		switch (cmd_byte)
		{
		case GX_NOP:
			totalCycles += 6; // Hm, this means that we scan over nop streams pretty slowly...
			break;

		case GX_LOAD_CP_REG: //0x08
			{
				if (src.size() < 1 + 4)
					goto end;
				totalCycles += 12;
				u8 sub_cmd = src.Read<u8>();
				u32 value =  src.Read<u32>();
				LoadCPReg(sub_cmd, value, is_preprocess);
				if (!is_preprocess)
					INCSTAT(stats.thisFrame.numCPLoads);
			}
			break;

		case GX_LOAD_XF_REG:
			{
				if (src.size() < 4)
					goto end;
				u32 Cmd2 =  src.Read<u32>();
				int transfer_size = ((Cmd2 >> 16) & 15) + 1;
				if (src.size() < transfer_size * sizeof(u32))
					goto end;
				totalCycles += 18 + 6 * transfer_size;
				if (!is_preprocess)
				{
					u32 xf_address = Cmd2 & 0xFFFF;
					LoadXFReg(transfer_size, xf_address, src);

					INCSTAT(stats.thisFrame.numXFLoads);
				}
				src.Skip<u32>(transfer_size);
			}
			break;

		case GX_LOAD_INDX_A: //used for position matrices
			refarray = 0xC;
			goto load_indx;
		case GX_LOAD_INDX_B: //used for normal matrices
			refarray = 0xD;
			goto load_indx;
		case GX_LOAD_INDX_C: //used for postmatrices
			refarray = 0xE;
			goto load_indx;
		case GX_LOAD_INDX_D: //used for lights
			refarray = 0xF;
			goto load_indx;
		load_indx:
			if (src.size() < 4)
				goto end;
			totalCycles += 6;
			if (is_preprocess)
				PreprocessIndexedXF(src.Read<u32>(), refarray);
			else
				LoadIndexedXF(src.Read<u32>(), refarray);
			break;

		case GX_CMD_CALL_DL:
			{
				if (src.size() < 8)
					goto end;
				u32 address = src.Read<u32>();
				u32 count = src.Read<u32>();

				if (in_display_list)
				{
					totalCycles += 6;
					WARN_LOG(VIDEO,"recursive display list detected");
				}
				else
				{
					if (is_preprocess)
						InterpretDisplayListPreprocess(address, count);
					else
						totalCycles += 6 + InterpretDisplayList(address, count);
				}
			}
			break;

		case GX_CMD_UNKNOWN_METRICS: // zelda 4 swords calls it and checks the metrics registers after that
			totalCycles += 6;
			DEBUG_LOG(VIDEO, "GX 0x44: %08x", cmd_byte);
			break;

		case GX_CMD_INVL_VC: // Invalidate Vertex Cache
			totalCycles += 6;
			DEBUG_LOG(VIDEO, "Invalidate (vertex cache?)");
			break;

		case GX_LOAD_BP_REG: //0x61
			// In skipped_frame case: We have to let BP writes through because they set
			// tokens and stuff.  TODO: Call a much simplified LoadBPReg instead.
			{
				if (src.size() < 4)
					goto end;
				totalCycles += 12;
				u32 bp_cmd = src.Read<u32>();
				if (is_preprocess)
				{
					LoadBPRegPreprocess(bp_cmd);
				}
				else
				{
					LoadBPReg(bp_cmd);
					INCSTAT(stats.thisFrame.numBPLoads);
				}
			}
			break;

		// draw primitives
		default:
			if ((cmd_byte & 0xC0) == 0x80)
			{
				// load vertices
				if (src.size() < 2)
					goto end;
				u16 num_vertices = src.Read<u16>();
				int bytes = VertexLoaderManager::RunVertices(
					cmd_byte & GX_VAT_MASK,   // Vertex loader index (0 - 7)
					(cmd_byte & GX_PRIMITIVE_MASK) >> GX_PRIMITIVE_SHIFT,
					num_vertices,
					src,
					g_bSkipCurrentFrame,
					is_preprocess);

				if (bytes < 0)
					goto end;

				src.Skip(bytes);

				// 4 GPU ticks per vertex, 3 CPU ticks per GPU tick
				totalCycles += num_vertices * 4 * 3 + 6;
			}
			else
			{
				if (!g_ActiveConfig.bOpcodeWarningDisable)
				{
					UnknownOpcode(cmd_byte, opcodeStart, is_preprocess, g_opcodereplay_frame, in_display_list, recursive_call);
				}
				totalCycles += 1;
			}
			break;
		}

		// Display lists get added directly into the FIFO stream
		if (!is_preprocess && g_bRecordFifoData && cmd_byte != GX_CMD_CALL_DL)
		{
			u8* opcodeEnd;
			opcodeEnd = src.GetPointer();
			FifoRecorder::GetInstance().WriteGPCommand(opcodeStart, u32(opcodeEnd - opcodeStart));
		}
	}

end:
	if (cycles)
	{
		*cycles = totalCycles;
	}
	return opcodeStart;
}

template u8* OpcodeDecoder_Run<true>(DataReader src, u32* cycles, bool in_display_list, bool recursive_call = false);
template u8* OpcodeDecoder_Run<false>(DataReader src, u32* cycles, bool in_display_list, bool recursive_call = false);
<|MERGE_RESOLUTION|>--- conflicted
+++ resolved
@@ -1,387 +1,376 @@
-// Copyright 2013 Dolphin Emulator Project
-// Licensed under GPLv2
-// Refer to the license.txt file included.
-
-//DL facts:
-//  Ikaruga uses (nearly) NO display lists!
-//  Zelda WW uses TONS of display lists
-//  Zelda TP uses almost 100% display lists except menus (we like this!)
-//  Super Mario Galaxy has nearly all geometry and more than half of the state in DLs (great!)
-
-// Note that it IS NOT GENERALLY POSSIBLE to precompile display lists! You can compile them as they are
-// while interpreting them, and hope that the vertex format doesn't change, though, if you do it right
-// when they are called. The reason is that the vertex format affects the sizes of the vertices.
-
-#include "Common/CommonTypes.h"
-#include "Common/CPUDetect.h"
-#include "Core/ConfigManager.h"
-#include "Core/Core.h"
-#include "Core/Host.h"
-#include "Core/FifoPlayer/FifoRecorder.h"
-#include "Core/HW/Memmap.h"
-#include "VideoCommon/BPMemory.h"
-#include "VideoCommon/CommandProcessor.h"
-#include "VideoCommon/CPMemory.h"
-#include "VideoCommon/DataReader.h"
-#include "VideoCommon/Fifo.h"
-#include "VideoCommon/OpcodeDecoding.h"
-#include "VideoCommon/PixelEngine.h"
-#include "VideoCommon/Statistics.h"
-#include "VideoCommon/VertexLoaderManager.h"
-#include "VideoCommon/VideoCommon.h"
-#include "VideoCommon/VideoConfig.h"
-#include "VideoCommon/VR.h"
-#include "VideoCommon/XFMemory.h"
-
-
-bool g_bRecordFifoData = false;
-
-static u32 InterpretDisplayList(u32 address, u32 size)
-{
-	u8* startAddress;
-
-	if (g_use_deterministic_gpu_thread)
-		startAddress = (u8*) PopFifoAuxBuffer(size);
-	else
-		startAddress = Memory::GetPointer(address);
-
-	u32 cycles = 0;
-
-	// Avoid the crash if Memory::GetPointer failed ..
-	if (startAddress != nullptr)
-	{
-		// temporarily swap dl and non-dl (small "hack" for the stats)
-		Statistics::SwapDL();
-
-		OpcodeDecoder_Run(DataReader(startAddress, startAddress + size), &cycles, true, true);
-		INCSTAT(stats.thisFrame.numDListsCalled);
-
-		// un-swap
-		Statistics::SwapDL();
-	}
-
-	return cycles;
-}
-
-static void InterpretDisplayListPreprocess(u32 address, u32 size)
-{
-	u8* startAddress = Memory::GetPointer(address);
-
-	PushFifoAuxBuffer(startAddress, size);
-
-	if (startAddress != nullptr)
-	{
-		OpcodeDecoder_Run<true>(DataReader(startAddress, startAddress + size), nullptr, true, true);
-	}
-}
-
-static void UnknownOpcode(u8 cmd_byte, void *buffer, bool preprocess, bool g_opcodereplay_frame, bool in_display_list, bool recursive_call)
-{
-	// TODO(Omega): Maybe dump FIFO to file on this error
-	PanicAlert(
-	    "GFX FIFO: Unknown Opcode (0x%x @ %p, preprocessing=%s).\n"
-	    "This means one of the following:\n"
-		"* The opcode replay buffer is enabled, which is currently buggy\n"
-	    "* The emulated GPU got desynced, disabling dual core can help\n"
-	    "* Command stream corrupted by some spurious memory bug\n"
-	    "* This really is an unknown opcode (unlikely)\n"
-	    "* Some other sort of bug\n\n"
-	    "Dolphin will now likely crash or hang. \n"
-		"(timewarped_frame = %s, in_display_list=%s, recursive_call = %s).\n",
-	    cmd_byte,
-	    buffer,
-	    preprocess ? "yes" : "no",
-		g_opcodereplay_frame ? "yes" : "no",
-		in_display_list ? "yes" : "no",
-		recursive_call ? "yes" : "no");
-
-	{
-		SCPFifoStruct &fifo = CommandProcessor::fifo;
-
-		PanicAlert(
-		    "Illegal command %02x\n"
-		    "CPBase: 0x%08x\n"
-		    "CPEnd: 0x%08x\n"
-		    "CPHiWatermark: 0x%08x\n"
-		    "CPLoWatermark: 0x%08x\n"
-		    "CPReadWriteDistance: 0x%08x\n"
-		    "CPWritePointer: 0x%08x\n"
-		    "CPReadPointer: 0x%08x\n"
-		    "CPBreakpoint: 0x%08x\n"
-		    "bFF_GPReadEnable: %s\n"
-		    "bFF_BPEnable: %s\n"
-		    "bFF_BPInt: %s\n"
-		    "bFF_Breakpoint: %s\n"
-		    "bFF_GPLinkEnable: %s\n"
-		    "bFF_HiWatermarkInt: %s\n"
-		    "bFF_LoWatermarkInt: %s\n"
-		    ,cmd_byte, fifo.CPBase, fifo.CPEnd, fifo.CPHiWatermark, fifo.CPLoWatermark, fifo.CPReadWriteDistance
-		    ,fifo.CPWritePointer, fifo.CPReadPointer, fifo.CPBreakpoint
-		    ,fifo.bFF_GPReadEnable ? "true" : "false"
-		    ,fifo.bFF_BPEnable ? "true" : "false"
-		    ,fifo.bFF_BPInt ? "true" : "false"
-		    ,fifo.bFF_Breakpoint ? "true" : "false"
-		    ,fifo.bFF_GPLinkEnable ? "true" : "false"
-		    ,fifo.bFF_HiWatermarkInt ? "true" : "false"
-		    ,fifo.bFF_LoWatermarkInt ? "true" : "false"
-		    );
-	}
-}
-
-void OpcodeDecoder_Init()
-{
-	if (g_has_hmd)
-	{
-<<<<<<< HEAD
-		opcode_replay_enabled = ((g_ActiveConfig.iExtraVideoLoops || g_ActiveConfig.bPullUp20fps || g_ActiveConfig.bPullUp30fps || g_ActiveConfig.bPullUp60fps) && !(g_ActiveConfig.bPullUp20fpsTimewarp || g_ActiveConfig.bPullUp30fpsTimewarp || g_ActiveConfig.bPullUp60fpsTimewarp) && SConfig::GetInstance().m_LocalCoreStartupParameter.m_GPUDeterminismMode != GPU_DETERMINISM_FAKE_COMPLETION);
-		g_opcodereplay_frame = !opcode_replay_enabled; // Don't log frames if not enabled
-=======
-		g_opcode_replay_enabled = ((g_ActiveConfig.iExtraVideoLoops || g_ActiveConfig.bPullUp20fps || g_ActiveConfig.bPullUp30fps || g_ActiveConfig.bPullUp60fps) && !(g_ActiveConfig.bPullUp20fpsTimewarp || g_ActiveConfig.bPullUp30fpsTimewarp || g_ActiveConfig.bPullUp60fpsTimewarp) && SConfig::GetInstance().m_LocalCoreStartupParameter.m_GPUDeterminismMode != GPU_DETERMINISM_FAKE_COMPLETION);
-		g_opcodereplay_frame = !g_opcode_replay_enabled; // Don't log frames if not enabled
->>>>>>> 491ec152
-	}
-}
-
-
-void OpcodeDecoder_Shutdown()
-{
-	if (g_has_hmd)
-	{
-		g_opcodereplay_frame = true;
-		timewarp_logentries.clear();
-		timewarp_logentries.resize(0);
-	}
-}
-
-template <bool is_preprocess>
-u8* OpcodeDecoder_Run(DataReader src, u32* cycles, bool in_display_list, bool recursive_call)
-{
-	u32 totalCycles = 0;
-	u8* opcodeStart;
-
-	//if (((u32)(src.buffer) >= 0x92700000) && ((u32)(src.buffer) <= 0x9281FFFF))
-	//if (((u32)(src.buffer) == 0x9281F7AD)) //Doesn't work?
-	//if (((u32)(src.end) == 0x92e4d640))
-	//{
-	//	PanicAlert(
-	//		"Loop: (0x%x, 0x%x, timewarped_frame = %s, in_display_list=%s, recursive_call = %s).\n",
-	//		src.buffer,
-	//		src.end,
-	//		g_opcodereplay_frame ? "yes" : "no",
-	//		in_display_list ? "yes" : "no",
-	//		recursive_call ? "yes" : "no"
-	//		);
-	//}
-
-<<<<<<< HEAD
-	if (opcode_replay_enabled && !g_opcodereplay_frame && g_has_hmd && !recursive_call && (skipped_opcode_replay_count >= (int)g_ActiveConfig.iExtraVideoLoopsDivider))
-	{
-		timewarp_logentries.push_back(TimewarpLogEntry{src, in_display_list, is_preprocess});
-=======
-	if (g_opcode_replay_enabled && !g_opcodereplay_frame && g_has_hmd && !recursive_call && (skipped_opcode_replay_count >= (int)g_ActiveConfig.iExtraVideoLoopsDivider))
-	{
-		timewarp_logentries.push_back(TimewarpLogEntry{src, is_preprocess});
-
-		if (in_display_list)
-		{
-			PanicAlert("A display list call was recorded in the opcode replay buffer!");
-		}
->>>>>>> 491ec152
-
-		//s_pCurBufferPointer_log.push_back(VertexManager::s_pCurBufferPointer);
-		//s_pEndBufferPointer_log.push_back(VertexManager::s_pEndBufferPointer);
-		//s_pBaseBufferPointer_log.push_back(VertexManager::s_pBaseBufferPointer);
-
-		//if (CPBase_log.size() < 1)
-		//{
-			//SCPFifoStruct &fifo = CommandProcessor::fifo;
-
-			//CPBase_log.push_back((u32)fifo.CPBase);
-			//CPEnd_log.push_back((u32)fifo.CPEnd);
-			//CPHiWatermark_log.push_back(fifo.CPHiWatermark);
-			//CPLoWatermark_log.push_back(fifo.CPLoWatermark);
-			//CPReadWriteDistance_log.push_back((u32)fifo.CPReadWriteDistance);
-			//CPWritePointer_log.push_back((u32)fifo.CPWritePointer);
-			//CPReadPointer_log.push_back((u32)fifo.CPReadPointer);
-			//CPBreakpoint_log.push_back((u32)fifo.CPBreakpoint);
-		//}
-
-
-	}
-
-	while (true)
-	{
-		opcodeStart = src.GetPointer();
-
-		if (!src.size())
-			goto end;
-
-		u8 cmd_byte = src.Read<u8>();
-		int refarray;
-		switch (cmd_byte)
-		{
-		case GX_NOP:
-			totalCycles += 6; // Hm, this means that we scan over nop streams pretty slowly...
-			break;
-
-		case GX_LOAD_CP_REG: //0x08
-			{
-				if (src.size() < 1 + 4)
-					goto end;
-				totalCycles += 12;
-				u8 sub_cmd = src.Read<u8>();
-				u32 value =  src.Read<u32>();
-				LoadCPReg(sub_cmd, value, is_preprocess);
-				if (!is_preprocess)
-					INCSTAT(stats.thisFrame.numCPLoads);
-			}
-			break;
-
-		case GX_LOAD_XF_REG:
-			{
-				if (src.size() < 4)
-					goto end;
-				u32 Cmd2 =  src.Read<u32>();
-				int transfer_size = ((Cmd2 >> 16) & 15) + 1;
-				if (src.size() < transfer_size * sizeof(u32))
-					goto end;
-				totalCycles += 18 + 6 * transfer_size;
-				if (!is_preprocess)
-				{
-					u32 xf_address = Cmd2 & 0xFFFF;
-					LoadXFReg(transfer_size, xf_address, src);
-
-					INCSTAT(stats.thisFrame.numXFLoads);
-				}
-				src.Skip<u32>(transfer_size);
-			}
-			break;
-
-		case GX_LOAD_INDX_A: //used for position matrices
-			refarray = 0xC;
-			goto load_indx;
-		case GX_LOAD_INDX_B: //used for normal matrices
-			refarray = 0xD;
-			goto load_indx;
-		case GX_LOAD_INDX_C: //used for postmatrices
-			refarray = 0xE;
-			goto load_indx;
-		case GX_LOAD_INDX_D: //used for lights
-			refarray = 0xF;
-			goto load_indx;
-		load_indx:
-			if (src.size() < 4)
-				goto end;
-			totalCycles += 6;
-			if (is_preprocess)
-				PreprocessIndexedXF(src.Read<u32>(), refarray);
-			else
-				LoadIndexedXF(src.Read<u32>(), refarray);
-			break;
-
-		case GX_CMD_CALL_DL:
-			{
-				if (src.size() < 8)
-					goto end;
-				u32 address = src.Read<u32>();
-				u32 count = src.Read<u32>();
-
-				if (in_display_list)
-				{
-					totalCycles += 6;
-					WARN_LOG(VIDEO,"recursive display list detected");
-				}
-				else
-				{
-					if (is_preprocess)
-						InterpretDisplayListPreprocess(address, count);
-					else
-						totalCycles += 6 + InterpretDisplayList(address, count);
-				}
-			}
-			break;
-
-		case GX_CMD_UNKNOWN_METRICS: // zelda 4 swords calls it and checks the metrics registers after that
-			totalCycles += 6;
-			DEBUG_LOG(VIDEO, "GX 0x44: %08x", cmd_byte);
-			break;
-
-		case GX_CMD_INVL_VC: // Invalidate Vertex Cache
-			totalCycles += 6;
-			DEBUG_LOG(VIDEO, "Invalidate (vertex cache?)");
-			break;
-
-		case GX_LOAD_BP_REG: //0x61
-			// In skipped_frame case: We have to let BP writes through because they set
-			// tokens and stuff.  TODO: Call a much simplified LoadBPReg instead.
-			{
-				if (src.size() < 4)
-					goto end;
-				totalCycles += 12;
-				u32 bp_cmd = src.Read<u32>();
-				if (is_preprocess)
-				{
-					LoadBPRegPreprocess(bp_cmd);
-				}
-				else
-				{
-					LoadBPReg(bp_cmd);
-					INCSTAT(stats.thisFrame.numBPLoads);
-				}
-			}
-			break;
-
-		// draw primitives
-		default:
-			if ((cmd_byte & 0xC0) == 0x80)
-			{
-				// load vertices
-				if (src.size() < 2)
-					goto end;
-				u16 num_vertices = src.Read<u16>();
-				int bytes = VertexLoaderManager::RunVertices(
-					cmd_byte & GX_VAT_MASK,   // Vertex loader index (0 - 7)
-					(cmd_byte & GX_PRIMITIVE_MASK) >> GX_PRIMITIVE_SHIFT,
-					num_vertices,
-					src,
-					g_bSkipCurrentFrame,
-					is_preprocess);
-
-				if (bytes < 0)
-					goto end;
-
-				src.Skip(bytes);
-
-				// 4 GPU ticks per vertex, 3 CPU ticks per GPU tick
-				totalCycles += num_vertices * 4 * 3 + 6;
-			}
-			else
-			{
-				if (!g_ActiveConfig.bOpcodeWarningDisable)
-				{
-					UnknownOpcode(cmd_byte, opcodeStart, is_preprocess, g_opcodereplay_frame, in_display_list, recursive_call);
-				}
-				totalCycles += 1;
-			}
-			break;
-		}
-
-		// Display lists get added directly into the FIFO stream
-		if (!is_preprocess && g_bRecordFifoData && cmd_byte != GX_CMD_CALL_DL)
-		{
-			u8* opcodeEnd;
-			opcodeEnd = src.GetPointer();
-			FifoRecorder::GetInstance().WriteGPCommand(opcodeStart, u32(opcodeEnd - opcodeStart));
-		}
-	}
-
-end:
-	if (cycles)
-	{
-		*cycles = totalCycles;
-	}
-	return opcodeStart;
-}
-
-template u8* OpcodeDecoder_Run<true>(DataReader src, u32* cycles, bool in_display_list, bool recursive_call = false);
-template u8* OpcodeDecoder_Run<false>(DataReader src, u32* cycles, bool in_display_list, bool recursive_call = false);
+// Copyright 2013 Dolphin Emulator Project
+// Licensed under GPLv2
+// Refer to the license.txt file included.
+
+//DL facts:
+//  Ikaruga uses (nearly) NO display lists!
+//  Zelda WW uses TONS of display lists
+//  Zelda TP uses almost 100% display lists except menus (we like this!)
+//  Super Mario Galaxy has nearly all geometry and more than half of the state in DLs (great!)
+
+// Note that it IS NOT GENERALLY POSSIBLE to precompile display lists! You can compile them as they are
+// while interpreting them, and hope that the vertex format doesn't change, though, if you do it right
+// when they are called. The reason is that the vertex format affects the sizes of the vertices.
+
+#include "Common/CommonTypes.h"
+#include "Common/CPUDetect.h"
+#include "Core/ConfigManager.h"
+#include "Core/Core.h"
+#include "Core/Host.h"
+#include "Core/FifoPlayer/FifoRecorder.h"
+#include "Core/HW/Memmap.h"
+#include "VideoCommon/BPMemory.h"
+#include "VideoCommon/CommandProcessor.h"
+#include "VideoCommon/CPMemory.h"
+#include "VideoCommon/DataReader.h"
+#include "VideoCommon/Fifo.h"
+#include "VideoCommon/OpcodeDecoding.h"
+#include "VideoCommon/PixelEngine.h"
+#include "VideoCommon/Statistics.h"
+#include "VideoCommon/VertexLoaderManager.h"
+#include "VideoCommon/VideoCommon.h"
+#include "VideoCommon/VideoConfig.h"
+#include "VideoCommon/VR.h"
+#include "VideoCommon/XFMemory.h"
+
+
+bool g_bRecordFifoData = false;
+
+static u32 InterpretDisplayList(u32 address, u32 size)
+{
+	u8* startAddress;
+
+	if (g_use_deterministic_gpu_thread)
+		startAddress = (u8*) PopFifoAuxBuffer(size);
+	else
+		startAddress = Memory::GetPointer(address);
+
+	u32 cycles = 0;
+
+	// Avoid the crash if Memory::GetPointer failed ..
+	if (startAddress != nullptr)
+	{
+		// temporarily swap dl and non-dl (small "hack" for the stats)
+		Statistics::SwapDL();
+
+		OpcodeDecoder_Run(DataReader(startAddress, startAddress + size), &cycles, true, true);
+		INCSTAT(stats.thisFrame.numDListsCalled);
+
+		// un-swap
+		Statistics::SwapDL();
+	}
+
+	return cycles;
+}
+
+static void InterpretDisplayListPreprocess(u32 address, u32 size)
+{
+	u8* startAddress = Memory::GetPointer(address);
+
+	PushFifoAuxBuffer(startAddress, size);
+
+	if (startAddress != nullptr)
+	{
+		OpcodeDecoder_Run<true>(DataReader(startAddress, startAddress + size), nullptr, true, true);
+	}
+}
+
+static void UnknownOpcode(u8 cmd_byte, void *buffer, bool preprocess, bool g_opcodereplay_frame, bool in_display_list, bool recursive_call)
+{
+	// TODO(Omega): Maybe dump FIFO to file on this error
+	PanicAlert(
+	    "GFX FIFO: Unknown Opcode (0x%x @ %p, preprocessing=%s).\n"
+	    "This means one of the following:\n"
+		"* The opcode replay buffer is enabled, which is currently buggy\n"
+	    "* The emulated GPU got desynced, disabling dual core can help\n"
+	    "* Command stream corrupted by some spurious memory bug\n"
+	    "* This really is an unknown opcode (unlikely)\n"
+	    "* Some other sort of bug\n\n"
+	    "Dolphin will now likely crash or hang. \n"
+		"(timewarped_frame = %s, in_display_list=%s, recursive_call = %s).\n",
+	    cmd_byte,
+	    buffer,
+	    preprocess ? "yes" : "no",
+		g_opcodereplay_frame ? "yes" : "no",
+		in_display_list ? "yes" : "no",
+		recursive_call ? "yes" : "no");
+
+	{
+		SCPFifoStruct &fifo = CommandProcessor::fifo;
+
+		PanicAlert(
+		    "Illegal command %02x\n"
+		    "CPBase: 0x%08x\n"
+		    "CPEnd: 0x%08x\n"
+		    "CPHiWatermark: 0x%08x\n"
+		    "CPLoWatermark: 0x%08x\n"
+		    "CPReadWriteDistance: 0x%08x\n"
+		    "CPWritePointer: 0x%08x\n"
+		    "CPReadPointer: 0x%08x\n"
+		    "CPBreakpoint: 0x%08x\n"
+		    "bFF_GPReadEnable: %s\n"
+		    "bFF_BPEnable: %s\n"
+		    "bFF_BPInt: %s\n"
+		    "bFF_Breakpoint: %s\n"
+		    "bFF_GPLinkEnable: %s\n"
+		    "bFF_HiWatermarkInt: %s\n"
+		    "bFF_LoWatermarkInt: %s\n"
+		    ,cmd_byte, fifo.CPBase, fifo.CPEnd, fifo.CPHiWatermark, fifo.CPLoWatermark, fifo.CPReadWriteDistance
+		    ,fifo.CPWritePointer, fifo.CPReadPointer, fifo.CPBreakpoint
+		    ,fifo.bFF_GPReadEnable ? "true" : "false"
+		    ,fifo.bFF_BPEnable ? "true" : "false"
+		    ,fifo.bFF_BPInt ? "true" : "false"
+		    ,fifo.bFF_Breakpoint ? "true" : "false"
+		    ,fifo.bFF_GPLinkEnable ? "true" : "false"
+		    ,fifo.bFF_HiWatermarkInt ? "true" : "false"
+		    ,fifo.bFF_LoWatermarkInt ? "true" : "false"
+		    );
+	}
+}
+
+void OpcodeDecoder_Init()
+{
+	if (g_has_hmd)
+	{
+		g_opcode_replay_enabled = ((g_ActiveConfig.iExtraVideoLoops || g_ActiveConfig.bPullUp20fps || g_ActiveConfig.bPullUp30fps || g_ActiveConfig.bPullUp60fps) && !(g_ActiveConfig.bPullUp20fpsTimewarp || g_ActiveConfig.bPullUp30fpsTimewarp || g_ActiveConfig.bPullUp60fpsTimewarp) && SConfig::GetInstance().m_LocalCoreStartupParameter.m_GPUDeterminismMode != GPU_DETERMINISM_FAKE_COMPLETION);
+		g_opcodereplay_frame = !g_opcode_replay_enabled; // Don't log frames if not enabled
+	}
+}
+
+
+void OpcodeDecoder_Shutdown()
+{
+	if (g_has_hmd)
+	{
+		g_opcodereplay_frame = true;
+		timewarp_logentries.clear();
+		timewarp_logentries.resize(0);
+	}
+}
+
+template <bool is_preprocess>
+u8* OpcodeDecoder_Run(DataReader src, u32* cycles, bool in_display_list, bool recursive_call)
+{
+	u32 totalCycles = 0;
+	u8* opcodeStart;
+
+	//if (((u32)(src.buffer) >= 0x92700000) && ((u32)(src.buffer) <= 0x9281FFFF))
+	//if (((u32)(src.buffer) == 0x9281F7AD)) //Doesn't work?
+	//if (((u32)(src.end) == 0x92e4d640))
+	//{
+	//	PanicAlert(
+	//		"Loop: (0x%x, 0x%x, timewarped_frame = %s, in_display_list=%s, recursive_call = %s).\n",
+	//		src.buffer,
+	//		src.end,
+	//		g_opcodereplay_frame ? "yes" : "no",
+	//		in_display_list ? "yes" : "no",
+	//		recursive_call ? "yes" : "no"
+	//		);
+	//}
+
+	if (g_opcode_replay_enabled && !g_opcodereplay_frame && g_has_hmd && !recursive_call && (skipped_opcode_replay_count >= (int)g_ActiveConfig.iExtraVideoLoopsDivider))
+	{
+		timewarp_logentries.push_back(TimewarpLogEntry{src, is_preprocess});
+
+		if (in_display_list)
+		{
+			PanicAlert("A display list call was recorded in the opcode replay buffer!");
+		}
+
+		//s_pCurBufferPointer_log.push_back(VertexManager::s_pCurBufferPointer);
+		//s_pEndBufferPointer_log.push_back(VertexManager::s_pEndBufferPointer);
+		//s_pBaseBufferPointer_log.push_back(VertexManager::s_pBaseBufferPointer);
+
+		//if (CPBase_log.size() < 1)
+		//{
+			//SCPFifoStruct &fifo = CommandProcessor::fifo;
+
+			//CPBase_log.push_back((u32)fifo.CPBase);
+			//CPEnd_log.push_back((u32)fifo.CPEnd);
+			//CPHiWatermark_log.push_back(fifo.CPHiWatermark);
+			//CPLoWatermark_log.push_back(fifo.CPLoWatermark);
+			//CPReadWriteDistance_log.push_back((u32)fifo.CPReadWriteDistance);
+			//CPWritePointer_log.push_back((u32)fifo.CPWritePointer);
+			//CPReadPointer_log.push_back((u32)fifo.CPReadPointer);
+			//CPBreakpoint_log.push_back((u32)fifo.CPBreakpoint);
+		//}
+
+
+	}
+
+	while (true)
+	{
+		opcodeStart = src.GetPointer();
+
+		if (!src.size())
+			goto end;
+
+		u8 cmd_byte = src.Read<u8>();
+		int refarray;
+		switch (cmd_byte)
+		{
+		case GX_NOP:
+			totalCycles += 6; // Hm, this means that we scan over nop streams pretty slowly...
+			break;
+
+		case GX_LOAD_CP_REG: //0x08
+			{
+				if (src.size() < 1 + 4)
+					goto end;
+				totalCycles += 12;
+				u8 sub_cmd = src.Read<u8>();
+				u32 value =  src.Read<u32>();
+				LoadCPReg(sub_cmd, value, is_preprocess);
+				if (!is_preprocess)
+					INCSTAT(stats.thisFrame.numCPLoads);
+			}
+			break;
+
+		case GX_LOAD_XF_REG:
+			{
+				if (src.size() < 4)
+					goto end;
+				u32 Cmd2 =  src.Read<u32>();
+				int transfer_size = ((Cmd2 >> 16) & 15) + 1;
+				if (src.size() < transfer_size * sizeof(u32))
+					goto end;
+				totalCycles += 18 + 6 * transfer_size;
+				if (!is_preprocess)
+				{
+					u32 xf_address = Cmd2 & 0xFFFF;
+					LoadXFReg(transfer_size, xf_address, src);
+
+					INCSTAT(stats.thisFrame.numXFLoads);
+				}
+				src.Skip<u32>(transfer_size);
+			}
+			break;
+
+		case GX_LOAD_INDX_A: //used for position matrices
+			refarray = 0xC;
+			goto load_indx;
+		case GX_LOAD_INDX_B: //used for normal matrices
+			refarray = 0xD;
+			goto load_indx;
+		case GX_LOAD_INDX_C: //used for postmatrices
+			refarray = 0xE;
+			goto load_indx;
+		case GX_LOAD_INDX_D: //used for lights
+			refarray = 0xF;
+			goto load_indx;
+		load_indx:
+			if (src.size() < 4)
+				goto end;
+			totalCycles += 6;
+			if (is_preprocess)
+				PreprocessIndexedXF(src.Read<u32>(), refarray);
+			else
+				LoadIndexedXF(src.Read<u32>(), refarray);
+			break;
+
+		case GX_CMD_CALL_DL:
+			{
+				if (src.size() < 8)
+					goto end;
+				u32 address = src.Read<u32>();
+				u32 count = src.Read<u32>();
+
+				if (in_display_list)
+				{
+					totalCycles += 6;
+					WARN_LOG(VIDEO,"recursive display list detected");
+				}
+				else
+				{
+					if (is_preprocess)
+						InterpretDisplayListPreprocess(address, count);
+					else
+						totalCycles += 6 + InterpretDisplayList(address, count);
+				}
+			}
+			break;
+
+		case GX_CMD_UNKNOWN_METRICS: // zelda 4 swords calls it and checks the metrics registers after that
+			totalCycles += 6;
+			DEBUG_LOG(VIDEO, "GX 0x44: %08x", cmd_byte);
+			break;
+
+		case GX_CMD_INVL_VC: // Invalidate Vertex Cache
+			totalCycles += 6;
+			DEBUG_LOG(VIDEO, "Invalidate (vertex cache?)");
+			break;
+
+		case GX_LOAD_BP_REG: //0x61
+			// In skipped_frame case: We have to let BP writes through because they set
+			// tokens and stuff.  TODO: Call a much simplified LoadBPReg instead.
+			{
+				if (src.size() < 4)
+					goto end;
+				totalCycles += 12;
+				u32 bp_cmd = src.Read<u32>();
+				if (is_preprocess)
+				{
+					LoadBPRegPreprocess(bp_cmd);
+				}
+				else
+				{
+					LoadBPReg(bp_cmd);
+					INCSTAT(stats.thisFrame.numBPLoads);
+				}
+			}
+			break;
+
+		// draw primitives
+		default:
+			if ((cmd_byte & 0xC0) == 0x80)
+			{
+				// load vertices
+				if (src.size() < 2)
+					goto end;
+				u16 num_vertices = src.Read<u16>();
+				int bytes = VertexLoaderManager::RunVertices(
+					cmd_byte & GX_VAT_MASK,   // Vertex loader index (0 - 7)
+					(cmd_byte & GX_PRIMITIVE_MASK) >> GX_PRIMITIVE_SHIFT,
+					num_vertices,
+					src,
+					g_bSkipCurrentFrame,
+					is_preprocess);
+
+				if (bytes < 0)
+					goto end;
+
+				src.Skip(bytes);
+
+				// 4 GPU ticks per vertex, 3 CPU ticks per GPU tick
+				totalCycles += num_vertices * 4 * 3 + 6;
+			}
+			else
+			{
+				if (!g_ActiveConfig.bOpcodeWarningDisable)
+				{
+					UnknownOpcode(cmd_byte, opcodeStart, is_preprocess, g_opcodereplay_frame, in_display_list, recursive_call);
+				}
+				totalCycles += 1;
+			}
+			break;
+		}
+
+		// Display lists get added directly into the FIFO stream
+		if (!is_preprocess && g_bRecordFifoData && cmd_byte != GX_CMD_CALL_DL)
+		{
+			u8* opcodeEnd;
+			opcodeEnd = src.GetPointer();
+			FifoRecorder::GetInstance().WriteGPCommand(opcodeStart, u32(opcodeEnd - opcodeStart));
+		}
+	}
+
+end:
+	if (cycles)
+	{
+		*cycles = totalCycles;
+	}
+	return opcodeStart;
+}
+
+template u8* OpcodeDecoder_Run<true>(DataReader src, u32* cycles, bool in_display_list, bool recursive_call = false);
+template u8* OpcodeDecoder_Run<false>(DataReader src, u32* cycles, bool in_display_list, bool recursive_call = false);