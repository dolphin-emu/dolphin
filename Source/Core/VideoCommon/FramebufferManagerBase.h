--- conflicted
+++ resolved
@@ -9,13 +9,6 @@
 #include "Common/CommonTypes.h"
 #include "VideoCommon/TextureConfig.h"
 
-<<<<<<< HEAD
-/*inline bool AddressRangesOverlap(u32 aLower, u32 aUpper, u32 bLower, u32 bUpper)
-{
-  return !((aLower >= bUpper) || (bLower >= aUpper));
-}*/
-=======
->>>>>>> 66a3329a
 
 class FramebufferManagerBase
 {
