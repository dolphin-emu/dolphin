// Copyright 2015 Dolphin Emulator Project
// SPDX-License-Identifier: GPL-2.0-or-later

#include "Core/HotkeyManager.h"

#include <algorithm>
#include <array>
#include <string>
#include <vector>

#include <fmt/format.h>

#include "Core/ConfigManager.h"
#include "Common/Common.h"
#include "Common/CommonTypes.h"
#include "Common/FileUtil.h"
#include "Common/IniFile.h"
#include "Common/StringUtil.h"

#include "InputCommon/ControllerEmu/Control/Input.h"
#include "InputCommon/ControllerEmu/ControlGroup/Buttons.h"
#include "InputCommon/ControllerEmu/ControlGroup/ControlGroup.h"
#include "InputCommon/ControllerInterface/ControllerInterface.h"
#include "InputCommon/GCPadStatus.h"

// clang-format off
<<<<<<< HEAD
constexpr std::array<const char*, 143> s_hotkey_labels{{
=======
constexpr std::array<const char*, NUM_HOTKEYS> s_hotkey_labels{{
>>>>>>> 19e85696
    _trans("Open"),
    _trans("Change Disc"),
    _trans("Eject Disc"),
    _trans("Refresh Game List"),
    _trans("Toggle Pause"),
    _trans("Stop"),
    _trans("Reset"),
    _trans("Toggle Fullscreen"),
    _trans("Take Screenshot"),
    _trans("Exit"),
    _trans("Unlock Cursor"),
    _trans("Center Mouse"),
    _trans("Activate NetPlay Chat"),
    _trans("Control NetPlay Golf Mode"),

    _trans("Volume Down"),
    _trans("Volume Up"),
    _trans("Volume Toggle Mute"),

    _trans("Decrease Emulation Speed"),
    _trans("Increase Emulation Speed"),
    _trans("Disable Emulation Speed Limit"),

    _trans("Frame Advance"),
    _trans("Frame Advance Decrease Speed"),
    _trans("Frame Advance Increase Speed"),
    _trans("Frame Advance Reset Speed"),

    _trans("Start Recording"),
    _trans("Play Recording"),
    _trans("Export Recording"),
    _trans("Read-Only Mode"),

    // i18n: Here, "Step" is a verb. This feature is used for
    // going through code step by step.
    _trans("Step Into"),
    // i18n: Here, "Step" is a verb. This feature is used for
    // going through code step by step.
    _trans("Step Over"),
    // i18n: Here, "Step" is a verb. This feature is used for
    // going through code step by step.
    _trans("Step Out"),
    _trans("Skip"),

    // i18n: Here, PC is an acronym for program counter, not personal computer.
    _trans("Show PC"),
    // i18n: Here, PC is an acronym for program counter, not personal computer.
    _trans("Set PC"),

    _trans("Toggle Breakpoint"),
    _trans("Add a Breakpoint"),
    _trans("Add a Memory Breakpoint"),

    _trans("Press Sync Button"),
    _trans("Connect Wii Remote 1"),
    _trans("Connect Wii Remote 2"),
    _trans("Connect Wii Remote 3"),
    _trans("Connect Wii Remote 4"),
    _trans("Connect Balance Board"),
    _trans("Toggle SD Card"),
    _trans("Toggle USB Keyboard"),

    _trans("Next Profile"),
    _trans("Previous Profile"),
    _trans("Next Game Profile"),
    _trans("Previous Game Profile"),
    _trans("Next Profile"),
    _trans("Previous Profile"),
    _trans("Next Game Profile"),
    _trans("Previous Game Profile"),
    _trans("Next Profile"),
    _trans("Previous Profile"),
    _trans("Next Game Profile"),
    _trans("Previous Game Profile"),
    _trans("Next Profile"),
    _trans("Previous Profile"),
    _trans("Next Game Profile"),
    _trans("Previous Game Profile"),

    _trans("Toggle Crop"),
    _trans("Toggle Aspect Ratio"),
    _trans("Toggle Skip EFB Access"),
    _trans("Toggle EFB Copies"),
    _trans("Toggle XFB Copies"),
    _trans("Toggle XFB Immediate Mode"),
    _trans("Toggle Fog"),
    _trans("Toggle Texture Dumping"),
    _trans("Toggle Custom Textures"),

    // i18n: IR stands for internal resolution
    _trans("Increase IR"),
    // i18n: IR stands for internal resolution
    _trans("Decrease IR"),

    _trans("Freelook Toggle"),

    _trans("Toggle 3D Side-by-Side"),
    _trans("Toggle 3D Top-Bottom"),
    _trans("Toggle 3D Anaglyph"),
    _trans("Decrease Depth"),
    _trans("Increase Depth"),
    _trans("Decrease Convergence"),
    _trans("Increase Convergence"),

    _trans("Load State Slot 1"),
    _trans("Load State Slot 2"),
    _trans("Load State Slot 3"),
    _trans("Load State Slot 4"),
    _trans("Load State Slot 5"),
    _trans("Load State Slot 6"),
    _trans("Load State Slot 7"),
    _trans("Load State Slot 8"),
    _trans("Load State Slot 9"),
    _trans("Load State Slot 10"),
    _trans("Load from Selected Slot"),

    _trans("Save State Slot 1"),
    _trans("Save State Slot 2"),
    _trans("Save State Slot 3"),
    _trans("Save State Slot 4"),
    _trans("Save State Slot 5"),
    _trans("Save State Slot 6"),
    _trans("Save State Slot 7"),
    _trans("Save State Slot 8"),
    _trans("Save State Slot 9"),
    _trans("Save State Slot 10"),
    _trans("Save to Selected Slot"),

    _trans("Select State Slot 1"),
    _trans("Select State Slot 2"),
    _trans("Select State Slot 3"),
    _trans("Select State Slot 4"),
    _trans("Select State Slot 5"),
    _trans("Select State Slot 6"),
    _trans("Select State Slot 7"),
    _trans("Select State Slot 8"),
    _trans("Select State Slot 9"),
    _trans("Select State Slot 10"),

    _trans("Load State Last 1"),
    _trans("Load State Last 2"),
    _trans("Load State Last 3"),
    _trans("Load State Last 4"),
    _trans("Load State Last 5"),
    _trans("Load State Last 6"),
    _trans("Load State Last 7"),
    _trans("Load State Last 8"),
    _trans("Load State Last 9"),
    _trans("Load State Last 10"),

    _trans("Save Oldest State"),
    _trans("Undo Load State"),
    _trans("Undo Save State"),
    _trans("Save State"),
    _trans("Load State"),
<<<<<<< HEAD

    // Slippi Playback
    _trans("Jump backwards in Slippi replay"),
    _trans("Step backwards in Slippi replay"),
    _trans("Step forwards in Slippi replay"),
    _trans("Jump forwards in Slippi replay"),
=======
    _trans("Increase Selected State Slot"),
    _trans("Decrease Selected State Slot"),

    _trans("Load ROM"),
    _trans("Unload ROM"),
    _trans("Reset"),

    _trans("Volume Down"),
    _trans("Volume Up"),
    _trans("Volume Toggle Mute"),
      
    _trans("1x"),
    _trans("2x"),
    _trans("3x"),
    _trans("4x"),
>>>>>>> 19e85696
}};

// clang-format on
static_assert(NUM_HOTKEYS == s_hotkey_labels.size(), "Wrong count of hotkey_labels");

namespace HotkeyManagerEmu
{
static std::array<u32, NUM_HOTKEY_GROUPS> s_hotkey_down;
static HotkeyStatus s_hotkey;
static bool s_enabled;

static InputConfig s_config("Hotkeys", _trans("Hotkeys"), "Hotkeys");

InputConfig* GetConfig()
{
  return &s_config;
}

void GetStatus(bool ignore_focus)
{
  // Get input
  static_cast<HotkeyManager*>(s_config.GetController(0))->GetInput(&s_hotkey, ignore_focus);
}

bool IsEnabled()
{
  return s_enabled;
}

void Enable(bool enable_toggle)
{
  s_enabled = enable_toggle;
}

bool IsPressed(int id, bool held)
{
  unsigned int group = static_cast<HotkeyManager*>(s_config.GetController(0))->FindGroupByID(id);
  unsigned int group_key =
      static_cast<HotkeyManager*>(s_config.GetController(0))->GetIndexForGroup(group, id);
  if (s_hotkey.button[group] & (1 << group_key))
  {
    const bool pressed = !!(s_hotkey_down[group] & (1 << group_key));
    s_hotkey_down[group] |= (1 << group_key);
    if (!pressed || held)
      return true;
  }
  else
  {
    s_hotkey_down[group] &= ~(1 << group_key);
  }

  return false;
}

// This function exists to load the old "Keys" group so pre-existing configs don't break.
// TODO: Remove this at a future date when we're confident most configs are migrated.
static void LoadLegacyConfig(ControllerEmu::EmulatedController* controller)
{
  IniFile inifile;
  if (inifile.Load(File::GetUserPath(D_CONFIG_IDX) + "Hotkeys.ini"))
  {
    if (!inifile.Exists("Hotkeys") && inifile.Exists("Hotkeys1"))
    {
      auto sec = inifile.GetOrCreateSection("Hotkeys1");

      {
        std::string defdev;
        sec->Get("Device", &defdev, "");
        controller->SetDefaultDevice(defdev);
      }

      for (auto& group : controller->groups)
      {
        for (auto& control : group->controls)
        {
          std::string key("Keys/" + control->name);

          if (sec->Exists(key))
          {
            std::string expression;
            sec->Get(key, &expression, "");
            control->control_ref->SetExpression(std::move(expression));
          }
        }
      }

      controller->UpdateReferences(g_controller_interface);
    }
  }
}

void Initialize()
{
  if (s_config.ControllersNeedToBeCreated())
    s_config.CreateController<HotkeyManager>();

  s_config.RegisterHotplugCallback();

  // load the saved controller config
  LoadConfig();

  s_hotkey_down = {};

  s_enabled = true;
}

void LoadConfig()
{
  s_config.LoadConfig(InputConfig::InputClass::GC);
  LoadLegacyConfig(s_config.GetController(0));
}

ControllerEmu::ControlGroup* GetHotkeyGroup(HotkeyGroup group)
{
  return static_cast<HotkeyManager*>(s_config.GetController(0))->GetHotkeyGroup(group);
}

void Shutdown()
{
  s_config.UnregisterHotplugCallback();

  s_config.ClearControllers();
}
}  // namespace HotkeyManagerEmu

struct HotkeyGroupInfo
{
  const char* name;
  Hotkey first;
  Hotkey last;
  bool ignore_focus = false;
};

constexpr std::array<HotkeyGroupInfo, NUM_HOTKEY_GROUPS> s_groups_info = {
    {{_trans("General"), HK_OPEN, HK_REQUEST_GOLF_CONTROL},
     {_trans("Volume"), HK_VOLUME_DOWN, HK_VOLUME_TOGGLE_MUTE},
     {_trans("Emulation Speed"), HK_DECREASE_EMULATION_SPEED, HK_TOGGLE_THROTTLE},
     {_trans("Frame Advance"), HK_FRAME_ADVANCE, HK_FRAME_ADVANCE_RESET_SPEED},
     {_trans("Movie"), HK_START_RECORDING, HK_READ_ONLY_MODE},
     {_trans("Stepping"), HK_STEP, HK_SKIP},
     {_trans("Program Counter"), HK_SHOW_PC, HK_SET_PC},
     {_trans("Breakpoint"), HK_BP_TOGGLE, HK_MBP_ADD},
     {_trans("Wii"), HK_TRIGGER_SYNC_BUTTON, HK_TOGGLE_USB_KEYBOARD},
     {_trans("Controller Profile 1"), HK_NEXT_WIIMOTE_PROFILE_1, HK_PREV_GAME_WIIMOTE_PROFILE_1},
     {_trans("Controller Profile 2"), HK_NEXT_WIIMOTE_PROFILE_2, HK_PREV_GAME_WIIMOTE_PROFILE_2},
     {_trans("Controller Profile 3"), HK_NEXT_WIIMOTE_PROFILE_3, HK_PREV_GAME_WIIMOTE_PROFILE_3},
     {_trans("Controller Profile 4"), HK_NEXT_WIIMOTE_PROFILE_4, HK_PREV_GAME_WIIMOTE_PROFILE_4},
     {_trans("Graphics Toggles"), HK_TOGGLE_CROP, HK_TOGGLE_TEXTURES},
     {_trans("Internal Resolution"), HK_INCREASE_IR, HK_DECREASE_IR},
     {_trans("Freelook"), HK_FREELOOK_TOGGLE, HK_FREELOOK_TOGGLE},
     // i18n: Stereoscopic 3D
     {_trans("3D"), HK_TOGGLE_STEREO_SBS, HK_TOGGLE_STEREO_ANAGLYPH},
     // i18n: Stereoscopic 3D
     {_trans("3D Depth"), HK_DECREASE_DEPTH, HK_INCREASE_CONVERGENCE},
     {_trans("Load State"), HK_LOAD_STATE_SLOT_1, HK_LOAD_STATE_SLOT_SELECTED},
     {_trans("Save State"), HK_SAVE_STATE_SLOT_1, HK_SAVE_STATE_SLOT_SELECTED},
     {_trans("Select State"), HK_SELECT_STATE_SLOT_1, HK_SELECT_STATE_SLOT_10},
     {_trans("Load Last State"), HK_LOAD_LAST_STATE_1, HK_LOAD_LAST_STATE_10},
<<<<<<< HEAD
     {_trans("Other State Hotkeys"), HK_SAVE_FIRST_STATE, HK_LOAD_STATE_FILE},
     {_trans("Slippi playback controls"), HK_SLIPPI_JUMP_BACK, HK_SLIPPI_JUMP_FORWARD} } };
=======
     {_trans("Other State Hotkeys"), HK_SAVE_FIRST_STATE, HK_DECREMENT_SELECTED_STATE_SLOT},
     {_trans("GBA Core"), HK_GBA_LOAD, HK_GBA_RESET, true},
     {_trans("GBA Volume"), HK_GBA_VOLUME_DOWN, HK_GBA_TOGGLE_MUTE, true},
     {_trans("GBA Window Size"), HK_GBA_1X, HK_GBA_4X, true}}};
>>>>>>> 19e85696

HotkeyManager::HotkeyManager()
{
  for (std::size_t group = 0; group < m_hotkey_groups.size(); group++)
  {
    m_hotkey_groups[group] =
        (m_keys[group] = new ControllerEmu::Buttons(s_groups_info[group].name));
    groups.emplace_back(m_hotkey_groups[group]);
    for (int key = s_groups_info[group].first; key <= s_groups_info[group].last; key++)
    {
      m_keys[group]->AddInput(ControllerEmu::Translate, s_hotkey_labels[key]);
    }
  }
}

HotkeyManager::~HotkeyManager()
{
}

std::string HotkeyManager::GetName() const
{
  return "Hotkeys";
}

void HotkeyManager::GetInput(HotkeyStatus* kb, bool ignore_focus)
{
  const auto lock = GetStateLock();
  for (std::size_t group = 0; group < s_groups_info.size(); group++)
  {
    if (s_groups_info[group].ignore_focus != ignore_focus)
      continue;

    const int group_count = (s_groups_info[group].last - s_groups_info[group].first) + 1;
    std::vector<u32> bitmasks(group_count);
    for (size_t key = 0; key < bitmasks.size(); key++)
      bitmasks[key] = static_cast<u32>(1 << key);

    kb->button[group] = 0;
    m_keys[group]->GetState(&kb->button[group], bitmasks.data());
  }
}

ControllerEmu::ControlGroup* HotkeyManager::GetHotkeyGroup(HotkeyGroup group) const
{
  return m_hotkey_groups[group];
}

int HotkeyManager::FindGroupByID(int id) const
{
  const auto i = std::find_if(s_groups_info.begin(), s_groups_info.end(),
                              [id](const auto& entry) { return entry.last >= id; });

  return static_cast<int>(std::distance(s_groups_info.begin(), i));
}

int HotkeyManager::GetIndexForGroup(int group, int id) const
{
  return id - s_groups_info[group].first;
}

void HotkeyManager::LoadDefaults(const ControllerInterface& ciface)
{
  EmulatedController::LoadDefaults(ciface);

  auto set_key_expression = [this](int index, const std::string& expression) {
    m_keys[FindGroupByID(index)]
        ->controls[GetIndexForGroup(FindGroupByID(index), index)]
        ->control_ref->SetExpression(expression);
  };

  auto hotkey_string = [](std::vector<std::string> inputs) {
    return "@(" + JoinStrings(inputs, "+") + ')';
  };

  // General hotkeys
  set_key_expression(HK_OPEN, hotkey_string({"Ctrl", "O"}));
  set_key_expression(HK_PLAY_PAUSE, "F10");
#ifdef _WIN32
  set_key_expression(HK_STOP, "ESCAPE");
  set_key_expression(HK_FULLSCREEN, hotkey_string({"Alt", "RETURN"}));
#else
  set_key_expression(HK_STOP, "Escape");
  set_key_expression(HK_FULLSCREEN, hotkey_string({"Alt", "Return"}));
#endif
  set_key_expression(HK_STEP, "F11");
  set_key_expression(HK_STEP_OVER, hotkey_string({"Shift", "F10"}));
  set_key_expression(HK_STEP_OUT, hotkey_string({"Shift", "F11"}));
  set_key_expression(HK_BP_TOGGLE, hotkey_string({"Shift", "F9"}));
  set_key_expression(HK_SCREENSHOT, "F9");
  set_key_expression(HK_WIIMOTE1_CONNECT, hotkey_string({"Alt", "F5"}));
  set_key_expression(HK_WIIMOTE2_CONNECT, hotkey_string({"Alt", "F6"}));
  set_key_expression(HK_WIIMOTE3_CONNECT, hotkey_string({"Alt", "F7"}));
  set_key_expression(HK_WIIMOTE4_CONNECT, hotkey_string({"Alt", "F8"}));
  set_key_expression(HK_BALANCEBOARD_CONNECT, hotkey_string({"Alt", "F9"}));
#ifdef _WIN32
  set_key_expression(HK_TOGGLE_THROTTLE, "TAB");
#else
  set_key_expression(HK_TOGGLE_THROTTLE, "Tab");
#endif

  // Savestates
  for (int i = 0; i < 8; i++)
  {
    set_key_expression(HK_LOAD_STATE_SLOT_1 + i, fmt::format("F{}", i + 1));
    set_key_expression(HK_SAVE_STATE_SLOT_1 + i,
                       hotkey_string({"Shift", fmt::format("F{}", i + 1)}));
  }
  set_key_expression(HK_UNDO_LOAD_STATE, "F12");
  set_key_expression(HK_UNDO_SAVE_STATE, hotkey_string({"Shift", "F12"}));

<<<<<<< HEAD
  // Slippi Playback
#ifdef IS_PLAYBACK
  if (SConfig::GetInstance().m_slippiEnableSeek) {
#ifdef _WIN32

    set_key_expression(HK_SLIPPI_JUMP_BACK, hotkey_string({"Shift", "`LEFT`"}));
    set_key_expression(HK_SLIPPI_STEP_BACK, "`LEFT`");
    set_key_expression(HK_FRAME_ADVANCE, "`PERIOD`");
    set_key_expression(HK_PLAY_PAUSE, "`SPACE`");
    set_key_expression(HK_SLIPPI_STEP_FORWARD, "`RIGHT`");
    set_key_expression(HK_SLIPPI_JUMP_FORWARD, hotkey_string({"Shift", "`RIGHT`"}));
#elif __APPLE__
    set_key_expression(HK_SLIPPI_JUMP_BACK, hotkey_string({"Shift", "`Left Arrow`"}));
    set_key_expression(HK_SLIPPI_STEP_BACK, "`Left Arrow`");
    set_key_expression(HK_FRAME_ADVANCE, "`.`");
    set_key_expression(HK_PLAY_PAUSE, "`Space`");
    set_key_expression(HK_SLIPPI_STEP_FORWARD, "`Right Arrow`");
    set_key_expression(HK_SLIPPI_JUMP_FORWARD, hotkey_string({"Shift", "`Right Arrow`"}));
#else
    set_key_expression(HK_SLIPPI_JUMP_BACK, hotkey_string({"Shift", "`Left`"}));
    set_key_expression(HK_SLIPPI_STEP_BACK, "`Left`");
    set_key_expression(HK_FRAME_ADVANCE, "`period`");
    set_key_expression(HK_PLAY_PAUSE, "`space`");
    set_key_expression(HK_SLIPPI_STEP_FORWARD, "`Right`");
    set_key_expression(HK_SLIPPI_JUMP_FORWARD, hotkey_string({"Shift", "`Right`"}));
#endif
  }
=======
  // GBA
  set_key_expression(HK_GBA_LOAD, hotkey_string({"`Ctrl`", "`Shift`", "`O`"}));
  set_key_expression(HK_GBA_UNLOAD, hotkey_string({"`Ctrl`", "`Shift`", "`W`"}));
  set_key_expression(HK_GBA_RESET, hotkey_string({"`Ctrl`", "`Shift`", "`R`"}));

#ifdef _WIN32
  set_key_expression(HK_GBA_VOLUME_DOWN, "`SUBTRACT`");
  set_key_expression(HK_GBA_VOLUME_UP, "`ADD`");
#else
  set_key_expression(HK_GBA_VOLUME_DOWN, "`KP_Subtract`");
  set_key_expression(HK_GBA_VOLUME_UP, "`KP_Add`");
#endif
  set_key_expression(HK_GBA_TOGGLE_MUTE, "`M`");

#ifdef _WIN32
  set_key_expression(HK_GBA_1X, "`NUMPAD1`");
  set_key_expression(HK_GBA_2X, "`NUMPAD2`");
  set_key_expression(HK_GBA_3X, "`NUMPAD3`");
  set_key_expression(HK_GBA_4X, "`NUMPAD4`");
#else
  set_key_expression(HK_GBA_1X, "`KP_1`");
  set_key_expression(HK_GBA_2X, "`KP_2`");
  set_key_expression(HK_GBA_3X, "`KP_3`");
  set_key_expression(HK_GBA_4X, "`KP_4`");
>>>>>>> 19e85696
#endif
}<|MERGE_RESOLUTION|>--- conflicted
+++ resolved
@@ -24,11 +24,7 @@
 #include "InputCommon/GCPadStatus.h"
 
 // clang-format off
-<<<<<<< HEAD
-constexpr std::array<const char*, 143> s_hotkey_labels{{
-=======
 constexpr std::array<const char*, NUM_HOTKEYS> s_hotkey_labels{{
->>>>>>> 19e85696
     _trans("Open"),
     _trans("Change Disc"),
     _trans("Eject Disc"),
@@ -184,14 +180,13 @@
     _trans("Undo Save State"),
     _trans("Save State"),
     _trans("Load State"),
-<<<<<<< HEAD
 
     // Slippi Playback
     _trans("Jump backwards in Slippi replay"),
     _trans("Step backwards in Slippi replay"),
     _trans("Step forwards in Slippi replay"),
     _trans("Jump forwards in Slippi replay"),
-=======
+
     _trans("Increase Selected State Slot"),
     _trans("Decrease Selected State Slot"),
 
@@ -202,12 +197,11 @@
     _trans("Volume Down"),
     _trans("Volume Up"),
     _trans("Volume Toggle Mute"),
-      
+
     _trans("1x"),
     _trans("2x"),
     _trans("3x"),
     _trans("4x"),
->>>>>>> 19e85696
 }};
 
 // clang-format on
@@ -366,15 +360,11 @@
      {_trans("Save State"), HK_SAVE_STATE_SLOT_1, HK_SAVE_STATE_SLOT_SELECTED},
      {_trans("Select State"), HK_SELECT_STATE_SLOT_1, HK_SELECT_STATE_SLOT_10},
      {_trans("Load Last State"), HK_LOAD_LAST_STATE_1, HK_LOAD_LAST_STATE_10},
-<<<<<<< HEAD
-     {_trans("Other State Hotkeys"), HK_SAVE_FIRST_STATE, HK_LOAD_STATE_FILE},
-     {_trans("Slippi playback controls"), HK_SLIPPI_JUMP_BACK, HK_SLIPPI_JUMP_FORWARD} } };
-=======
      {_trans("Other State Hotkeys"), HK_SAVE_FIRST_STATE, HK_DECREMENT_SELECTED_STATE_SLOT},
+     {_trans("Slippi playback controls"), HK_SLIPPI_JUMP_BACK, HK_SLIPPI_JUMP_FORWARD},
      {_trans("GBA Core"), HK_GBA_LOAD, HK_GBA_RESET, true},
      {_trans("GBA Volume"), HK_GBA_VOLUME_DOWN, HK_GBA_TOGGLE_MUTE, true},
      {_trans("GBA Window Size"), HK_GBA_1X, HK_GBA_4X, true}}};
->>>>>>> 19e85696
 
 HotkeyManager::HotkeyManager()
 {
@@ -485,8 +475,7 @@
   set_key_expression(HK_UNDO_LOAD_STATE, "F12");
   set_key_expression(HK_UNDO_SAVE_STATE, hotkey_string({"Shift", "F12"}));
 
-<<<<<<< HEAD
-  // Slippi Playback
+// Slippi Playback
 #ifdef IS_PLAYBACK
   if (SConfig::GetInstance().m_slippiEnableSeek) {
 #ifdef _WIN32
@@ -512,8 +501,8 @@
     set_key_expression(HK_SLIPPI_STEP_FORWARD, "`Right`");
     set_key_expression(HK_SLIPPI_JUMP_FORWARD, hotkey_string({"Shift", "`Right`"}));
 #endif
-  }
-=======
+#endif
+
   // GBA
   set_key_expression(HK_GBA_LOAD, hotkey_string({"`Ctrl`", "`Shift`", "`O`"}));
   set_key_expression(HK_GBA_UNLOAD, hotkey_string({"`Ctrl`", "`Shift`", "`W`"}));
@@ -538,6 +527,5 @@
   set_key_expression(HK_GBA_2X, "`KP_2`");
   set_key_expression(HK_GBA_3X, "`KP_3`");
   set_key_expression(HK_GBA_4X, "`KP_4`");
->>>>>>> 19e85696
 #endif
 }