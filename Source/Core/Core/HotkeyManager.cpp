--- conflicted
+++ resolved
@@ -21,14 +21,10 @@
 
 // clang-format off
 const std::string hotkey_labels[] = {
-<<<<<<< HEAD
-    _trans("Open"), _trans("Change Disc"), _trans("Refresh List"),
-=======
     _trans("Open"),
     _trans("Change Disc"),
     _trans("Eject Disc"),
     _trans("Refresh List"),
->>>>>>> c9f790dc
     _trans("Toggle Pause"),
     _trans("Stop"),
     _trans("Reset"),
