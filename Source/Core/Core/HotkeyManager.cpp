// Copyright 2015 Dolphin Emulator Project
// SPDX-License-Identifier: GPL-2.0-or-later

#include "Core/HotkeyManager.h"

#include <algorithm>
#include <array>
#include <string>
#include <vector>

#include <fmt/format.h>

#include "Common/Common.h"
#include "Common/CommonTypes.h"
#include "Common/FileUtil.h"
#include "Common/IniFile.h"
#include "Common/StringUtil.h"

#include "InputCommon/ControllerEmu/Control/Input.h"
#include "InputCommon/ControllerEmu/ControlGroup/Buttons.h"
#include "InputCommon/ControllerEmu/ControlGroup/ControlGroup.h"
#include "InputCommon/ControllerInterface/ControllerInterface.h"
#include "InputCommon/GCPadStatus.h"

// clang-format off
<<<<<<< HEAD
constexpr std::array<const char*, 131> s_hotkey_labels{{
=======
constexpr std::array<const char*, NUM_HOTKEYS> s_hotkey_labels{{
>>>>>>> 3cc27488
    _trans("Open"),
    _trans("Change Disc"),
    _trans("Eject Disc"),
    _trans("Refresh Game List"),
    _trans("Toggle Pause"),
    _trans("Stop"),
    _trans("Reset"),
    _trans("Toggle Fullscreen"),
    _trans("Take Screenshot"),
    _trans("Exit"),
    _trans("Unlock Cursor"),
    _trans("Activate NetPlay Chat"),
    _trans("Control NetPlay Golf Mode"),

    _trans("Volume Down"),
    _trans("Volume Up"),
    _trans("Volume Toggle Mute"),

    _trans("Decrease Emulation Speed"),
    _trans("Increase Emulation Speed"),
    _trans("Disable Emulation Speed Limit"),

    _trans("Frame Advance"),
    _trans("Frame Advance Decrease Speed"),
    _trans("Frame Advance Increase Speed"),
    _trans("Frame Advance Reset Speed"),

    _trans("Start Recording"),
    _trans("Play Recording"),
    _trans("Export Recording"),
    _trans("Read-Only Mode"),

    // i18n: Here, "Step" is a verb. This feature is used for
    // going through code step by step.
    _trans("Step Into"),
    // i18n: Here, "Step" is a verb. This feature is used for
    // going through code step by step.
    _trans("Step Over"),
    // i18n: Here, "Step" is a verb. This feature is used for
    // going through code step by step.
    _trans("Step Out"),
    _trans("Skip"),

    // i18n: Here, PC is an acronym for program counter, not personal computer.
    _trans("Show PC"),
    // i18n: Here, PC is an acronym for program counter, not personal computer.
    _trans("Set PC"),

    _trans("Toggle Breakpoint"),
    _trans("Add a Breakpoint"),
    _trans("Add a Memory Breakpoint"),

    _trans("Press Sync Button"),
    _trans("Connect Wii Remote 1"),
    _trans("Connect Wii Remote 2"),
    _trans("Connect Wii Remote 3"),
    _trans("Connect Wii Remote 4"),
    _trans("Connect Balance Board"),
    _trans("Toggle SD Card"),
    _trans("Toggle USB Keyboard"),

    _trans("Next Profile"),
    _trans("Previous Profile"),
    _trans("Next Game Profile"),
    _trans("Previous Game Profile"),
    _trans("Next Profile"),
    _trans("Previous Profile"),
    _trans("Next Game Profile"),
    _trans("Previous Game Profile"),
    _trans("Next Profile"),
    _trans("Previous Profile"),
    _trans("Next Game Profile"),
    _trans("Previous Game Profile"),
    _trans("Next Profile"),
    _trans("Previous Profile"),
    _trans("Next Game Profile"),
    _trans("Previous Game Profile"),

    _trans("Toggle Crop"),
    _trans("Toggle Aspect Ratio"),
    _trans("Toggle Skip EFB Access"),
    _trans("Toggle EFB Copies"),
    _trans("Toggle XFB Copies"),
    _trans("Toggle XFB Immediate Mode"),
    _trans("Toggle Fog"),
    _trans("Toggle Texture Dumping"),
    _trans("Toggle Custom Textures"),

    // i18n: IR stands for internal resolution
    _trans("Increase IR"),
    // i18n: IR stands for internal resolution
    _trans("Decrease IR"),

    _trans("Freelook Toggle"),

    _trans("Toggle 3D Side-by-Side"),
    _trans("Toggle 3D Top-Bottom"),
    _trans("Toggle 3D Anaglyph"),
    _trans("Decrease Depth"),
    _trans("Increase Depth"),
    _trans("Decrease Convergence"),
    _trans("Increase Convergence"),

    _trans("Load State Slot 1"),
    _trans("Load State Slot 2"),
    _trans("Load State Slot 3"),
    _trans("Load State Slot 4"),
    _trans("Load State Slot 5"),
    _trans("Load State Slot 6"),
    _trans("Load State Slot 7"),
    _trans("Load State Slot 8"),
    _trans("Load State Slot 9"),
    _trans("Load State Slot 10"),
    _trans("Load from Selected Slot"),

    _trans("Save State Slot 1"),
    _trans("Save State Slot 2"),
    _trans("Save State Slot 3"),
    _trans("Save State Slot 4"),
    _trans("Save State Slot 5"),
    _trans("Save State Slot 6"),
    _trans("Save State Slot 7"),
    _trans("Save State Slot 8"),
    _trans("Save State Slot 9"),
    _trans("Save State Slot 10"),
    _trans("Save to Selected Slot"),

    _trans("Select State Slot 1"),
    _trans("Select State Slot 2"),
    _trans("Select State Slot 3"),
    _trans("Select State Slot 4"),
    _trans("Select State Slot 5"),
    _trans("Select State Slot 6"),
    _trans("Select State Slot 7"),
    _trans("Select State Slot 8"),
    _trans("Select State Slot 9"),
    _trans("Select State Slot 10"),

    _trans("Load State Last 1"),
    _trans("Load State Last 2"),
    _trans("Load State Last 3"),
    _trans("Load State Last 4"),
    _trans("Load State Last 5"),
    _trans("Load State Last 6"),
    _trans("Load State Last 7"),
    _trans("Load State Last 8"),
    _trans("Load State Last 9"),
    _trans("Load State Last 10"),

    _trans("Save Oldest State"),
    _trans("Undo Load State"),
    _trans("Undo Save State"),
    _trans("Save State"),
    _trans("Load State"),

<<<<<<< HEAD
    _trans("Toggle Noclip"),
    _trans("Toggle Invulnerability"),
    _trans("Toggle Skippable Cutscenes"),
    _trans("Toggle Dashing Restoration"),
    _trans("Toggle Lock Camera In Motion Puzzles")
=======
    _trans("Load ROM"),
    _trans("Unload ROM"),
    _trans("Reset"),

    _trans("Volume Down"),
    _trans("Volume Up"),
    _trans("Volume Toggle Mute"),
      
    _trans("1x"),
    _trans("2x"),
    _trans("3x"),
    _trans("4x"),
>>>>>>> 3cc27488
}};
// clang-format on
static_assert(NUM_HOTKEYS == s_hotkey_labels.size(), "Wrong count of hotkey_labels");

namespace HotkeyManagerEmu
{
static std::array<u32, NUM_HOTKEY_GROUPS> s_hotkey_down;
static HotkeyStatus s_hotkey;
static bool s_enabled;

static InputConfig s_config("Hotkeys", _trans("Hotkeys"), "Hotkeys");

InputConfig* GetConfig()
{
  return &s_config;
}

void GetStatus(bool ignore_focus)
{
  // Get input
  static_cast<HotkeyManager*>(s_config.GetController(0))->GetInput(&s_hotkey, ignore_focus);
}

bool IsEnabled()
{
  return s_enabled;
}

void Enable(bool enable_toggle)
{
  s_enabled = enable_toggle;
}

bool IsPressed(int id, bool held)
{
  unsigned int group = static_cast<HotkeyManager*>(s_config.GetController(0))->FindGroupByID(id);
  unsigned int group_key =
      static_cast<HotkeyManager*>(s_config.GetController(0))->GetIndexForGroup(group, id);
  if (s_hotkey.button[group] & (1 << group_key))
  {
    const bool pressed = !!(s_hotkey_down[group] & (1 << group_key));
    s_hotkey_down[group] |= (1 << group_key);
    if (!pressed || held)
      return true;
  }
  else
  {
    s_hotkey_down[group] &= ~(1 << group_key);
  }

  return false;
}

// This function exists to load the old "Keys" group so pre-existing configs don't break.
// TODO: Remove this at a future date when we're confident most configs are migrated.
static void LoadLegacyConfig(ControllerEmu::EmulatedController* controller)
{
  IniFile inifile;
  if (inifile.Load(File::GetUserPath(D_CONFIG_IDX) + "Hotkeys.ini"))
  {
    if (!inifile.Exists("Hotkeys") && inifile.Exists("Hotkeys1"))
    {
      auto sec = inifile.GetOrCreateSection("Hotkeys1");

      {
        std::string defdev;
        sec->Get("Device", &defdev, "");
        controller->SetDefaultDevice(defdev);
      }

      for (auto& group : controller->groups)
      {
        for (auto& control : group->controls)
        {
          std::string key("Keys/" + control->name);

          if (sec->Exists(key))
          {
            std::string expression;
            sec->Get(key, &expression, "");
            control->control_ref->SetExpression(std::move(expression));
          }
        }
      }

      controller->UpdateReferences(g_controller_interface);
    }
  }
}

void Initialize()
{
  if (s_config.ControllersNeedToBeCreated())
    s_config.CreateController<HotkeyManager>();

  s_config.RegisterHotplugCallback();

  // load the saved controller config
  LoadConfig();

  s_hotkey_down = {};

  s_enabled = true;
}

void LoadConfig()
{
  s_config.LoadConfig(InputConfig::InputClass::GC);
  LoadLegacyConfig(s_config.GetController(0));
}

ControllerEmu::ControlGroup* GetHotkeyGroup(HotkeyGroup group)
{
  return static_cast<HotkeyManager*>(s_config.GetController(0))->GetHotkeyGroup(group);
}

void Shutdown()
{
  s_config.UnregisterHotplugCallback();

  s_config.ClearControllers();
}
}  // namespace HotkeyManagerEmu

struct HotkeyGroupInfo
{
  const char* name;
  Hotkey first;
  Hotkey last;
  bool ignore_focus = false;
};

constexpr std::array<HotkeyGroupInfo, NUM_HOTKEY_GROUPS> s_groups_info = {
    {{_trans("General"), HK_OPEN, HK_REQUEST_GOLF_CONTROL},
     {_trans("Volume"), HK_VOLUME_DOWN, HK_VOLUME_TOGGLE_MUTE},
     {_trans("Emulation Speed"), HK_DECREASE_EMULATION_SPEED, HK_TOGGLE_THROTTLE},
     {_trans("Frame Advance"), HK_FRAME_ADVANCE, HK_FRAME_ADVANCE_RESET_SPEED},
     {_trans("Movie"), HK_START_RECORDING, HK_READ_ONLY_MODE},
     {_trans("Stepping"), HK_STEP, HK_SKIP},
     {_trans("Program Counter"), HK_SHOW_PC, HK_SET_PC},
     {_trans("Breakpoint"), HK_BP_TOGGLE, HK_MBP_ADD},
     {_trans("Wii"), HK_TRIGGER_SYNC_BUTTON, HK_TOGGLE_USB_KEYBOARD},
     {_trans("Controller Profile 1"), HK_NEXT_WIIMOTE_PROFILE_1, HK_PREV_GAME_WIIMOTE_PROFILE_1},
     {_trans("Controller Profile 2"), HK_NEXT_WIIMOTE_PROFILE_2, HK_PREV_GAME_WIIMOTE_PROFILE_2},
     {_trans("Controller Profile 3"), HK_NEXT_WIIMOTE_PROFILE_3, HK_PREV_GAME_WIIMOTE_PROFILE_3},
     {_trans("Controller Profile 4"), HK_NEXT_WIIMOTE_PROFILE_4, HK_PREV_GAME_WIIMOTE_PROFILE_4},
     {_trans("Graphics Toggles"), HK_TOGGLE_CROP, HK_TOGGLE_TEXTURES},
     {_trans("Internal Resolution"), HK_INCREASE_IR, HK_DECREASE_IR},
     {_trans("Freelook"), HK_FREELOOK_TOGGLE, HK_FREELOOK_TOGGLE},
     // i18n: Stereoscopic 3D
     {_trans("3D"), HK_TOGGLE_STEREO_SBS, HK_TOGGLE_STEREO_ANAGLYPH},
     // i18n: Stereoscopic 3D
     {_trans("3D Depth"), HK_DECREASE_DEPTH, HK_INCREASE_CONVERGENCE},
     {_trans("Load State"), HK_LOAD_STATE_SLOT_1, HK_LOAD_STATE_SLOT_SELECTED},
     {_trans("Save State"), HK_SAVE_STATE_SLOT_1, HK_SAVE_STATE_SLOT_SELECTED},
     {_trans("Select State"), HK_SELECT_STATE_SLOT_1, HK_SELECT_STATE_SLOT_10},
     {_trans("Load Last State"), HK_LOAD_LAST_STATE_1, HK_LOAD_LAST_STATE_10},
     {_trans("Other State Hotkeys"), HK_SAVE_FIRST_STATE, HK_LOAD_STATE_FILE},
<<<<<<< HEAD
     {_trans("PrimeHack Cheats"), HK_NOCLIP_TOGGLE, HK_RESTORE_DASHING},
     {_trans("PrimeHack Graphics"), HK_MOTION_LOCK, HK_MOTION_LOCK}}};
=======
     {_trans("GBA Core"), HK_GBA_LOAD, HK_GBA_RESET, true},
     {_trans("GBA Volume"), HK_GBA_VOLUME_DOWN, HK_GBA_TOGGLE_MUTE, true},
     {_trans("GBA Window Size"), HK_GBA_1X, HK_GBA_4X, true}}};
>>>>>>> 3cc27488

HotkeyManager::HotkeyManager()
{
  for (std::size_t group = 0; group < m_hotkey_groups.size(); group++)
  {
    m_hotkey_groups[group] =
        (m_keys[group] = new ControllerEmu::Buttons(s_groups_info[group].name));
    groups.emplace_back(m_hotkey_groups[group]);
    for (int key = s_groups_info[group].first; key <= s_groups_info[group].last; key++)
    {
      m_keys[group]->AddInput(ControllerEmu::Translate, s_hotkey_labels[key]);
    }
  }
}

HotkeyManager::~HotkeyManager()
{
}

std::string HotkeyManager::GetName() const
{
  return "Hotkeys";
}

void HotkeyManager::GetInput(HotkeyStatus* kb, bool ignore_focus)
{
  const auto lock = GetStateLock();
  for (std::size_t group = 0; group < s_groups_info.size(); group++)
  {
    if (s_groups_info[group].ignore_focus != ignore_focus)
      continue;

    const int group_count = (s_groups_info[group].last - s_groups_info[group].first) + 1;
    std::vector<u32> bitmasks(group_count);
    for (size_t key = 0; key < bitmasks.size(); key++)
      bitmasks[key] = static_cast<u32>(1 << key);

    kb->button[group] = 0;
    m_keys[group]->GetState(&kb->button[group], bitmasks.data());
  }
}

ControllerEmu::ControlGroup* HotkeyManager::GetHotkeyGroup(HotkeyGroup group) const
{
  return m_hotkey_groups[group];
}

int HotkeyManager::FindGroupByID(int id) const
{
  const auto i = std::find_if(s_groups_info.begin(), s_groups_info.end(),
                              [id](const auto& entry) { return entry.last >= id; });

  return static_cast<int>(std::distance(s_groups_info.begin(), i));
}

int HotkeyManager::GetIndexForGroup(int group, int id) const
{
  return id - s_groups_info[group].first;
}

void HotkeyManager::LoadDefaults(const ControllerInterface& ciface)
{
  EmulatedController::LoadDefaults(ciface);

  auto set_key_expression = [this](int index, const std::string& expression) {
    m_keys[FindGroupByID(index)]
        ->controls[GetIndexForGroup(FindGroupByID(index), index)]
        ->control_ref->SetExpression(expression);
  };

  auto hotkey_string = [](std::vector<std::string> inputs) {
    return "@(" + JoinStrings(inputs, "+") + ')';
  };

  // General hotkeys
  set_key_expression(HK_OPEN, hotkey_string({"Ctrl", "O"}));
  set_key_expression(HK_PLAY_PAUSE, "F10");
#ifdef _WIN32
  set_key_expression(HK_STOP, "ESCAPE");
  set_key_expression(HK_FULLSCREEN, hotkey_string({"Alt", "RETURN"}));
#else
  set_key_expression(HK_STOP, "Escape");
  set_key_expression(HK_FULLSCREEN, hotkey_string({"Alt", "Return"}));
#endif
  set_key_expression(HK_STEP, "F11");
  set_key_expression(HK_STEP_OVER, hotkey_string({"Shift", "F10"}));
  set_key_expression(HK_STEP_OUT, hotkey_string({"Shift", "F11"}));
  set_key_expression(HK_BP_TOGGLE, hotkey_string({"Shift", "F9"}));
  set_key_expression(HK_SCREENSHOT, "F9");
  set_key_expression(HK_WIIMOTE1_CONNECT, hotkey_string({"Alt", "F5"}));
  set_key_expression(HK_WIIMOTE2_CONNECT, hotkey_string({"Alt", "F6"}));
  set_key_expression(HK_WIIMOTE3_CONNECT, hotkey_string({"Alt", "F7"}));
  set_key_expression(HK_WIIMOTE4_CONNECT, hotkey_string({"Alt", "F8"}));
  set_key_expression(HK_BALANCEBOARD_CONNECT, hotkey_string({"Alt", "F9"}));
#ifdef _WIN32
  set_key_expression(HK_TOGGLE_THROTTLE, "TAB");
#else
  set_key_expression(HK_TOGGLE_THROTTLE, "Tab");
#endif

  // Savestates
  for (int i = 0; i < 8; i++)
  {
    set_key_expression(HK_LOAD_STATE_SLOT_1 + i, fmt::format("F{}", i + 1));
    set_key_expression(HK_SAVE_STATE_SLOT_1 + i,
                       hotkey_string({"Shift", fmt::format("F{}", i + 1)}));
  }
  set_key_expression(HK_UNDO_LOAD_STATE, "F12");
  set_key_expression(HK_UNDO_SAVE_STATE, hotkey_string({"Shift", "F12"}));

  // GBA
  set_key_expression(HK_GBA_LOAD, hotkey_string({"`Shift`", "`O`"}));
  set_key_expression(HK_GBA_UNLOAD, hotkey_string({"`Shift`", "`W`"}));
  set_key_expression(HK_GBA_RESET, hotkey_string({"`Shift`", "`R`"}));

#ifdef _WIN32
  set_key_expression(HK_GBA_VOLUME_DOWN, "`SUBTRACT`");
  set_key_expression(HK_GBA_VOLUME_UP, "`ADD`");
#else
  set_key_expression(HK_GBA_VOLUME_DOWN, "`KP_Subtract`");
  set_key_expression(HK_GBA_VOLUME_UP, "`KP_Add`");
#endif
  set_key_expression(HK_GBA_TOGGLE_MUTE, "`M`");

#ifdef _WIN32
  set_key_expression(HK_GBA_1X, "`NUMPAD1`");
  set_key_expression(HK_GBA_2X, "`NUMPAD2`");
  set_key_expression(HK_GBA_3X, "`NUMPAD3`");
  set_key_expression(HK_GBA_4X, "`NUMPAD4`");
#else
  set_key_expression(HK_GBA_1X, "`KP_1`");
  set_key_expression(HK_GBA_2X, "`KP_2`");
  set_key_expression(HK_GBA_3X, "`KP_3`");
  set_key_expression(HK_GBA_4X, "`KP_4`");
#endif
}<|MERGE_RESOLUTION|>--- conflicted
+++ resolved
@@ -23,11 +23,7 @@
 #include "InputCommon/GCPadStatus.h"
 
 // clang-format off
-<<<<<<< HEAD
-constexpr std::array<const char*, 131> s_hotkey_labels{{
-=======
 constexpr std::array<const char*, NUM_HOTKEYS> s_hotkey_labels{{
->>>>>>> 3cc27488
     _trans("Open"),
     _trans("Change Disc"),
     _trans("Eject Disc"),
@@ -183,13 +179,6 @@
     _trans("Save State"),
     _trans("Load State"),
 
-<<<<<<< HEAD
-    _trans("Toggle Noclip"),
-    _trans("Toggle Invulnerability"),
-    _trans("Toggle Skippable Cutscenes"),
-    _trans("Toggle Dashing Restoration"),
-    _trans("Toggle Lock Camera In Motion Puzzles")
-=======
     _trans("Load ROM"),
     _trans("Unload ROM"),
     _trans("Reset"),
@@ -202,7 +191,12 @@
     _trans("2x"),
     _trans("3x"),
     _trans("4x"),
->>>>>>> 3cc27488
+
+    _trans("Toggle Noclip"),
+    _trans("Toggle Invulnerability"),
+    _trans("Toggle Skippable Cutscenes"),
+    _trans("Toggle Dashing Restoration"),
+    _trans("Toggle Lock Camera In Motion Puzzles")
 }};
 // clang-format on
 static_assert(NUM_HOTKEYS == s_hotkey_labels.size(), "Wrong count of hotkey_labels");
@@ -361,14 +355,11 @@
      {_trans("Select State"), HK_SELECT_STATE_SLOT_1, HK_SELECT_STATE_SLOT_10},
      {_trans("Load Last State"), HK_LOAD_LAST_STATE_1, HK_LOAD_LAST_STATE_10},
      {_trans("Other State Hotkeys"), HK_SAVE_FIRST_STATE, HK_LOAD_STATE_FILE},
-<<<<<<< HEAD
+     {_trans("GBA Core"), HK_GBA_LOAD, HK_GBA_RESET, true},
+     {_trans("GBA Volume"), HK_GBA_VOLUME_DOWN, HK_GBA_TOGGLE_MUTE, true},
+     {_trans("GBA Window Size"), HK_GBA_1X, HK_GBA_4X, true},
      {_trans("PrimeHack Cheats"), HK_NOCLIP_TOGGLE, HK_RESTORE_DASHING},
      {_trans("PrimeHack Graphics"), HK_MOTION_LOCK, HK_MOTION_LOCK}}};
-=======
-     {_trans("GBA Core"), HK_GBA_LOAD, HK_GBA_RESET, true},
-     {_trans("GBA Volume"), HK_GBA_VOLUME_DOWN, HK_GBA_TOGGLE_MUTE, true},
-     {_trans("GBA Window Size"), HK_GBA_1X, HK_GBA_4X, true}}};
->>>>>>> 3cc27488
 
 HotkeyManager::HotkeyManager()
 {
