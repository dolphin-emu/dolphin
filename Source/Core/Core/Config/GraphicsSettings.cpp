// Copyright 2017 Dolphin Emulator Project
// SPDX-License-Identifier: GPL-2.0-or-later

#include "Core/Config/GraphicsSettings.h"

#include <string>

#include "Common/Config/Config.h"
#include "VideoCommon/VideoConfig.h"

namespace Config
{
// Configuration Information

// Graphics.Hardware

const Info<bool> GFX_VSYNC{{System::GFX, "Hardware", "VSync"}, false};
const Info<int> GFX_ADAPTER{{System::GFX, "Hardware", "Adapter"}, 0};

// Graphics.Settings

const Info<bool> GFX_WIDESCREEN_HACK{{System::GFX, "Settings", "wideScreenHack"}, false};
<<<<<<< HEAD
const Info<AspectMode> GFX_ASPECT_RATIO{{System::GFX, "Settings", "AspectRatio"},
                                        AspectMode::Melee};
const Info<AspectMode> GFX_SUGGESTED_ASPECT_RATIO{{System::GFX, "Settings", "SuggestedAspectRatio"},
                                                  AspectMode::Melee};
=======
const Info<AspectMode> GFX_ASPECT_RATIO{{System::GFX, "Settings", "AspectRatio"}, AspectMode::Auto};
const Info<int> GFX_CUSTOM_ASPECT_RATIO_WIDTH{{System::GFX, "Settings", "CustomAspectRatioWidth"},
                                              1};
const Info<int> GFX_CUSTOM_ASPECT_RATIO_HEIGHT{{System::GFX, "Settings", "CustomAspectRatioHeight"},
                                               1};
const Info<AspectMode> GFX_SUGGESTED_ASPECT_RATIO{{System::GFX, "Settings", "SuggestedAspectRatio"},
                                                  AspectMode::Auto};
const Info<u32> GFX_WIDESCREEN_HEURISTIC_TRANSITION_THRESHOLD{
    {System::GFX, "Settings", "WidescreenHeuristicTransitionThreshold"}, 3};
const Info<float> GFX_WIDESCREEN_HEURISTIC_ASPECT_RATIO_SLOP{
    {System::GFX, "Settings", "WidescreenHeuristicAspectRatioSlop"}, 0.11f};
const Info<float> GFX_WIDESCREEN_HEURISTIC_STANDARD_RATIO{
    {System::GFX, "Settings", "WidescreenHeuristicStandardRatio"}, 1.f};
const Info<float> GFX_WIDESCREEN_HEURISTIC_WIDESCREEN_RATIO{
    {System::GFX, "Settings", "WidescreenHeuristicWidescreenRatio"}, (16 / 9.f) / (4 / 3.f)};
>>>>>>> 9240f579
const Info<bool> GFX_CROP{{System::GFX, "Settings", "Crop"}, false};
const Info<int> GFX_SAFE_TEXTURE_CACHE_COLOR_SAMPLES{
    {System::GFX, "Settings", "SafeTextureCacheColorSamples"}, 128};
const Info<bool> GFX_SHOW_FPS{{System::GFX, "Settings", "ShowFPS"}, true};
const Info<bool> GFX_SHOW_FTIMES{{System::GFX, "Settings", "ShowFTimes"}, false};
const Info<bool> GFX_SHOW_VPS{{System::GFX, "Settings", "ShowVPS"}, false};
const Info<bool> GFX_SHOW_VTIMES{{System::GFX, "Settings", "ShowVTimes"}, false};
const Info<bool> GFX_SHOW_GRAPHS{{System::GFX, "Settings", "ShowGraphs"}, false};
const Info<bool> GFX_SHOW_SPEED{{System::GFX, "Settings", "ShowSpeed"}, false};
const Info<bool> GFX_SHOW_SPEED_COLORS{{System::GFX, "Settings", "ShowSpeedColors"}, true};
const Info<int> GFX_PERF_SAMP_WINDOW{{System::GFX, "Settings", "PerfSampWindowMS"}, 1000};
const Info<bool> GFX_SHOW_NETPLAY_PING{{System::GFX, "Settings", "ShowNetPlayPing"}, true};
const Info<bool> GFX_SHOW_NETPLAY_MESSAGES{{System::GFX, "Settings", "ShowNetPlayMessages"}, false};
const Info<bool> GFX_LOG_RENDER_TIME_TO_FILE{{System::GFX, "Settings", "LogRenderTimeToFile"},
                                             false};
const Info<bool> GFX_OVERLAY_STATS{{System::GFX, "Settings", "OverlayStats"}, false};
const Info<bool> GFX_OVERLAY_PROJ_STATS{{System::GFX, "Settings", "OverlayProjStats"}, false};
const Info<bool> GFX_OVERLAY_SCISSOR_STATS{{System::GFX, "Settings", "OverlayScissorStats"}, false};
const Info<bool> GFX_DUMP_TEXTURES{{System::GFX, "Settings", "DumpTextures"}, false};
const Info<bool> GFX_DUMP_MIP_TEXTURES{{System::GFX, "Settings", "DumpMipTextures"}, true};
const Info<bool> GFX_DUMP_BASE_TEXTURES{{System::GFX, "Settings", "DumpBaseTextures"}, true};
const Info<int> GFX_TEXTURE_PNG_COMPRESSION_LEVEL{
    {System::GFX, "Settings", "TexturePNGCompressionLevel"}, 6};
const Info<bool> GFX_HIRES_TEXTURES{{System::GFX, "Settings", "HiresTextures"}, false};
const Info<bool> GFX_CACHE_HIRES_TEXTURES{{System::GFX, "Settings", "CacheHiresTextures"}, false};
const Info<bool> GFX_DUMP_EFB_TARGET{{System::GFX, "Settings", "DumpEFBTarget"}, false};
const Info<bool> GFX_DUMP_XFB_TARGET{{System::GFX, "Settings", "DumpXFBTarget"}, false};
const Info<bool> GFX_DUMP_FRAMES_AS_IMAGES{{System::GFX, "Settings", "DumpFramesAsImages"}, false};
const Info<bool> GFX_USE_FFV1{{System::GFX, "Settings", "UseFFV1"}, false};
const Info<std::string> GFX_DUMP_FORMAT{{System::GFX, "Settings", "DumpFormat"}, "avi"};
const Info<std::string> GFX_DUMP_CODEC{{System::GFX, "Settings", "DumpCodec"}, ""};
const Info<std::string> GFX_DUMP_PIXEL_FORMAT{{System::GFX, "Settings", "DumpPixelFormat"}, ""};
const Info<std::string> GFX_DUMP_ENCODER{{System::GFX, "Settings", "DumpEncoder"}, ""};
const Info<std::string> GFX_DUMP_PATH{{System::GFX, "Settings", "DumpPath"}, ""};
const Info<int> GFX_BITRATE_KBPS{{System::GFX, "Settings", "BitrateKbps"}, 25000};
const Info<bool> GFX_INTERNAL_RESOLUTION_FRAME_DUMPS{
    {System::GFX, "Settings", "InternalResolutionFrameDumps"}, false};
const Info<int> GFX_PNG_COMPRESSION_LEVEL{{System::GFX, "Settings", "PNGCompressionLevel"}, 6};
const Info<bool> GFX_ENABLE_GPU_TEXTURE_DECODING{
    {System::GFX, "Settings", "EnableGPUTextureDecoding"}, false};
const Info<bool> GFX_ENABLE_PIXEL_LIGHTING{{System::GFX, "Settings", "EnablePixelLighting"}, false};
const Info<bool> GFX_FAST_DEPTH_CALC{{System::GFX, "Settings", "FastDepthCalc"}, true};
const Info<u32> GFX_MSAA{{System::GFX, "Settings", "MSAA"}, 1};
const Info<bool> GFX_SSAA{{System::GFX, "Settings", "SSAA"}, false};
<<<<<<< HEAD
const Info<int> GFX_EFB_SCALE{{System::GFX, "Settings", "InternalResolution"}, 3};
const Info<int> GFX_MAX_EFB_SCALE{{System::GFX, "Settings", "MaxInternalResolution"}, 8};
=======
const Info<int> GFX_EFB_SCALE{{System::GFX, "Settings", "InternalResolution"}, 1};
const Info<int> GFX_MAX_EFB_SCALE{{System::GFX, "Settings", "MaxInternalResolution"}, 12};
>>>>>>> 9240f579
const Info<bool> GFX_TEXFMT_OVERLAY_ENABLE{{System::GFX, "Settings", "TexFmtOverlayEnable"}, false};
const Info<bool> GFX_TEXFMT_OVERLAY_CENTER{{System::GFX, "Settings", "TexFmtOverlayCenter"}, false};
const Info<bool> GFX_ENABLE_WIREFRAME{{System::GFX, "Settings", "WireFrame"}, false};
const Info<bool> GFX_DISABLE_FOG{{System::GFX, "Settings", "DisableFog"}, false};
const Info<bool> GFX_BORDERLESS_FULLSCREEN{{System::GFX, "Settings", "BorderlessFullscreen"},
                                           false};
const Info<bool> GFX_ENABLE_VALIDATION_LAYER{{System::GFX, "Settings", "EnableValidationLayer"},
                                             false};

const Info<bool> GFX_BACKEND_MULTITHREADING{{System::GFX, "Settings", "BackendMultithreading"},
                                            true};
const Info<int> GFX_COMMAND_BUFFER_EXECUTE_INTERVAL{
    {System::GFX, "Settings", "CommandBufferExecuteInterval"}, 100};

const Info<bool> GFX_SHADER_CACHE{{System::GFX, "Settings", "ShaderCache"}, true};
const Info<bool> GFX_WAIT_FOR_SHADERS_BEFORE_STARTING{
    {System::GFX, "Settings", "WaitForShadersBeforeStarting"}, false};
const Info<ShaderCompilationMode> GFX_SHADER_COMPILATION_MODE{
    {System::GFX, "Settings", "ShaderCompilationMode"},
    ShaderCompilationMode::AsynchronousUberShaders};
const Info<int> GFX_SHADER_COMPILER_THREADS{{System::GFX, "Settings", "ShaderCompilerThreads"}, 1};
const Info<int> GFX_SHADER_PRECOMPILER_THREADS{
    {System::GFX, "Settings", "ShaderPrecompilerThreads"}, -1};
const Info<bool> GFX_SAVE_TEXTURE_CACHE_TO_STATE{
    {System::GFX, "Settings", "SaveTextureCacheToState"}, true};
const Info<bool> GFX_PREFER_VS_FOR_LINE_POINT_EXPANSION{
    {System::GFX, "Settings", "PreferVSForLinePointExpansion"}, false};
const Info<bool> GFX_CPU_CULL{{System::GFX, "Settings", "CPUCull"}, false};

const Info<TriState> GFX_MTL_MANUALLY_UPLOAD_BUFFERS{
    {System::GFX, "Settings", "ManuallyUploadBuffers"}, TriState::Auto};
const Info<TriState> GFX_MTL_USE_PRESENT_DRAWABLE{
    {System::GFX, "Settings", "MTLUsePresentDrawable"}, TriState::Auto};

const Info<bool> GFX_SW_DUMP_OBJECTS{{System::GFX, "Settings", "SWDumpObjects"}, false};
const Info<bool> GFX_SW_DUMP_TEV_STAGES{{System::GFX, "Settings", "SWDumpTevStages"}, false};
const Info<bool> GFX_SW_DUMP_TEV_TEX_FETCHES{{System::GFX, "Settings", "SWDumpTevTexFetches"},
                                             false};

const Info<bool> GFX_PREFER_GLES{{System::GFX, "Settings", "PreferGLES"}, false};

const Info<bool> GFX_MODS_ENABLE{{System::GFX, "Settings", "EnableMods"}, false};

const Info<std::string> GFX_DRIVER_LIB_NAME{{System::GFX, "Settings", "DriverLibName"}, ""};

// Graphics.Enhancements

const Info<TextureFilteringMode> GFX_ENHANCE_FORCE_TEXTURE_FILTERING{
    {System::GFX, "Enhancements", "ForceTextureFiltering"}, TextureFilteringMode::Default};
const Info<int> GFX_ENHANCE_MAX_ANISOTROPY{{System::GFX, "Enhancements", "MaxAnisotropy"}, 0};
const Info<OutputResamplingMode> GFX_ENHANCE_OUTPUT_RESAMPLING{
    {System::GFX, "Enhancements", "OutputResampling"}, OutputResamplingMode::Default};
const Info<std::string> GFX_ENHANCE_POST_SHADER{
    {System::GFX, "Enhancements", "PostProcessingShader"}, ""};
const Info<bool> GFX_ENHANCE_FORCE_TRUE_COLOR{{System::GFX, "Enhancements", "ForceTrueColor"},
                                              true};
const Info<bool> GFX_ENHANCE_DISABLE_COPY_FILTER{{System::GFX, "Enhancements", "DisableCopyFilter"},
                                                 true};
const Info<bool> GFX_ENHANCE_ARBITRARY_MIPMAP_DETECTION{
    {System::GFX, "Enhancements", "ArbitraryMipmapDetection"}, false};
const Info<float> GFX_ENHANCE_ARBITRARY_MIPMAP_DETECTION_THRESHOLD{
    {System::GFX, "Enhancements", "ArbitraryMipmapDetectionThreshold"}, 14.0f};
const Info<bool> GFX_ENHANCE_HDR_OUTPUT{{System::GFX, "Enhancements", "HDROutput"}, false};

// Color.Correction

const Info<bool> GFX_CC_CORRECT_COLOR_SPACE{{System::GFX, "ColorCorrection", "CorrectColorSpace"},
                                            false};
const Info<ColorCorrectionRegion> GFX_CC_GAME_COLOR_SPACE{
    {System::GFX, "ColorCorrection", "GameColorSpace"}, ColorCorrectionRegion::SMPTE_NTSCM};
const Info<bool> GFX_CC_CORRECT_GAMMA{{System::GFX, "ColorCorrection", "CorrectGamma"}, false};
const Info<float> GFX_CC_GAME_GAMMA{{System::GFX, "ColorCorrection", "GameGamma"}, 2.35f};
const Info<bool> GFX_CC_SDR_DISPLAY_GAMMA_SRGB{
    {System::GFX, "ColorCorrection", "SDRDisplayGammaSRGB"}, true};
const Info<float> GFX_CC_SDR_DISPLAY_CUSTOM_GAMMA{
    {System::GFX, "ColorCorrection", "SDRDisplayCustomGamma"}, 2.2f};
const Info<float> GFX_CC_HDR_PAPER_WHITE_NITS{{System::GFX, "ColorCorrection", "HDRPaperWhiteNits"},
                                              203.f};

// Graphics.Stereoscopy

const Info<StereoMode> GFX_STEREO_MODE{{System::GFX, "Stereoscopy", "StereoMode"}, StereoMode::Off};
const Info<int> GFX_STEREO_DEPTH{{System::GFX, "Stereoscopy", "StereoDepth"}, 20};
const Info<int> GFX_STEREO_CONVERGENCE_PERCENTAGE{
    {System::GFX, "Stereoscopy", "StereoConvergencePercentage"}, 100};
const Info<bool> GFX_STEREO_SWAP_EYES{{System::GFX, "Stereoscopy", "StereoSwapEyes"}, false};
const Info<int> GFX_STEREO_CONVERGENCE{{System::GFX, "Stereoscopy", "StereoConvergence"}, 20};
const Info<bool> GFX_STEREO_EFB_MONO_DEPTH{{System::GFX, "Stereoscopy", "StereoEFBMonoDepth"},
                                           false};
const Info<int> GFX_STEREO_DEPTH_PERCENTAGE{{System::GFX, "Stereoscopy", "StereoDepthPercentage"},
                                            100};

// Graphics.Hacks

const Info<bool> GFX_HACK_EFB_ACCESS_ENABLE{{System::GFX, "Hacks", "EFBAccessEnable"}, true};
const Info<bool> GFX_HACK_EFB_DEFER_INVALIDATION{
    {System::GFX, "Hacks", "EFBAccessDeferInvalidation"}, false};
const Info<int> GFX_HACK_EFB_ACCESS_TILE_SIZE{{System::GFX, "Hacks", "EFBAccessTileSize"}, 64};
const Info<bool> GFX_HACK_BBOX_ENABLE{{System::GFX, "Hacks", "BBoxEnable"}, false};
const Info<bool> GFX_HACK_FORCE_PROGRESSIVE{{System::GFX, "Hacks", "ForceProgressive"}, true};
const Info<bool> GFX_HACK_SKIP_EFB_COPY_TO_RAM{{System::GFX, "Hacks", "EFBToTextureEnable"}, true};
const Info<bool> GFX_HACK_SKIP_XFB_COPY_TO_RAM{{System::GFX, "Hacks", "XFBToTextureEnable"}, true};
const Info<bool> GFX_HACK_DISABLE_COPY_TO_VRAM{{System::GFX, "Hacks", "DisableCopyToVRAM"}, false};
const Info<bool> GFX_HACK_DEFER_EFB_COPIES{{System::GFX, "Hacks", "DeferEFBCopies"}, true};
const Info<bool> GFX_HACK_IMMEDIATE_XFB{{System::GFX, "Hacks", "ImmediateXFBEnable"}, true};
const Info<bool> GFX_HACK_SKIP_DUPLICATE_XFBS{{System::GFX, "Hacks", "SkipDuplicateXFBs"}, true};
const Info<bool> GFX_HACK_EARLY_XFB_OUTPUT{{System::GFX, "Hacks", "EarlyXFBOutput"}, true};
const Info<bool> GFX_HACK_COPY_EFB_SCALED{{System::GFX, "Hacks", "EFBScaledCopy"}, true};
const Info<bool> GFX_HACK_EFB_EMULATE_FORMAT_CHANGES{
    {System::GFX, "Hacks", "EFBEmulateFormatChanges"}, false};
const Info<bool> GFX_HACK_VERTEX_ROUNDING{{System::GFX, "Hacks", "VertexRounding"}, false};
const Info<bool> GFX_HACK_VI_SKIP{{System::GFX, "Hacks", "VISkip"}, false};
const Info<u32> GFX_HACK_MISSING_COLOR_VALUE{{System::GFX, "Hacks", "MissingColorValue"},
                                             0xFFFFFFFF};
const Info<bool> GFX_HACK_FAST_TEXTURE_SAMPLING{{System::GFX, "Hacks", "FastTextureSampling"},
                                                true};
#ifdef __APPLE__
const Info<bool> GFX_HACK_NO_MIPMAPPING{{System::GFX, "Hacks", "NoMipmapping"}, false};
#endif

// Graphics.GameSpecific

const Info<bool> GFX_PERF_QUERIES_ENABLE{{System::GFX, "GameSpecific", "PerfQueriesEnable"}, false};

}  // namespace Config<|MERGE_RESOLUTION|>--- conflicted
+++ resolved
@@ -20,19 +20,13 @@
 // Graphics.Settings
 
 const Info<bool> GFX_WIDESCREEN_HACK{{System::GFX, "Settings", "wideScreenHack"}, false};
-<<<<<<< HEAD
-const Info<AspectMode> GFX_ASPECT_RATIO{{System::GFX, "Settings", "AspectRatio"},
-                                        AspectMode::Melee};
-const Info<AspectMode> GFX_SUGGESTED_ASPECT_RATIO{{System::GFX, "Settings", "SuggestedAspectRatio"},
-                                                  AspectMode::Melee};
-=======
-const Info<AspectMode> GFX_ASPECT_RATIO{{System::GFX, "Settings", "AspectRatio"}, AspectMode::Auto};
+const Info<AspectMode> GFX_ASPECT_RATIO{{System::GFX, "Settings", "AspectRatio"}, AspectMode::ForceMelee};
 const Info<int> GFX_CUSTOM_ASPECT_RATIO_WIDTH{{System::GFX, "Settings", "CustomAspectRatioWidth"},
                                               1};
 const Info<int> GFX_CUSTOM_ASPECT_RATIO_HEIGHT{{System::GFX, "Settings", "CustomAspectRatioHeight"},
                                                1};
 const Info<AspectMode> GFX_SUGGESTED_ASPECT_RATIO{{System::GFX, "Settings", "SuggestedAspectRatio"},
-                                                  AspectMode::Auto};
+                                                  AspectMode::ForceMelee};
 const Info<u32> GFX_WIDESCREEN_HEURISTIC_TRANSITION_THRESHOLD{
     {System::GFX, "Settings", "WidescreenHeuristicTransitionThreshold"}, 3};
 const Info<float> GFX_WIDESCREEN_HEURISTIC_ASPECT_RATIO_SLOP{
@@ -41,7 +35,6 @@
     {System::GFX, "Settings", "WidescreenHeuristicStandardRatio"}, 1.f};
 const Info<float> GFX_WIDESCREEN_HEURISTIC_WIDESCREEN_RATIO{
     {System::GFX, "Settings", "WidescreenHeuristicWidescreenRatio"}, (16 / 9.f) / (4 / 3.f)};
->>>>>>> 9240f579
 const Info<bool> GFX_CROP{{System::GFX, "Settings", "Crop"}, false};
 const Info<int> GFX_SAFE_TEXTURE_CACHE_COLOR_SAMPLES{
     {System::GFX, "Settings", "SafeTextureCacheColorSamples"}, 128};
@@ -86,13 +79,8 @@
 const Info<bool> GFX_FAST_DEPTH_CALC{{System::GFX, "Settings", "FastDepthCalc"}, true};
 const Info<u32> GFX_MSAA{{System::GFX, "Settings", "MSAA"}, 1};
 const Info<bool> GFX_SSAA{{System::GFX, "Settings", "SSAA"}, false};
-<<<<<<< HEAD
 const Info<int> GFX_EFB_SCALE{{System::GFX, "Settings", "InternalResolution"}, 3};
-const Info<int> GFX_MAX_EFB_SCALE{{System::GFX, "Settings", "MaxInternalResolution"}, 8};
-=======
-const Info<int> GFX_EFB_SCALE{{System::GFX, "Settings", "InternalResolution"}, 1};
 const Info<int> GFX_MAX_EFB_SCALE{{System::GFX, "Settings", "MaxInternalResolution"}, 12};
->>>>>>> 9240f579
 const Info<bool> GFX_TEXFMT_OVERLAY_ENABLE{{System::GFX, "Settings", "TexFmtOverlayEnable"}, false};
 const Info<bool> GFX_TEXFMT_OVERLAY_CENTER{{System::GFX, "Settings", "TexFmtOverlayCenter"}, false};
 const Info<bool> GFX_ENABLE_WIREFRAME{{System::GFX, "Settings", "WireFrame"}, false};
