// Copyright 2017 Dolphin Emulator Project
// SPDX-License-Identifier: GPL-2.0-or-later

#include "Core/Config/GraphicsSettings.h"

#include <string>

#include "Common/Config/Config.h"
#include "VideoCommon/VideoConfig.h"

namespace Config
{
// Configuration Information

// Graphics.Hardware

const Info<bool> GFX_VSYNC{{System::GFX, "Hardware", "VSync"}, false};
const Info<int> GFX_ADAPTER{{System::GFX, "Hardware", "Adapter"}, 0};

// Graphics.Settings

const Info<bool> GFX_WIDESCREEN_HACK{{System::GFX, "Settings", "wideScreenHack"}, false};
const Info<AspectMode> GFX_ASPECT_RATIO{{System::GFX, "Settings", "AspectRatio"}, AspectMode::Melee};
const Info<AspectMode> GFX_SUGGESTED_ASPECT_RATIO{{System::GFX, "Settings", "SuggestedAspectRatio"},
                                                  AspectMode::Melee};
const Info<bool> GFX_CROP{{System::GFX, "Settings", "Crop"}, false};
const Info<int> GFX_SAFE_TEXTURE_CACHE_COLOR_SAMPLES{
    {System::GFX, "Settings", "SafeTextureCacheColorSamples"}, 128};
<<<<<<< HEAD
const Info<bool> GFX_SHOW_FPS{{System::GFX, "Settings", "ShowFPS"}, true};
const Info<bool> GFX_SHOW_NETPLAY_PING{{System::GFX, "Settings", "ShowNetPlayPing"}, true};
=======
const Info<bool> GFX_SHOW_FPS{{System::GFX, "Settings", "ShowFPS"}, false};
const Info<bool> GFX_SHOW_FTIMES{{System::GFX, "Settings", "ShowFTimes"}, false};
const Info<bool> GFX_SHOW_VPS{{System::GFX, "Settings", "ShowVPS"}, false};
const Info<bool> GFX_SHOW_VTIMES{{System::GFX, "Settings", "ShowVTimes"}, false};
const Info<bool> GFX_SHOW_GRAPHS{{System::GFX, "Settings", "ShowGraphs"}, false};
const Info<bool> GFX_SHOW_SPEED{{System::GFX, "Settings", "ShowSpeed"}, false};
const Info<bool> GFX_SHOW_SPEED_COLORS{{System::GFX, "Settings", "ShowSpeedColors"}, true};
const Info<int> GFX_PERF_SAMP_WINDOW{{System::GFX, "Settings", "PerfSampWindowMS"}, 1000};
const Info<bool> GFX_SHOW_NETPLAY_PING{{System::GFX, "Settings", "ShowNetPlayPing"}, false};
>>>>>>> 19e85696
const Info<bool> GFX_SHOW_NETPLAY_MESSAGES{{System::GFX, "Settings", "ShowNetPlayMessages"}, false};
const Info<bool> GFX_LOG_RENDER_TIME_TO_FILE{{System::GFX, "Settings", "LogRenderTimeToFile"},
                                             false};
const Info<bool> GFX_OVERLAY_STATS{{System::GFX, "Settings", "OverlayStats"}, false};
const Info<bool> GFX_OVERLAY_PROJ_STATS{{System::GFX, "Settings", "OverlayProjStats"}, false};
const Info<bool> GFX_OVERLAY_SCISSOR_STATS{{System::GFX, "Settings", "OverlayScissorStats"}, false};
const Info<bool> GFX_DUMP_TEXTURES{{System::GFX, "Settings", "DumpTextures"}, false};
const Info<bool> GFX_DUMP_MIP_TEXTURES{{System::GFX, "Settings", "DumpMipTextures"}, true};
const Info<bool> GFX_DUMP_BASE_TEXTURES{{System::GFX, "Settings", "DumpBaseTextures"}, true};
const Info<bool> GFX_HIRES_TEXTURES{{System::GFX, "Settings", "HiresTextures"}, false};
const Info<bool> GFX_CACHE_HIRES_TEXTURES{{System::GFX, "Settings", "CacheHiresTextures"}, false};
const Info<bool> GFX_DUMP_EFB_TARGET{{System::GFX, "Settings", "DumpEFBTarget"}, false};
const Info<bool> GFX_DUMP_XFB_TARGET{{System::GFX, "Settings", "DumpXFBTarget"}, false};
const Info<bool> GFX_DUMP_FRAMES_AS_IMAGES{{System::GFX, "Settings", "DumpFramesAsImages"}, false};
const Info<bool> GFX_USE_FFV1{{System::GFX, "Settings", "UseFFV1"}, false};
const Info<std::string> GFX_DUMP_FORMAT{{System::GFX, "Settings", "DumpFormat"}, "avi"};
const Info<std::string> GFX_DUMP_CODEC{{System::GFX, "Settings", "DumpCodec"}, ""};
const Info<std::string> GFX_DUMP_PIXEL_FORMAT{{System::GFX, "Settings", "DumpPixelFormat"}, ""};
const Info<std::string> GFX_DUMP_ENCODER{{System::GFX, "Settings", "DumpEncoder"}, ""};
const Info<std::string> GFX_DUMP_PATH{{System::GFX, "Settings", "DumpPath"}, ""};
const Info<int> GFX_BITRATE_KBPS{{System::GFX, "Settings", "BitrateKbps"}, 25000};
const Info<bool> GFX_INTERNAL_RESOLUTION_FRAME_DUMPS{
    {System::GFX, "Settings", "InternalResolutionFrameDumps"}, false};
const Info<int> GFX_PNG_COMPRESSION_LEVEL{{System::GFX, "Settings", "PNGCompressionLevel"}, 6};
const Info<bool> GFX_ENABLE_GPU_TEXTURE_DECODING{
    {System::GFX, "Settings", "EnableGPUTextureDecoding"}, false};
const Info<bool> GFX_ENABLE_PIXEL_LIGHTING{{System::GFX, "Settings", "EnablePixelLighting"}, false};
const Info<bool> GFX_FAST_DEPTH_CALC{{System::GFX, "Settings", "FastDepthCalc"}, true};
const Info<u32> GFX_MSAA{{System::GFX, "Settings", "MSAA"}, 1};
const Info<bool> GFX_SSAA{{System::GFX, "Settings", "SSAA"}, false};
const Info<int> GFX_EFB_SCALE{{System::GFX, "Settings", "InternalResolution"}, 3};
const Info<int> GFX_MAX_EFB_SCALE{{System::GFX, "Settings", "MaxInternalResolution"}, 8};
const Info<bool> GFX_TEXFMT_OVERLAY_ENABLE{{System::GFX, "Settings", "TexFmtOverlayEnable"}, false};
const Info<bool> GFX_TEXFMT_OVERLAY_CENTER{{System::GFX, "Settings", "TexFmtOverlayCenter"}, false};
const Info<bool> GFX_ENABLE_WIREFRAME{{System::GFX, "Settings", "WireFrame"}, false};
const Info<bool> GFX_DISABLE_FOG{{System::GFX, "Settings", "DisableFog"}, false};
const Info<bool> GFX_BORDERLESS_FULLSCREEN{{System::GFX, "Settings", "BorderlessFullscreen"},
                                           false};
const Info<bool> GFX_ENABLE_VALIDATION_LAYER{{System::GFX, "Settings", "EnableValidationLayer"},
                                             false};

const Info<bool> GFX_BACKEND_MULTITHREADING{{System::GFX, "Settings", "BackendMultithreading"},
                                            true};
const Info<int> GFX_COMMAND_BUFFER_EXECUTE_INTERVAL{
    {System::GFX, "Settings", "CommandBufferExecuteInterval"}, 100};

const Info<bool> GFX_SHADER_CACHE{{System::GFX, "Settings", "ShaderCache"}, true};
const Info<bool> GFX_WAIT_FOR_SHADERS_BEFORE_STARTING{
    {System::GFX, "Settings", "WaitForShadersBeforeStarting"}, false};
const Info<ShaderCompilationMode> GFX_SHADER_COMPILATION_MODE{
    {System::GFX, "Settings", "ShaderCompilationMode"}, ShaderCompilationMode::Synchronous};
const Info<int> GFX_SHADER_COMPILER_THREADS{{System::GFX, "Settings", "ShaderCompilerThreads"}, 1};
const Info<int> GFX_SHADER_PRECOMPILER_THREADS{
    {System::GFX, "Settings", "ShaderPrecompilerThreads"}, -1};
const Info<bool> GFX_SAVE_TEXTURE_CACHE_TO_STATE{
    {System::GFX, "Settings", "SaveTextureCacheToState"}, true};
const Info<bool> GFX_PREFER_VS_FOR_LINE_POINT_EXPANSION{
    {System::GFX, "Settings", "PreferVSForLinePointExpansion"}, false};
const Info<bool> GFX_CPU_CULL{{System::GFX, "Settings", "CPUCull"}, false};

const Info<TriState> GFX_MTL_MANUALLY_UPLOAD_BUFFERS{
    {System::GFX, "Settings", "ManuallyUploadBuffers"}, TriState::Auto};
const Info<TriState> GFX_MTL_USE_PRESENT_DRAWABLE{
    {System::GFX, "Settings", "MTLUsePresentDrawable"}, TriState::Auto};

const Info<bool> GFX_SW_DUMP_OBJECTS{{System::GFX, "Settings", "SWDumpObjects"}, false};
const Info<bool> GFX_SW_DUMP_TEV_STAGES{{System::GFX, "Settings", "SWDumpTevStages"}, false};
const Info<bool> GFX_SW_DUMP_TEV_TEX_FETCHES{{System::GFX, "Settings", "SWDumpTevTexFetches"},
                                             false};

const Info<bool> GFX_PREFER_GLES{{System::GFX, "Settings", "PreferGLES"}, false};

const Info<bool> GFX_MODS_ENABLE{{System::GFX, "Settings", "EnableMods"}, false};

// Graphics.Enhancements

const Info<TextureFilteringMode> GFX_ENHANCE_FORCE_TEXTURE_FILTERING{
    {System::GFX, "Enhancements", "ForceTextureFiltering"}, TextureFilteringMode::Default};
const Info<int> GFX_ENHANCE_MAX_ANISOTROPY{{System::GFX, "Enhancements", "MaxAnisotropy"}, 0};
const Info<std::string> GFX_ENHANCE_POST_SHADER{
    {System::GFX, "Enhancements", "PostProcessingShader"}, ""};
const Info<bool> GFX_ENHANCE_FORCE_TRUE_COLOR{{System::GFX, "Enhancements", "ForceTrueColor"},
                                              true};
const Info<bool> GFX_ENHANCE_DISABLE_COPY_FILTER{{System::GFX, "Enhancements", "DisableCopyFilter"},
                                                 true};
const Info<bool> GFX_ENHANCE_ARBITRARY_MIPMAP_DETECTION{
    {System::GFX, "Enhancements", "ArbitraryMipmapDetection"}, true};
const Info<float> GFX_ENHANCE_ARBITRARY_MIPMAP_DETECTION_THRESHOLD{
    {System::GFX, "Enhancements", "ArbitraryMipmapDetectionThreshold"}, 14.0f};

// Graphics.Stereoscopy

const Info<StereoMode> GFX_STEREO_MODE{{System::GFX, "Stereoscopy", "StereoMode"}, StereoMode::Off};
const Info<int> GFX_STEREO_DEPTH{{System::GFX, "Stereoscopy", "StereoDepth"}, 20};
const Info<int> GFX_STEREO_CONVERGENCE_PERCENTAGE{
    {System::GFX, "Stereoscopy", "StereoConvergencePercentage"}, 100};
const Info<bool> GFX_STEREO_SWAP_EYES{{System::GFX, "Stereoscopy", "StereoSwapEyes"}, false};
const Info<int> GFX_STEREO_CONVERGENCE{{System::GFX, "Stereoscopy", "StereoConvergence"}, 20};
const Info<bool> GFX_STEREO_EFB_MONO_DEPTH{{System::GFX, "Stereoscopy", "StereoEFBMonoDepth"},
                                           false};
const Info<int> GFX_STEREO_DEPTH_PERCENTAGE{{System::GFX, "Stereoscopy", "StereoDepthPercentage"},
                                            100};

// Graphics.Hacks

const Info<bool> GFX_HACK_EFB_ACCESS_ENABLE{{System::GFX, "Hacks", "EFBAccessEnable"}, true};
const Info<bool> GFX_HACK_EFB_DEFER_INVALIDATION{
    {System::GFX, "Hacks", "EFBAccessDeferInvalidation"}, false};
const Info<int> GFX_HACK_EFB_ACCESS_TILE_SIZE{{System::GFX, "Hacks", "EFBAccessTileSize"}, 64};
const Info<bool> GFX_HACK_BBOX_ENABLE{{System::GFX, "Hacks", "BBoxEnable"}, false};
const Info<bool> GFX_HACK_FORCE_PROGRESSIVE{{System::GFX, "Hacks", "ForceProgressive"}, true};
const Info<bool> GFX_HACK_SKIP_EFB_COPY_TO_RAM{{System::GFX, "Hacks", "EFBToTextureEnable"}, true};
const Info<bool> GFX_HACK_SKIP_XFB_COPY_TO_RAM{{System::GFX, "Hacks", "XFBToTextureEnable"}, true};
const Info<bool> GFX_HACK_DISABLE_COPY_TO_VRAM{{System::GFX, "Hacks", "DisableCopyToVRAM"}, false};
const Info<bool> GFX_HACK_DEFER_EFB_COPIES{{System::GFX, "Hacks", "DeferEFBCopies"}, true};
const Info<bool> GFX_HACK_IMMEDIATE_XFB{{System::GFX, "Hacks", "ImmediateXFBEnable"}, true};
const Info<bool> GFX_HACK_SKIP_DUPLICATE_XFBS{{System::GFX, "Hacks", "SkipDuplicateXFBs"}, true};
const Info<bool> GFX_HACK_EARLY_XFB_OUTPUT{{System::GFX, "Hacks", "EarlyXFBOutput"}, true};
const Info<bool> GFX_HACK_COPY_EFB_SCALED{{System::GFX, "Hacks", "EFBScaledCopy"}, true};
const Info<bool> GFX_HACK_EFB_EMULATE_FORMAT_CHANGES{
    {System::GFX, "Hacks", "EFBEmulateFormatChanges"}, false};
const Info<bool> GFX_HACK_VERTEX_ROUNDING{{System::GFX, "Hacks", "VertexRounding"}, false};
const Info<bool> GFX_HACK_VI_SKIP{{System::GFX, "Hacks", "VISkip"}, false};
const Info<u32> GFX_HACK_MISSING_COLOR_VALUE{{System::GFX, "Hacks", "MissingColorValue"},
                                             0xFFFFFFFF};
const Info<bool> GFX_HACK_FAST_TEXTURE_SAMPLING{{System::GFX, "Hacks", "FastTextureSampling"},
                                                true};
#ifdef __APPLE__
const Info<bool> GFX_HACK_NO_MIPMAPPING{{System::GFX, "Hacks", "NoMipmapping"}, false};
#endif

// Graphics.GameSpecific

const Info<bool> GFX_PERF_QUERIES_ENABLE{{System::GFX, "GameSpecific", "PerfQueriesEnable"}, false};
}  // namespace Config<|MERGE_RESOLUTION|>--- conflicted
+++ resolved
@@ -26,11 +26,7 @@
 const Info<bool> GFX_CROP{{System::GFX, "Settings", "Crop"}, false};
 const Info<int> GFX_SAFE_TEXTURE_CACHE_COLOR_SAMPLES{
     {System::GFX, "Settings", "SafeTextureCacheColorSamples"}, 128};
-<<<<<<< HEAD
 const Info<bool> GFX_SHOW_FPS{{System::GFX, "Settings", "ShowFPS"}, true};
-const Info<bool> GFX_SHOW_NETPLAY_PING{{System::GFX, "Settings", "ShowNetPlayPing"}, true};
-=======
-const Info<bool> GFX_SHOW_FPS{{System::GFX, "Settings", "ShowFPS"}, false};
 const Info<bool> GFX_SHOW_FTIMES{{System::GFX, "Settings", "ShowFTimes"}, false};
 const Info<bool> GFX_SHOW_VPS{{System::GFX, "Settings", "ShowVPS"}, false};
 const Info<bool> GFX_SHOW_VTIMES{{System::GFX, "Settings", "ShowVTimes"}, false};
@@ -38,8 +34,7 @@
 const Info<bool> GFX_SHOW_SPEED{{System::GFX, "Settings", "ShowSpeed"}, false};
 const Info<bool> GFX_SHOW_SPEED_COLORS{{System::GFX, "Settings", "ShowSpeedColors"}, true};
 const Info<int> GFX_PERF_SAMP_WINDOW{{System::GFX, "Settings", "PerfSampWindowMS"}, 1000};
-const Info<bool> GFX_SHOW_NETPLAY_PING{{System::GFX, "Settings", "ShowNetPlayPing"}, false};
->>>>>>> 19e85696
+const Info<bool> GFX_SHOW_NETPLAY_PING{{System::GFX, "Settings", "ShowNetPlayPing"}, true};
 const Info<bool> GFX_SHOW_NETPLAY_MESSAGES{{System::GFX, "Settings", "ShowNetPlayMessages"}, false};
 const Info<bool> GFX_LOG_RENDER_TIME_TO_FILE{{System::GFX, "Settings", "LogRenderTimeToFile"},
                                              false};
