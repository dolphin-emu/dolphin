// Copyright 2017 Dolphin Emulator Project
// SPDX-License-Identifier: GPL-2.0-or-later

#include "Core/Config/MainSettings.h"

#include <sstream>

#include <fmt/format.h>

#include "AudioCommon/AudioCommon.h"
#include "Common/Assert.h"
#include "Common/CommonPaths.h"
#include "Common/Config/Config.h"
#include "Common/EnumMap.h"
#include "Common/FileUtil.h"
#include "Common/Logging/Log.h"
#include "Common/MathUtil.h"
#include "Common/StringUtil.h"
#include "Common/Version.h"
#include "Core/Config/DefaultLocale.h"
#include "Core/HW/EXI/EXI.h"
#include "Core/HW/EXI/EXI_Device.h"
#include "Core/HW/GCMemcard/GCMemcard.h"
#include "Core/HW/HSP/HSP_Device.h"
#include "Core/HW/Memmap.h"
#include "Core/HW/SI/SI_Device.h"
#include "Core/PowerPC/PowerPC.h"
#include "DiscIO/Enums.h"
#include "VideoCommon/VideoBackendBase.h"

namespace Config
{
// Main.Core

const Info<bool> MAIN_SKIP_IPL{{System::Main, "Core", "SkipIPL"}, true};
const Info<PowerPC::CPUCore> MAIN_CPU_CORE{{System::Main, "Core", "CPUCore"},
                                           PowerPC::DefaultCPUCore()};
const Info<bool> MAIN_JIT_FOLLOW_BRANCH{{System::Main, "Core", "JITFollowBranch"}, true};
const Info<bool> MAIN_FASTMEM{{System::Main, "Core", "Fastmem"}, true};
const Info<bool> MAIN_ACCURATE_CPU_CACHE{{System::Main, "Core", "AccurateCPUCache"}, false};
const Info<bool> MAIN_DSP_HLE{{System::Main, "Core", "DSPHLE"}, true};
const Info<int> MAIN_MAX_FALLBACK{{System::Main, "Core", "MaxFallback"}, 100};
const Info<int> MAIN_TIMING_VARIANCE{{System::Main, "Core", "TimingVariance"}, 40};
const Info<bool> MAIN_CPU_THREAD{{System::Main, "Core", "CPUThread"}, true};
const Info<bool> MAIN_SYNC_ON_SKIP_IDLE{{System::Main, "Core", "SyncOnSkipIdle"}, true};
const Info<std::string> MAIN_DEFAULT_ISO{{System::Main, "Core", "DefaultISO"}, ""};
const Info<bool> MAIN_ENABLE_CHEATS{{System::Main, "Core", "EnableCheats"}, false};
const Info<int> MAIN_GC_LANGUAGE{{System::Main, "Core", "SelectedLanguage"}, 0};
const Info<bool> MAIN_OVERRIDE_REGION_SETTINGS{{System::Main, "Core", "OverrideRegionSettings"},
                                               false};
const Info<bool> MAIN_DPL2_DECODER{{System::Main, "Core", "DPL2Decoder"}, false};
const Info<AudioCommon::DPL2Quality> MAIN_DPL2_QUALITY{{System::Main, "Core", "DPL2Quality"},
                                                       AudioCommon::GetDefaultDPL2Quality()};
const Info<int> MAIN_AUDIO_LATENCY{{System::Main, "Core", "AudioLatency"}, 20};
const Info<bool> MAIN_AUDIO_STRETCH{{System::Main, "Core", "AudioStretch"}, false};
const Info<int> MAIN_AUDIO_STRETCH_LATENCY{{System::Main, "Core", "AudioStretchMaxLatency"}, 80};
const Info<std::string> MAIN_MEMCARD_A_PATH{{System::Main, "Core", "MemcardAPath"}, ""};
const Info<std::string> MAIN_MEMCARD_B_PATH{{System::Main, "Core", "MemcardBPath"}, ""};
const Info<std::string>& GetInfoForMemcardPath(ExpansionInterface::Slot slot)
{
  ASSERT(ExpansionInterface::IsMemcardSlot(slot));
  static constexpr Common::EnumMap<const Info<std::string>*, ExpansionInterface::MAX_MEMCARD_SLOT>
      infos{
          &MAIN_MEMCARD_A_PATH,
          &MAIN_MEMCARD_B_PATH,
      };
  return *infos[slot];
}
const Info<std::string> MAIN_AGP_CART_A_PATH{{System::Main, "Core", "AgpCartAPath"}, ""};
const Info<std::string> MAIN_AGP_CART_B_PATH{{System::Main, "Core", "AgpCartBPath"}, ""};
const Info<std::string>& GetInfoForAGPCartPath(ExpansionInterface::Slot slot)
{
  ASSERT(ExpansionInterface::IsMemcardSlot(slot));
  static constexpr Common::EnumMap<const Info<std::string>*, ExpansionInterface::MAX_MEMCARD_SLOT>
      infos{
          &MAIN_AGP_CART_A_PATH,
          &MAIN_AGP_CART_B_PATH,
      };
  return *infos[slot];
}
const Info<std::string> MAIN_GCI_FOLDER_A_PATH{{System::Main, "Core", "GCIFolderAPath"}, ""};
const Info<std::string> MAIN_GCI_FOLDER_B_PATH{{System::Main, "Core", "GCIFolderBPath"}, ""};
const Info<std::string>& GetInfoForGCIPath(ExpansionInterface::Slot slot)
{
  ASSERT(ExpansionInterface::IsMemcardSlot(slot));
  static constexpr Common::EnumMap<const Info<std::string>*, ExpansionInterface::MAX_MEMCARD_SLOT>
      infos{
          &MAIN_GCI_FOLDER_A_PATH,
          &MAIN_GCI_FOLDER_B_PATH,
      };
  return *infos[slot];
}
const Info<std::string> MAIN_GCI_FOLDER_A_PATH_OVERRIDE{
    {System::Main, "Core", "GCIFolderAPathOverride"}, ""};
const Info<std::string> MAIN_GCI_FOLDER_B_PATH_OVERRIDE{
    {System::Main, "Core", "GCIFolderBPathOverride"}, ""};
<<<<<<< HEAD
const Info<bool> MAIN_GCI_FOLDER_CURRENT_GAME_ONLY{
    {System::Main, "Core", "GCIFolderCurrentGameOnly"}, false};
const Info<bool> MAIN_CODE_SYNC_OVERRIDE{{System::Main, "Core", "CheatSyncOverride"}, false};
const Info<int> MAIN_SLOT_A{{System::Main, "Core", "SlotA"}, ExpansionInterface::EXIDEVICE_NONE};
const Info<int> MAIN_SLOT_B{{System::Main, "Core", "SlotB"}, ExpansionInterface::EXIDEVICE_SLIPPI};
const Info<int> MAIN_SERIAL_PORT_1{{System::Main, "Core", "SerialPort1"},
                                   ExpansionInterface::EXIDEVICE_NONE};
=======
const Info<std::string>& GetInfoForGCIPathOverride(ExpansionInterface::Slot slot)
{
  ASSERT(ExpansionInterface::IsMemcardSlot(slot));
  static constexpr Common::EnumMap<const Info<std::string>*, ExpansionInterface::MAX_MEMCARD_SLOT>
      infos{
          &MAIN_GCI_FOLDER_A_PATH_OVERRIDE,
          &MAIN_GCI_FOLDER_B_PATH_OVERRIDE,
      };
  return *infos[slot];
}

const Info<int> MAIN_MEMORY_CARD_SIZE{{System::Main, "Core", "MemoryCardSize"}, -1};

const Info<ExpansionInterface::EXIDeviceType> MAIN_SLOT_A{
    {System::Main, "Core", "SlotA"}, ExpansionInterface::EXIDeviceType::MemoryCardFolder};
const Info<ExpansionInterface::EXIDeviceType> MAIN_SLOT_B{{System::Main, "Core", "SlotB"},
                                                          ExpansionInterface::EXIDeviceType::None};
const Info<ExpansionInterface::EXIDeviceType> MAIN_SERIAL_PORT_1{
    {System::Main, "Core", "SerialPort1"}, ExpansionInterface::EXIDeviceType::None};

const Info<ExpansionInterface::EXIDeviceType>& GetInfoForEXIDevice(ExpansionInterface::Slot slot)
{
  static constexpr Common::EnumMap<const Info<ExpansionInterface::EXIDeviceType>*,
                                   ExpansionInterface::MAX_SLOT>
      infos{
          &MAIN_SLOT_A,
          &MAIN_SLOT_B,
          &MAIN_SERIAL_PORT_1,
      };
  return *infos[slot];
}

>>>>>>> 19e85696
const Info<std::string> MAIN_BBA_MAC{{System::Main, "Core", "BBA_MAC"}, ""};
const Info<std::string> MAIN_BBA_XLINK_IP{{System::Main, "Core", "BBA_XLINK_IP"}, "127.0.0.1"};
const Info<bool> MAIN_BBA_XLINK_CHAT_OSD{{System::Main, "Core", "BBA_XLINK_CHAT_OSD"}, true};

// Schthack PSO Server - https://schtserv.com/
const Info<std::string> MAIN_BBA_BUILTIN_DNS{{System::Main, "Core", "BBA_BUILTIN_DNS"},
                                             "149.56.167.128"};
const Info<std::string> MAIN_BBA_BUILTIN_IP{{System::Main, "Core", "BBA_BUILTIN_IP"}, ""};

const Info<SerialInterface::SIDevices>& GetInfoForSIDevice(int channel)
{
  static const std::array<const Info<SerialInterface::SIDevices>, 4> infos{
      Info<SerialInterface::SIDevices>{{System::Main, "Core", "SIDevice0"},
                                       SerialInterface::SIDEVICE_GC_CONTROLLER},
      Info<SerialInterface::SIDevices>{{System::Main, "Core", "SIDevice1"},
                                       SerialInterface::SIDEVICE_NONE},
      Info<SerialInterface::SIDevices>{{System::Main, "Core", "SIDevice2"},
                                       SerialInterface::SIDEVICE_NONE},
      Info<SerialInterface::SIDevices>{{System::Main, "Core", "SIDevice3"},
                                       SerialInterface::SIDEVICE_NONE},
  };
  return infos[channel];
}

const Info<bool>& GetInfoForAdapterRumble(int channel)
{
  static const std::array<const Info<bool>, 4> infos{
      Info<bool>{{System::Main, "Core", "AdapterRumble0"}, true},
      Info<bool>{{System::Main, "Core", "AdapterRumble1"}, true},
      Info<bool>{{System::Main, "Core", "AdapterRumble2"}, true},
      Info<bool>{{System::Main, "Core", "AdapterRumble3"}, true},
  };
  return infos[channel];
}

const Info<bool>& GetInfoForSimulateKonga(int channel)
{
  static const std::array<const Info<bool>, 4> infos{
      Info<bool>{{System::Main, "Core", "SimulateKonga0"}, false},
      Info<bool>{{System::Main, "Core", "SimulateKonga1"}, false},
      Info<bool>{{System::Main, "Core", "SimulateKonga2"}, false},
      Info<bool>{{System::Main, "Core", "SimulateKonga3"}, false},
  };
  return infos[channel];
}

const Info<bool> MAIN_WII_SD_CARD{{System::Main, "Core", "WiiSDCard"}, true};
const Info<bool> MAIN_WII_SD_CARD_ENABLE_FOLDER_SYNC{
    {System::Main, "Core", "WiiSDCardEnableFolderSync"}, false};
const Info<bool> MAIN_WII_KEYBOARD{{System::Main, "Core", "WiiKeyboard"}, false};
const Info<bool> MAIN_WIIMOTE_CONTINUOUS_SCANNING{
    {System::Main, "Core", "WiimoteContinuousScanning"}, false};
const Info<bool> MAIN_WIIMOTE_ENABLE_SPEAKER{{System::Main, "Core", "WiimoteEnableSpeaker"}, false};
const Info<bool> MAIN_CONNECT_WIIMOTES_FOR_CONTROLLER_INTERFACE{
    {System::Main, "Core", "WiimoteControllerInterface"}, false};
const Info<bool> MAIN_MMU{{System::Main, "Core", "MMU"}, false};
const Info<bool> MAIN_PAUSE_ON_PANIC{{System::Main, "Core", "PauseOnPanic"}, false};
const Info<int> MAIN_BB_DUMP_PORT{{System::Main, "Core", "BBDumpPort"}, -1};
const Info<bool> MAIN_SYNC_GPU{{System::Main, "Core", "SyncGPU"}, false};
const Info<int> MAIN_SYNC_GPU_MAX_DISTANCE{{System::Main, "Core", "SyncGpuMaxDistance"}, 200000};
const Info<int> MAIN_SYNC_GPU_MIN_DISTANCE{{System::Main, "Core", "SyncGpuMinDistance"}, -200000};
const Info<float> MAIN_SYNC_GPU_OVERCLOCK{{System::Main, "Core", "SyncGpuOverclock"}, 1.0f};
const Info<bool> MAIN_FAST_DISC_SPEED{{System::Main, "Core", "FastDiscSpeed"}, false};
const Info<bool> MAIN_LOW_DCBZ_HACK{{System::Main, "Core", "LowDCBZHack"}, false};
const Info<bool> MAIN_FLOAT_EXCEPTIONS{{System::Main, "Core", "FloatExceptions"}, false};
const Info<bool> MAIN_DIVIDE_BY_ZERO_EXCEPTIONS{{System::Main, "Core", "DivByZeroExceptions"},
                                                false};
const Info<bool> MAIN_FPRF{{System::Main, "Core", "FPRF"}, false};
const Info<bool> MAIN_ACCURATE_NANS{{System::Main, "Core", "AccurateNaNs"}, false};
const Info<bool> MAIN_DISABLE_ICACHE{{System::Main, "Core", "DisableICache"}, false};
const Info<float> MAIN_EMULATION_SPEED{{System::Main, "Core", "EmulationSpeed"}, 1.0f};
const Info<float> MAIN_OVERCLOCK{{System::Main, "Core", "Overclock"}, 1.0f};
const Info<bool> MAIN_OVERCLOCK_ENABLE{{System::Main, "Core", "OverclockEnable"}, false};
const Info<bool> MAIN_RAM_OVERRIDE_ENABLE{{System::Main, "Core", "RAMOverrideEnable"}, false};
const Info<u32> MAIN_MEM1_SIZE{{System::Main, "Core", "MEM1Size"}, Memory::MEM1_SIZE_RETAIL};
const Info<u32> MAIN_MEM2_SIZE{{System::Main, "Core", "MEM2Size"}, Memory::MEM2_SIZE_RETAIL};
const Info<std::string> MAIN_GFX_BACKEND{{System::Main, "Core", "GFXBackend"},
                                         VideoBackendBase::GetDefaultBackendName()};
const Info<HSP::HSPDeviceType> MAIN_HSP_DEVICE{{System::Main, "Core", "HSPDevice"},
                                               HSP::HSPDeviceType::None};
const Info<u32> MAIN_ARAM_EXPANSION_SIZE{{System::Main, "Core", "ARAMExpansionSize"}, 0x400000};

const Info<std::string> MAIN_GPU_DETERMINISM_MODE{{System::Main, "Core", "GPUDeterminismMode"},
                                                  "auto"};
const Info<s32> MAIN_OVERRIDE_BOOT_IOS{{System::Main, "Core", "OverrideBootIOS"}, -1};

GPUDeterminismMode GetGPUDeterminismMode()
{
  auto mode = Config::Get(Config::MAIN_GPU_DETERMINISM_MODE);
  if (mode == "auto")
    return GPUDeterminismMode::Auto;
  if (mode == "none")
    return GPUDeterminismMode::Disabled;
  if (mode == "fake-completion")
    return GPUDeterminismMode::FakeCompletion;

  NOTICE_LOG_FMT(CORE, "Unknown GPU determinism mode {}", mode);
  return GPUDeterminismMode::Auto;
}

const Info<std::string> MAIN_PERF_MAP_DIR{{System::Main, "Core", "PerfMapDir"}, ""};
const Info<bool> MAIN_CUSTOM_RTC_ENABLE{{System::Main, "Core", "EnableCustomRTC"}, false};
// Measured in seconds since the unix epoch (1.1.1970).  Default is 1.1.2000; there are 7 leap years
// between those dates.
const Info<u32> MAIN_CUSTOM_RTC_VALUE{{System::Main, "Core", "CustomRTCValue"},
                                      (30 * 365 + 7) * 24 * 60 * 60};
const Info<DiscIO::Region> MAIN_FALLBACK_REGION{{System::Main, "Core", "FallbackRegion"},
                                                GetDefaultRegion()};
const Info<bool> MAIN_AUTO_DISC_CHANGE{{System::Main, "Core", "AutoDiscChange"}, false};
const Info<bool> MAIN_ALLOW_SD_WRITES{{System::Main, "Core", "WiiSDCardAllowWrites"}, true};
const Info<bool> MAIN_ENABLE_SAVESTATES{{System::Main, "Core", "EnableSaveStates"}, false};
const Info<bool> MAIN_REAL_WII_REMOTE_REPEAT_REPORTS{
    {System::Main, "Core", "RealWiiRemoteRepeatReports"}, true};

// Empty means use the Dolphin default URL
const Info<std::string> MAIN_WII_NUS_SHOP_URL{{System::Main, "Core", "WiiNusShopUrl"}, ""};

// Main.Display

const Info<std::string> MAIN_FULLSCREEN_DISPLAY_RES{
    {System::Main, "Display", "FullscreenDisplayRes"}, "Auto"};
#ifdef IS_PLAYBACK
const Info<bool> MAIN_FULLSCREEN{{System::Main, "Display", "Fullscreen"}, false};
#else
const Info<bool> MAIN_FULLSCREEN{{System::Main, "Display", "Fullscreen"}, true};
#endif
const Info<bool> MAIN_RENDER_TO_MAIN{{System::Main, "Display", "RenderToMain"}, false};
const Info<int> MAIN_RENDER_WINDOW_XPOS{{System::Main, "Display", "RenderWindowXPos"}, -1};
const Info<int> MAIN_RENDER_WINDOW_YPOS{{System::Main, "Display", "RenderWindowYPos"}, -1};
const Info<int> MAIN_RENDER_WINDOW_WIDTH{{System::Main, "Display", "RenderWindowWidth"}, 640};
const Info<int> MAIN_RENDER_WINDOW_HEIGHT{{System::Main, "Display", "RenderWindowHeight"}, 480};
const Info<bool> MAIN_RENDER_WINDOW_AUTOSIZE{{System::Main, "Display", "RenderWindowAutoSize"},
                                             false};
const Info<bool> MAIN_KEEP_WINDOW_ON_TOP{{System::Main, "Display", "KeepWindowOnTop"}, false};
const Info<bool> MAIN_DISABLE_SCREENSAVER{{System::Main, "Display", "DisableScreenSaver"}, true};

// Main.DSP

const Info<bool> MAIN_DSP_THREAD{{System::Main, "DSP", "DSPThread"}, false};
const Info<bool> MAIN_DSP_CAPTURE_LOG{{System::Main, "DSP", "CaptureLog"}, false};
const Info<bool> MAIN_DSP_JIT{{System::Main, "DSP", "EnableJIT"}, true};
const Info<bool> MAIN_DUMP_AUDIO{{System::Main, "DSP", "DumpAudio"}, false};
const Info<bool> MAIN_DUMP_AUDIO_SILENT{{System::Main, "DSP", "DumpAudioSilent"}, false};
const Info<bool> MAIN_DUMP_UCODE{{System::Main, "DSP", "DumpUCode"}, false};
const Info<std::string> MAIN_AUDIO_BACKEND{{System::Main, "DSP", "Backend"},
                                           AudioCommon::GetDefaultSoundBackend()};
const Info<int> MAIN_AUDIO_VOLUME{{System::Main, "DSP", "Volume"}, 100};
const Info<bool> MAIN_AUDIO_MUTED{{System::Main, "DSP", "Muted"}, false};
#ifdef _WIN32
const Info<std::string> MAIN_WASAPI_DEVICE{{System::Main, "DSP", "WASAPIDevice"}, "Default"};
#endif

bool ShouldUseDPL2Decoder()
{
  return Get(MAIN_DPL2_DECODER) && !Get(MAIN_DSP_HLE);
}

// Main.General

const Info<std::string> MAIN_DUMP_PATH{{System::Main, "General", "DumpPath"}, ""};
const Info<std::string> MAIN_LOAD_PATH{{System::Main, "General", "LoadPath"}, ""};
const Info<std::string> MAIN_RESOURCEPACK_PATH{{System::Main, "General", "ResourcePackPath"}, ""};
const Info<std::string> MAIN_FS_PATH{{System::Main, "General", "NANDRootPath"}, ""};
const Info<std::string> MAIN_WII_SD_CARD_IMAGE_PATH{{System::Main, "General", "WiiSDCardPath"}, ""};
const Info<std::string> MAIN_WII_SD_CARD_SYNC_FOLDER_PATH{
    {System::Main, "General", "WiiSDCardSyncFolder"}, ""};
const Info<std::string> MAIN_WFS_PATH{{System::Main, "General", "WFSPath"}, ""};
const Info<bool> MAIN_SHOW_LAG{{System::Main, "General", "ShowLag"}, false};
const Info<bool> MAIN_SHOW_FRAME_COUNT{{System::Main, "General", "ShowFrameCount"}, false};
const Info<std::string> MAIN_WIRELESS_MAC{{System::Main, "General", "WirelessMac"}, ""};
const Info<std::string> MAIN_GDB_SOCKET{{System::Main, "General", "GDBSocket"}, ""};
const Info<int> MAIN_GDB_PORT{{System::Main, "General", "GDBPort"}, -1};
const Info<int> MAIN_ISO_PATH_COUNT{{System::Main, "General", "ISOPaths"}, 0};

static Info<std::string> MakeISOPathConfigInfo(size_t idx)
{
  return Config::Info<std::string>{{Config::System::Main, "General", fmt::format("ISOPath{}", idx)},
                                   ""};
}

std::vector<std::string> GetIsoPaths()
{
  size_t count = MathUtil::SaturatingCast<size_t>(Config::Get(Config::MAIN_ISO_PATH_COUNT));
  std::vector<std::string> paths;
  paths.reserve(count);
  for (size_t i = 0; i < count; ++i)
  {
    std::string iso_path = Config::Get(MakeISOPathConfigInfo(i));
    if (!iso_path.empty())
      paths.emplace_back(std::move(iso_path));
  }
  return paths;
}

void SetIsoPaths(const std::vector<std::string>& paths)
{
  size_t old_size = MathUtil::SaturatingCast<size_t>(Config::Get(Config::MAIN_ISO_PATH_COUNT));
  size_t new_size = paths.size();

  size_t current_path_idx = 0;
  for (const std::string& p : paths)
  {
    if (p.empty())
    {
      --new_size;
      continue;
    }

    Config::SetBase(MakeISOPathConfigInfo(current_path_idx), p);
    ++current_path_idx;
  }

  for (size_t i = current_path_idx; i < old_size; ++i)
  {
    // TODO: This actually needs a Config::Erase().
    Config::SetBase(MakeISOPathConfigInfo(i), "");
  }

  Config::SetBase(Config::MAIN_ISO_PATH_COUNT, MathUtil::SaturatingCast<int>(new_size));
}

// Main.GBA

#ifdef HAS_LIBMGBA
const Info<std::string> MAIN_GBA_BIOS_PATH{{System::Main, "GBA", "BIOS"}, ""};
const std::array<Info<std::string>, 4> MAIN_GBA_ROM_PATHS{
    Info<std::string>{{System::Main, "GBA", "Rom1"}, ""},
    Info<std::string>{{System::Main, "GBA", "Rom2"}, ""},
    Info<std::string>{{System::Main, "GBA", "Rom3"}, ""},
    Info<std::string>{{System::Main, "GBA", "Rom4"}, ""}};
const Info<std::string> MAIN_GBA_SAVES_PATH{{System::Main, "GBA", "SavesPath"}, ""};
const Info<bool> MAIN_GBA_SAVES_IN_ROM_PATH{{System::Main, "GBA", "SavesInRomPath"}, false};
const Info<bool> MAIN_GBA_THREADS{{System::Main, "GBA", "Threads"}, true};
#endif

// Main.Network

const Info<bool> MAIN_NETWORK_SSL_DUMP_READ{{System::Main, "Network", "SSLDumpRead"}, false};
const Info<bool> MAIN_NETWORK_SSL_DUMP_WRITE{{System::Main, "Network", "SSLDumpWrite"}, false};
const Info<bool> MAIN_NETWORK_SSL_VERIFY_CERTIFICATES{
    {System::Main, "Network", "SSLVerifyCertificates"}, true};
const Info<bool> MAIN_NETWORK_SSL_DUMP_ROOT_CA{{System::Main, "Network", "SSLDumpRootCA"}, false};
const Info<bool> MAIN_NETWORK_SSL_DUMP_PEER_CERT{{System::Main, "Network", "SSLDumpPeerCert"},
                                                 false};
const Info<bool> MAIN_NETWORK_DUMP_BBA{{System::Main, "Network", "DumpBBA"}, false};
const Info<bool> MAIN_NETWORK_DUMP_AS_PCAP{{System::Main, "Network", "DumpAsPCAP"}, false};
// Default value based on:
//  - [RFC 1122] 4.2.3.5 TCP Connection Failures (at least 3 minutes)
//  - https://dolp.in/pr8759 hwtest (3 minutes and 10 seconds)
const Info<int> MAIN_NETWORK_TIMEOUT{{System::Main, "Network", "NetworkTimeout"}, 190};

// Main.Interface

const Info<bool> MAIN_USE_HIGH_CONTRAST_TOOLTIPS{
    {System::Main, "Interface", "UseHighContrastTooltips"}, true};
<<<<<<< HEAD
const Info<bool> MAIN_USE_PANIC_HANDLERS{{System::Main, "Interface", "UsePanicHandlers"}, false};
=======
const Info<bool> MAIN_USE_PANIC_HANDLERS{{System::Main, "Interface", "UsePanicHandlers"}, true};
const Info<bool> MAIN_ABORT_ON_PANIC_ALERT{{System::Main, "Interface", "AbortOnPanicAlert"}, false};
>>>>>>> 19e85696
const Info<bool> MAIN_OSD_MESSAGES{{System::Main, "Interface", "OnScreenDisplayMessages"}, true};
const Info<bool> MAIN_SKIP_NKIT_WARNING{{System::Main, "Interface", "SkipNKitWarning"}, false};
const Info<bool> MAIN_CONFIRM_ON_STOP{{System::Main, "Interface", "ConfirmStop"}, true};
const Info<ShowCursor> MAIN_SHOW_CURSOR{{System::Main, "Interface", "CursorVisibility"},
                                        ShowCursor::OnMovement};
const Info<bool> MAIN_LOCK_CURSOR{{System::Main, "Interface", "LockCursor"}, false};
const Info<std::string> MAIN_INTERFACE_LANGUAGE{{System::Main, "Interface", "LanguageCode"}, ""};
const Info<bool> MAIN_SHOW_ACTIVE_TITLE{{System::Main, "Interface", "ShowActiveTitle"}, true};
const Info<bool> MAIN_USE_BUILT_IN_TITLE_DATABASE{
    {System::Main, "Interface", "UseBuiltinTitleDatabase"}, true};
const Info<std::string> MAIN_THEME_NAME{{System::Main, "Interface", "ThemeName"},
                                        DEFAULT_THEME_DIR};
const Info<bool> MAIN_PAUSE_ON_FOCUS_LOST{{System::Main, "Interface", "PauseOnFocusLost"}, false};
const Info<bool> MAIN_ENABLE_DEBUGGING{{System::Main, "Interface", "DebugModeEnabled"}, false};

// Main.Analytics

const Info<std::string> MAIN_ANALYTICS_ID{{System::Main, "Analytics", "ID"}, ""};
const Info<bool> MAIN_ANALYTICS_ENABLED{{System::Main, "Analytics", "Enabled"}, false};
const Info<bool> MAIN_ANALYTICS_PERMISSION_ASKED{{System::Main, "Analytics", "PermissionAsked"},
                                                 false};
const Info<bool> MAIN_ANALYTICS_WILL_PROMPT{{System::Main, "Analytics", "WillPrompt"}, false};

// Main.GameList

const Info<bool> MAIN_GAMELIST_LIST_DRIVES{{System::Main, "GameList", "ListDrives"}, false};
const Info<bool> MAIN_GAMELIST_LIST_WAD{{System::Main, "GameList", "ListWad"}, true};
const Info<bool> MAIN_GAMELIST_LIST_ELF_DOL{{System::Main, "GameList", "ListElfDol"}, true};
const Info<bool> MAIN_GAMELIST_LIST_WII{{System::Main, "GameList", "ListWii"}, true};
const Info<bool> MAIN_GAMELIST_LIST_GC{{System::Main, "GameList", "ListGC"}, true};
const Info<bool> MAIN_GAMELIST_LIST_JPN{{System::Main, "GameList", "ListJap"}, true};
const Info<bool> MAIN_GAMELIST_LIST_PAL{{System::Main, "GameList", "ListPal"}, true};
const Info<bool> MAIN_GAMELIST_LIST_USA{{System::Main, "GameList", "ListUsa"}, true};
const Info<bool> MAIN_GAMELIST_LIST_AUSTRALIA{{System::Main, "GameList", "ListAustralia"}, true};
const Info<bool> MAIN_GAMELIST_LIST_FRANCE{{System::Main, "GameList", "ListFrance"}, true};
const Info<bool> MAIN_GAMELIST_LIST_GERMANY{{System::Main, "GameList", "ListGermany"}, true};
const Info<bool> MAIN_GAMELIST_LIST_ITALY{{System::Main, "GameList", "ListItaly"}, true};
const Info<bool> MAIN_GAMELIST_LIST_KOREA{{System::Main, "GameList", "ListKorea"}, true};
const Info<bool> MAIN_GAMELIST_LIST_NETHERLANDS{{System::Main, "GameList", "ListNetherlands"},
                                                true};
const Info<bool> MAIN_GAMELIST_LIST_RUSSIA{{System::Main, "GameList", "ListRussia"}, true};
const Info<bool> MAIN_GAMELIST_LIST_SPAIN{{System::Main, "GameList", "ListSpain"}, true};
const Info<bool> MAIN_GAMELIST_LIST_TAIWAN{{System::Main, "GameList", "ListTaiwan"}, true};
const Info<bool> MAIN_GAMELIST_LIST_WORLD{{System::Main, "GameList", "ListWorld"}, true};
const Info<bool> MAIN_GAMELIST_LIST_UNKNOWN{{System::Main, "GameList", "ListUnknown"}, true};
const Info<int> MAIN_GAMELIST_LIST_SORT{{System::Main, "GameList", "ListSort"}, 3};
const Info<int> MAIN_GAMELIST_LIST_SORT_SECONDARY{{System::Main, "GameList", "ListSortSecondary"},
                                                  0};
const Info<bool> MAIN_GAMELIST_COLUMN_PLATFORM{{System::Main, "GameList", "ColumnPlatform"}, true};
const Info<bool> MAIN_GAMELIST_COLUMN_DESCRIPTION{{System::Main, "GameList", "ColumnDescription"},
                                                  false};
const Info<bool> MAIN_GAMELIST_COLUMN_BANNER{{System::Main, "GameList", "ColumnBanner"}, true};
const Info<bool> MAIN_GAMELIST_COLUMN_TITLE{{System::Main, "GameList", "ColumnTitle"}, true};
const Info<bool> MAIN_GAMELIST_COLUMN_MAKER{{System::Main, "GameList", "ColumnNotes"}, true};
const Info<bool> MAIN_GAMELIST_COLUMN_FILE_NAME{{System::Main, "GameList", "ColumnFileName"},
                                                false};
const Info<bool> MAIN_GAMELIST_COLUMN_FILE_PATH{{System::Main, "GameList", "ColumnFilePath"},
                                                false};
const Info<bool> MAIN_GAMELIST_COLUMN_GAME_ID{{System::Main, "GameList", "ColumnID"}, false};
const Info<bool> MAIN_GAMELIST_COLUMN_REGION{{System::Main, "GameList", "ColumnRegion"}, true};
const Info<bool> MAIN_GAMELIST_COLUMN_FILE_SIZE{{System::Main, "GameList", "ColumnSize"}, true};
const Info<bool> MAIN_GAMELIST_COLUMN_FILE_FORMAT{{System::Main, "GameList", "ColumnFileFormat"},
                                                  false};
const Info<bool> MAIN_GAMELIST_COLUMN_BLOCK_SIZE{{System::Main, "GameList", "ColumnBlockSize"},
                                                 false};
const Info<bool> MAIN_GAMELIST_COLUMN_COMPRESSION{{System::Main, "GameList", "ColumnCompression"},
                                                  false};
const Info<bool> MAIN_GAMELIST_COLUMN_TAGS{{System::Main, "GameList", "ColumnTags"}, false};

// Main.FifoPlayer

const Info<bool> MAIN_FIFOPLAYER_LOOP_REPLAY{{System::Main, "FifoPlayer", "LoopReplay"}, true};
const Info<bool> MAIN_FIFOPLAYER_EARLY_MEMORY_UPDATES{
    {System::Main, "FifoPlayer", "EarlyMemoryUpdates"}, false};

// Main.AutoUpdate

const Info<std::string> MAIN_AUTOUPDATE_UPDATE_TRACK{{System::Main, "AutoUpdate", "UpdateTrack"},
                                                     Common::GetScmUpdateTrackStr()};
const Info<std::string> MAIN_AUTOUPDATE_HASH_OVERRIDE{{System::Main, "AutoUpdate", "HashOverride"},
                                                      ""};

// Main.Movie

const Info<bool> MAIN_MOVIE_PAUSE_MOVIE{{System::Main, "Movie", "PauseMovie"}, false};
const Info<std::string> MAIN_MOVIE_MOVIE_AUTHOR{{System::Main, "Movie", "Author"}, ""};
const Info<bool> MAIN_MOVIE_DUMP_FRAMES{{System::Main, "Movie", "DumpFrames"}, false};
const Info<bool> MAIN_MOVIE_DUMP_FRAMES_SILENT{{System::Main, "Movie", "DumpFramesSilent"}, false};
const Info<bool> MAIN_MOVIE_SHOW_INPUT_DISPLAY{{System::Main, "Movie", "ShowInputDisplay"}, false};
const Info<bool> MAIN_MOVIE_SHOW_RTC{{System::Main, "Movie", "ShowRTC"}, false};
const Info<bool> MAIN_MOVIE_SHOW_RERECORD{{System::Main, "Movie", "ShowRerecord"}, false};

// Main.Input

const Info<bool> MAIN_INPUT_BACKGROUND_INPUT{{System::Main, "Input", "BackgroundInput"}, false};

// Main.Debug

const Info<bool> MAIN_DEBUG_JIT_OFF{{System::Main, "Debug", "JitOff"}, false};
const Info<bool> MAIN_DEBUG_JIT_LOAD_STORE_OFF{{System::Main, "Debug", "JitLoadStoreOff"}, false};
const Info<bool> MAIN_DEBUG_JIT_LOAD_STORE_LXZ_OFF{{System::Main, "Debug", "JitLoadStorelXzOff"},
                                                   false};
const Info<bool> MAIN_DEBUG_JIT_LOAD_STORE_LWZ_OFF{{System::Main, "Debug", "JitLoadStorelwzOff"},
                                                   false};
const Info<bool> MAIN_DEBUG_JIT_LOAD_STORE_LBZX_OFF{{System::Main, "Debug", "JitLoadStorelbzxOff"},
                                                    false};
const Info<bool> MAIN_DEBUG_JIT_LOAD_STORE_FLOATING_OFF{
    {System::Main, "Debug", "JitLoadStoreFloatingOff"}, false};
const Info<bool> MAIN_DEBUG_JIT_LOAD_STORE_PAIRED_OFF{
    {System::Main, "Debug", "JitLoadStorePairedOff"}, false};
const Info<bool> MAIN_DEBUG_JIT_FLOATING_POINT_OFF{{System::Main, "Debug", "JitFloatingPointOff"},
                                                   false};
const Info<bool> MAIN_DEBUG_JIT_INTEGER_OFF{{System::Main, "Debug", "JitIntegerOff"}, false};
const Info<bool> MAIN_DEBUG_JIT_PAIRED_OFF{{System::Main, "Debug", "JitPairedOff"}, false};
const Info<bool> MAIN_DEBUG_JIT_SYSTEM_REGISTERS_OFF{
    {System::Main, "Debug", "JitSystemRegistersOff"}, false};
const Info<bool> MAIN_DEBUG_JIT_BRANCH_OFF{{System::Main, "Debug", "JitBranchOff"}, false};
const Info<bool> MAIN_DEBUG_JIT_REGISTER_CACHE_OFF{{System::Main, "Debug", "JitRegisterCacheOff"},
                                                   false};

// Main.BluetoothPassthrough

const Info<bool> MAIN_BLUETOOTH_PASSTHROUGH_ENABLED{
    {System::Main, "BluetoothPassthrough", "Enabled"}, false};
const Info<int> MAIN_BLUETOOTH_PASSTHROUGH_VID{{System::Main, "BluetoothPassthrough", "VID"}, -1};
const Info<int> MAIN_BLUETOOTH_PASSTHROUGH_PID{{System::Main, "BluetoothPassthrough", "PID"}, -1};
const Info<std::string> MAIN_BLUETOOTH_PASSTHROUGH_LINK_KEYS{
    {System::Main, "BluetoothPassthrough", "LinkKeys"}, ""};

// Main.USBPassthrough

const Info<std::string> MAIN_USB_PASSTHROUGH_DEVICES{{System::Main, "USBPassthrough", "Devices"},
                                                     ""};

static std::set<std::pair<u16, u16>> LoadUSBWhitelistFromString(const std::string& devices_string)
{
  std::set<std::pair<u16, u16>> devices;
  for (const auto& pair : SplitString(devices_string, ','))
  {
    const auto index = pair.find(':');
    if (index == std::string::npos)
      continue;

    const u16 vid = static_cast<u16>(strtol(pair.substr(0, index).c_str(), nullptr, 16));
    const u16 pid = static_cast<u16>(strtol(pair.substr(index + 1).c_str(), nullptr, 16));
    if (vid && pid)
      devices.emplace(vid, pid);
  }
  return devices;
}

static std::string SaveUSBWhitelistToString(const std::set<std::pair<u16, u16>>& devices)
{
  std::ostringstream oss;
  for (const auto& device : devices)
    oss << fmt::format("{:04x}:{:04x}", device.first, device.second) << ',';
  std::string devices_string = oss.str();
  if (!devices_string.empty())
    devices_string.pop_back();
  return devices_string;
}

std::set<std::pair<u16, u16>> GetUSBDeviceWhitelist()
{
  return LoadUSBWhitelistFromString(Config::Get(Config::MAIN_USB_PASSTHROUGH_DEVICES));
}

void SetUSBDeviceWhitelist(const std::set<std::pair<u16, u16>>& devices)
{
  Config::SetBase(Config::MAIN_USB_PASSTHROUGH_DEVICES, SaveUSBWhitelistToString(devices));
}

// Main.EmulatedUSBDevices

const Info<bool> MAIN_EMULATE_SKYLANDER_PORTAL{
    {System::Main, "EmulatedUSBDevices", "EmulateSkylanderPortal"}, false};

// The reason we need this function is because some memory card code
// expects to get a non-NTSC-K region even if we're emulating an NTSC-K Wii.
DiscIO::Region ToGameCubeRegion(DiscIO::Region region)
{
  if (region != DiscIO::Region::NTSC_K)
    return region;

  // GameCube has no NTSC-K region. No choice of replacement value is completely
  // non-arbitrary, but let's go with NTSC-J since Korean GameCubes are NTSC-J.
  return DiscIO::Region::NTSC_J;
}

const char* GetDirectoryForRegion(DiscIO::Region region, RegionDirectoryStyle style)
{
  if (region == DiscIO::Region::Unknown)
    region = ToGameCubeRegion(Config::Get(Config::MAIN_FALLBACK_REGION));

  switch (region)
  {
  case DiscIO::Region::NTSC_J:
    return style == RegionDirectoryStyle::Legacy ? JAP_DIR : JPN_DIR;

  case DiscIO::Region::NTSC_U:
    return USA_DIR;

  case DiscIO::Region::PAL:
    return EUR_DIR;

  case DiscIO::Region::NTSC_K:
    // See ToGameCubeRegion
    ASSERT_MSG(BOOT, false, "NTSC-K is not a valid GameCube region");
    return style == RegionDirectoryStyle::Legacy ? JAP_DIR : JPN_DIR;

  default:
    ASSERT_MSG(BOOT, false, "Default case should not be reached");
    return EUR_DIR;
  }
}

std::string GetBootROMPath(const std::string& region_directory)
{
  const std::string path =
      File::GetUserPath(D_GCUSER_IDX) + DIR_SEP + region_directory + DIR_SEP GC_IPL;
  if (!File::Exists(path))
    return File::GetSysDirectory() + GC_SYS_DIR + DIR_SEP + region_directory + DIR_SEP GC_IPL;
  return path;
}

std::string GetMemcardPath(ExpansionInterface::Slot slot, std::optional<DiscIO::Region> region,
                           u16 size_mb)
{
  return GetMemcardPath(Config::Get(GetInfoForMemcardPath(slot)), slot, region, size_mb);
}

std::string GetMemcardPath(std::string configured_filename, ExpansionInterface::Slot slot,
                           std::optional<DiscIO::Region> region, u16 size_mb)
{
  const std::string blocks_string = size_mb < Memcard::MBIT_SIZE_MEMORY_CARD_2043 ?
                                        fmt::format(".{}", Memcard::MbitToFreeBlocks(size_mb)) :
                                        "";

  if (configured_filename.empty())
  {
    // Use default memcard path if there is no user defined one.
    const bool is_slot_a = slot == ExpansionInterface::Slot::A;
    const std::string region_string = Config::GetDirectoryForRegion(
        Config::ToGameCubeRegion(region ? *region : Config::Get(Config::MAIN_FALLBACK_REGION)));
    return fmt::format("{}{}.{}{}.raw", File::GetUserPath(D_GCUSER_IDX),
                       is_slot_a ? GC_MEMCARDA : GC_MEMCARDB, region_string, blocks_string);
  }

  // Custom path is expected to be stored in the form of
  // "/path/to/file.{region_code}.raw"
  // with an arbitrary but supported region code.
  // Try to extract and replace that region code.
  // If there's no region code just insert one before the extension.

  std::string dir;
  std::string name;
  std::string ext;
  UnifyPathSeparators(configured_filename);
  SplitPath(configured_filename, &dir, &name, &ext);

  constexpr std::string_view us_region = "." USA_DIR;
  constexpr std::string_view jp_region = "." JAP_DIR;
  constexpr std::string_view eu_region = "." EUR_DIR;
  std::optional<DiscIO::Region> path_region = std::nullopt;
  if (name.ends_with(us_region))
  {
    name = name.substr(0, name.size() - us_region.size());
    path_region = DiscIO::Region::NTSC_U;
  }
  else if (name.ends_with(jp_region))
  {
    name = name.substr(0, name.size() - jp_region.size());
    path_region = DiscIO::Region::NTSC_J;
  }
  else if (name.ends_with(eu_region))
  {
    name = name.substr(0, name.size() - eu_region.size());
    path_region = DiscIO::Region::PAL;
  }

  const DiscIO::Region used_region =
      region ? *region : (path_region ? *path_region : Config::Get(Config::MAIN_FALLBACK_REGION));
  return fmt::format("{}{}.{}{}{}", dir, name,
                     Config::GetDirectoryForRegion(Config::ToGameCubeRegion(used_region)),
                     blocks_string, ext);
}

bool IsDefaultMemcardPathConfigured(ExpansionInterface::Slot slot)
{
  return Config::Get(GetInfoForMemcardPath(slot)).empty();
}

std::string GetGCIFolderPath(ExpansionInterface::Slot slot, std::optional<DiscIO::Region> region)
{
  return GetGCIFolderPath(Config::Get(GetInfoForGCIPath(slot)), slot, region);
}

std::string GetGCIFolderPath(std::string configured_folder, ExpansionInterface::Slot slot,
                             std::optional<DiscIO::Region> region)
{
  if (configured_folder.empty())
  {
    const auto region_dir = Config::GetDirectoryForRegion(
        Config::ToGameCubeRegion(region ? *region : Config::Get(Config::MAIN_FALLBACK_REGION)));
    const bool is_slot_a = slot == ExpansionInterface::Slot::A;
    return fmt::format("{}{}/Card {}", File::GetUserPath(D_GCUSER_IDX), region_dir,
                       is_slot_a ? 'A' : 'B');
  }

  // Custom path is expected to be stored in the form of
  // "/path/to/folder/{region_code}"
  // with an arbitrary but supported region code.
  // Try to extract and replace that region code.
  // If there's no region code just insert one at the end.

  UnifyPathSeparators(configured_folder);
  while (configured_folder.ends_with('/'))
    configured_folder.pop_back();

  constexpr std::string_view us_region = "/" USA_DIR;
  constexpr std::string_view jp_region = "/" JPN_DIR;
  constexpr std::string_view eu_region = "/" EUR_DIR;
  std::string_view base_path = configured_folder;
  std::optional<DiscIO::Region> path_region = std::nullopt;
  if (base_path.ends_with(us_region))
  {
    base_path = base_path.substr(0, base_path.size() - us_region.size());
    path_region = DiscIO::Region::NTSC_U;
  }
  else if (base_path.ends_with(jp_region))
  {
    base_path = base_path.substr(0, base_path.size() - jp_region.size());
    path_region = DiscIO::Region::NTSC_J;
  }
  else if (base_path.ends_with(eu_region))
  {
    base_path = base_path.substr(0, base_path.size() - eu_region.size());
    path_region = DiscIO::Region::PAL;
  }

  const DiscIO::Region used_region =
      region ? *region : (path_region ? *path_region : Config::Get(Config::MAIN_FALLBACK_REGION));
  return fmt::format("{}/{}", base_path,
                     Config::GetDirectoryForRegion(Config::ToGameCubeRegion(used_region),
                                                   Config::RegionDirectoryStyle::Modern));
}

bool IsDefaultGCIFolderPathConfigured(ExpansionInterface::Slot slot)
{
  return Config::Get(GetInfoForGCIPath(slot)).empty();
}
}  // namespace Config<|MERGE_RESOLUTION|>--- conflicted
+++ resolved
@@ -94,15 +94,6 @@
     {System::Main, "Core", "GCIFolderAPathOverride"}, ""};
 const Info<std::string> MAIN_GCI_FOLDER_B_PATH_OVERRIDE{
     {System::Main, "Core", "GCIFolderBPathOverride"}, ""};
-<<<<<<< HEAD
-const Info<bool> MAIN_GCI_FOLDER_CURRENT_GAME_ONLY{
-    {System::Main, "Core", "GCIFolderCurrentGameOnly"}, false};
-const Info<bool> MAIN_CODE_SYNC_OVERRIDE{{System::Main, "Core", "CheatSyncOverride"}, false};
-const Info<int> MAIN_SLOT_A{{System::Main, "Core", "SlotA"}, ExpansionInterface::EXIDEVICE_NONE};
-const Info<int> MAIN_SLOT_B{{System::Main, "Core", "SlotB"}, ExpansionInterface::EXIDEVICE_SLIPPI};
-const Info<int> MAIN_SERIAL_PORT_1{{System::Main, "Core", "SerialPort1"},
-                                   ExpansionInterface::EXIDEVICE_NONE};
-=======
 const Info<std::string>& GetInfoForGCIPathOverride(ExpansionInterface::Slot slot)
 {
   ASSERT(ExpansionInterface::IsMemcardSlot(slot));
@@ -117,9 +108,9 @@
 const Info<int> MAIN_MEMORY_CARD_SIZE{{System::Main, "Core", "MemoryCardSize"}, -1};
 
 const Info<ExpansionInterface::EXIDeviceType> MAIN_SLOT_A{
-    {System::Main, "Core", "SlotA"}, ExpansionInterface::EXIDeviceType::MemoryCardFolder};
+    {System::Main, "Core", "SlotA"}, ExpansionInterface::EXIDeviceType::None};
 const Info<ExpansionInterface::EXIDeviceType> MAIN_SLOT_B{{System::Main, "Core", "SlotB"},
-                                                          ExpansionInterface::EXIDeviceType::None};
+                                                          ExpansionInterface::EXIDeviceType::Slippi};
 const Info<ExpansionInterface::EXIDeviceType> MAIN_SERIAL_PORT_1{
     {System::Main, "Core", "SerialPort1"}, ExpansionInterface::EXIDeviceType::None};
 
@@ -135,7 +126,6 @@
   return *infos[slot];
 }
 
->>>>>>> 19e85696
 const Info<std::string> MAIN_BBA_MAC{{System::Main, "Core", "BBA_MAC"}, ""};
 const Info<std::string> MAIN_BBA_XLINK_IP{{System::Main, "Core", "BBA_XLINK_IP"}, "127.0.0.1"};
 const Info<bool> MAIN_BBA_XLINK_CHAT_OSD{{System::Main, "Core", "BBA_XLINK_CHAT_OSD"}, true};
@@ -149,13 +139,13 @@
 {
   static const std::array<const Info<SerialInterface::SIDevices>, 4> infos{
       Info<SerialInterface::SIDevices>{{System::Main, "Core", "SIDevice0"},
-                                       SerialInterface::SIDEVICE_GC_CONTROLLER},
+                                       SerialInterface::SIDEVICE_WIIU_ADAPTER},
       Info<SerialInterface::SIDevices>{{System::Main, "Core", "SIDevice1"},
-                                       SerialInterface::SIDEVICE_NONE},
+                                       SerialInterface::SIDEVICE_WIIU_ADAPTER},
       Info<SerialInterface::SIDevices>{{System::Main, "Core", "SIDevice2"},
-                                       SerialInterface::SIDEVICE_NONE},
+                                       SerialInterface::SIDEVICE_WIIU_ADAPTER},
       Info<SerialInterface::SIDevices>{{System::Main, "Core", "SIDevice3"},
-                                       SerialInterface::SIDEVICE_NONE},
+                                       SerialInterface::SIDEVICE_WIIU_ADAPTER},
   };
   return infos[channel];
 }
@@ -391,12 +381,8 @@
 
 const Info<bool> MAIN_USE_HIGH_CONTRAST_TOOLTIPS{
     {System::Main, "Interface", "UseHighContrastTooltips"}, true};
-<<<<<<< HEAD
 const Info<bool> MAIN_USE_PANIC_HANDLERS{{System::Main, "Interface", "UsePanicHandlers"}, false};
-=======
-const Info<bool> MAIN_USE_PANIC_HANDLERS{{System::Main, "Interface", "UsePanicHandlers"}, true};
 const Info<bool> MAIN_ABORT_ON_PANIC_ALERT{{System::Main, "Interface", "AbortOnPanicAlert"}, false};
->>>>>>> 19e85696
 const Info<bool> MAIN_OSD_MESSAGES{{System::Main, "Interface", "OnScreenDisplayMessages"}, true};
 const Info<bool> MAIN_SKIP_NKIT_WARNING{{System::Main, "Interface", "SkipNKitWarning"}, false};
 const Info<bool> MAIN_CONFIRM_ON_STOP{{System::Main, "Interface", "ConfirmStop"}, true};
