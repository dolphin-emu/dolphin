--- conflicted
+++ resolved
@@ -248,9 +248,6 @@
 extern const Info<std::string> MAIN_ANALYTICS_ID;
 extern const Info<bool> MAIN_ANALYTICS_ENABLED;
 extern const Info<bool> MAIN_ANALYTICS_PERMISSION_ASKED;
-<<<<<<< HEAD
-extern const Info<bool> MAIN_ANALYTICS_WILL_PROMPT;
-=======
 
 // Main.GameList
 
@@ -375,5 +372,4 @@
 std::string GetGCIFolderPath(std::string configured_folder, ExpansionInterface::Slot slot,
                              std::optional<DiscIO::Region> region);
 bool IsDefaultGCIFolderPathConfigured(ExpansionInterface::Slot slot);
->>>>>>> 19e85696
 }  // namespace Config