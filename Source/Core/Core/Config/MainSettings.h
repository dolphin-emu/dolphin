// Copyright 2017 Dolphin Emulator Project
// SPDX-License-Identifier: GPL-2.0-or-later

#pragma once

#include <array>
#include <set>
#include <string>
#include <utility>

#include "Common/Common.h"
#include "Common/Config/Config.h"
#include "DiscIO/Enums.h"

// DSP Backend Types
#define BACKEND_NULLSOUND _trans("No Audio Output")
#define BACKEND_ALSA "ALSA"
#define BACKEND_CUBEB "Cubeb"
#define BACKEND_OPENAL "OpenAL"
#define BACKEND_PULSEAUDIO "Pulse"
#define BACKEND_OPENSLES "OpenSLES"
#define BACKEND_WASAPI _trans("WASAPI (Exclusive Mode)")

namespace PowerPC
{
enum class CPUCore;
}

namespace AudioCommon
{
enum class DPL2Quality;
}

namespace ExpansionInterface
{
enum class EXIDeviceType : int;
enum class Slot : int;
}  // namespace ExpansionInterface

namespace SerialInterface
{
enum SIDevices : int;
}

namespace HSP
{
enum class HSPDeviceType : int;
}

namespace Config
{
// Main.Core

extern const Info<bool> MAIN_SKIP_IPL;
extern const Info<PowerPC::CPUCore> MAIN_CPU_CORE;
extern const Info<bool> MAIN_JIT_FOLLOW_BRANCH;
extern const Info<bool> MAIN_FASTMEM;
// Should really be in the DSP section, but we're kind of stuck with bad decisions made in the past.
extern const Info<bool> MAIN_DSP_HLE;
extern const Info<int> MAIN_TIMING_VARIANCE;
extern const Info<bool> MAIN_CPU_THREAD;
extern const Info<bool> MAIN_SYNC_ON_SKIP_IDLE;
extern const Info<std::string> MAIN_DEFAULT_ISO;
extern const Info<bool> MAIN_ENABLE_CHEATS;
extern const Info<int> MAIN_GC_LANGUAGE;
extern const Info<bool> MAIN_OVERRIDE_REGION_SETTINGS;
extern const Info<bool> MAIN_DPL2_DECODER;
extern const Info<AudioCommon::DPL2Quality> MAIN_DPL2_QUALITY;
extern const Info<int> MAIN_AUDIO_LATENCY;
extern const Info<bool> MAIN_AUDIO_STRETCH;
extern const Info<int> MAIN_AUDIO_STRETCH_LATENCY;
extern const Info<std::string> MAIN_MEMCARD_A_PATH;
extern const Info<std::string> MAIN_MEMCARD_B_PATH;
const Info<std::string>& GetInfoForMemcardPath(ExpansionInterface::Slot slot);
extern const Info<std::string> MAIN_AGP_CART_A_PATH;
extern const Info<std::string> MAIN_AGP_CART_B_PATH;
const Info<std::string>& GetInfoForAGPCartPath(ExpansionInterface::Slot slot);
extern const Info<std::string> MAIN_GCI_FOLDER_A_PATH_OVERRIDE;
extern const Info<std::string> MAIN_GCI_FOLDER_B_PATH_OVERRIDE;
const Info<std::string>& GetInfoForGCIPathOverride(ExpansionInterface::Slot slot);
extern const Info<int> MAIN_MEMORY_CARD_SIZE;
extern const Info<ExpansionInterface::EXIDeviceType> MAIN_SLOT_A;
extern const Info<ExpansionInterface::EXIDeviceType> MAIN_SLOT_B;
extern const Info<ExpansionInterface::EXIDeviceType> MAIN_SERIAL_PORT_1;
const Info<ExpansionInterface::EXIDeviceType>& GetInfoForEXIDevice(ExpansionInterface::Slot slot);
extern const Info<std::string> MAIN_BBA_MAC;
extern const Info<std::string> MAIN_BBA_XLINK_IP;
extern const Info<bool> MAIN_BBA_XLINK_CHAT_OSD;
extern const Info<std::string> MAIN_BBA_BUILTIN_DNS;
extern const Info<std::string> MAIN_BBA_BUILTIN_IP;
const Info<SerialInterface::SIDevices>& GetInfoForSIDevice(int channel);
const Info<bool>& GetInfoForAdapterRumble(int channel);
const Info<bool>& GetInfoForSimulateKonga(int channel);
extern const Info<bool> MAIN_WII_SD_CARD;
extern const Info<bool> MAIN_WII_SD_CARD_ENABLE_FOLDER_SYNC;
extern const Info<bool> MAIN_WII_KEYBOARD;
extern const Info<bool> MAIN_WIIMOTE_CONTINUOUS_SCANNING;
extern const Info<bool> MAIN_WIIMOTE_ENABLE_SPEAKER;
extern const Info<bool> MAIN_CONNECT_WIIMOTES_FOR_CONTROLLER_INTERFACE;
extern const Info<bool> MAIN_MMU;
extern const Info<int> MAIN_BB_DUMP_PORT;
extern const Info<bool> MAIN_SYNC_GPU;
extern const Info<int> MAIN_SYNC_GPU_MAX_DISTANCE;
extern const Info<int> MAIN_SYNC_GPU_MIN_DISTANCE;
extern const Info<float> MAIN_SYNC_GPU_OVERCLOCK;
extern const Info<bool> MAIN_FAST_DISC_SPEED;
extern const Info<bool> MAIN_LOW_DCBZ_HACK;
extern const Info<bool> MAIN_FLOAT_EXCEPTIONS;
extern const Info<bool> MAIN_DIVIDE_BY_ZERO_EXCEPTIONS;
extern const Info<bool> MAIN_FPRF;
extern const Info<bool> MAIN_ACCURATE_NANS;
extern const Info<bool> MAIN_DISABLE_ICACHE;
extern const Info<float> MAIN_EMULATION_SPEED;
extern const Info<float> MAIN_OVERCLOCK;
extern const Info<bool> MAIN_OVERCLOCK_ENABLE;
extern const Info<bool> MAIN_RAM_OVERRIDE_ENABLE;
extern const Info<u32> MAIN_MEM1_SIZE;
extern const Info<u32> MAIN_MEM2_SIZE;
// Should really be part of System::GFX, but again, we're stuck with past mistakes.
extern const Info<std::string> MAIN_GFX_BACKEND;
extern const Info<HSP::HSPDeviceType> MAIN_HSP_DEVICE;
extern const Info<u32> MAIN_ARAM_EXPANSION_SIZE;

enum class GPUDeterminismMode
{
  Auto,
  Disabled,
  // This is currently the only mode.  There will probably be at least
  // one more at some point.
  FakeCompletion,
};
extern const Info<std::string> MAIN_GPU_DETERMINISM_MODE;
GPUDeterminismMode GetGPUDeterminismMode();

extern const Info<std::string> MAIN_PERF_MAP_DIR;
extern const Info<bool> MAIN_CUSTOM_RTC_ENABLE;
extern const Info<u32> MAIN_CUSTOM_RTC_VALUE;
extern const Info<bool> MAIN_AUTO_DISC_CHANGE;
extern const Info<bool> MAIN_ALLOW_SD_WRITES;
extern const Info<bool> MAIN_ENABLE_SAVESTATES;
extern const Info<DiscIO::Region> MAIN_FALLBACK_REGION;
extern const Info<bool> MAIN_REAL_WII_REMOTE_REPEAT_REPORTS;
extern const Info<s32> MAIN_OVERRIDE_BOOT_IOS;
extern const Info<std::string> MAIN_WII_NUS_SHOP_URL;

// Main.DSP

extern const Info<bool> MAIN_DSP_THREAD;
extern const Info<bool> MAIN_DSP_CAPTURE_LOG;
extern const Info<bool> MAIN_DSP_JIT;
extern const Info<bool> MAIN_DUMP_AUDIO;
extern const Info<bool> MAIN_DUMP_AUDIO_SILENT;
extern const Info<bool> MAIN_DUMP_UCODE;
extern const Info<std::string> MAIN_AUDIO_BACKEND;
extern const Info<int> MAIN_AUDIO_VOLUME;
extern const Info<bool> MAIN_AUDIO_MUTED;
#ifdef _WIN32
extern const Info<std::string> MAIN_WASAPI_DEVICE;
#endif

bool ShouldUseDPL2Decoder();

// Main.Display

extern const Info<std::string> MAIN_FULLSCREEN_DISPLAY_RES;
extern const Info<bool> MAIN_FULLSCREEN;
extern const Info<bool> MAIN_RENDER_TO_MAIN;
extern const Info<int> MAIN_RENDER_WINDOW_XPOS;
extern const Info<int> MAIN_RENDER_WINDOW_YPOS;
extern const Info<int> MAIN_RENDER_WINDOW_WIDTH;
extern const Info<int> MAIN_RENDER_WINDOW_HEIGHT;
extern const Info<bool> MAIN_RENDER_WINDOW_AUTOSIZE;
extern const Info<bool> MAIN_KEEP_WINDOW_ON_TOP;
extern const Info<bool> MAIN_DISABLE_SCREENSAVER;

// Main.General

extern const Info<std::string> MAIN_DUMP_PATH;
extern const Info<std::string> MAIN_LOAD_PATH;
extern const Info<std::string> MAIN_RESOURCEPACK_PATH;
extern const Info<std::string> MAIN_FS_PATH;
extern const Info<std::string> MAIN_WII_SD_CARD_IMAGE_PATH;
extern const Info<std::string> MAIN_WII_SD_CARD_SYNC_FOLDER_PATH;
extern const Info<std::string> MAIN_WFS_PATH;
extern const Info<bool> MAIN_SHOW_LAG;
extern const Info<bool> MAIN_SHOW_FRAME_COUNT;
extern const Info<std::string> MAIN_WIRELESS_MAC;
extern const Info<std::string> MAIN_GDB_SOCKET;
extern const Info<int> MAIN_GDB_PORT;
extern const Info<int> MAIN_ISO_PATH_COUNT;
std::vector<std::string> GetIsoPaths();
void SetIsoPaths(const std::vector<std::string>& paths);

// Main.GBA

#ifdef HAS_LIBMGBA
extern const Info<std::string> MAIN_GBA_BIOS_PATH;
extern const std::array<Info<std::string>, 4> MAIN_GBA_ROM_PATHS;
extern const Info<std::string> MAIN_GBA_SAVES_PATH;
extern const Info<bool> MAIN_GBA_SAVES_IN_ROM_PATH;
extern const Info<bool> MAIN_GBA_THREADS;
#endif

// Main.Network

extern const Info<bool> MAIN_NETWORK_SSL_DUMP_READ;
extern const Info<bool> MAIN_NETWORK_SSL_DUMP_WRITE;
extern const Info<bool> MAIN_NETWORK_SSL_VERIFY_CERTIFICATES;
extern const Info<bool> MAIN_NETWORK_SSL_DUMP_ROOT_CA;
extern const Info<bool> MAIN_NETWORK_SSL_DUMP_PEER_CERT;
extern const Info<bool> MAIN_NETWORK_DUMP_BBA;
extern const Info<bool> MAIN_NETWORK_DUMP_AS_PCAP;
extern const Info<int> MAIN_NETWORK_TIMEOUT;

// Main.Interface

extern const Info<bool> MAIN_USE_HIGH_CONTRAST_TOOLTIPS;
extern const Info<bool> MAIN_USE_PANIC_HANDLERS;
extern const Info<bool> MAIN_ABORT_ON_PANIC_ALERT;
extern const Info<bool> MAIN_OSD_MESSAGES;
extern const Info<bool> MAIN_SKIP_NKIT_WARNING;
extern const Info<bool> MAIN_CONFIRM_ON_STOP;

enum class ShowCursor
{
  Never,
  Constantly,
  OnMovement,
};
extern const Info<ShowCursor> MAIN_SHOW_CURSOR;

extern const Info<bool> MAIN_LOCK_CURSOR;
extern const Info<std::string> MAIN_INTERFACE_LANGUAGE;
extern const Info<bool> MAIN_EXTENDED_FPS_INFO;
extern const Info<bool> MAIN_SHOW_ACTIVE_TITLE;
extern const Info<bool> MAIN_USE_BUILT_IN_TITLE_DATABASE;
extern const Info<std::string> MAIN_THEME_NAME;
extern const Info<bool> MAIN_PAUSE_ON_FOCUS_LOST;
extern const Info<bool> MAIN_ENABLE_DEBUGGING;

// Main.Analytics

extern const Info<std::string> MAIN_ANALYTICS_ID;
extern const Info<bool> MAIN_ANALYTICS_ENABLED;
extern const Info<bool> MAIN_ANALYTICS_PERMISSION_ASKED;

// Main.GameList

extern const Info<bool> MAIN_GAMELIST_LIST_DRIVES;
extern const Info<bool> MAIN_GAMELIST_LIST_WAD;
extern const Info<bool> MAIN_GAMELIST_LIST_ELF_DOL;
extern const Info<bool> MAIN_GAMELIST_LIST_WII;
extern const Info<bool> MAIN_GAMELIST_LIST_GC;
extern const Info<bool> MAIN_GAMELIST_LIST_JPN;
extern const Info<bool> MAIN_GAMELIST_LIST_PAL;
extern const Info<bool> MAIN_GAMELIST_LIST_USA;
extern const Info<bool> MAIN_GAMELIST_LIST_AUSTRALIA;
extern const Info<bool> MAIN_GAMELIST_LIST_FRANCE;
extern const Info<bool> MAIN_GAMELIST_LIST_GERMANY;
extern const Info<bool> MAIN_GAMELIST_LIST_ITALY;
extern const Info<bool> MAIN_GAMELIST_LIST_KOREA;
extern const Info<bool> MAIN_GAMELIST_LIST_NETHERLANDS;
extern const Info<bool> MAIN_GAMELIST_LIST_RUSSIA;
extern const Info<bool> MAIN_GAMELIST_LIST_SPAIN;
extern const Info<bool> MAIN_GAMELIST_LIST_TAIWAN;
extern const Info<bool> MAIN_GAMELIST_LIST_WORLD;
extern const Info<bool> MAIN_GAMELIST_LIST_UNKNOWN;
extern const Info<int> MAIN_GAMELIST_LIST_SORT;
extern const Info<int> MAIN_GAMELIST_LIST_SORT_SECONDARY;

extern const Info<bool> MAIN_GAMELIST_COLUMN_PLATFORM;
extern const Info<bool> MAIN_GAMELIST_COLUMN_DESCRIPTION;
extern const Info<bool> MAIN_GAMELIST_COLUMN_BANNER;
extern const Info<bool> MAIN_GAMELIST_COLUMN_TITLE;
extern const Info<bool> MAIN_GAMELIST_COLUMN_MAKER;
extern const Info<bool> MAIN_GAMELIST_COLUMN_FILE_NAME;
extern const Info<bool> MAIN_GAMELIST_COLUMN_FILE_PATH;
extern const Info<bool> MAIN_GAMELIST_COLUMN_GAME_ID;
extern const Info<bool> MAIN_GAMELIST_COLUMN_REGION;
extern const Info<bool> MAIN_GAMELIST_COLUMN_FILE_SIZE;
extern const Info<bool> MAIN_GAMELIST_COLUMN_FILE_FORMAT;
extern const Info<bool> MAIN_GAMELIST_COLUMN_BLOCK_SIZE;
extern const Info<bool> MAIN_GAMELIST_COLUMN_COMPRESSION;
extern const Info<bool> MAIN_GAMELIST_COLUMN_TAGS;

// Main.FifoPlayer

extern const Info<bool> MAIN_FIFOPLAYER_LOOP_REPLAY;
extern const Info<bool> MAIN_FIFOPLAYER_EARLY_MEMORY_UPDATES;

// Main.AutoUpdate

extern const Info<std::string> MAIN_AUTOUPDATE_UPDATE_TRACK;
extern const Info<std::string> MAIN_AUTOUPDATE_HASH_OVERRIDE;

// Main.Movie

extern const Info<bool> MAIN_MOVIE_PAUSE_MOVIE;
extern const Info<std::string> MAIN_MOVIE_MOVIE_AUTHOR;
extern const Info<bool> MAIN_MOVIE_DUMP_FRAMES;
extern const Info<bool> MAIN_MOVIE_DUMP_FRAMES_SILENT;
extern const Info<bool> MAIN_MOVIE_SHOW_INPUT_DISPLAY;
extern const Info<bool> MAIN_MOVIE_SHOW_RTC;
extern const Info<bool> MAIN_MOVIE_SHOW_RERECORD;

// Main.Input

extern const Info<bool> MAIN_INPUT_BACKGROUND_INPUT;

// Main.Debug

extern const Info<bool> MAIN_DEBUG_JIT_OFF;
extern const Info<bool> MAIN_DEBUG_JIT_LOAD_STORE_OFF;
extern const Info<bool> MAIN_DEBUG_JIT_LOAD_STORE_LXZ_OFF;
extern const Info<bool> MAIN_DEBUG_JIT_LOAD_STORE_LWZ_OFF;
extern const Info<bool> MAIN_DEBUG_JIT_LOAD_STORE_LBZX_OFF;
extern const Info<bool> MAIN_DEBUG_JIT_LOAD_STORE_FLOATING_OFF;
extern const Info<bool> MAIN_DEBUG_JIT_LOAD_STORE_PAIRED_OFF;
extern const Info<bool> MAIN_DEBUG_JIT_FLOATING_POINT_OFF;
extern const Info<bool> MAIN_DEBUG_JIT_INTEGER_OFF;
extern const Info<bool> MAIN_DEBUG_JIT_PAIRED_OFF;
extern const Info<bool> MAIN_DEBUG_JIT_SYSTEM_REGISTERS_OFF;
extern const Info<bool> MAIN_DEBUG_JIT_BRANCH_OFF;
extern const Info<bool> MAIN_DEBUG_JIT_REGISTER_CACHE_OFF;

// Main.BluetoothPassthrough

extern const Info<bool> MAIN_BLUETOOTH_PASSTHROUGH_ENABLED;
extern const Info<int> MAIN_BLUETOOTH_PASSTHROUGH_VID;
extern const Info<int> MAIN_BLUETOOTH_PASSTHROUGH_PID;
extern const Info<std::string> MAIN_BLUETOOTH_PASSTHROUGH_LINK_KEYS;

// Main.USBPassthrough

extern const Info<std::string> MAIN_USB_PASSTHROUGH_DEVICES;
std::set<std::pair<u16, u16>> GetUSBDeviceWhitelist();
void SetUSBDeviceWhitelist(const std::set<std::pair<u16, u16>>& devices);

<<<<<<< HEAD
// PrimeHack
extern const Info<bool> PRIMEHACK_ENABLE;
extern const Info<bool> PRIMEHACK_INITIAL_RUN;
extern const Info<bool> PRIMEHACK_PROMPT_TAB;

extern const Info<bool> PRIMEHACK_NOCLIP;
extern const Info<bool> PRIMEHACK_INVULNERABILITY;
extern const Info<bool> PRIMEHACK_SKIPMP2_PORTAL;
extern const Info<bool> PRIMEHACK_SKIPPABLE_CUTSCENES;
extern const Info<bool> PRIMEHACK_RESTORE_SCANDASH;
extern const Info<bool> PRIMEHACK_FRIENDVOUCHERS;
extern const Info<bool> PRIMEHACK_DISABLE_HUDMEMO;
extern const Info<bool> PRIMEHACK_UNLOCK_HYPERMODE;

=======
// GameCube path utility functions

// Replaces NTSC-K with some other region, and doesn't replace non-NTSC-K regions
DiscIO::Region ToGameCubeRegion(DiscIO::Region region);
// The region argument must be valid for GameCube (i.e. must not be NTSC-K)
const char* GetDirectoryForRegion(DiscIO::Region region);
std::string GetBootROMPath(const std::string& region_directory);
// Builds the memory card according to the configuration with the given region and size. If the
// given region is std::nullopt, the region in the configured path is used if there is one, or the
// fallback region otherwise.
std::string GetMemcardPath(ExpansionInterface::Slot slot, std::optional<DiscIO::Region> region,
                           u16 size_mb = 0x80);
std::string GetMemcardPath(std::string configured_filename, ExpansionInterface::Slot slot,
                           std::optional<DiscIO::Region> region, u16 size_mb = 0x80);
bool IsDefaultMemcardPathConfigured(ExpansionInterface::Slot slot);
>>>>>>> 450b77a0
}  // namespace Config<|MERGE_RESOLUTION|>--- conflicted
+++ resolved
@@ -336,7 +336,6 @@
 std::set<std::pair<u16, u16>> GetUSBDeviceWhitelist();
 void SetUSBDeviceWhitelist(const std::set<std::pair<u16, u16>>& devices);
 
-<<<<<<< HEAD
 // PrimeHack
 extern const Info<bool> PRIMEHACK_ENABLE;
 extern const Info<bool> PRIMEHACK_INITIAL_RUN;
@@ -351,7 +350,6 @@
 extern const Info<bool> PRIMEHACK_DISABLE_HUDMEMO;
 extern const Info<bool> PRIMEHACK_UNLOCK_HYPERMODE;
 
-=======
 // GameCube path utility functions
 
 // Replaces NTSC-K with some other region, and doesn't replace non-NTSC-K regions
@@ -367,5 +365,4 @@
 std::string GetMemcardPath(std::string configured_filename, ExpansionInterface::Slot slot,
                            std::optional<DiscIO::Region> region, u16 size_mb = 0x80);
 bool IsDefaultMemcardPathConfigured(ExpansionInterface::Slot slot);
->>>>>>> 450b77a0
 }  // namespace Config