// Copyright 2023 Dolphin Emulator Project
// SPDX-License-Identifier: GPL-2.0-or-later

#ifdef USE_RETRO_ACHIEVEMENTS
#include "Core/Config/AchievementSettings.h"

#include <string>

#include "Common/Config/Config.h"

namespace Config
{
// Configuration Information
const Info<bool> RA_ENABLED{{System::Achievements, "Achievements", "Enabled"}, false};
const Info<std::string> RA_HOST_URL{{System::Achievements, "Achievements", "HostUrl"}, ""};
const Info<std::string> RA_USERNAME{{System::Achievements, "Achievements", "Username"}, ""};
const Info<std::string> RA_API_TOKEN{{System::Achievements, "Achievements", "ApiToken"}, ""};
const Info<bool> RA_HARDCORE_ENABLED{{System::Achievements, "Achievements", "HardcoreEnabled"},
                                     true};
const Info<bool> RA_UNOFFICIAL_ENABLED{{System::Achievements, "Achievements", "UnofficialEnabled"},
                                       false};
const Info<bool> RA_ENCORE_ENABLED{{System::Achievements, "Achievements", "EncoreEnabled"}, false};
const Info<bool> RA_SPECTATOR_ENABLED{{System::Achievements, "Achievements", "SpectatorEnabled"},
                                      false};
<<<<<<< HEAD
=======
const Info<bool> RA_DISCORD_PRESENCE_ENABLED{
    {System::Achievements, "Achievements", "DiscordPresenceEnabled"}, false};
>>>>>>> e0e09d10
const Info<bool> RA_PROGRESS_ENABLED{{System::Achievements, "Achievements", "ProgressEnabled"},
                                     false};
const Info<bool> RA_BADGES_ENABLED{{System::Achievements, "Achievements", "BadgesEnabled"}, false};
}  // namespace Config

#endif  // USE_RETRO_ACHIEVEMENTS<|MERGE_RESOLUTION|>--- conflicted
+++ resolved
@@ -22,11 +22,8 @@
 const Info<bool> RA_ENCORE_ENABLED{{System::Achievements, "Achievements", "EncoreEnabled"}, false};
 const Info<bool> RA_SPECTATOR_ENABLED{{System::Achievements, "Achievements", "SpectatorEnabled"},
                                       false};
-<<<<<<< HEAD
-=======
 const Info<bool> RA_DISCORD_PRESENCE_ENABLED{
     {System::Achievements, "Achievements", "DiscordPresenceEnabled"}, false};
->>>>>>> e0e09d10
 const Info<bool> RA_PROGRESS_ENABLED{{System::Achievements, "Achievements", "ProgressEnabled"},
                                      false};
 const Info<bool> RA_BADGES_ENABLED{{System::Achievements, "Achievements", "BadgesEnabled"}, false};
