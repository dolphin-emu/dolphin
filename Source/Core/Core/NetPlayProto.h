--- conflicted
+++ resolved
@@ -99,20 +99,12 @@
   bool m_SyncSaveData = false;
   bool m_SyncCodes = false;
   std::string m_SaveDataRegion;
-<<<<<<< HEAD
   bool m_SyncAllWiiSaves;
   std::array<int, 4> m_WiimoteExtension;
   bool m_GolfMode;
   bool m_UseFMA;
   bool m_HideRemoteGBAs;
   bool m_RankedMode;
-=======
-  bool m_SyncAllWiiSaves = false;
-  std::array<int, 4> m_WiimoteExtension{};
-  bool m_GolfMode = false;
-  bool m_UseFMA = false;
-  bool m_HideRemoteGBAs = false;
->>>>>>> 63df67b7
 
   // These aren't sent over the network directly
   bool m_IsHosting = false;
@@ -136,65 +128,6 @@
 
 enum class MessageID : u8
 {
-<<<<<<< HEAD
-  NP_MSG_PLAYER_JOIN = 0x10,
-  NP_MSG_PLAYER_LEAVE = 0x11,
-
-  NP_MSG_CHAT_MESSAGE = 0x30,
-
-  NP_MSG_CHUNKED_DATA_START = 0x40,
-  NP_MSG_CHUNKED_DATA_END = 0x41,
-  NP_MSG_CHUNKED_DATA_PAYLOAD = 0x42,
-  NP_MSG_CHUNKED_DATA_PROGRESS = 0x43,
-  NP_MSG_CHUNKED_DATA_COMPLETE = 0x44,
-  NP_MSG_CHUNKED_DATA_ABORT = 0x45,
-
-  NP_MSG_RANKED_BOX = 0x5F,
-
-  NP_MSG_PAD_DATA = 0x60,
-  NP_MSG_PAD_MAPPING = 0x61,
-  NP_MSG_PAD_BUFFER = 0x62,
-  NP_MSG_PAD_HOST_DATA = 0x63,
-  NP_MSG_GBA_CONFIG = 0x64,
-
-  NP_MSG_WIIMOTE_DATA = 0x70,
-  NP_MSG_WIIMOTE_MAPPING = 0x71,
-
-  NP_MSG_GOLF_REQUEST = 0x90,
-  NP_MSG_GOLF_SWITCH = 0x91,
-  NP_MSG_GOLF_ACQUIRE = 0x92,
-  NP_MSG_GOLF_RELEASE = 0x93,
-  NP_MSG_GOLF_PREPARE = 0x94,
-
-  NP_MSG_START_GAME = 0xA0,
-  NP_MSG_CHANGE_GAME = 0xA1,
-  NP_MSG_STOP_GAME = 0xA2,
-  NP_MSG_DISABLE_GAME = 0xA3,
-  NP_MSG_GAME_STATUS = 0xA4,
-  NP_MSG_CLIENT_CAPABILITIES = 0xA5,
-  NP_MSG_HOST_INPUT_AUTHORITY = 0xA6,
-  NP_MSG_POWER_BUTTON = 0xA7,
-
-  NP_MSG_TIMEBASE = 0xB0,
-  NP_MSG_DESYNC_DETECTED = 0xB1,
-
-  NP_MSG_COMPUTE_MD5 = 0xC0,
-  NP_MSG_MD5_PROGRESS = 0xC1,
-  NP_MSG_MD5_RESULT = 0xC2,
-  NP_MSG_MD5_ABORT = 0xC3,
-  NP_MSG_MD5_ERROR = 0xC4,
-
-  NP_MSG_READY = 0xD0,
-  NP_MSG_NOT_READY = 0xD1,
-
-  NP_MSG_PING = 0xE0,
-  NP_MSG_PONG = 0xE1,
-  NP_MSG_PLAYER_PING_DATA = 0xE2,
-
-  NP_MSG_SYNC_GC_SRAM = 0xF0,
-  NP_MSG_SYNC_SAVE_DATA = 0xF1,
-  NP_MSG_SYNC_CODES = 0xF2,
-=======
   ConnectionSuccessful = 0,
 
   PlayerJoin = 0x10,
@@ -208,6 +141,8 @@
   ChunkedDataProgress = 0x43,
   ChunkedDataComplete = 0x44,
   ChunkedDataAbort = 0x45,
+
+  RankedMsg = 0x5F,
 
   PadData = 0x60,
   PadMapping = 0x61,
@@ -252,7 +187,6 @@
   SyncGCSRAM = 0xF0,
   SyncSaveData = 0xF1,
   SyncCodes = 0xF2,
->>>>>>> 63df67b7
 };
 
 enum class ConnectionError : u8
