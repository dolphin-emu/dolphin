--- conflicted
+++ resolved
@@ -228,11 +228,8 @@
     m_last_rp_time = current_time;
     rc_client_get_rich_presence_message(m_client, m_rich_presence.data(), RP_SIZE);
     m_update_callback(UpdatedItems{.rich_presence = true});
-<<<<<<< HEAD
-=======
     if (Config::Get(Config::RA_DISCORD_PRESENCE_ENABLED))
       Discord::UpdateDiscordPresence();
->>>>>>> e0e09d10
   }
 }
 
