// Copyright 2011 Dolphin Emulator Project
// Licensed under GPLv2+
// Refer to the license.txt file included.

// File description
// -------------
// Purpose of this file: Collect boot settings for Core::Init()

// Call sequence: This file has one of the first function called when a game is booted,
// the boot sequence in the code is:

// DolphinWX:    FrameTools.cpp         StartGame
// Core          BootManager.cpp        BootCore
//               Core.cpp               Init                     Thread creation
//                                      EmuThread                Calls CBoot::BootUp
//               Boot.cpp               CBoot::BootUp()
//                                      CBoot::EmulatedBS2_Wii() / GC() or Load_BS2()

// Includes
// ----------------
#include <algorithm>
#include <array>
#include <string>
#include <vector>

#include "Common/CommonTypes.h"
#include "Common/FileUtil.h"
#include "Common/IniFile.h"
#include "Common/Logging/Log.h"
#include "Common/MsgHandler.h"
#include "Core/BootManager.h"
#include "Core/ConfigManager.h"
#include "Core/Core.h"
#include "Core/HW/EXI.h"
#include "Core/HW/SI.h"
#include "Core/HW/Sram.h"
#include "Core/HW/WiimoteReal/WiimoteReal.h"
#include "Core/Host.h"
#include "Core/Movie.h"
#include "Core/NetPlayProto.h"
#include "VideoCommon/VR.h"
#include "VideoCommon/VideoBackendBase.h"

namespace BootManager
{
// TODO this is an ugly hack which allows us to restore values trampled by per-game settings
// Apply fire liberally
struct ConfigCache
{
public:
  // fill the cache with values from the configuration
  void SaveConfig(const SConfig& config);
  // restore values to the configuration from the cache
  void RestoreConfig(SConfig* config);

  // These store if the relevant setting should be reset back later (true) or if it should be left
  // alone on restore (false)
  bool bSetEmulationSpeed;
  bool bSetVolume;
  std::array<bool, MAX_BBMOTES> bSetWiimoteSource;
  std::array<bool, MAX_SI_CHANNELS> bSetPads;
  std::array<bool, MAX_EXI_CHANNELS> bSetEXIDevice;

private:
  bool valid;
  bool bCPUThread;
  bool bEnableCheats;
  bool bSyncGPUOnSkipIdleHack;
  bool bFPRF;
  bool bAccurateNaNs;
  bool bMMU;
  bool bDCBZOFF;
  bool m_EnableJIT;
  bool bSyncGPU;
  bool bFastDiscSpeed;
  bool bDSPHLE;
  bool bHLE_BS2;
  bool bProgressive;
  bool bPAL60;
  int iSelectedLanguage;
  int iCPUCore;
  int Volume;
  float m_EmulationSpeed;
  std::string strBackend;
  std::string sBackend;
  std::string m_strGPUDeterminismMode;
  std::array<int, MAX_BBMOTES> iWiimoteSource;
  std::array<SIDevices, MAX_SI_CHANNELS> Pads;
  std::array<TEXIDevices, MAX_EXI_CHANNELS> m_EXIDevice;
};

void ConfigCache::SaveConfig(const SConfig& config)
{
  valid = true;

  bCPUThread = config.bCPUThread;
  bEnableCheats = config.bEnableCheats;
  bSyncGPUOnSkipIdleHack = config.bSyncGPUOnSkipIdleHack;
  bFPRF = config.bFPRF;
  bAccurateNaNs = config.bAccurateNaNs;
  bMMU = config.bMMU;
  bDCBZOFF = config.bDCBZOFF;
  m_EnableJIT = config.m_DSPEnableJIT;
  bSyncGPU = config.bSyncGPU;
  bFastDiscSpeed = config.bFastDiscSpeed;
  bDSPHLE = config.bDSPHLE;
  bHLE_BS2 = config.bHLE_BS2;
  bProgressive = config.bProgressive;
  bPAL60 = config.bPAL60;
  iSelectedLanguage = config.SelectedLanguage;
  iCPUCore = config.iCPUCore;
  Volume = config.m_Volume;
  m_EmulationSpeed = config.m_EmulationSpeed;
  strBackend = config.m_strVideoBackend;
  sBackend = config.sBackend;
  m_strGPUDeterminismMode = config.m_strGPUDeterminismMode;

  std::copy(std::begin(g_wiimote_sources), std::end(g_wiimote_sources), std::begin(iWiimoteSource));
  std::copy(std::begin(config.m_SIDevice), std::end(config.m_SIDevice), std::begin(Pads));
  std::copy(std::begin(config.m_EXIDevice), std::end(config.m_EXIDevice), std::begin(m_EXIDevice));

  bSetEmulationSpeed = false;
  bSetVolume = false;
  bSetWiimoteSource.fill(false);
  bSetPads.fill(false);
  bSetEXIDevice.fill(false);
}

void ConfigCache::RestoreConfig(SConfig* config)
{
  if (!valid)
    return;

  valid = false;

  config->bCPUThread = bCPUThread;
  config->bEnableCheats = bEnableCheats;
  config->bSyncGPUOnSkipIdleHack = bSyncGPUOnSkipIdleHack;
  config->bFPRF = bFPRF;
  config->bAccurateNaNs = bAccurateNaNs;
  config->bMMU = bMMU;
  config->bDCBZOFF = bDCBZOFF;
  config->m_DSPEnableJIT = m_EnableJIT;
  config->bSyncGPU = bSyncGPU;
  config->bFastDiscSpeed = bFastDiscSpeed;
  config->bDSPHLE = bDSPHLE;
  config->bHLE_BS2 = bHLE_BS2;
  config->bProgressive = bProgressive;
  config->bPAL60 = bPAL60;
  config->SelectedLanguage = iSelectedLanguage;
  config->iCPUCore = iCPUCore;

  // Only change these back if they were actually set by game ini, since they can be changed while a
  // game is running.
  if (bSetVolume)
    config->m_Volume = Volume;

  if (config->bWii)
  {
    for (unsigned int i = 0; i < MAX_BBMOTES; ++i)
    {
      if (bSetWiimoteSource[i])
      {
        g_wiimote_sources[i] = iWiimoteSource[i];
        WiimoteReal::ChangeWiimoteSource(i, iWiimoteSource[i]);
      }
    }
  }

  for (unsigned int i = 0; i < MAX_SI_CHANNELS; ++i)
  {
    if (bSetPads[i])
      config->m_SIDevice[i] = Pads[i];
  }

  if (bSetEmulationSpeed)
    config->m_EmulationSpeed = m_EmulationSpeed;

  for (unsigned int i = 0; i < MAX_EXI_CHANNELS; ++i)
  {
    if (bSetEXIDevice[i])
      config->m_EXIDevice[i] = m_EXIDevice[i];
  }

  config->m_strVideoBackend = strBackend;
  config->sBackend = sBackend;
  config->m_strGPUDeterminismMode = m_strGPUDeterminismMode;
  VideoBackendBase::ActivateBackend(config->m_strVideoBackend);
}

static ConfigCache config_cache;

// Boot the ISO or file
bool BootCore(const std::string& _rFilename)
{
  SConfig& StartUp = SConfig::GetInstance();

  // Use custom settings for debugging mode
  Host_SetStartupDebuggingParameters();

  StartUp.m_BootType = SConfig::BOOT_ISO;
  StartUp.m_strFilename = _rFilename;
  SConfig::GetInstance().m_LastFilename = _rFilename;
  SConfig::GetInstance().SaveSettings();
  StartUp.bRunCompareClient = false;
  StartUp.bRunCompareServer = false;

  config_cache.SaveConfig(StartUp);

  // If for example the ISO file is bad we return here
  if (!StartUp.AutoSetup(SConfig::BOOT_DEFAULT))
    return false;

  // Load game specific settings
  {
    IniFile game_ini = StartUp.LoadGameIni();

    // General settings
    IniFile::Section* core_section = game_ini.GetOrCreateSection("Core");
    IniFile::Section* core_section_vr = game_ini.GetOrCreateSection("Core_VR");
    IniFile::Section* dsp_section = game_ini.GetOrCreateSection("DSP");
    IniFile::Section* controls_section = game_ini.GetOrCreateSection("Controls");

    core_section->Get("CPUThread", &StartUp.bCPUThread, StartUp.bCPUThread);
    core_section->Get("EnableCheats", &StartUp.bEnableCheats, StartUp.bEnableCheats);
<<<<<<< HEAD
    core_section->Get("SkipIdle", &StartUp.bSkipIdle, StartUp.bSkipIdle);
    if (g_has_hmd)
      core_section_vr->Get("SkipIdle", &StartUp.bSkipIdle, StartUp.bSkipIdle);
    // Needed for Virtual Reality Opcode Replay.  Some games need it true, some need it false.
    core_section->Get("SyncOnSkipIdle", &StartUp.bSyncGPUOnSkipIdleHack,
                      StartUp.bSyncGPUOnSkipIdleHack);
    if (g_has_hmd)
      core_section_vr->Get("SyncOnSkipIdle", &StartUp.bSyncGPUOnSkipIdleHack,
                           StartUp.bSyncGPUOnSkipIdleHack);
=======
>>>>>>> 6c16f1be
    core_section->Get("SyncOnSkipIdle", &StartUp.bSyncGPUOnSkipIdleHack,
                      StartUp.bSyncGPUOnSkipIdleHack);
    core_section->Get("FPRF", &StartUp.bFPRF, StartUp.bFPRF);
    core_section->Get("AccurateNaNs", &StartUp.bAccurateNaNs, StartUp.bAccurateNaNs);
    core_section->Get("MMU", &StartUp.bMMU, StartUp.bMMU);
    core_section->Get("DCBZ", &StartUp.bDCBZOFF, StartUp.bDCBZOFF);
    core_section->Get("SyncGPU", &StartUp.bSyncGPU, StartUp.bSyncGPU);
    core_section->Get("FastDiscSpeed", &StartUp.bFastDiscSpeed, StartUp.bFastDiscSpeed);
    core_section->Get("DSPHLE", &StartUp.bDSPHLE, StartUp.bDSPHLE);
    core_section->Get("GFXBackend", &StartUp.m_strVideoBackend, StartUp.m_strVideoBackend);
    core_section->Get("CPUCore", &StartUp.iCPUCore, StartUp.iCPUCore);
    core_section->Get("HLE_BS2", &StartUp.bHLE_BS2, StartUp.bHLE_BS2);
    core_section->Get("ProgressiveScan", &StartUp.bProgressive, StartUp.bProgressive);
    core_section->Get("PAL60", &StartUp.bPAL60, StartUp.bPAL60);
    if (core_section->Get("EmulationSpeed", &SConfig::GetInstance().m_EmulationSpeed,
                          SConfig::GetInstance().m_EmulationSpeed))
      config_cache.bSetEmulationSpeed = true;

    if (dsp_section->Get("Volume", &SConfig::GetInstance().m_Volume,
                         SConfig::GetInstance().m_Volume))
      config_cache.bSetVolume = true;
    dsp_section->Get("EnableJIT", &SConfig::GetInstance().m_DSPEnableJIT,
                     SConfig::GetInstance().m_DSPEnableJIT);
    dsp_section->Get("Backend", &SConfig::GetInstance().sBackend, SConfig::GetInstance().sBackend);
    VideoBackendBase::ActivateBackend(StartUp.m_strVideoBackend);
    core_section->Get("GPUDeterminismMode", &StartUp.m_strGPUDeterminismMode,
                      StartUp.m_strGPUDeterminismMode);
    if (core_section->Get("AudioSlowDown", &StartUp.fAudioSlowDown, StartUp.fAudioSlowDown))
    {
      SConfig::GetInstance().m_AudioSlowDown = StartUp.fAudioSlowDown;
    }
    else
    {
      SConfig::GetInstance().m_AudioSlowDown = 1;
      StartUp.fAudioSlowDown = 1;
    }

    for (unsigned int i = 0; i < MAX_SI_CHANNELS; ++i)
    {
      int source;
      controls_section->Get(StringFromFormat("PadType%u", i), &source, -1);
      if (source >= SIDEVICE_NONE && source < SIDEVICE_COUNT)
      {
        SConfig::GetInstance().m_SIDevice[i] = (SIDevices)source;
        config_cache.bSetPads[i] = true;
      }
    }

    // Wii settings
    if (StartUp.bWii)
    {
      int source;
      for (unsigned int i = 0; i < MAX_WIIMOTES; ++i)
      {
        controls_section->Get(StringFromFormat("WiimoteSource%u", i), &source, -1);
        if (source != -1 && g_wiimote_sources[i] != (unsigned)source &&
            source >= WIIMOTE_SRC_NONE && source <= WIIMOTE_SRC_HYBRID)
        {
          config_cache.bSetWiimoteSource[i] = true;
          g_wiimote_sources[i] = source;
          WiimoteReal::ChangeWiimoteSource(i, source);
        }
      }
      controls_section->Get("WiimoteSourceBB", &source, -1);
      if (source != -1 && g_wiimote_sources[WIIMOTE_BALANCE_BOARD] != (unsigned)source &&
          (source == WIIMOTE_SRC_NONE || source == WIIMOTE_SRC_REAL))
      {
        config_cache.bSetWiimoteSource[WIIMOTE_BALANCE_BOARD] = true;
        g_wiimote_sources[WIIMOTE_BALANCE_BOARD] = source;
        WiimoteReal::ChangeWiimoteSource(WIIMOTE_BALANCE_BOARD, source);
      }
    }
  }

  if (g_has_rift && !g_vr_has_asynchronous_timewarp && g_is_direct_mode && !g_force_vr &&
      StartUp.m_GPUDeterminismMode != GPU_DETERMINISM_FAKE_COMPLETION && !StartUp.bSyncGPU &&
      StartUp.bCPUThread)
    PanicAlert("Detected that the Rift is running in direct mode without 'deterministic dual core' "
               "set to 'fake-completion', 'synchronize GPU thread' enabled"
               ", or dual core disabled. This has been found to cause judder in some games.  Try "
               "enabling one of these settings if you experience issues. "
               "They can be found in the 'config' tab or by right clicking on the game then "
               "clicking properties.");

  StartUp.m_GPUDeterminismMode = ParseGPUDeterminismMode(StartUp.m_strGPUDeterminismMode);

  // Movie settings
  if (Movie::IsPlayingInput() && Movie::IsConfigSaved())
  {
    StartUp.bCPUThread = Movie::IsDualCore();
    StartUp.bDSPHLE = Movie::IsDSPHLE();
    StartUp.bProgressive = Movie::IsProgressive();
    StartUp.bPAL60 = Movie::IsPAL60();
    StartUp.bFastDiscSpeed = Movie::IsFastDiscSpeed();
    StartUp.iCPUCore = Movie::GetCPUMode();
    StartUp.bSyncGPU = Movie::IsSyncGPU();
    if (!StartUp.bWii)
      StartUp.SelectedLanguage = Movie::GetLanguage();
    for (int i = 0; i < 2; ++i)
    {
      if (Movie::IsUsingMemcard(i) && Movie::IsStartingFromClearSave() && !StartUp.bWii)
      {
        if (File::Exists(File::GetUserPath(D_GCUSER_IDX) +
                         StringFromFormat("Movie%s.raw", (i == 0) ? "A" : "B")))
          File::Delete(File::GetUserPath(D_GCUSER_IDX) +
                       StringFromFormat("Movie%s.raw", (i == 0) ? "A" : "B"));
      }
    }
  }

  if (NetPlay::IsNetPlayRunning())
  {
    StartUp.bCPUThread = g_NetPlaySettings.m_CPUthread;
    StartUp.bEnableCheats = g_NetPlaySettings.m_EnableCheats;
    StartUp.bDSPHLE = g_NetPlaySettings.m_DSPHLE;
    StartUp.bEnableMemcardSdWriting = g_NetPlaySettings.m_WriteToMemcard;
    StartUp.iCPUCore = g_NetPlaySettings.m_CPUcore;
    StartUp.SelectedLanguage = g_NetPlaySettings.m_SelectedLanguage;
    StartUp.bOverrideGCLanguage = g_NetPlaySettings.m_OverrideGCLanguage;
    StartUp.bProgressive = g_NetPlaySettings.m_ProgressiveScan;
    StartUp.bPAL60 = g_NetPlaySettings.m_PAL60;
    SConfig::GetInstance().m_DSPEnableJIT = g_NetPlaySettings.m_DSPEnableJIT;
    SConfig::GetInstance().m_OCEnable = g_NetPlaySettings.m_OCEnable;
    SConfig::GetInstance().m_OCFactor = g_NetPlaySettings.m_OCFactor;
    SConfig::GetInstance().m_EXIDevice[0] = g_NetPlaySettings.m_EXIDevice[0];
    SConfig::GetInstance().m_EXIDevice[1] = g_NetPlaySettings.m_EXIDevice[1];
    config_cache.bSetEXIDevice[0] = true;
    config_cache.bSetEXIDevice[1] = true;
  }
  else
  {
    g_SRAM_netplay_initialized = false;
  }

  // Apply overrides
  // Some NTSC GameCube games such as Baten Kaitos react strangely to language settings that would
  // be invalid on an NTSC system
  if (!StartUp.bOverrideGCLanguage && StartUp.bNTSC)
  {
    StartUp.SelectedLanguage = 0;
  }

  // Some NTSC Wii games such as Doc Louis's Punch-Out!! and 1942 (Virtual Console) crash if the
  // PAL60 option is enabled
  if (StartUp.bWii && StartUp.bNTSC)
  {
    StartUp.bPAL60 = false;
  }

  if (StartUp.bWii)
    SConfig::GetInstance().SaveSettingsToSysconf();

  // Run the game
  // Init the core
  if (!Core::Init())
  {
    PanicAlertT("Couldn't init the core.\nCheck your configuration.");
    return false;
  }

  return true;
}

void Stop()
{
  Core::Stop();
  RestoreConfig();
}

void RestoreConfig()
{
  SConfig::GetInstance().LoadSettingsFromSysconf();
  SConfig::GetInstance().m_strGameID = "00000000";
  config_cache.RestoreConfig(&SConfig::GetInstance());
}

}  // namespace<|MERGE_RESOLUTION|>--- conflicted
+++ resolved
@@ -57,6 +57,7 @@
   // alone on restore (false)
   bool bSetEmulationSpeed;
   bool bSetVolume;
+  bool bSetFrameSkip;
   std::array<bool, MAX_BBMOTES> bSetWiimoteSource;
   std::array<bool, MAX_SI_CHANNELS> bSetPads;
   std::array<bool, MAX_EXI_CHANNELS> bSetEXIDevice;
@@ -65,6 +66,7 @@
   bool valid;
   bool bCPUThread;
   bool bEnableCheats;
+  bool bSkipIdle;
   bool bSyncGPUOnSkipIdleHack;
   bool bFPRF;
   bool bAccurateNaNs;
@@ -80,6 +82,7 @@
   int iSelectedLanguage;
   int iCPUCore;
   int Volume;
+  unsigned int frameSkip;
   float m_EmulationSpeed;
   std::string strBackend;
   std::string sBackend;
@@ -95,6 +98,7 @@
 
   bCPUThread = config.bCPUThread;
   bEnableCheats = config.bEnableCheats;
+  bSkipIdle = config.bSkipIdle;
   bSyncGPUOnSkipIdleHack = config.bSyncGPUOnSkipIdleHack;
   bFPRF = config.bFPRF;
   bAccurateNaNs = config.bAccurateNaNs;
@@ -111,6 +115,7 @@
   iCPUCore = config.iCPUCore;
   Volume = config.m_Volume;
   m_EmulationSpeed = config.m_EmulationSpeed;
+  frameSkip = config.m_FrameSkip;
   strBackend = config.m_strVideoBackend;
   sBackend = config.sBackend;
   m_strGPUDeterminismMode = config.m_strGPUDeterminismMode;
@@ -121,6 +126,7 @@
 
   bSetEmulationSpeed = false;
   bSetVolume = false;
+  bSetFrameSkip = false;
   bSetWiimoteSource.fill(false);
   bSetPads.fill(false);
   bSetEXIDevice.fill(false);
@@ -135,6 +141,7 @@
 
   config->bCPUThread = bCPUThread;
   config->bEnableCheats = bEnableCheats;
+  config->bSkipIdle = bSkipIdle;
   config->bSyncGPUOnSkipIdleHack = bSyncGPUOnSkipIdleHack;
   config->bFPRF = bFPRF;
   config->bAccurateNaNs = bAccurateNaNs;
@@ -176,6 +183,12 @@
   if (bSetEmulationSpeed)
     config->m_EmulationSpeed = m_EmulationSpeed;
 
+  if (bSetFrameSkip)
+  {
+    config->m_FrameSkip = frameSkip;
+    Movie::SetFrameSkipping(frameSkip);
+  }
+
   for (unsigned int i = 0; i < MAX_EXI_CHANNELS; ++i)
   {
     if (bSetEXIDevice[i])
@@ -223,7 +236,6 @@
 
     core_section->Get("CPUThread", &StartUp.bCPUThread, StartUp.bCPUThread);
     core_section->Get("EnableCheats", &StartUp.bEnableCheats, StartUp.bEnableCheats);
-<<<<<<< HEAD
     core_section->Get("SkipIdle", &StartUp.bSkipIdle, StartUp.bSkipIdle);
     if (g_has_hmd)
       core_section_vr->Get("SkipIdle", &StartUp.bSkipIdle, StartUp.bSkipIdle);
@@ -233,8 +245,6 @@
     if (g_has_hmd)
       core_section_vr->Get("SyncOnSkipIdle", &StartUp.bSyncGPUOnSkipIdleHack,
                            StartUp.bSyncGPUOnSkipIdleHack);
-=======
->>>>>>> 6c16f1be
     core_section->Get("SyncOnSkipIdle", &StartUp.bSyncGPUOnSkipIdleHack,
                       StartUp.bSyncGPUOnSkipIdleHack);
     core_section->Get("FPRF", &StartUp.bFPRF, StartUp.bFPRF);
@@ -252,6 +262,11 @@
     if (core_section->Get("EmulationSpeed", &SConfig::GetInstance().m_EmulationSpeed,
                           SConfig::GetInstance().m_EmulationSpeed))
       config_cache.bSetEmulationSpeed = true;
+    if (core_section->Get("FrameSkip", &SConfig::GetInstance().m_FrameSkip))
+    {
+      config_cache.bSetFrameSkip = true;
+      Movie::SetFrameSkipping(SConfig::GetInstance().m_FrameSkip);
+    }
 
     if (dsp_section->Get("Volume", &SConfig::GetInstance().m_Volume,
                          SConfig::GetInstance().m_Volume))
@@ -325,6 +340,7 @@
   if (Movie::IsPlayingInput() && Movie::IsConfigSaved())
   {
     StartUp.bCPUThread = Movie::IsDualCore();
+    StartUp.bSkipIdle = Movie::IsSkipIdle();
     StartUp.bDSPHLE = Movie::IsDSPHLE();
     StartUp.bProgressive = Movie::IsProgressive();
     StartUp.bPAL60 = Movie::IsPAL60();
