﻿<?xml version="1.0" encoding="utf-8"?>
<Project DefaultTargets="Build" ToolsVersion="4.0" xmlns="http://schemas.microsoft.com/developer/msbuild/2003">
  <ItemGroup Label="ProjectConfigurations">
    <ProjectConfiguration Include="DebugFast|Win32">
      <Configuration>DebugFast</Configuration>
      <Platform>Win32</Platform>
    </ProjectConfiguration>
    <ProjectConfiguration Include="DebugFast|x64">
      <Configuration>DebugFast</Configuration>
      <Platform>x64</Platform>
    </ProjectConfiguration>
    <ProjectConfiguration Include="Debug|Win32">
      <Configuration>Debug</Configuration>
      <Platform>Win32</Platform>
    </ProjectConfiguration>
    <ProjectConfiguration Include="Debug|x64">
      <Configuration>Debug</Configuration>
      <Platform>x64</Platform>
    </ProjectConfiguration>
    <ProjectConfiguration Include="Release|Win32">
      <Configuration>Release</Configuration>
      <Platform>Win32</Platform>
    </ProjectConfiguration>
    <ProjectConfiguration Include="Release|x64">
      <Configuration>Release</Configuration>
      <Platform>x64</Platform>
    </ProjectConfiguration>
  </ItemGroup>
  <PropertyGroup Label="Globals">
    <ProjectGuid>{8C60E805-0DA5-4E25-8F84-038DB504BB0D}</ProjectGuid>
    <RootNamespace>Core</RootNamespace>
  </PropertyGroup>
  <Import Project="$(VCTargetsPath)\Microsoft.Cpp.Default.props" />
  <PropertyGroup Condition="'$(Configuration)|$(Platform)'=='Debug|Win32'" Label="Configuration">
    <UseDebugLibraries>true</UseDebugLibraries>
    <ConfigurationType>StaticLibrary</ConfigurationType>
    <CharacterSet>Unicode</CharacterSet>
  </PropertyGroup>
  <PropertyGroup Condition="'$(Configuration)|$(Platform)'=='Debug|x64'" Label="Configuration">
    <UseDebugLibraries>true</UseDebugLibraries>
    <ConfigurationType>StaticLibrary</ConfigurationType>
    <CharacterSet>Unicode</CharacterSet>
  </PropertyGroup>
  <PropertyGroup Condition="'$(Configuration)|$(Platform)'=='Release|Win32'" Label="Configuration">
    <UseDebugLibraries>false</UseDebugLibraries>
    <ConfigurationType>StaticLibrary</ConfigurationType>
    <CharacterSet>Unicode</CharacterSet>
  </PropertyGroup>
  <PropertyGroup Condition="'$(Configuration)|$(Platform)'=='DebugFast|Win32'" Label="Configuration">
    <ConfigurationType>StaticLibrary</ConfigurationType>
    <UseDebugLibraries>false</UseDebugLibraries>
    <CharacterSet>Unicode</CharacterSet>
  </PropertyGroup>
  <PropertyGroup Condition="'$(Configuration)|$(Platform)'=='Release|x64'" Label="Configuration">
    <UseDebugLibraries>false</UseDebugLibraries>
    <ConfigurationType>StaticLibrary</ConfigurationType>
    <CharacterSet>Unicode</CharacterSet>
  </PropertyGroup>
  <PropertyGroup Condition="'$(Configuration)|$(Platform)'=='DebugFast|x64'" Label="Configuration">
    <ConfigurationType>StaticLibrary</ConfigurationType>
    <UseDebugLibraries>false</UseDebugLibraries>
    <CharacterSet>Unicode</CharacterSet>
  </PropertyGroup>
  <Import Project="$(VCTargetsPath)\Microsoft.Cpp.props" />
  <ImportGroup Label="ExtensionSettings">
  </ImportGroup>
  <ImportGroup Label="PropertySheets" Condition="'$(Configuration)|$(Platform)'=='Debug|Win32'">
    <Import Project="$(UserRootDir)\Microsoft.Cpp.$(Platform).user.props" Condition="exists('$(UserRootDir)\Microsoft.Cpp.$(Platform).user.props')" Label="LocalAppDataPlatform" />
    <Import Project="..\..\VSProps\Base.props" />
    <Import Project="..\..\VSProps\PrecompiledHeader.props" />
    <Import Project="..\..\VSProps\CodeGen_Debug.props" />
  </ImportGroup>
  <ImportGroup Condition="'$(Configuration)|$(Platform)'=='Debug|x64'" Label="PropertySheets">
    <Import Project="$(UserRootDir)\Microsoft.Cpp.$(Platform).user.props" Condition="exists('$(UserRootDir)\Microsoft.Cpp.$(Platform).user.props')" Label="LocalAppDataPlatform" />
    <Import Project="..\..\VSProps\Base.props" />
    <Import Project="..\..\VSProps\PrecompiledHeader.props" />
    <Import Project="..\..\VSProps\CodeGen_Debug.props" />
  </ImportGroup>
  <ImportGroup Label="PropertySheets" Condition="'$(Configuration)|$(Platform)'=='Release|Win32'">
    <Import Project="$(UserRootDir)\Microsoft.Cpp.$(Platform).user.props" Condition="exists('$(UserRootDir)\Microsoft.Cpp.$(Platform).user.props')" Label="LocalAppDataPlatform" />
    <Import Project="..\..\VSProps\Base.props" />
    <Import Project="..\..\VSProps\CodeGen_Release.props" />
    <Import Project="..\..\VSProps\PrecompiledHeader.props" />
  </ImportGroup>
  <ImportGroup Condition="'$(Configuration)|$(Platform)'=='DebugFast|Win32'" Label="PropertySheets">
    <Import Project="$(UserRootDir)\Microsoft.Cpp.$(Platform).user.props" Condition="exists('$(UserRootDir)\Microsoft.Cpp.$(Platform).user.props')" Label="LocalAppDataPlatform" />
    <Import Project="..\..\VSProps\Base.props" />
    <Import Project="..\..\VSProps\CodeGen_DebugFast.props" />
    <Import Project="..\..\VSProps\PrecompiledHeader.props" />
  </ImportGroup>
  <ImportGroup Condition="'$(Configuration)|$(Platform)'=='Release|x64'" Label="PropertySheets">
    <Import Project="$(UserRootDir)\Microsoft.Cpp.$(Platform).user.props" Condition="exists('$(UserRootDir)\Microsoft.Cpp.$(Platform).user.props')" Label="LocalAppDataPlatform" />
    <Import Project="..\..\VSProps\Base.props" />
    <Import Project="..\..\VSProps\CodeGen_Release.props" />
    <Import Project="..\..\VSProps\PrecompiledHeader.props" />
  </ImportGroup>
  <ImportGroup Condition="'$(Configuration)|$(Platform)'=='DebugFast|x64'" Label="PropertySheets">
    <Import Project="$(UserRootDir)\Microsoft.Cpp.$(Platform).user.props" Condition="exists('$(UserRootDir)\Microsoft.Cpp.$(Platform).user.props')" Label="LocalAppDataPlatform" />
    <Import Project="..\..\VSProps\Base.props" />
    <Import Project="..\..\VSProps\CodeGen_DebugFast.props" />
    <Import Project="..\..\VSProps\PrecompiledHeader.props" />
  </ImportGroup>
  <PropertyGroup Label="UserMacros" />
  <PropertyGroup Condition="'$(Configuration)|$(Platform)'=='Debug|Win32'" />
  <PropertyGroup Condition="'$(Configuration)|$(Platform)'=='Debug|x64'" />
  <PropertyGroup Condition="'$(Configuration)|$(Platform)'=='Debug|Win32'" />
  <PropertyGroup Condition="'$(Configuration)|$(Platform)'=='Debug|x64'" />
  <PropertyGroup Condition="'$(Configuration)|$(Platform)'=='Release|Win32'" />
  <PropertyGroup Condition="'$(Configuration)|$(Platform)'=='DebugFast|Win32'" />
  <PropertyGroup Condition="'$(Configuration)|$(Platform)'=='Release|x64'" />
  <PropertyGroup Condition="'$(Configuration)|$(Platform)'=='DebugFast|x64'" />
  <PropertyGroup Condition="'$(Configuration)|$(Platform)'=='Release|Win32'" />
  <PropertyGroup Condition="'$(Configuration)|$(Platform)'=='DebugFast|Win32'" />
  <PropertyGroup Condition="'$(Configuration)|$(Platform)'=='Release|x64'" />
  <PropertyGroup Condition="'$(Configuration)|$(Platform)'=='DebugFast|x64'" />
  <ItemDefinitionGroup Condition="'$(Configuration)|$(Platform)'=='Debug|Win32'">
    <ClCompile>
      <AdditionalIncludeDirectories>.\Src;..\Common\Src;..\VideoCommon\Src;..\AudioCommon\Src;..\DiscIO\Src;..\InputCommon\Src;..\wiiuse\Src;..\..\..\Externals\Bochs_disasm;..\..\..\Externals\SFML\include;..\..\..\Externals\LZO;..\..\..\Externals\portaudio\include;..\..\..\Externals\zlib;%(AdditionalIncludeDirectories)</AdditionalIncludeDirectories>
    </ClCompile>
    <Link>
      <GenerateDebugInformation>true</GenerateDebugInformation>
    </Link>
    <Lib>
      <AdditionalLibraryDirectories>
      </AdditionalLibraryDirectories>
    </Lib>
  </ItemDefinitionGroup>
  <ItemDefinitionGroup Condition="'$(Configuration)|$(Platform)'=='Debug|x64'">
    <ClCompile>
      <AdditionalIncludeDirectories>.\Src;..\Common\Src;..\VideoCommon\Src;..\AudioCommon\Src;..\DiscIO\Src;..\InputCommon\Src;..\wiiuse\Src;..\..\..\Externals\Bochs_disasm;..\..\..\Externals\SFML\include;..\..\..\Externals\LZO;..\..\..\Externals\portaudio\include;..\..\..\Externals\zlib;%(AdditionalIncludeDirectories)</AdditionalIncludeDirectories>
    </ClCompile>
    <Link>
      <GenerateDebugInformation>true</GenerateDebugInformation>
    </Link>
    <Lib>
      <AdditionalLibraryDirectories>
      </AdditionalLibraryDirectories>
    </Lib>
  </ItemDefinitionGroup>
  <ItemDefinitionGroup Condition="'$(Configuration)|$(Platform)'=='Release|Win32'">
    <ClCompile>
      <AdditionalIncludeDirectories>.\Src;..\Common\Src;..\VideoCommon\Src;..\AudioCommon\Src;..\DiscIO\Src;..\InputCommon\Src;..\wiiuse\Src;..\..\..\Externals\Bochs_disasm;..\..\..\Externals\SFML\include;..\..\..\Externals\LZO;..\..\..\Externals\portaudio\include;..\..\..\Externals\zlib;%(AdditionalIncludeDirectories)</AdditionalIncludeDirectories>
    </ClCompile>
    <Link>
      <GenerateDebugInformation>true</GenerateDebugInformation>
      <EnableCOMDATFolding>true</EnableCOMDATFolding>
      <OptimizeReferences>true</OptimizeReferences>
    </Link>
    <Lib>
      <AdditionalLibraryDirectories>
      </AdditionalLibraryDirectories>
    </Lib>
  </ItemDefinitionGroup>
  <ItemDefinitionGroup Condition="'$(Configuration)|$(Platform)'=='DebugFast|Win32'">
    <ClCompile>
      <AdditionalIncludeDirectories>.\Src;..\Common\Src;..\VideoCommon\Src;..\AudioCommon\Src;..\DiscIO\Src;..\InputCommon\Src;..\wiiuse\Src;..\..\..\Externals\Bochs_disasm;..\..\..\Externals\SFML\include;..\..\..\Externals\LZO;..\..\..\Externals\portaudio\include;..\..\..\Externals\zlib;%(AdditionalIncludeDirectories)</AdditionalIncludeDirectories>
    </ClCompile>
    <Link>
      <GenerateDebugInformation>true</GenerateDebugInformation>
      <EnableCOMDATFolding>true</EnableCOMDATFolding>
      <OptimizeReferences>true</OptimizeReferences>
    </Link>
    <Lib>
      <AdditionalLibraryDirectories>
      </AdditionalLibraryDirectories>
    </Lib>
  </ItemDefinitionGroup>
  <ItemDefinitionGroup Condition="'$(Configuration)|$(Platform)'=='Release|x64'">
    <ClCompile>
      <AdditionalIncludeDirectories>.\Src;..\Common\Src;..\VideoCommon\Src;..\AudioCommon\Src;..\DiscIO\Src;..\InputCommon\Src;..\wiiuse\Src;..\..\..\Externals\Bochs_disasm;..\..\..\Externals\SFML\include;..\..\..\Externals\LZO;..\..\..\Externals\portaudio\include;..\..\..\Externals\zlib;%(AdditionalIncludeDirectories)</AdditionalIncludeDirectories>
    </ClCompile>
    <Link>
      <GenerateDebugInformation>true</GenerateDebugInformation>
      <EnableCOMDATFolding>true</EnableCOMDATFolding>
      <OptimizeReferences>true</OptimizeReferences>
    </Link>
    <Lib>
      <AdditionalLibraryDirectories>
      </AdditionalLibraryDirectories>
    </Lib>
  </ItemDefinitionGroup>
  <ItemDefinitionGroup Condition="'$(Configuration)|$(Platform)'=='DebugFast|x64'">
    <ClCompile>
      <AdditionalIncludeDirectories>.\Src;..\Common\Src;..\VideoCommon\Src;..\AudioCommon\Src;..\DiscIO\Src;..\InputCommon\Src;..\wiiuse\Src;..\..\..\Externals\Bochs_disasm;..\..\..\Externals\SFML\include;..\..\..\Externals\LZO;..\..\..\Externals\portaudio\include;..\..\..\Externals\zlib;%(AdditionalIncludeDirectories)</AdditionalIncludeDirectories>
    </ClCompile>
    <Link>
      <GenerateDebugInformation>true</GenerateDebugInformation>
      <EnableCOMDATFolding>true</EnableCOMDATFolding>
      <OptimizeReferences>true</OptimizeReferences>
    </Link>
    <Lib>
      <AdditionalLibraryDirectories>
      </AdditionalLibraryDirectories>
    </Lib>
  </ItemDefinitionGroup>
  <ItemGroup>
    <ClCompile Include="Src\ActionReplay.cpp" />
    <ClCompile Include="Src\ARDecrypt.cpp" />
    <ClCompile Include="Src\BootManager.cpp" />
    <ClCompile Include="Src\Boot\Boot.cpp" />
    <ClCompile Include="Src\Boot\Boot_BS2Emu.cpp" />
    <ClCompile Include="Src\Boot\Boot_DOL.cpp" />
    <ClCompile Include="Src\Boot\Boot_ELF.cpp" />
    <ClCompile Include="Src\Boot\Boot_WiiWAD.cpp" />
    <ClCompile Include="Src\Boot\ElfReader.cpp" />
    <ClCompile Include="Src\ConfigManager.cpp" />
    <ClCompile Include="Src\Console.cpp" />
    <ClCompile Include="Src\Core.cpp" />
    <ClCompile Include="Src\CoreParameter.cpp" />
    <ClCompile Include="Src\CoreTiming.cpp" />
    <ClCompile Include="Src\Debugger\Debugger_SymbolMap.cpp" />
    <ClCompile Include="Src\Debugger\Dump.cpp" />
    <ClCompile Include="Src\Debugger\PPCDebugInterface.cpp" />
    <ClCompile Include="Src\DSP\assemble.cpp" />
    <ClCompile Include="Src\DSP\disassemble.cpp" />
    <ClCompile Include="Src\DSP\DSPAccelerator.cpp" />
    <ClCompile Include="Src\DSP\DSPAnalyzer.cpp" />
    <ClCompile Include="Src\DSP\DSPCodeUtil.cpp" />
    <ClCompile Include="Src\DSP\DSPCore.cpp" />
    <ClCompile Include="Src\DSP\DSPEmitter.cpp" />
    <ClCompile Include="Src\DSP\DSPHWInterface.cpp" />
    <ClCompile Include="Src\DSP\DspIntArithmetic.cpp" />
    <ClCompile Include="Src\DSP\DspIntBranch.cpp" />
    <ClCompile Include="Src\DSP\DSPIntCCUtil.cpp" />
    <ClCompile Include="Src\DSP\DSPInterpreter.cpp" />
    <ClCompile Include="Src\DSP\DSPIntExtOps.cpp" />
    <ClCompile Include="Src\DSP\DspIntLoadStore.cpp" />
    <ClCompile Include="Src\DSP\DspIntMisc.cpp" />
    <ClCompile Include="Src\DSP\DspIntMultiplier.cpp" />
    <ClCompile Include="Src\DSP\DSPMemoryMap.cpp" />
    <ClCompile Include="Src\DSP\DSPStacks.cpp" />
    <ClCompile Include="Src\DSP\DSPTables.cpp" />
    <ClCompile Include="Src\DSP\Jit\DSPJitArithmetic.cpp" />
    <ClCompile Include="Src\DSP\Jit\DSPJitBranch.cpp" />
    <ClCompile Include="Src\DSP\Jit\DSPJitCCUtil.cpp" />
    <ClCompile Include="Src\DSP\Jit\DSPJitExtOps.cpp" />
    <ClCompile Include="Src\DSP\Jit\DSPJitLoadStore.cpp" />
    <ClCompile Include="Src\DSP\Jit\DSPJitMisc.cpp" />
    <ClCompile Include="Src\DSP\Jit\DSPJitMultiplier.cpp" />
    <ClCompile Include="Src\DSP\Jit\DSPJitRegCache.cpp" />
    <ClCompile Include="Src\DSP\Jit\DSPJitUtil.cpp" />
    <ClCompile Include="Src\DSP\LabelMap.cpp" />
    <ClCompile Include="Src\FifoPlayer\FifoAnalyzer.cpp" />
    <ClCompile Include="Src\FifoPlayer\FifoPlaybackAnalyzer.cpp" />
    <ClCompile Include="Src\FifoPlayer\FifoDataFile.cpp" />
    <ClCompile Include="Src\FifoPlayer\FifoPlayer.cpp" />
    <ClCompile Include="Src\FifoPlayer\FifoRecordAnalyzer.cpp" />
    <ClCompile Include="Src\FifoPlayer\FifoRecorder.cpp" />
    <ClCompile Include="Src\GeckoCode.cpp" />
    <ClCompile Include="Src\GeckoCodeConfig.cpp" />
    <ClCompile Include="Src\HLE\HLE.cpp" />
    <ClCompile Include="Src\HLE\HLE_Misc.cpp" />
    <ClCompile Include="Src\HLE\HLE_OS.cpp" />
    <ClCompile Include="Src\HW\AudioInterface.cpp" />
    <ClCompile Include="Src\HW\BBA-TAP\TAP_Win32.cpp" />
    <ClCompile Include="Src\HW\CPU.cpp" />
    <ClCompile Include="Src\HW\DSP.cpp" />
    <ClCompile Include="Src\HW\DSPHLE\DSPHLE.cpp" />
    <ClCompile Include="Src\HW\DSPHLE\HLEMixer.cpp" />
    <ClCompile Include="Src\HW\DSPHLE\MailHandler.cpp" />
    <ClCompile Include="Src\HW\DSPHLE\UCodes\UCodes.cpp" />
    <ClCompile Include="Src\HW\DSPHLE\UCodes\UCode_AX.cpp" />
    <ClCompile Include="Src\HW\DSPHLE\UCodes\UCode_AXWii.cpp" />
    <ClCompile Include="Src\HW\DSPHLE\UCodes\UCode_CARD.cpp" />
    <ClCompile Include="Src\HW\DSPHLE\UCodes\UCode_GBA.cpp" />
    <ClCompile Include="Src\HW\DSPHLE\UCodes\UCode_InitAudioSystem.cpp" />
    <ClCompile Include="Src\HW\DSPHLE\UCodes\UCode_ROM.cpp" />
    <ClCompile Include="Src\HW\DSPHLE\UCodes\UCode_Zelda.cpp" />
    <ClCompile Include="Src\HW\DSPHLE\UCodes\UCode_Zelda_ADPCM.cpp" />
    <ClCompile Include="Src\HW\DSPHLE\UCodes\UCode_Zelda_Synth.cpp" />
    <ClCompile Include="Src\HW\DSPHLE\UCodes\UCode_Zelda_Voice.cpp" />
    <ClCompile Include="Src\HW\DSPLLE\DSPDebugInterface.cpp" />
    <ClCompile Include="Src\HW\DSPLLE\DSPHost.cpp" />
    <ClCompile Include="Src\HW\DSPLLE\DSPLLE.cpp" />
    <ClCompile Include="Src\HW\DSPLLE\DSPLLEGlobals.cpp" />
    <ClCompile Include="Src\HW\DSPLLE\DSPLLETools.cpp" />
    <ClCompile Include="Src\HW\DSPLLE\DSPSymbols.cpp" />
    <ClCompile Include="Src\HW\DVDInterface.cpp" />
    <ClCompile Include="Src\HW\EXI.cpp" />
    <ClCompile Include="Src\HW\EXI_Channel.cpp" />
    <ClCompile Include="Src\HW\EXI_Device.cpp" />
    <ClCompile Include="Src\HW\EXI_DeviceAD16.cpp" />
    <ClCompile Include="Src\HW\EXI_DeviceAMBaseboard.cpp" />
    <ClCompile Include="Src\HW\EXI_DeviceEthernet.cpp" />
    <ClCompile Include="Src\HW\EXI_DeviceGecko.cpp" />
    <ClCompile Include="Src\HW\EXI_DeviceIPL.cpp" />
    <ClCompile Include="Src\HW\EXI_DeviceMemoryCard.cpp" />
    <ClCompile Include="Src\HW\EXI_DeviceMic.cpp" />
    <ClCompile Include="Src\HW\GCMemcard.cpp" />
    <ClCompile Include="Src\HW\GCPad.cpp" />
    <ClCompile Include="Src\HW\GCPadEmu.cpp" />
    <ClCompile Include="Src\HW\GPFifo.cpp" />
    <ClCompile Include="Src\HW\HW.cpp" />
    <ClCompile Include="Src\HW\Memmap.cpp" />
    <ClCompile Include="Src\HW\MemmapFunctions.cpp" />
    <ClCompile Include="Src\HW\MemoryInterface.cpp" />
    <ClCompile Include="Src\HW\ProcessorInterface.cpp" />
    <ClCompile Include="Src\HW\SI.cpp" />
    <ClCompile Include="Src\HW\SI_Device.cpp" />
    <ClCompile Include="Src\HW\SI_DeviceAMBaseboard.cpp" />
    <ClCompile Include="Src\HW\SI_DeviceDanceMat.cpp" />
    <ClCompile Include="Src\HW\SI_DeviceGBA.cpp" />
    <ClCompile Include="Src\HW\SI_DeviceGCController.cpp" />
    <ClCompile Include="Src\HW\SI_DeviceGCSteeringWheel.cpp" />
    <ClCompile Include="Src\HW\Sram.cpp" />
    <ClCompile Include="Src\HW\StreamADPCM.cpp" />
    <ClCompile Include="Src\HW\SystemTimers.cpp" />
    <ClCompile Include="Src\HW\VideoInterface.cpp" />
    <ClCompile Include="Src\HW\Wiimote.cpp" />
    <ClCompile Include="Src\HW\WiimoteEmu\Attachment\Attachment.cpp" />
    <ClCompile Include="Src\HW\WiimoteEmu\Attachment\Classic.cpp" />
    <ClCompile Include="Src\HW\WiimoteEmu\Attachment\Drums.cpp" />
    <ClCompile Include="Src\HW\WiimoteEmu\Attachment\Guitar.cpp" />
    <ClCompile Include="Src\HW\WiimoteEmu\Attachment\Nunchuk.cpp" />
    <ClCompile Include="Src\HW\WiimoteEmu\Attachment\Turntable.cpp" />
    <ClCompile Include="Src\HW\WiimoteEmu\EmuSubroutines.cpp" />
    <ClCompile Include="Src\HW\WiimoteEmu\Encryption.cpp" />
    <ClCompile Include="Src\HW\WiimoteEmu\Speaker.cpp" />
    <ClCompile Include="Src\HW\WiimoteEmu\WiimoteEmu.cpp" />
    <ClCompile Include="Src\HW\WiimoteReal\IOWin.cpp" />
    <ClCompile Include="Src\HW\WiimoteReal\WiimoteReal.cpp" />
    <ClCompile Include="Src\HW\WII_IOB.cpp" />
    <ClCompile Include="Src\HW\WII_IPC.cpp" />
    <ClCompile Include="Src\IPC_HLE\WiiMote_HID_Attr.cpp" />
    <ClCompile Include="Src\IPC_HLE\WII_IPC_HLE.cpp" />
    <ClCompile Include="Src\IPC_HLE\WII_IPC_HLE_Device_DI.cpp" />
    <ClCompile Include="Src\IPC_HLE\WII_IPC_HLE_Device_es.cpp" />
    <ClCompile Include="Src\IPC_HLE\WII_IPC_HLE_Device_FileIO.cpp" />
    <ClCompile Include="Src\IPC_HLE\WII_IPC_HLE_Device_fs.cpp" />
    <ClCompile Include="Src\IPC_HLE\WII_IPC_HLE_Device_net.cpp" />
    <ClCompile Include="Src\IPC_HLE\WII_IPC_HLE_Device_sdio_slot0.cpp" />
    <ClCompile Include="Src\IPC_HLE\WII_IPC_HLE_Device_usb.cpp" />
    <ClCompile Include="Src\IPC_HLE\WII_IPC_HLE_Device_usb_kbd.cpp" />
    <ClCompile Include="Src\IPC_HLE\WII_IPC_HLE_WiiMote.cpp" />
<<<<<<< HEAD
    <ClCompile Include="Src\IPC_HLE\WII_IPC_HLE_WiiSpeak.cpp" />
    <ClCompile Include="Src\MemTools.cpp" />
=======
    <ClCompile Include="Src\x64MemTools.cpp" />
>>>>>>> a905b18e
    <ClCompile Include="Src\Movie.cpp" />
    <ClCompile Include="Src\NetPlay.cpp" />
    <ClCompile Include="Src\NetPlayClient.cpp" />
    <ClCompile Include="Src\NetPlayServer.cpp" />
    <ClCompile Include="Src\PatchEngine.cpp" />
    <ClCompile Include="Src\DSPEmulator.cpp" />
    <ClCompile Include="Src\PowerPC\Interpreter\Interpreter.cpp" />
    <ClCompile Include="Src\PowerPC\Interpreter\Interpreter_Branch.cpp" />
    <ClCompile Include="Src\PowerPC\Interpreter\Interpreter_FloatingPoint.cpp" />
    <ClCompile Include="Src\PowerPC\Interpreter\Interpreter_Integer.cpp" />
    <ClCompile Include="Src\PowerPC\Interpreter\Interpreter_LoadStore.cpp" />
    <ClCompile Include="Src\PowerPC\Interpreter\Interpreter_LoadStorePaired.cpp" />
    <ClCompile Include="Src\PowerPC\Interpreter\Interpreter_Paired.cpp" />
    <ClCompile Include="Src\PowerPC\Interpreter\Interpreter_SystemRegisters.cpp" />
    <ClCompile Include="Src\PowerPC\Interpreter\Interpreter_Tables.cpp" />
    <ClCompile Include="Src\PowerPC\Jit64IL\IR.cpp" />
    <ClCompile Include="Src\PowerPC\Jit64IL\IR_X86.cpp" />
    <ClCompile Include="Src\PowerPC\Jit64IL\JitIL.cpp" />
    <ClCompile Include="Src\PowerPC\Jit64IL\JitILAsm.cpp" />
    <ClCompile Include="Src\PowerPC\Jit64IL\JitIL_Branch.cpp" />
    <ClCompile Include="Src\PowerPC\Jit64IL\JitIL_FloatingPoint.cpp" />
    <ClCompile Include="Src\PowerPC\Jit64IL\JitIL_Integer.cpp" />
    <ClCompile Include="Src\PowerPC\Jit64IL\JitIL_LoadStore.cpp" />
    <ClCompile Include="Src\PowerPC\Jit64IL\JitIL_LoadStoreFloating.cpp" />
    <ClCompile Include="Src\PowerPC\Jit64IL\JitIL_LoadStorePaired.cpp" />
    <ClCompile Include="Src\PowerPC\Jit64IL\JitIL_Paired.cpp" />
    <ClCompile Include="Src\PowerPC\Jit64IL\JitIL_SystemRegisters.cpp" />
    <ClCompile Include="Src\PowerPC\Jit64IL\JitIL_Tables.cpp" />
    <ClCompile Include="Src\PowerPC\Jit64\Jit.cpp" />
    <ClCompile Include="Src\PowerPC\Jit64\Jit64_Tables.cpp" />
    <ClCompile Include="Src\PowerPC\Jit64\JitAsm.cpp" />
    <ClCompile Include="Src\PowerPC\Jit64\JitRegCache.cpp" />
    <ClCompile Include="Src\PowerPC\Jit64\Jit_Branch.cpp" />
    <ClCompile Include="Src\PowerPC\Jit64\Jit_FloatingPoint.cpp" />
    <ClCompile Include="Src\PowerPC\Jit64\Jit_Integer.cpp" />
    <ClCompile Include="Src\PowerPC\Jit64\Jit_LoadStore.cpp" />
    <ClCompile Include="Src\PowerPC\Jit64\Jit_LoadStoreFloating.cpp" />
    <ClCompile Include="Src\PowerPC\Jit64\Jit_LoadStorePaired.cpp" />
    <ClCompile Include="Src\PowerPC\Jit64\Jit_Paired.cpp" />
    <ClCompile Include="Src\PowerPC\Jit64\Jit_SystemRegisters.cpp" />
    <ClCompile Include="Src\PowerPC\JitCommon\JitAsmCommon.cpp" />
    <ClCompile Include="Src\PowerPC\JitCommon\JitBackpatch.cpp" />
    <ClCompile Include="Src\PowerPC\JitCommon\JitBase.cpp" />
    <ClCompile Include="Src\PowerPC\JitCommon\JitCache.cpp" />
    <ClCompile Include="Src\PowerPC\JitCommon\Jit_Util.cpp" />
    <ClCompile Include="Src\PowerPC\JitInterface.cpp" />
    <ClCompile Include="Src\PowerPC\LUT_frsqrtex.cpp" />
    <ClCompile Include="Src\PowerPC\PowerPC.cpp" />
    <ClCompile Include="Src\PowerPC\PPCAnalyst.cpp" />
    <ClCompile Include="Src\PowerPC\PPCCache.cpp" />
    <ClCompile Include="Src\PowerPC\PPCSymbolDB.cpp" />
    <ClCompile Include="Src\PowerPC\PPCTables.cpp" />
    <ClCompile Include="Src\PowerPC\Profiler.cpp" />
    <ClCompile Include="Src\PowerPC\SignatureDB.cpp" />
    <ClCompile Include="Src\State.cpp">
      <OpenMPSupport Condition="'$(Configuration)|$(Platform)'=='DebugFast|Win32'">false</OpenMPSupport>
      <OpenMPSupport Condition="'$(Configuration)|$(Platform)'=='Debug|Win32'">false</OpenMPSupport>
      <OpenMPSupport Condition="'$(Configuration)|$(Platform)'=='Release|Win32'">false</OpenMPSupport>
    </ClCompile>
    <ClCompile Include="Src\stdafx.cpp">
      <PrecompiledHeader Condition="'$(Configuration)|$(Platform)'=='Debug|Win32'">Create</PrecompiledHeader>
      <PrecompiledHeader Condition="'$(Configuration)|$(Platform)'=='Debug|x64'">Create</PrecompiledHeader>
      <PrecompiledHeader Condition="'$(Configuration)|$(Platform)'=='Release|Win32'">Create</PrecompiledHeader>
      <PrecompiledHeader Condition="'$(Configuration)|$(Platform)'=='DebugFast|Win32'">Create</PrecompiledHeader>
      <PrecompiledHeader Condition="'$(Configuration)|$(Platform)'=='Release|x64'">Create</PrecompiledHeader>
      <PrecompiledHeader Condition="'$(Configuration)|$(Platform)'=='DebugFast|x64'">Create</PrecompiledHeader>
    </ClCompile>
    <ClCompile Include="Src\Tracer.cpp" />
    <ClCompile Include="Src\VolumeHandler.cpp" />
  </ItemGroup>
  <ItemGroup>
    <ClInclude Include="Src\ActionReplay.h" />
    <ClInclude Include="Src\ARDecrypt.h" />
    <ClInclude Include="Src\BootManager.h" />
    <ClInclude Include="Src\Boot\Boot.h" />
    <ClInclude Include="Src\Boot\Boot_DOL.h" />
    <ClInclude Include="Src\Boot\Boot_ELF.h" />
    <ClInclude Include="Src\Boot\ElfReader.h" />
    <ClInclude Include="Src\Boot\ElfTypes.h" />
    <ClInclude Include="Src\ConfigManager.h" />
    <ClInclude Include="Src\Console.h" />
    <ClInclude Include="Src\Core.h" />
    <ClInclude Include="Src\CoreParameter.h" />
    <ClInclude Include="Src\CoreTiming.h" />
    <ClInclude Include="Src\Debugger\Debugger_SymbolMap.h" />
    <ClInclude Include="Src\Debugger\Dump.h" />
    <ClInclude Include="Src\Debugger\GCELF.h" />
    <ClInclude Include="Src\Debugger\PPCDebugInterface.h" />
    <ClInclude Include="Src\DSP\assemble.h" />
    <ClInclude Include="Src\DSP\disassemble.h" />
    <ClInclude Include="Src\DSP\DSPAccelerator.h" />
    <ClInclude Include="Src\DSP\DSPAnalyzer.h" />
    <ClInclude Include="Src\DSP\DSPBreakpoints.h" />
    <ClInclude Include="Src\DSP\DSPCodeUtil.h" />
    <ClInclude Include="Src\DSP\DSPCommon.h" />
    <ClInclude Include="Src\DSP\DSPCore.h" />
    <ClInclude Include="Src\DSP\DSPEmitter.h" />
    <ClInclude Include="Src\DSP\DSPHost.h" />
    <ClInclude Include="Src\DSP\DSPHWInterface.h" />
    <ClInclude Include="Src\DSP\DSPIntCCUtil.h" />
    <ClInclude Include="Src\DSP\DSPInterpreter.h" />
    <ClInclude Include="Src\DSP\DSPIntExtOps.h" />
    <ClInclude Include="Src\DSP\DSPIntUtil.h" />
    <ClInclude Include="Src\DSP\DSPMemoryMap.h" />
    <ClInclude Include="Src\DSP\DSPStacks.h" />
    <ClInclude Include="Src\DSP\DSPTables.h" />
    <ClInclude Include="Src\DSP\Jit\DSPJitRegCache.h" />
    <ClInclude Include="Src\DSP\Jit\DSPJitUtil.h" />
    <ClInclude Include="Src\DSP\LabelMap.h" />
    <ClInclude Include="Src\FifoPlayer\FifoAnalyzer.h" />
    <ClInclude Include="Src\FifoPlayer\FifoPlaybackAnalyzer.h" />
    <ClInclude Include="Src\FifoPlayer\FifoDataFile.h" />
    <ClInclude Include="Src\FifoPlayer\FifoFileStruct.h" />
    <ClInclude Include="Src\FifoPlayer\FifoPlayer.h" />
    <ClInclude Include="Src\FifoPlayer\FifoRecorder.h" />
    <ClInclude Include="Src\FifoPlayer\FifoRecordAnalyzer.h" />
    <ClInclude Include="Src\GeckoCode.h" />
    <ClInclude Include="Src\GeckoCodeConfig.h" />
    <ClInclude Include="Src\HLE\HLE.h" />
    <ClInclude Include="Src\HLE\HLE_Misc.h" />
    <ClInclude Include="Src\HLE\HLE_OS.h" />
    <ClInclude Include="Src\Host.h" />
    <ClInclude Include="Src\HW\AudioInterface.h" />
    <ClInclude Include="Src\HW\BBA-TAP\TAP_Win32.h" />
    <ClInclude Include="Src\HW\CPU.h" />
    <ClInclude Include="Src\HW\DSP.h" />
    <ClInclude Include="Src\HW\DSPHLE\DSPHLE.h" />
    <ClInclude Include="Src\HW\DSPHLE\HLEMixer.h" />
    <ClInclude Include="Src\HW\DSPHLE\MailHandler.h" />
    <ClInclude Include="Src\HW\DSPHLE\UCodes\UCodes.h" />
    <ClInclude Include="Src\HW\DSPHLE\UCodes\UCode_AX.h" />
    <ClInclude Include="Src\HW\DSPHLE\UCodes\UCode_AXStructs.h" />
    <ClInclude Include="Src\HW\DSPHLE\UCodes\UCode_AXWii.h" />
    <ClInclude Include="Src\HW\DSPHLE\UCodes\UCode_AX_Voice.h" />
    <ClInclude Include="Src\HW\DSPHLE\UCodes\UCode_CARD.h" />
    <ClInclude Include="Src\HW\DSPHLE\UCodes\UCode_GBA.h" />
    <ClInclude Include="Src\HW\DSPHLE\UCodes\UCode_InitAudioSystem.h" />
    <ClInclude Include="Src\HW\DSPHLE\UCodes\UCode_ROM.h" />
    <ClInclude Include="Src\HW\DSPHLE\UCodes\UCode_Zelda.h" />
    <ClInclude Include="Src\HW\DSPLLE\DSPDebugInterface.h" />
    <ClInclude Include="Src\HW\DSPLLE\DSPLLE.h" />
    <ClInclude Include="Src\HW\DSPLLE\DSPLLEGlobals.h" />
    <ClInclude Include="Src\HW\DSPLLE\DSPLLETools.h" />
    <ClInclude Include="Src\HW\DSPLLE\DSPSymbols.h" />
    <ClInclude Include="Src\HW\DVDInterface.h" />
    <ClInclude Include="Src\HW\EXI.h" />
    <ClInclude Include="Src\HW\EXI_Channel.h" />
    <ClInclude Include="Src\HW\EXI_Device.h" />
    <ClInclude Include="Src\HW\EXI_DeviceAD16.h" />
    <ClInclude Include="Src\HW\EXI_DeviceAMBaseboard.h" />
    <ClInclude Include="Src\HW\EXI_DeviceEthernet.h" />
    <ClInclude Include="Src\HW\EXI_DeviceGecko.h" />
    <ClInclude Include="Src\HW\EXI_DeviceIPL.h" />
    <ClInclude Include="Src\HW\EXI_DeviceMemoryCard.h" />
    <ClInclude Include="Src\HW\EXI_DeviceMic.h" />
    <ClInclude Include="Src\HW\GCMemcard.h" />
    <ClInclude Include="Src\HW\GCPad.h" />
    <ClInclude Include="Src\HW\GCPadEmu.h" />
    <ClInclude Include="Src\HW\GPFifo.h" />
    <ClInclude Include="Src\HW\HW.h" />
    <ClInclude Include="Src\HW\Memmap.h" />
    <ClInclude Include="Src\HW\MemoryInterface.h" />
    <ClInclude Include="Src\HW\ProcessorInterface.h" />
    <ClInclude Include="Src\HW\SI.h" />
    <ClInclude Include="Src\HW\SI_Device.h" />
    <ClInclude Include="Src\HW\SI_DeviceAMBaseboard.h" />
    <ClInclude Include="Src\HW\SI_DeviceDanceMat.h" />
    <ClInclude Include="Src\HW\SI_DeviceGBA.h" />
    <ClInclude Include="Src\HW\SI_DeviceGCController.h" />
    <ClInclude Include="Src\HW\SI_DeviceGCSteeringWheel.h" />
    <ClInclude Include="Src\HW\Sram.h" />
    <ClInclude Include="Src\HW\StreamADPCM.h" />
    <ClInclude Include="Src\HW\SystemTimers.h" />
    <ClInclude Include="Src\HW\VideoInterface.h" />
    <ClInclude Include="Src\HW\Wiimote.h" />
    <ClInclude Include="Src\HW\WiimoteEmu\Attachment\Attachment.h" />
    <ClInclude Include="Src\HW\WiimoteEmu\Attachment\Classic.h" />
    <ClInclude Include="Src\HW\WiimoteEmu\Attachment\Drums.h" />
    <ClInclude Include="Src\HW\WiimoteEmu\Attachment\Guitar.h" />
    <ClInclude Include="Src\HW\WiimoteEmu\Attachment\Nunchuk.h" />
    <ClInclude Include="Src\HW\WiimoteEmu\Attachment\Turntable.h" />
    <ClInclude Include="Src\HW\WiimoteEmu\Encryption.h" />
    <ClInclude Include="Src\HW\WiimoteEmu\MatrixMath.h" />
    <ClInclude Include="Src\HW\WiimoteEmu\UDPTLayer.h" />
    <ClInclude Include="Src\HW\WiimoteEmu\WiimoteEmu.h" />
    <ClInclude Include="Src\HW\WiimoteEmu\WiimoteHid.h" />
    <ClInclude Include="Src\HW\WiimoteReal\WiimoteReal.h" />
    <ClInclude Include="Src\HW\WiimoteReal\WiimoteRealBase.h" />
    <ClInclude Include="Src\HW\WII_IOB.h" />
    <ClInclude Include="Src\HW\WII_IPC.h" />
    <ClInclude Include="Src\IPC_HLE\hci.h" />
    <ClInclude Include="Src\IPC_HLE\l2cap.h" />
    <ClInclude Include="Src\IPC_HLE\WiiMote_HID_Attr.h" />
    <ClInclude Include="Src\IPC_HLE\WII_IPC_HLE.h" />
    <ClInclude Include="Src\IPC_HLE\WII_IPC_HLE_Device.h" />
    <ClInclude Include="Src\IPC_HLE\WII_IPC_HLE_Device_DI.h" />
    <ClInclude Include="Src\IPC_HLE\WII_IPC_HLE_Device_es.h" />
    <ClInclude Include="Src\IPC_HLE\WII_IPC_HLE_Device_FileIO.h" />
    <ClInclude Include="Src\IPC_HLE\WII_IPC_HLE_Device_fs.h" />
    <ClInclude Include="Src\IPC_HLE\WII_IPC_HLE_Device_net.h" />
    <ClInclude Include="Src\IPC_HLE\WII_IPC_HLE_Device_sdio_slot0.h" />
    <ClInclude Include="Src\IPC_HLE\WII_IPC_HLE_Device_stm.h" />
    <ClInclude Include="Src\IPC_HLE\WII_IPC_HLE_Device_usb.h" />
    <ClInclude Include="Src\IPC_HLE\WII_IPC_HLE_Device_usb_kbd.h" />
    <ClInclude Include="Src\IPC_HLE\WII_IPC_HLE_WiiMote.h" />
    <ClInclude Include="Src\IPC_HLE\WII_IPC_HLE_WiiSpeak.h" />
    <ClInclude Include="Src\MemTools.h" />
    <ClInclude Include="Src\Movie.h" />
    <ClInclude Include="Src\NetPlay.h" />
    <ClInclude Include="Src\PatchEngine.h" />
    <ClInclude Include="Src\DSPEmulator.h" />
    <ClInclude Include="Src\PowerPC\CPUCoreBase.h" />
    <ClInclude Include="Src\PowerPC\Gekko.h" />
    <ClInclude Include="Src\PowerPC\Interpreter\Interpreter.h" />
    <ClInclude Include="Src\PowerPC\Interpreter\Interpreter_FPUtils.h" />
    <ClInclude Include="Src\PowerPC\Interpreter\Interpreter_Tables.h" />
    <ClInclude Include="Src\PowerPC\Jit64IL\IR.h" />
    <ClInclude Include="Src\PowerPC\Jit64IL\JitIL.h" />
    <ClInclude Include="Src\PowerPC\Jit64IL\JitILAsm.h" />
    <ClInclude Include="Src\PowerPC\Jit64IL\JitIL_Tables.h" />
    <ClInclude Include="Src\PowerPC\Jit64\Jit.h" />
    <ClInclude Include="Src\PowerPC\Jit64\Jit64_Tables.h" />
    <ClInclude Include="Src\PowerPC\Jit64\JitAsm.h" />
    <ClInclude Include="Src\PowerPC\Jit64\JitRegCache.h" />
    <ClInclude Include="Src\PowerPC\JitCommon\JitAsmCommon.h" />
    <ClInclude Include="Src\PowerPC\JitCommon\JitBackpatch.h" />
    <ClInclude Include="Src\PowerPC\JitCommon\JitBase.h" />
    <ClInclude Include="Src\PowerPC\JitCommon\JitCache.h" />
    <ClInclude Include="Src\PowerPC\JitCommon\Jit_Util.h" />
    <ClInclude Include="Src\PowerPC\JitInterface.h" />
    <ClInclude Include="Src\PowerPC\LUT_frsqrtex.h" />
    <ClInclude Include="Src\PowerPC\PowerPC.h" />
    <ClInclude Include="Src\PowerPC\PPCAnalyst.h" />
    <ClInclude Include="Src\PowerPC\PPCCache.h" />
    <ClInclude Include="Src\PowerPC\PPCSymbolDB.h" />
    <ClInclude Include="Src\PowerPC\PPCTables.h" />
    <ClInclude Include="Src\PowerPC\Profiler.h" />
    <ClInclude Include="Src\PowerPC\SignatureDB.h" />
    <ClInclude Include="Src\State.h" />
    <ClInclude Include="Src\stdafx.h" />
    <ClInclude Include="Src\Tracer.h" />
    <ClInclude Include="Src\VolumeHandler.h" />
  </ItemGroup>
  <ItemGroup>
    <None Include="CMakeLists.txt" />
    <None Include="Src\HW\DSPHLE\UCodes\UCode_Zelda_Obsolete.txt" />
  </ItemGroup>
  <ItemGroup>
    <ProjectReference Include="..\..\..\Externals\Bochs_disasm\Bochs_disasm.vcxproj">
      <Project>{cd3d4c3c-1027-4d33-b047-aec7b56d0bf6}</Project>
    </ProjectReference>
    <ProjectReference Include="..\AudioCommon\AudioCommon.vcxproj">
      <Project>{37d007bd-d66c-4eaf-b56c-bd1aac340a05}</Project>
    </ProjectReference>
    <ProjectReference Include="..\Common\Common.vcxproj">
      <Project>{c87a4178-44f6-49b2-b7aa-c79af1b8c534}</Project>
    </ProjectReference>
    <ProjectReference Include="..\DiscIO\DiscIO.vcxproj">
      <Project>{b6398059-ebb6-4c34-b547-95f365b71ff4}</Project>
    </ProjectReference>
    <ProjectReference Include="..\VideoCommon\VideoCommon.vcxproj">
      <Project>{3e5c4e02-1ba9-4776-bdbe-e3f91ffa34cf}</Project>
    </ProjectReference>
  </ItemGroup>
  <Import Project="$(VCTargetsPath)\Microsoft.Cpp.targets" />
  <ImportGroup Label="ExtensionTargets">
  </ImportGroup>
</Project><|MERGE_RESOLUTION|>--- conflicted
+++ resolved
@@ -332,12 +332,8 @@
     <ClCompile Include="Src\IPC_HLE\WII_IPC_HLE_Device_usb.cpp" />
     <ClCompile Include="Src\IPC_HLE\WII_IPC_HLE_Device_usb_kbd.cpp" />
     <ClCompile Include="Src\IPC_HLE\WII_IPC_HLE_WiiMote.cpp" />
-<<<<<<< HEAD
+    <ClCompile Include="Src\x64MemTools.cpp" />
     <ClCompile Include="Src\IPC_HLE\WII_IPC_HLE_WiiSpeak.cpp" />
-    <ClCompile Include="Src\MemTools.cpp" />
-=======
-    <ClCompile Include="Src\x64MemTools.cpp" />
->>>>>>> a905b18e
     <ClCompile Include="Src\Movie.cpp" />
     <ClCompile Include="Src\NetPlay.cpp" />
     <ClCompile Include="Src\NetPlayClient.cpp" />
