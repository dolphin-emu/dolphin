// Copyright 2010 Dolphin Emulator Project
// SPDX-License-Identifier: GPL-2.0-or-later

#include "Core/GeckoCodeConfig.h"

#include <algorithm>
#include <optional>
#include <sstream>
#include <string>
#include <vector>

#include "Common/HttpRequest.h"
#include "Common/IniFile.h"
#include "Common/Logging/Log.h"
#include "Common/StringUtil.h"
#include "Core/CheatCodes.h"

namespace Gecko
{
<<<<<<< HEAD
std::vector<GeckoCode> LoadCodes(const IniFile& globalIni, const IniFile& localIni)
=======
std::vector<GeckoCode> DownloadCodes(std::string gametdb_id, bool* succeeded, bool use_https)
{
  // TODO: Fix https://bugs.dolphin-emu.org/issues/11772 so we don't need this workaround
  const std::string protocol = use_https ? "https://" : "http://";

  // codes.rc24.xyz is a mirror of the now defunct geckocodes.org.
  std::string endpoint{protocol + "codes.rc24.xyz/txt.php?txt=" + gametdb_id};
  Common::HttpRequest http;

  // The server always redirects once to the same location.
  http.FollowRedirects(1);

  const Common::HttpRequest::Response response = http.Get(endpoint);
  *succeeded = response.has_value();
  if (!response)
    return {};

  // temp vector containing parsed codes
  std::vector<GeckoCode> gcodes;

  // parse the codes
  std::istringstream ss(std::string(response->begin(), response->end()));

  std::string line;

  // seek past the header, get to the first code
  std::getline(ss, line);
  std::getline(ss, line);
  std::getline(ss, line);

  int read_state = 0;
  GeckoCode gcode;

  while ((std::getline(ss, line).good()))
  {
    // Remove \r at the end of the line for files using windows line endings, std::getline only
    // removes \n
    line = StripWhitespace(line);

    if (line.empty())
    {
      // add the code
      if (!gcode.codes.empty())
        gcodes.push_back(gcode);
      gcode = GeckoCode();
      read_state = 0;
      continue;
    }

    switch (read_state)
    {
    // read new code
    case 0:
    {
      std::istringstream ssline(line);
      // stop at [ character (beginning of contributor name)
      std::getline(ssline, gcode.name, '[');
      gcode.name = StripWhitespace(gcode.name);
      gcode.user_defined = true;
      // read the code creator name
      std::getline(ssline, gcode.creator, ']');
      read_state = 1;
    }
    break;

    // read code lines
    case 1:
    {
      std::istringstream ssline(line);
      std::string addr, data;

      // Some locales (e.g. fr_FR.UTF-8) don't split the string stream on space
      // Use the C locale to workaround this behavior
      ssline.imbue(std::locale::classic());

      ssline >> addr >> data;
      ssline.seekg(0);

      // check if this line a code, silly, but the dumb txt file comment lines can start with
      // valid hex chars :/
      if (8 == addr.length() && 8 == data.length())
      {
        GeckoCode::Code new_code;
        new_code.original_line = line;
        ssline >> std::hex >> new_code.address >> new_code.data;
        gcode.codes.push_back(new_code);
      }
      else
      {
        gcode.notes.push_back(line);
        read_state = 2;  // start reading comments
      }
    }
    break;

    // read comment lines
    case 2:
      // append comment line
      gcode.notes.push_back(line);
      break;
    }
  }

  // add the last code
  if (!gcode.codes.empty())
    gcodes.push_back(gcode);

  return gcodes;
}

std::vector<GeckoCode> LoadCodes(const Common::IniFile& globalIni, const Common::IniFile& localIni)
>>>>>>> 9240f579
{
  std::vector<GeckoCode> gcodes;

  for (const auto* ini : {&globalIni, &localIni})
  {
    std::vector<std::string> lines;
    ini->GetLines("Gecko", &lines, false);

    GeckoCode gcode;

    std::erase_if(lines, [](const auto& line) { return line.empty() || line[0] == '#'; });

    for (auto& line : lines)
    {
      std::istringstream ss(line);

      // Some locales (e.g. fr_FR.UTF-8) don't split the string stream on space
      // Use the C locale to workaround this behavior
      ss.imbue(std::locale::classic());

      switch ((line)[0])
      {
      // enabled or disabled code
      case '+':
        ss.seekg(1);
        [[fallthrough]];
      case '$':
        if (!gcode.name.empty())
          gcodes.push_back(gcode);
        gcode = GeckoCode();
        gcode.enabled = (1 == ss.tellg());  // silly
        gcode.user_defined = (ini == &localIni);
        ss.seekg(1, std::ios_base::cur);
        // read the code name
        std::getline(ss, gcode.name, '[');  // stop at [ character (beginning of contributor name)
        gcode.name = StripWhitespace(gcode.name);
        // read the code creator name
        std::getline(ss, gcode.creator, ']');
        break;

      // notes
      case '*':
        gcode.notes.push_back(std::string(++line.begin(), line.end()));
        break;

      // either part of the code, or an option choice
      default:
      {
        GeckoCode::Code new_code;
        // TODO: support options
        if (std::optional<GeckoCode::Code> code = DeserializeLine(line))
          new_code = *code;
        else
          new_code.original_line = line;
        gcode.codes.push_back(new_code);
      }
      break;
      }
    }

    // add the last code
    if (!gcode.name.empty())
    {
      gcodes.push_back(gcode);
    }

    ReadEnabledAndDisabled(*ini, "Gecko", &gcodes);

    if (ini == &globalIni)
    {
      for (GeckoCode& code : gcodes)
        code.default_enabled = code.enabled;
    }
  }

  return gcodes;
}

static std::string MakeGeckoCodeTitle(const GeckoCode& code)
{
  std::string title = '$' + code.name;

  if (!code.creator.empty())
  {
    title += " [" + code.creator + ']';
  }

  return title;
}

// used by the SaveGeckoCodes function
static void SaveGeckoCode(std::vector<std::string>& lines, const GeckoCode& gcode)
{
  if (!gcode.user_defined)
    return;

  lines.push_back(MakeGeckoCodeTitle(gcode));

  // save all the code lines
  for (const GeckoCode::Code& code : gcode.codes)
  {
    lines.push_back(code.original_line);
  }

  // save the notes
  for (const std::string& note : gcode.notes)
    lines.push_back('*' + note);
}

void SaveCodes(Common::IniFile& inifile, const std::vector<GeckoCode>& gcodes)
{
  std::vector<std::string> lines;
  std::vector<std::string> enabled_lines;
  std::vector<std::string> disabled_lines;

  for (const GeckoCode& geckoCode : gcodes)
  {
    if (geckoCode.enabled != geckoCode.default_enabled)
      (geckoCode.enabled ? enabled_lines : disabled_lines).emplace_back('$' + geckoCode.name);

    SaveGeckoCode(lines, geckoCode);
  }

  inifile.SetLines("Gecko", lines);
  inifile.SetLines("Gecko_Enabled", enabled_lines);
  inifile.SetLines("Gecko_Disabled", disabled_lines);
}

std::optional<GeckoCode::Code> DeserializeLine(const std::string& line)
{
  std::vector<std::string> items = SplitString(line, ' ');

  GeckoCode::Code code;
  code.original_line = line;

  if (items.size() < 2)
    return std::nullopt;

  if (!TryParse(items[0], &code.address, 16))
    return std::nullopt;
  if (!TryParse(items[1], &code.data, 16))
    return std::nullopt;

  return code;
}

}  // namespace Gecko<|MERGE_RESOLUTION|>--- conflicted
+++ resolved
@@ -17,121 +17,7 @@
 
 namespace Gecko
 {
-<<<<<<< HEAD
-std::vector<GeckoCode> LoadCodes(const IniFile& globalIni, const IniFile& localIni)
-=======
-std::vector<GeckoCode> DownloadCodes(std::string gametdb_id, bool* succeeded, bool use_https)
-{
-  // TODO: Fix https://bugs.dolphin-emu.org/issues/11772 so we don't need this workaround
-  const std::string protocol = use_https ? "https://" : "http://";
-
-  // codes.rc24.xyz is a mirror of the now defunct geckocodes.org.
-  std::string endpoint{protocol + "codes.rc24.xyz/txt.php?txt=" + gametdb_id};
-  Common::HttpRequest http;
-
-  // The server always redirects once to the same location.
-  http.FollowRedirects(1);
-
-  const Common::HttpRequest::Response response = http.Get(endpoint);
-  *succeeded = response.has_value();
-  if (!response)
-    return {};
-
-  // temp vector containing parsed codes
-  std::vector<GeckoCode> gcodes;
-
-  // parse the codes
-  std::istringstream ss(std::string(response->begin(), response->end()));
-
-  std::string line;
-
-  // seek past the header, get to the first code
-  std::getline(ss, line);
-  std::getline(ss, line);
-  std::getline(ss, line);
-
-  int read_state = 0;
-  GeckoCode gcode;
-
-  while ((std::getline(ss, line).good()))
-  {
-    // Remove \r at the end of the line for files using windows line endings, std::getline only
-    // removes \n
-    line = StripWhitespace(line);
-
-    if (line.empty())
-    {
-      // add the code
-      if (!gcode.codes.empty())
-        gcodes.push_back(gcode);
-      gcode = GeckoCode();
-      read_state = 0;
-      continue;
-    }
-
-    switch (read_state)
-    {
-    // read new code
-    case 0:
-    {
-      std::istringstream ssline(line);
-      // stop at [ character (beginning of contributor name)
-      std::getline(ssline, gcode.name, '[');
-      gcode.name = StripWhitespace(gcode.name);
-      gcode.user_defined = true;
-      // read the code creator name
-      std::getline(ssline, gcode.creator, ']');
-      read_state = 1;
-    }
-    break;
-
-    // read code lines
-    case 1:
-    {
-      std::istringstream ssline(line);
-      std::string addr, data;
-
-      // Some locales (e.g. fr_FR.UTF-8) don't split the string stream on space
-      // Use the C locale to workaround this behavior
-      ssline.imbue(std::locale::classic());
-
-      ssline >> addr >> data;
-      ssline.seekg(0);
-
-      // check if this line a code, silly, but the dumb txt file comment lines can start with
-      // valid hex chars :/
-      if (8 == addr.length() && 8 == data.length())
-      {
-        GeckoCode::Code new_code;
-        new_code.original_line = line;
-        ssline >> std::hex >> new_code.address >> new_code.data;
-        gcode.codes.push_back(new_code);
-      }
-      else
-      {
-        gcode.notes.push_back(line);
-        read_state = 2;  // start reading comments
-      }
-    }
-    break;
-
-    // read comment lines
-    case 2:
-      // append comment line
-      gcode.notes.push_back(line);
-      break;
-    }
-  }
-
-  // add the last code
-  if (!gcode.codes.empty())
-    gcodes.push_back(gcode);
-
-  return gcodes;
-}
-
 std::vector<GeckoCode> LoadCodes(const Common::IniFile& globalIni, const Common::IniFile& localIni)
->>>>>>> 9240f579
 {
   std::vector<GeckoCode> gcodes;
 
