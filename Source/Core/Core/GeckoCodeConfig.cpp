--- conflicted
+++ resolved
@@ -23,13 +23,9 @@
   const std::string protocol = use_https ? "https://" : "http://";
 
   // codes.rc24.xyz is a mirror of the now defunct geckocodes.org.
-<<<<<<< HEAD
   std::string endpoint = (gametdb_id == "GYQE01") ?
                              "https://pastebin.com/raw/cPBAFkKf" :
                              "https://codes.rc24.xyz/txt.php?txt=" + gametdb_id;
-=======
-  std::string endpoint{protocol + "codes.rc24.xyz/txt.php?txt=" + gametdb_id};
->>>>>>> 63df67b7
   Common::HttpRequest http;
 
   // The server always redirects once to the same location.
