// Copyright 2008 Dolphin Emulator Project
// SPDX-License-Identifier: GPL-2.0-or-later

#include "Core/HLE/HLE.h"

#include <algorithm>
#include <array>
#include <map>

#include "Common/CommonTypes.h"
#include "Common/CommonPaths.h"
#include "Common/Config/Config.h"

#include "Core/ConfigManager.h"
#include "Core/Config/MainSettings.h"
#include "Core/Core.h"
#include "Core/GeckoCode.h"
#include "Core/HLE/HLE_Misc.h"
#include "Core/HLE/HLE_OS.h"
#include "Core/HW/Memmap.h"
#include "Core/Host.h"
#include "Core/IOS/ES/ES.h"
#include "Core/PowerPC/PPCSymbolDB.h"
#include "Core/PowerPC/PowerPC.h"
#include "Core/System.h"

namespace HLE
{
// Map addresses to the HLE hook index
static std::map<u32, u32> s_hooked_addresses;

// clang-format off
constexpr std::array<Hook, 23> os_patches{{
    // Placeholder, os_patches[0] is the "non-existent function" index
    {"FAKE_TO_SKIP_0",               HLE_Misc::UnimplementedFunction,       HookType::Replace, HookFlag::Generic},

    // Name doesn't matter, installed in CBoot::BootUp()
    {"HBReload",                     HLE_Misc::HBReload,                    HookType::Replace, HookFlag::Fixed},

    // Debug/OS Support
    {"OSPanic",                      HLE_OS::HLE_OSPanic,                   HookType::Replace, HookFlag::Debug},

    // This needs to be put before vprintf (because vprintf is called indirectly by this)
    {"JUTWarningConsole_f",          HLE_OS::HLE_GeneralDebugPrint,         HookType::Start,   HookFlag::Debug},

    {"OSReport",                     HLE_OS::HLE_GeneralDebugPrint,         HookType::Start,   HookFlag::Debug},
    {"DEBUGPrint",                   HLE_OS::HLE_GeneralDebugPrint,         HookType::Start,   HookFlag::Debug},
    {"WUD_DEBUGPrint",               HLE_OS::HLE_GeneralDebugPrint,         HookType::Start,   HookFlag::Debug},
    {"__DSP_debug_printf",           HLE_OS::HLE_GeneralDebugPrint,         HookType::Start,   HookFlag::Debug},
    {"vprintf",                      HLE_OS::HLE_GeneralDebugVPrint,        HookType::Start,   HookFlag::Debug},
    {"printf",                       HLE_OS::HLE_GeneralDebugPrint,         HookType::Start,   HookFlag::Debug},
    {"vdprintf",                     HLE_OS::HLE_LogVDPrint,                HookType::Start,   HookFlag::Debug},
    {"dprintf",                      HLE_OS::HLE_LogDPrint,                 HookType::Start,   HookFlag::Debug},
    {"vfprintf",                     HLE_OS::HLE_LogVFPrint,                HookType::Start,   HookFlag::Debug},
    {"fprintf",                      HLE_OS::HLE_LogFPrint,                 HookType::Start,   HookFlag::Debug},
    {"nlPrintf",                     HLE_OS::HLE_GeneralDebugPrint,         HookType::Start,   HookFlag::Debug},
    {"DWC_Printf",                   HLE_OS::HLE_GeneralDebugPrint,         HookType::Start,   HookFlag::Debug},
    {"RANK_Printf",                  HLE_OS::HLE_GeneralDebugPrint,         HookType::Start,   HookFlag::Debug},
    {"puts",                         HLE_OS::HLE_GeneralDebugPrint,         HookType::Start,   HookFlag::Debug}, // gcc-optimized printf?
    {"___blank",                     HLE_OS::HLE_GeneralDebugPrint,         HookType::Start,   HookFlag::Debug}, // used for early init things (normally)
    {"__write_console",              HLE_OS::HLE_write_console,             HookType::Start,   HookFlag::Debug}, // used by sysmenu (+more?)

    {"GeckoCodehandler",             HLE_Misc::GeckoCodeHandlerICacheFlush, HookType::Start,   HookFlag::Fixed},
    {"GeckoHandlerReturnTrampoline", HLE_Misc::GeckoReturnTrampoline,       HookType::Replace, HookFlag::Fixed},
    {"AppLoaderReport",              HLE_OS::HLE_GeneralDebugPrint,         HookType::Start,   HookFlag::Fixed} // apploader needs OSReport-like function
}};
// clang-format on

void Patch(Core::System& system, u32 addr, std::string_view func_name)
{
  auto& ppc_state = system.GetPPCState();
  for (u32 i = 1; i < os_patches.size(); ++i)
  {
    if (os_patches[i].name == func_name)
    {
      s_hooked_addresses[addr] = i;
<<<<<<< HEAD
      ppc_state.iCache.Invalidate(addr);
=======
      ppc_state.iCache.Invalidate(memory, jit_interface, addr);
      Host_JitCacheInvalidation();
>>>>>>> f9ce2b9d
      return;
    }
  }
}

const char* GetGeckoCodeHandlerPath()
{
  int code_handler_value = Config::Get(Config::MAIN_CODE_HANDLER); // Get the integer value
  switch (code_handler_value)
  {
    case 0: return GECKO_CODE_HANDLER; // Dolphin (Stock)
    case 1: return GECKO_CODE_HANDLER_MPN; // MPN (Extended)
    case 2: return GECKO_CODE_HANDLER_MPN_SUPER; // MPN (Super Extended)
    default: return GECKO_CODE_HANDLER; // Fallback
  }
}

bool IsGeckoCodeHandlerEnabled()
{
  int code_handler_value = Config::Get(Config::MAIN_CODE_HANDLER); // Get the integer value
  return code_handler_value == 1 || code_handler_value == 2; // Return true for 1 and 2
}

bool IsGeckoCodeHandlerSUPER()
{
  int code_handler_value = Config::Get(Config::MAIN_CODE_HANDLER); // Get the integer value
  return code_handler_value == 2; // Return true for 1 and 2
}

void PatchFixedFunctions(Core::System& system)
{
  // MIOS puts patch data in low MEM1 (0x1800-0x3000) for its own use.
  // Overwriting data in this range can cause the IPL to crash when launching games
  // that get patched by MIOS. See https://bugs.dolphin-emu.org/issues/11952 for more info.
  // Not applying the Gecko HLE patches means that Gecko codes will not work under MIOS,
  // but this is better than the alternative of having specific games crash.
  if (system.IsMIOS())
    return;

  // HLE jump to loader (homebrew).  Disabled when Gecko is active as it interferes with the code
  // handler
  if (!Config::AreCheatsEnabled())
  {
    Patch(system, 0x80001800, "HBReload");
    auto& memory = system.GetMemory();
    memory.CopyToEmu(0x00001804, "STUBHAXX", 8);
  }

  // Not part of the binary itself, but either we or Gecko OS might insert
  // this, and it doesn't clear the icache properly.

  const bool is_mpn_handler_and_game_id_gp7e01 =
      IsGeckoCodeHandlerSUPER() && (SConfig::GetInstance().GetGameID() == "GP7E01");
  const bool is_mpn_handler_and_game_id_gp6e01 =
      IsGeckoCodeHandlerSUPER() && (SConfig::GetInstance().GetGameID() == "GP6E01");
  const bool is_mpn_handler_and_game_id_gp5e01 =
      IsGeckoCodeHandlerSUPER() && (SConfig::GetInstance().GetGameID() == "GP5E01");

  u32 codelist_hook = is_mpn_handler_and_game_id_gp7e01 ?
                          Gecko::ENTRY_POINT_MP7 :
                          is_mpn_handler_and_game_id_gp6e01 ?
                          Gecko::ENTRY_POINT_MP6 :
                          is_mpn_handler_and_game_id_gp5e01 ?
                          Gecko::ENTRY_POINT_MP5 :
                                                          Gecko::ENTRY_POINT;


  Patch(system, codelist_hook, "GeckoCodehandler");




  // This has to always be installed even if cheats are not enabled because of the possiblity of
  // loading a savestate where PC is inside the code handler while cheats are disabled.
  Patch(system, Gecko::HLE_TRAMPOLINE_ADDRESS, "GeckoHandlerReturnTrampoline");
}

void PatchFunctions(Core::System& system)
{
  auto& power_pc = system.GetPowerPC();
  auto& ppc_state = power_pc.GetPPCState();
  auto& ppc_symbol_db = power_pc.GetSymbolDB();

  // Remove all hooks that aren't fixed address hooks
  for (auto i = s_hooked_addresses.begin(); i != s_hooked_addresses.end();)
  {
    if (os_patches[i->second].flags != HookFlag::Fixed)
    {
      ppc_state.iCache.Invalidate(i->first);
      i = s_hooked_addresses.erase(i);
    }
    else
    {
      ++i;
    }
  }

  for (u32 i = 1; i < os_patches.size(); ++i)
  {
    // Fixed hooks don't map to symbols
    if (os_patches[i].flags == HookFlag::Fixed)
      continue;

    for (const auto& symbol : ppc_symbol_db.GetSymbolsFromName(os_patches[i].name))
    {
      for (u32 addr = symbol->address; addr < symbol->address + symbol->size; addr += 4)
      {
        s_hooked_addresses[addr] = i;
        ppc_state.iCache.Invalidate(addr);
      }
      INFO_LOG_FMT(OSHLE, "Patching {} {:08x}", os_patches[i].name, symbol->address);
    }
  }

  Host_JitCacheInvalidation();
}

void Clear()
{
  s_hooked_addresses.clear();
}

void Reload(Core::System& system)
{
  Clear();
  PatchFixedFunctions(system);
  PatchFunctions(system);
}

void Execute(const Core::CPUThreadGuard& guard, u32 current_pc, u32 hook_index)
{
  hook_index &= 0xFFFFF;
  if (hook_index > 0 && hook_index < os_patches.size())
  {
    os_patches[hook_index].function(guard);
  }
  else
  {
    PanicAlertFmt("HLE system tried to call an undefined HLE function {}.", hook_index);
  }
}

void ExecuteFromJIT(u32 current_pc, u32 hook_index, Core::System& system)
{
  ASSERT(Core::IsCPUThread());
  Core::CPUThreadGuard guard(system);
  Execute(guard, current_pc, hook_index);
}

u32 GetHookByAddress(u32 address)
{
  auto iter = s_hooked_addresses.find(address);
  return (iter != s_hooked_addresses.end()) ? iter->second : 0;
}

u32 GetHookByFunctionAddress(PPCSymbolDB& ppc_symbol_db, u32 address)
{
  const u32 index = GetHookByAddress(address);
  // Fixed hooks use a fixed address and don't patch the whole function
  if (index == 0 || os_patches[index].flags == HookFlag::Fixed)
    return index;

  const Common::Symbol* const symbol = ppc_symbol_db.GetSymbolFromAddr(address);
  return (symbol && symbol->address == address) ? index : 0;
}

const char* GetHookNameByIndex(u32 index)
{
  return os_patches[index].name;
}

HookType GetHookTypeByIndex(u32 index)
{
  return os_patches[index].type;
}

HookFlag GetHookFlagsByIndex(u32 index)
{
  return os_patches[index].flags;
}

TryReplaceFunctionResult TryReplaceFunction(PPCSymbolDB& ppc_symbol_db, u32 address,
                                            PowerPC::CoreMode mode)
{
  const u32 hook_index = GetHookByFunctionAddress(ppc_symbol_db, address);
  if (hook_index == 0)
    return {};

  const HookType type = GetHookTypeByIndex(hook_index);
  if (type != HookType::Start && type != HookType::Replace)
    return {};

  const HookFlag flags = GetHookFlagsByIndex(hook_index);
  if (!IsEnabled(flags, mode))
    return {};

  return {type, hook_index};
}

bool IsEnabled(HookFlag flag, PowerPC::CoreMode mode)
{
  return flag != HLE::HookFlag::Debug || Config::IsDebuggingEnabled() ||
         mode == PowerPC::CoreMode::Interpreter;
}

u32 UnPatch(Core::System& system, std::string_view patch_name)
{
  const auto patch = std::find_if(std::begin(os_patches), std::end(os_patches),
                                  [&](const Hook& p) { return patch_name == p.name; });
  if (patch == std::end(os_patches))
    return 0;

  auto& power_pc = system.GetPowerPC();
  auto& ppc_state = power_pc.GetPPCState();

  if (patch->flags == HookFlag::Fixed)
  {
    const u32 patch_idx = static_cast<u32>(std::distance(os_patches.begin(), patch));
    u32 addr = 0;
    // Reverse search by OSPatch key instead of address
    for (auto i = s_hooked_addresses.begin(); i != s_hooked_addresses.end();)
    {
      if (i->second == patch_idx)
      {
        addr = i->first;
        ppc_state.iCache.Invalidate(i->first);
        i = s_hooked_addresses.erase(i);
      }
      else
      {
        ++i;
      }
    }
    Host_JitCacheInvalidation();
    return addr;
  }

  const auto symbols = power_pc.GetSymbolDB().GetSymbolsFromName(patch_name);
  if (!symbols.empty())
  {
    const Common::Symbol* const symbol = symbols.front();
    for (u32 addr = symbol->address; addr < symbol->address + symbol->size; addr += 4)
    {
      s_hooked_addresses.erase(addr);
      ppc_state.iCache.Invalidate(addr);
    }
    Host_JitCacheInvalidation();
    return symbol->address;
  }

  return 0;
}

u32 UnpatchRange(Core::System& system, u32 start_addr, u32 end_addr)
{
  auto& ppc_state = system.GetPPCState();

  u32 count = 0;

  auto i = s_hooked_addresses.lower_bound(start_addr);
  while (i != s_hooked_addresses.end() && i->first < end_addr)
  {
    INFO_LOG_FMT(OSHLE, "Unpatch HLE hooks [{:08x};{:08x}): {} at {:08x}", start_addr, end_addr,
                 os_patches[i->second].name, i->first);
    ppc_state.iCache.Invalidate(i->first);
    i = s_hooked_addresses.erase(i);
    count += 1;
  }
  Host_JitCacheInvalidation();

  return count;
}
}  // namespace HLE<|MERGE_RESOLUTION|>--- conflicted
+++ resolved
@@ -74,12 +74,7 @@
     if (os_patches[i].name == func_name)
     {
       s_hooked_addresses[addr] = i;
-<<<<<<< HEAD
       ppc_state.iCache.Invalidate(addr);
-=======
-      ppc_state.iCache.Invalidate(memory, jit_interface, addr);
-      Host_JitCacheInvalidation();
->>>>>>> f9ce2b9d
       return;
     }
   }
