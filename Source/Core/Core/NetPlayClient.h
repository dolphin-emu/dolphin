// Copyright 2010 Dolphin Emulator Project
// SPDX-License-Identifier: GPL-2.0-or-later

#pragma once

#include <SFML/Network/Packet.hpp>
#include <array>
#include <chrono>
#include <map>
#include <memory>
#include <mutex>
#include <span>
#include <string>
#include <thread>
#include <unordered_map>
#include <utility>
#include <vector>

#include "Common/CommonTypes.h"
#include "Common/Event.h"
#include "Common/SPSCQueue.h"
#include "Common/TraversalClient.h"
#include "Core/NetPlayProto.h"
#include "Core/SyncIdentifier.h"
#include "InputCommon/GCPadStatus.h"

class BootSessionData;

namespace IOS::HLE::FS
{
class FileSystem;
}

namespace UICommon
{
class GameFile;
}

namespace WiimoteEmu
{
struct SerializedWiimoteState;
}

namespace NetPlay
{
constexpr int rollback_frames_supported = 10;
using SaveState = std::vector<u8>;
// 0 is the closest SaveState in time from the current frame
class SaveStateArray
{
public:
  std::shared_ptr<SaveState>& New()
  {
    std::array<std::shared_ptr<SaveState>, rollback_frames_supported> new_array{};

    for (int i = rollback_frames_supported - 2; i >= 0; i--)
    {
      new_array.at(i + 1) = main_array.at(i);
    }
    new_array.at(0) = std::shared_ptr<SaveState>{};
    main_array = std::move(new_array);

    return main_array.at(0);
  };

  void reset()
  {
    for (auto& save_state : main_array)
      save_state = std::shared_ptr<SaveState>{};
  }

private:
  std::array<std::shared_ptr<SaveState>, rollback_frames_supported> main_array;
};

class NetPlayUI
{
public:
  virtual ~NetPlayUI() {}
  virtual void BootGame(const std::string& filename,
                        std::unique_ptr<BootSessionData> boot_session_data) = 0;
  virtual void StopGame() = 0;
  virtual bool IsHosting() const = 0;

  virtual void Update() = 0;
  virtual void AppendChat(const std::string& msg) = 0;

  virtual void OnMsgChangeGame(const SyncIdentifier& sync_identifier,
                               const std::string& netplay_name) = 0;
  virtual void OnMsgChangeGBARom(int pad, const NetPlay::GBAConfig& config) = 0;
  virtual void OnMsgStartGame() = 0;
  virtual void OnMsgStopGame() = 0;
  virtual void OnMsgPowerButton() = 0;
  virtual void OnPlayerConnect(const std::string& player) = 0;
  virtual void OnPlayerDisconnect(const std::string& player) = 0;
  virtual void OnPadBufferChanged(u32 buffer) = 0;
  virtual void OnHostInputAuthorityChanged(bool enabled) = 0;
  virtual void OnDesync(u32 frame, const std::string& player) = 0;
  virtual void OnConnectionLost() = 0;
  virtual void OnConnectionError(const std::string& message) = 0;
  virtual void OnTraversalError(Common::TraversalClient::FailureReason error) = 0;
  virtual void OnTraversalStateChanged(Common::TraversalClient::State state) = 0;
  virtual void OnGameStartAborted() = 0;
  virtual void OnGolferChanged(bool is_golfer, const std::string& golfer_name) = 0;
  virtual void OnTtlDetermined(u8 ttl) = 0;
  virtual void OnActiveGeckoCodes(std::string codeStr) = 0;
  virtual void OnActiveARCodes(std::string codeStr) = 0;

  virtual bool IsRecording() = 0;
  virtual std::shared_ptr<const UICommon::GameFile>
  FindGameFile(const SyncIdentifier& sync_identifier,
               SyncIdentifierComparison* found = nullptr) = 0;
  virtual std::string FindGBARomPath(const std::array<u8, 20>& hash, std::string_view title,
                                     int device_number) = 0;
  virtual void ShowGameDigestDialog(const std::string& title) = 0;
  virtual void SetGameDigestProgress(int pid, int progress) = 0;
  virtual void SetGameDigestResult(int pid, const std::string& result) = 0;
  virtual void AbortGameDigest() = 0;

  virtual void OnIndexAdded(bool success, std::string error) = 0;
  virtual void OnIndexRefreshFailed(std::string error) = 0;

  virtual void ShowChunkedProgressDialog(const std::string& title, u64 data_size,
                                         const std::vector<int>& players) = 0;
  virtual void HideChunkedProgressDialog() = 0;
  virtual void SetChunkedProgress(int pid, u64 progress) = 0;

  virtual void SetHostWiiSyncData(std::vector<u64> titles, std::string redirect_folder) = 0;
};

class Player
{
public:
  PlayerId pid{};
  std::string name;
  std::string revision;
  u32 ping = 0;
  SyncIdentifierComparison game_status = SyncIdentifierComparison::Unknown;

  bool IsHost() const { return pid == 1; }
};

class NetPlayClient : public Common::TraversalClientClient
{
public:
  void ThreadFunc();
  void SendAsync(sf::Packet&& packet, u8 channel_id = DEFAULT_CHANNEL);

  NetPlayClient(const std::string& address, const u16 port, NetPlayUI* dialog,
                const std::string& name, const NetTraversalConfig& traversal_config);
  ~NetPlayClient();

  std::vector<const Player*> GetPlayers();
  const NetSettings& GetNetSettings() const;

  // Called from the GUI thread.
  bool IsConnected() const { return m_is_connected; }
  bool StartGame(const std::string& path);
  void InvokeStop();
  bool StopGame();
  void Stop();
  bool ChangeGame(const std::string& game);
  void SendChatMessage(const std::string& msg);
  void RequestStopGame();
  void SendTimepointForNetPlayEvent(u64 timepoint, u64 uid);
  void ScheduleExternalEvent(ExternalEventID id);
  void SendPowerButtonEvent();
  void SendActiveGeckoCodes();
  void GetActiveGeckoCodes();
  void RequestGolfControl(PlayerId pid);
  void RequestGolfControl();
  std::string GetCurrentGolfer();
  std::vector<std::string> v_ActiveGeckoCodes;
<<<<<<< HEAD
=======
  std::vector<std::string> v_ActiveARCodes;
>>>>>>> e9e16961

  // Send and receive pads values
  struct WiimoteDataBatchEntry
  {
    int wiimote;
    WiimoteEmu::SerializedWiimoteState* state;
  };
  bool WiimoteUpdate(const std::span<WiimoteDataBatchEntry>& entries);
  bool GetNetPads(int pad_nb, bool from_vi, GCPadStatus* pad_status);

  u64 GetInitialRTCValue() const;

  void OnTraversalStateChanged() override;
  void OnConnectReady(ENetAddress addr) override;
  void OnConnectFailed(Common::TraversalConnectFailedReason reason) override;
  void OnTtlDetermined(u8 ttl) override {}

  bool IsFirstInGamePad(int ingame_pad) const;
  int NumLocalPads() const;
  int NumLocalWiimotes() const;

  int InGamePadToLocalPad(int ingame_pad) const;
  int LocalPadToInGamePad(int local_pad) const;
  int InGameWiimoteToLocalWiimote(int ingame_wiimote) const;
  int LocalWiimoteToInGameWiimote(int local_wiimote) const;

  bool PlayerHasControllerMapped(PlayerId pid) const;
  bool LocalPlayerHasControllerMapped() const;
  bool IsLocalPlayer(PlayerId pid) const;
  const PlayerId& GetLocalPlayerId() const;

  static void SendTimeBase();
  bool DoAllPlayersHaveGame();

  const PadMappingArray& GetPadMapping() const;
  const GBAConfigArray& GetGBAConfig() const;
  const PadMappingArray& GetWiimoteMapping() const;

  void AdjustPadBufferSize(unsigned int size);

  void SetWiiSyncData(std::unique_ptr<IOS::HLE::FS::FileSystem> fs, std::vector<u64> titles,
                      std::string redirect_folder);

  static SyncIdentifier GetSDCardIdentifier();

protected:
  struct AsyncQueueEntry
  {
    sf::Packet packet;
    u8 channel_id = 0;
  };

  void ClearBuffers();

  struct
  {
    std::recursive_mutex game;
    // lock order
    std::recursive_mutex players;
    std::recursive_mutex async_queue_write;
  } m_crit;

  Common::SPSCQueue<AsyncQueueEntry, false> m_async_queue;

  std::array<Common::SPSCQueue<GCPadStatus>, 4> m_pad_buffer;
  std::array<Common::SPSCQueue<WiimoteEmu::SerializedWiimoteState>, 4> m_wiimote_buffer;

  std::array<GCPadStatus, 4> m_last_pad_status{};
  std::array<bool, 4> m_first_pad_status_received{};

  std::chrono::time_point<std::chrono::steady_clock> m_buffer_under_target_last;

  NetPlayUI* m_dialog = nullptr;

  ENetHost* m_client = nullptr;
  ENetPeer* m_server = nullptr;
  std::thread m_thread;

  SyncIdentifier m_selected_game;
  Common::Flag m_is_running{false};
  Common::Flag m_do_loop{true};

  // In non-host input authority mode, this is how many packets each client should
  // try to keep in-flight to the other clients. In host input authority mode, this is how
  // many incoming input packets need to be queued up before the client starts
  // speeding up the game to drain the buffer.
  unsigned int m_target_buffer_size = 20;
  bool m_host_input_authority = false;
  PlayerId m_current_golfer = 1;

  // This bool will stall the client at the start of GetNetPads, used for switching input control
  // without deadlocking. Use the correspondingly named Event to wake it up.
  bool m_wait_on_input;
  bool m_wait_on_input_received;

  Player* m_local_player = nullptr;

  u32 m_current_game = 0;

  PadMappingArray m_pad_map{};
  GBAConfigArray m_gba_config{};
  PadMappingArray m_wiimote_map{};

  bool m_is_recording = false;

private:
  enum class ConnectionState
  {
    WaitingForTraversalClientConnection,
    WaitingForTraversalClientConnectReady,
    Connecting,
    WaitingForHelloResponse,
    Connected,
    Failure
  };

  void SendStartGamePacket();
  void SendStopGamePacket();

  void SyncSaveDataResponse(bool success);
  void SyncCodeResponse(bool success);

  bool PollLocalPad(int local_pad, sf::Packet& packet);
  void SendPadHostPoll(PadIndex pad_num);

  bool AddLocalWiimoteToBuffer(int local_wiimote, const WiimoteEmu::SerializedWiimoteState& state,
                               sf::Packet& packet);

  void UpdateDevices();
  void AddPadStateToPacket(int in_game_pad, const GCPadStatus& np, sf::Packet& packet);
  void AddWiimoteStateToPacket(int in_game_pad, const WiimoteEmu::SerializedWiimoteState& np,
                               sf::Packet& packet);
  void Send(const sf::Packet& packet, u8 channel_id = DEFAULT_CHANNEL);
  void Disconnect();
  bool Connect();
  void SendGameStatus();
  void ComputeGameDigest(const SyncIdentifier& sync_identifier);
  void DisplayPlayersPing();
  u32 GetPlayersMaxPing() const;

  void OnData(sf::Packet& packet);
  void OnPlayerJoin(sf::Packet& packet);
  void OnPlayerLeave(sf::Packet& packet);
  void OnChatMessage(sf::Packet& packet);
  void OnChunkedDataStart(sf::Packet& packet);
  void OnChunkedDataEnd(sf::Packet& packet);
  void OnChunkedDataPayload(sf::Packet& packet);
  void OnChunkedDataAbort(sf::Packet& packet);
  void OnPadMapping(sf::Packet& packet);
  void OnWiimoteMapping(sf::Packet& packet);
  void OnGBAConfig(sf::Packet& packet);
  void OnPadData(sf::Packet& packet);
  void OnPadHostData(sf::Packet& packet);
  void OnWiimoteData(sf::Packet& packet);
  void OnPadBuffer(sf::Packet& packet);
  void OnHostInputAuthority(sf::Packet& packet);
  void OnGolfSwitch(sf::Packet& packet);
  void OnGolfPrepare(sf::Packet& packet);
  void OnChangeGame(sf::Packet& packet);
  void OnGameStatus(sf::Packet& packet);
  void OnStartGame(sf::Packet& packet);
  void OnStopGame(sf::Packet& packet);
  void OnPowerButton();
  void OnScheduleExternalEvent(sf::Packet& packet);
  void OnSyncTimepointForExternalEvent(sf::Packet& packet);
  void OnPing(sf::Packet& packet);
  void OnPlayerPingData(sf::Packet& packet);
  void OnDesyncDetected(sf::Packet& packet);
  void OnSyncSaveData(sf::Packet& packet);
  void OnSyncSaveDataNotify(sf::Packet& packet);
  void OnSyncSaveDataRaw(sf::Packet& packet);
  void OnSyncSaveDataGCI(sf::Packet& packet);
  void OnSyncSaveDataWii(sf::Packet& packet);
  void OnSyncSaveDataGBA(sf::Packet& packet);
  void OnSyncCodes(sf::Packet& packet);
  void OnSyncCodesNotify();
  void OnSyncCodesNotifyGecko(sf::Packet& packet);
  void OnSyncCodesDataGecko(sf::Packet& packet);
  void OnSyncCodesNotifyAR(sf::Packet& packet);
  void OnSyncCodesDataAR(sf::Packet& packet);
  void OnComputeGameDigest(sf::Packet& packet);
  void OnGameDigestProgress(sf::Packet& packet);
  void OnGameDigestResult(sf::Packet& packet);
  void OnGameDigestError(sf::Packet& packet);
  void OnGameDigestAbort();
  void OnSendCodesMsg(sf::Packet& packet);


  bool m_is_connected = false;
  ConnectionState m_connection_state = ConnectionState::Failure;

  PlayerId m_pid = 0;
  NetSettings m_net_settings{};
  std::map<PlayerId, Player> m_players;
  std::string m_host_spec;
  std::string m_player_name;
  bool m_connecting = false;
  Common::TraversalClient* m_traversal_client = nullptr;
  std::thread m_game_digest_thread;
  bool m_should_compute_game_digest = false;
  Common::Event m_gc_pad_event;
  Common::Event m_wii_pad_event;
  Common::Event m_first_pad_status_received_event;
  Common::Event m_wait_on_input_event;
  u8 m_sync_save_data_count = 0;
  u8 m_sync_save_data_success_count = 0;
  u16 m_sync_gecko_codes_count = 0;
  u16 m_sync_gecko_codes_success_count = 0;
  bool m_sync_gecko_codes_complete = false;
  u16 m_sync_ar_codes_count = 0;
  u16 m_sync_ar_codes_success_count = 0;
  bool m_sync_ar_codes_complete = false;
  std::unordered_map<u32, sf::Packet> m_chunked_data_receive_queue;

  u64 m_initial_rtc = 0;
  u32 m_timebase_frame = 0;

  std::unique_ptr<IOS::HLE::FS::FileSystem> m_wii_sync_fs;
  std::vector<u64> m_wii_sync_titles;
  std::string m_wii_sync_redirect_folder;

  std::vector<std::vector<GCPadStatus>> inputs;
  int delay = 2;
  std::condition_variable wait_for_inputs;
  SaveStateArray save_states;
};

void NetPlay_Enable(NetPlayClient* const np);
void NetPlay_Disable();
bool NetPlay_GetWiimoteData(const std::span<NetPlayClient::WiimoteDataBatchEntry>& entries);
unsigned int NetPlay_GetLocalWiimoteForSlot(unsigned int slot);

void NetPlay_RegisterEvents();
}  // namespace NetPlay<|MERGE_RESOLUTION|>--- conflicted
+++ resolved
@@ -171,10 +171,7 @@
   void RequestGolfControl();
   std::string GetCurrentGolfer();
   std::vector<std::string> v_ActiveGeckoCodes;
-<<<<<<< HEAD
-=======
   std::vector<std::string> v_ActiveARCodes;
->>>>>>> e9e16961
 
   // Send and receive pads values
   struct WiimoteDataBatchEntry
