// Copyright 2010 Dolphin Emulator Project
// SPDX-License-Identifier: GPL-2.0-or-later

#pragma once

#include <SFML/Network/Packet.hpp>
#include <array>
#include <chrono>
#include <map>
#include <memory>
#include <mutex>
#include <string>
#include <thread>
#include <unordered_map>
#include <utility>
#include <vector>

#include "Common/CommonTypes.h"
#include "Common/Event.h"
#include "Common/SPSCQueue.h"
#include "Common/TraversalClient.h"
#include "Core/NetPlayProto.h"
#include "Core/SyncIdentifier.h"
#include "InputCommon/GCPadStatus.h"

class BootSessionData;

namespace IOS::HLE::FS
{
class FileSystem;
}

namespace UICommon
{
class GameFile;
}

namespace NetPlay
{
class NetPlayUI
{
public:
  virtual ~NetPlayUI() {}
  virtual void BootGame(const std::string& filename,
                        std::unique_ptr<BootSessionData> boot_session_data) = 0;
  virtual void StopGame() = 0;
  virtual bool IsHosting() const = 0;

  virtual void Update() = 0;
  virtual void AppendChat(const std::string& msg) = 0;

  virtual void OnMsgChangeGame(const SyncIdentifier& sync_identifier,
                               const std::string& netplay_name) = 0;
  virtual void OnMsgChangeGBARom(int pad, const NetPlay::GBAConfig& config) = 0;
  virtual void OnMsgStartGame() = 0;
  virtual void OnMsgStopGame() = 0;
  virtual void OnMsgPowerButton() = 0;
  virtual void OnPlayerConnect(const std::string& player) = 0;
  virtual void OnPlayerDisconnect(const std::string& player) = 0;
  virtual void OnPadBufferChanged(u32 buffer) = 0;
  virtual void OnHostInputAuthorityChanged(bool enabled) = 0;
  virtual void OnDesync(u32 frame, const std::string& player) = 0;
  virtual void OnConnectionLost() = 0;
  virtual void OnConnectionError(const std::string& message) = 0;
  virtual void OnTraversalError(TraversalClient::FailureReason error) = 0;
  virtual void OnTraversalStateChanged(TraversalClient::State state) = 0;
  virtual void OnGameStartAborted() = 0;
  virtual void OnGolferChanged(bool is_golfer, const std::string& golfer_name) = 0;
  virtual void OnRankedEnabled(bool is_ranked) = 0;

  virtual bool IsRecording() = 0;
  virtual std::shared_ptr<const UICommon::GameFile>
  FindGameFile(const SyncIdentifier& sync_identifier,
               SyncIdentifierComparison* found = nullptr) = 0;
  virtual std::string FindGBARomPath(const std::array<u8, 20>& hash, std::string_view title,
                                     int device_number) = 0;
  virtual void ShowMD5Dialog(const std::string& title) = 0;
  virtual void SetMD5Progress(int pid, int progress) = 0;
  virtual void SetMD5Result(int pid, const std::string& result) = 0;
  virtual void AbortMD5() = 0;

  virtual void OnIndexAdded(bool success, std::string error) = 0;
  virtual void OnIndexRefreshFailed(std::string error) = 0;

  virtual void ShowChunkedProgressDialog(const std::string& title, u64 data_size,
                                         const std::vector<int>& players) = 0;
  virtual void HideChunkedProgressDialog() = 0;
  virtual void SetChunkedProgress(int pid, u64 progress) = 0;

  virtual void SetHostWiiSyncData(std::vector<u64> titles, std::string redirect_folder) = 0;
};

class Player
{
public:
  PlayerId pid{};
  std::string name;
  std::string revision;
  u32 ping = 0;
  SyncIdentifierComparison game_status = SyncIdentifierComparison::Unknown;

  bool IsHost() const { return pid == 1; }
};

class NetPlayClient : public TraversalClientClient
{
public:
  void ThreadFunc();
  void SendAsync(sf::Packet&& packet, u8 channel_id = DEFAULT_CHANNEL);

  NetPlayClient(const std::string& address, const u16 port, NetPlayUI* dialog,
                const std::string& name, const NetTraversalConfig& traversal_config);
  ~NetPlayClient();

  void GetPlayerList(std::string& list, std::vector<int>& pid_list);
  std::vector<const Player*> GetPlayers();
  const NetSettings& GetNetSettings() const;

  // Called from the GUI thread.
  bool IsConnected() const { return m_is_connected; }
  bool StartGame(const std::string& path);
  bool StopGame();
  void Stop();
  bool ChangeGame(const std::string& game);
  void SendChatMessage(const std::string& msg);
  void RequestStopGame();
  void SendPowerButtonEvent();
  void RequestGolfControl(PlayerId pid);
  void RequestGolfControl();
  std::string GetCurrentGolfer();

  // Send and receive pads values
  bool WiimoteUpdate(int _number, u8* data, std::size_t size, u8 reporting_mode);
  bool GetNetPads(int pad_nb, bool from_vi, GCPadStatus* pad_status);

  u64 GetInitialRTCValue() const;

  void OnTraversalStateChanged() override;
  void OnConnectReady(ENetAddress addr) override;
  void OnConnectFailed(TraversalConnectFailedReason reason) override;

  bool IsFirstInGamePad(int ingame_pad) const;
  int NumLocalPads() const;

  int InGamePadToLocalPad(int ingame_pad) const;
  int LocalPadToInGamePad(int localPad) const;

  bool PlayerHasControllerMapped(PlayerId pid) const;
  bool LocalPlayerHasControllerMapped() const;
  bool IsLocalPlayer(PlayerId pid) const;

  static void SendTimeBase();
  static void AutoGolfMode(int isField, int BatPort, int FieldPort);
  bool DoAllPlayersHaveGame();

  const PadMappingArray& GetPadMapping() const;
  const GBAConfigArray& GetGBAConfig() const;
  const PadMappingArray& GetWiimoteMapping() const;

  void AdjustPadBufferSize(unsigned int size);
  void AdjustRankedBox(bool is_ranked);

  void SetWiiSyncData(std::unique_ptr<IOS::HLE::FS::FileSystem> fs, std::vector<u64> titles,
                      std::string redirect_folder);

  static SyncIdentifier GetSDCardIdentifier();

protected:
  struct AsyncQueueEntry
  {
    sf::Packet packet;
    u8 channel_id = 0;
  };

  void ClearBuffers();

  struct
  {
    std::recursive_mutex game;
    // lock order
    std::recursive_mutex players;
    std::recursive_mutex async_queue_write;
  } m_crit;

  Common::SPSCQueue<AsyncQueueEntry, false> m_async_queue;

  std::array<Common::SPSCQueue<GCPadStatus>, 4> m_pad_buffer;
  std::array<Common::SPSCQueue<WiimoteInput>, 4> m_wiimote_buffer;

  std::array<GCPadStatus, 4> m_last_pad_status{};
  std::array<bool, 4> m_first_pad_status_received{};

  std::chrono::time_point<std::chrono::steady_clock> m_buffer_under_target_last;

  NetPlayUI* m_dialog = nullptr;

  ENetHost* m_client = nullptr;
  ENetPeer* m_server = nullptr;
  std::thread m_thread;

  SyncIdentifier m_selected_game;
  Common::Flag m_is_running{false};
  Common::Flag m_do_loop{true};

  bool m_ranked_client = false;

  // In non-host input authority mode, this is how many packets each client should
  // try to keep in-flight to the other clients. In host input authority mode, this is how
  // many incoming input packets need to be queued up before the client starts
  // speeding up the game to drain the buffer.
  unsigned int m_target_buffer_size = 20;
  bool m_host_input_authority = false;
  PlayerId m_current_golfer = 1;

  // This bool will stall the client at the start of GetNetPads, used for switching input control
  // without deadlocking. Use the correspondingly named Event to wake it up.
  bool m_wait_on_input;
  bool m_wait_on_input_received;

  Player* m_local_player = nullptr;

  u32 m_current_game = 0;

  PadMappingArray m_pad_map{};
  GBAConfigArray m_gba_config{};
  PadMappingArray m_wiimote_map{};

  bool m_is_recording = false;

private:
  enum class ConnectionState
  {
    WaitingForTraversalClientConnection,
    WaitingForTraversalClientConnectReady,
    Connecting,
    WaitingForHelloResponse,
    Connected,
    Failure
  };

  void SendStartGamePacket();
  void SendStopGamePacket();

  void SyncSaveDataResponse(bool success);
  void SyncCodeResponse(bool success);

  bool PollLocalPad(int local_pad, sf::Packet& packet);
  void SendPadHostPoll(PadIndex pad_num);

  void UpdateDevices();
  void AddPadStateToPacket(int in_game_pad, const GCPadStatus& np, sf::Packet& packet);
  void SendWiimoteState(int in_game_pad, const WiimoteInput& nw);
  void Send(const sf::Packet& packet, u8 channel_id = DEFAULT_CHANNEL);
  void Disconnect();
  bool Connect();
  void SendGameStatus();
  void ComputeMD5(const SyncIdentifier& sync_identifier);
  void DisplayPlayersPing();
  void DisplayBatter();
  void DisplayFielder();
  u8 GetFielderPort();
  u8 GetBatterPort();
  std::string GetPortPlayer(int port);
  bool ShouldBeGolfer(int port);
  u32 GetPlayersMaxPing() const;

<<<<<<< HEAD
  static const u32 fielderPort = 0x802EBF94;
  static const u32 batterPort = 0x802EBF95;
=======
  void OnData(sf::Packet& packet);
  void OnPlayerJoin(sf::Packet& packet);
  void OnPlayerLeave(sf::Packet& packet);
  void OnChatMessage(sf::Packet& packet);
  void OnChunkedDataStart(sf::Packet& packet);
  void OnChunkedDataEnd(sf::Packet& packet);
  void OnChunkedDataPayload(sf::Packet& packet);
  void OnChunkedDataAbort(sf::Packet& packet);
  void OnPadMapping(sf::Packet& packet);
  void OnWiimoteMapping(sf::Packet& packet);
  void OnGBAConfig(sf::Packet& packet);
  void OnPadData(sf::Packet& packet);
  void OnPadHostData(sf::Packet& packet);
  void OnWiimoteData(sf::Packet& packet);
  void OnPadBuffer(sf::Packet& packet);
  void OnHostInputAuthority(sf::Packet& packet);
  void OnGolfSwitch(sf::Packet& packet);
  void OnGolfPrepare(sf::Packet& packet);
  void OnChangeGame(sf::Packet& packet);
  void OnGameStatus(sf::Packet& packet);
  void OnStartGame(sf::Packet& packet);
  void OnStopGame(sf::Packet& packet);
  void OnPowerButton();
  void OnPing(sf::Packet& packet);
  void OnPlayerPingData(sf::Packet& packet);
  void OnDesyncDetected(sf::Packet& packet);
  void OnSyncGCSRAM(sf::Packet& packet);
  void OnSyncSaveData(sf::Packet& packet);
  void OnSyncSaveDataNotify(sf::Packet& packet);
  void OnSyncSaveDataRaw(sf::Packet& packet);
  void OnSyncSaveDataGCI(sf::Packet& packet);
  void OnSyncSaveDataWii(sf::Packet& packet);
  void OnSyncSaveDataGBA(sf::Packet& packet);
  void OnSyncCodes(sf::Packet& packet);
  void OnSyncCodesNotify();
  void OnSyncCodesNotifyGecko(sf::Packet& packet);
  void OnSyncCodesDataGecko(sf::Packet& packet);
  void OnSyncCodesNotifyAR(sf::Packet& packet);
  void OnSyncCodesDataAR(sf::Packet& packet);
  void OnComputeMD5(sf::Packet& packet);
  void OnMD5Progress(sf::Packet& packet);
  void OnMD5Result(sf::Packet& packet);
  void OnMD5Error(sf::Packet& packet);
  void OnMD5Abort();
>>>>>>> 63df67b7

  bool m_is_connected = false;
  ConnectionState m_connection_state = ConnectionState::Failure;

  PlayerId m_pid = 0;
  NetSettings m_net_settings{};
  std::map<PlayerId, Player> m_players;
  std::string m_host_spec;
  std::string m_player_name;
  bool m_connecting = false;
  TraversalClient* m_traversal_client = nullptr;
  std::thread m_MD5_thread;
  bool m_should_compute_MD5 = false;
  Common::Event m_gc_pad_event;
  Common::Event m_wii_pad_event;
  Common::Event m_first_pad_status_received_event;
  Common::Event m_wait_on_input_event;
  u8 m_sync_save_data_count = 0;
  u8 m_sync_save_data_success_count = 0;
  u16 m_sync_gecko_codes_count = 0;
  u16 m_sync_gecko_codes_success_count = 0;
  bool m_sync_gecko_codes_complete = false;
  u16 m_sync_ar_codes_count = 0;
  u16 m_sync_ar_codes_success_count = 0;
  bool m_sync_ar_codes_complete = false;
  std::unordered_map<u32, sf::Packet> m_chunked_data_receive_queue;

  u64 m_initial_rtc = 0;
  u32 m_timebase_frame = 0;

  std::unique_ptr<IOS::HLE::FS::FileSystem> m_wii_sync_fs;
  std::vector<u64> m_wii_sync_titles;
  std::string m_wii_sync_redirect_folder;
};

void NetPlay_Enable(NetPlayClient* const np);
void NetPlay_Disable();
}  // namespace NetPlay<|MERGE_RESOLUTION|>--- conflicted
+++ resolved
@@ -264,10 +264,8 @@
   bool ShouldBeGolfer(int port);
   u32 GetPlayersMaxPing() const;
 
-<<<<<<< HEAD
   static const u32 fielderPort = 0x802EBF94;
   static const u32 batterPort = 0x802EBF95;
-=======
   void OnData(sf::Packet& packet);
   void OnPlayerJoin(sf::Packet& packet);
   void OnPlayerLeave(sf::Packet& packet);
@@ -312,7 +310,7 @@
   void OnMD5Result(sf::Packet& packet);
   void OnMD5Error(sf::Packet& packet);
   void OnMD5Abort();
->>>>>>> 63df67b7
+  void OnRankedMsg(sf::Packet& packet);
 
   bool m_is_connected = false;
   ConnectionState m_connection_state = ConnectionState::Failure;
