// Copyright 2008 Dolphin Emulator Project
// SPDX-License-Identifier: GPL-2.0-or-later

#pragma once

#include <memory>
#include <string>
#include <vector>

#include "Common/CommonTypes.h"

// Host - defines an interface for the emulator core to communicate back to the
// OS-specific layer
//
// The emulator core is abstracted from the OS using 2 interfaces:
// Common and Host.
//
// Common simply provides OS-neutral implementations of things like threads, mutexes,
// INI file manipulation, memory mapping, etc.
//
// Host is an abstract interface for communicating things back to the host. The emulator
// core is treated as a library, not as a main program, because it is far easier to
// write GUI interfaces that control things than to squash GUI into some model that wasn't
// designed for it.
//
// The host can be just a command line app that opens a window, or a full blown debugger
// interface.

namespace HW::GBA
{
class Core;
}  // namespace HW::GBA

class GBAHostInterface
{
public:
  virtual ~GBAHostInterface() = default;
  virtual void GameChanged() = 0;
  virtual void FrameEnded(const std::vector<u32>& video_buffer) = 0;
};

enum class HostMessageID
{
  // Begin at 10 in case there is already messages with wParam = 0, 1, 2 and so on
  WMUserStop = 10,
  WMUserCreate,
  WMUserSetCursor,
  WMUserJobDispatch,
};

std::vector<std::string> Host_GetPreferredLocales();
bool Host_UIBlocksControllerState();
bool Host_RendererHasFocus();
bool Host_RendererHasFullFocus();
bool Host_RendererIsFullscreen();

void Host_Message(HostMessageID id);
void Host_NotifyMapLoaded();
void Host_RefreshDSPDebuggerWindow();
void Host_RequestRenderWindowSize(int width, int height);
void Host_UpdateDisasmDialog();
void Host_UpdateMainFrame();
void Host_UpdateTitle(const std::string& title);
void Host_YieldToUI();
void Host_TitleChanged();
<<<<<<< HEAD
void Host_LowerWindow();
void Host_Exit();
void Host_PlaybackSeek();
void Host_Fullscreen();
=======

void Host_UpdateDiscordClientID(const std::string& client_id = {});
bool Host_UpdateDiscordPresenceRaw(const std::string& details = {}, const std::string& state = {},
                                   const std::string& large_image_key = {},
                                   const std::string& large_image_text = {},
                                   const std::string& small_image_key = {},
                                   const std::string& small_image_text = {},
                                   const int64_t start_timestamp = 0,
                                   const int64_t end_timestamp = 0, const int party_size = 0,
                                   const int party_max = 0);

std::unique_ptr<GBAHostInterface> Host_CreateGBAHost(std::weak_ptr<HW::GBA::Core> core);
>>>>>>> 19e85696
<|MERGE_RESOLUTION|>--- conflicted
+++ resolved
@@ -63,12 +63,10 @@
 void Host_UpdateTitle(const std::string& title);
 void Host_YieldToUI();
 void Host_TitleChanged();
-<<<<<<< HEAD
 void Host_LowerWindow();
 void Host_Exit();
 void Host_PlaybackSeek();
 void Host_Fullscreen();
-=======
 
 void Host_UpdateDiscordClientID(const std::string& client_id = {});
 bool Host_UpdateDiscordPresenceRaw(const std::string& details = {}, const std::string& state = {},
@@ -80,5 +78,4 @@
                                    const int64_t end_timestamp = 0, const int party_size = 0,
                                    const int party_max = 0);
 
-std::unique_ptr<GBAHostInterface> Host_CreateGBAHost(std::weak_ptr<HW::GBA::Core> core);
->>>>>>> 19e85696
+std::unique_ptr<GBAHostInterface> Host_CreateGBAHost(std::weak_ptr<HW::GBA::Core> core);