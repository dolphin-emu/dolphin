// Copyright 2017 Dolphin Emulator Project
// Licensed under GPLv2+
// Refer to the license.txt file included.

#include "Core/ConfigLoaders/IsSettingSaveable.h"

#include <algorithm>
#include <vector>

#include "Common/Config/Config.h"
#include "Core/Config/GraphicsSettings.h"
#include "Core/Config/MainSettings.h"
#include "Core/Config/UISettings.h"

namespace ConfigLoaders
{
bool IsSettingSaveable(const Config::Location& config_location)
{
  if (config_location.system == Config::System::DualShockUDPClient)
    return true;

  if (config_location.system == Config::System::Logger)
    return true;

  if (config_location.system == Config::System::Main)
  {
    if (config_location.section == "NetPlay" || config_location.section == "General")
      return true;
  }

<<<<<<< HEAD
  static constexpr std::array<const Config::ConfigLocation*, 102> s_setting_saveable = {
=======
  static constexpr std::array<const Config::Location*, 104> s_setting_saveable = {
>>>>>>> 9c12a843
      // Main.Core

      &Config::MAIN_DEFAULT_ISO.location,
      &Config::MAIN_MEMCARD_A_PATH.location,
      &Config::MAIN_MEMCARD_B_PATH.location,
      &Config::MAIN_AUTO_DISC_CHANGE.location,
      &Config::MAIN_ALLOW_SD_WRITES.location,
      &Config::MAIN_DPL2_DECODER.location,
      &Config::MAIN_DPL2_QUALITY.location,
      &Config::MAIN_RAM_OVERRIDE_ENABLE.location,
      &Config::MAIN_MEM1_SIZE.location,
      &Config::MAIN_MEM2_SIZE.location,
      &Config::MAIN_GFX_BACKEND.location,

      // Main.Display

      &Config::MAIN_FULLSCREEN_DISPLAY_RES.location,
      &Config::MAIN_FULLSCREEN.location,
      &Config::MAIN_RENDER_TO_MAIN.location,
      &Config::MAIN_RENDER_WINDOW_AUTOSIZE.location,
      &Config::MAIN_KEEP_WINDOW_ON_TOP.location,
      &Config::MAIN_DISABLE_SCREENSAVER.location,

      // Main.Network

      &Config::MAIN_NETWORK_SSL_DUMP_READ.location,
      &Config::MAIN_NETWORK_SSL_DUMP_WRITE.location,
      &Config::MAIN_NETWORK_SSL_VERIFY_CERTIFICATES.location,
      &Config::MAIN_NETWORK_SSL_DUMP_ROOT_CA.location,
      &Config::MAIN_NETWORK_SSL_DUMP_PEER_CERT.location,

      // Graphics.Hardware

      &Config::GFX_VSYNC.location,
      &Config::GFX_ADAPTER.location,

      // Graphics.Settings

      &Config::GFX_WIDESCREEN_HACK.location,
      &Config::GFX_ASPECT_RATIO.location,
      &Config::GFX_CROP.location,
      &Config::GFX_SAFE_TEXTURE_CACHE_COLOR_SAMPLES.location,
      &Config::GFX_SHOW_FPS.location,
      &Config::GFX_SHOW_NETPLAY_PING.location,
      &Config::GFX_SHOW_NETPLAY_MESSAGES.location,
      &Config::GFX_LOG_RENDER_TIME_TO_FILE.location,
      &Config::GFX_OVERLAY_STATS.location,
      &Config::GFX_OVERLAY_PROJ_STATS.location,
      &Config::GFX_DUMP_TEXTURES.location,
      &Config::GFX_HIRES_TEXTURES.location,
      &Config::GFX_CACHE_HIRES_TEXTURES.location,
      &Config::GFX_DUMP_EFB_TARGET.location,
      &Config::GFX_DUMP_FRAMES_AS_IMAGES.location,
      &Config::GFX_FREE_LOOK.location,
      &Config::GFX_FREE_LOOK_CONTROL_TYPE.location,
      &Config::GFX_USE_FFV1.location,
      &Config::GFX_DUMP_FORMAT.location,
      &Config::GFX_DUMP_CODEC.location,
      &Config::GFX_DUMP_ENCODER.location,
      &Config::GFX_DUMP_PATH.location,
      &Config::GFX_BITRATE_KBPS.location,
      &Config::GFX_INTERNAL_RESOLUTION_FRAME_DUMPS.location,
      &Config::GFX_ENABLE_GPU_TEXTURE_DECODING.location,
      &Config::GFX_ENABLE_PIXEL_LIGHTING.location,
      &Config::GFX_FAST_DEPTH_CALC.location,
      &Config::GFX_MSAA.location,
      &Config::GFX_SSAA.location,
      &Config::GFX_EFB_SCALE.location,
      &Config::GFX_TEXFMT_OVERLAY_ENABLE.location,
      &Config::GFX_TEXFMT_OVERLAY_CENTER.location,
      &Config::GFX_ENABLE_WIREFRAME.location,
      &Config::GFX_DISABLE_FOG.location,
      &Config::GFX_BORDERLESS_FULLSCREEN.location,
      &Config::GFX_ENABLE_VALIDATION_LAYER.location,
      &Config::GFX_BACKEND_MULTITHREADING.location,
      &Config::GFX_COMMAND_BUFFER_EXECUTE_INTERVAL.location,
      &Config::GFX_SHADER_CACHE.location,
      &Config::GFX_WAIT_FOR_SHADERS_BEFORE_STARTING.location,
      &Config::GFX_SHADER_COMPILATION_MODE.location,
      &Config::GFX_SHADER_COMPILER_THREADS.location,
      &Config::GFX_SHADER_PRECOMPILER_THREADS.location,
      &Config::GFX_SAVE_TEXTURE_CACHE_TO_STATE.location,

      &Config::GFX_SW_ZCOMPLOC.location,
      &Config::GFX_SW_ZFREEZE.location,
      &Config::GFX_SW_DUMP_OBJECTS.location,
      &Config::GFX_SW_DUMP_TEV_STAGES.location,
      &Config::GFX_SW_DUMP_TEV_TEX_FETCHES.location,
      &Config::GFX_SW_DRAW_START.location,
      &Config::GFX_SW_DRAW_END.location,

      // Graphics.Enhancements

      &Config::GFX_ENHANCE_FORCE_FILTERING.location,
      &Config::GFX_ENHANCE_MAX_ANISOTROPY.location,
      &Config::GFX_ENHANCE_POST_SHADER.location,
      &Config::GFX_ENHANCE_FORCE_TRUE_COLOR.location,
      &Config::GFX_ENHANCE_DISABLE_COPY_FILTER.location,
      &Config::GFX_ENHANCE_ARBITRARY_MIPMAP_DETECTION.location,

      // Graphics.Stereoscopy

      &Config::GFX_STEREO_MODE.location,
      &Config::GFX_STEREO_DEPTH.location,
      &Config::GFX_STEREO_CONVERGENCE_PERCENTAGE.location,
      &Config::GFX_STEREO_SWAP_EYES.location,
      &Config::GFX_STEREO_CONVERGENCE.location,
      &Config::GFX_STEREO_EFB_MONO_DEPTH.location,
      &Config::GFX_STEREO_DEPTH_PERCENTAGE.location,

      // Graphics.Hacks

      &Config::GFX_HACK_EFB_ACCESS_ENABLE.location,
      &Config::GFX_HACK_EFB_DEFER_INVALIDATION.location,
      &Config::GFX_HACK_EFB_ACCESS_TILE_SIZE.location,
      &Config::GFX_HACK_BBOX_ENABLE.location,
      &Config::GFX_HACK_FORCE_PROGRESSIVE.location,
      &Config::GFX_HACK_SKIP_EFB_COPY_TO_RAM.location,
      &Config::GFX_HACK_SKIP_XFB_COPY_TO_RAM.location,
      &Config::GFX_HACK_DISABLE_COPY_TO_VRAM.location,
      &Config::GFX_HACK_DEFER_EFB_COPIES.location,
      &Config::GFX_HACK_IMMEDIATE_XFB.location,
      &Config::GFX_HACK_SKIP_DUPLICATE_XFBS.location,
      &Config::GFX_HACK_COPY_EFB_SCALED.location,
      &Config::GFX_HACK_EFB_EMULATE_FORMAT_CHANGES.location,
      &Config::GFX_HACK_VERTEX_ROUDING.location,

      // Graphics.GameSpecific

      &Config::GFX_PERF_QUERIES_ENABLE.location,

      // UI.General

      &Config::MAIN_USE_DISCORD_PRESENCE.location,

      // PrimeHack

      &Config::TOGGLE_ARM_REPOSITION.location,
      &Config::AUTO_EFB.location,
      &Config::ARMPOSITION_MODE.location,
      &Config::ARMPOSITION_LEFTRIGHT.location,
      &Config::ARMPOSITION_UPDOWN.location,
      &Config::ARMPOSITION_FORWARDBACK.location,
      &Config::TOGGLE_CULLING.location,
      &Config::DISABLE_BLOOM.location,
      &Config::ENABLE_SECONDARY_GUNFX.location,
  };

  return std::any_of(s_setting_saveable.cbegin(), s_setting_saveable.cend(),
                     [&config_location](const Config::Location* location) {
                       return *location == config_location;
                     });
}
}  // namespace ConfigLoaders<|MERGE_RESOLUTION|>--- conflicted
+++ resolved
@@ -28,11 +28,7 @@
       return true;
   }
 
-<<<<<<< HEAD
-  static constexpr std::array<const Config::ConfigLocation*, 102> s_setting_saveable = {
-=======
-  static constexpr std::array<const Config::Location*, 104> s_setting_saveable = {
->>>>>>> 9c12a843
+  static constexpr std::array<const Config::Location*, 113> s_setting_saveable = {
       // Main.Core
 
       &Config::MAIN_DEFAULT_ISO.location,
