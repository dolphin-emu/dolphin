--- conflicted
+++ resolved
@@ -280,22 +280,11 @@
 
 static void LogInfo(const char* format, ...)
 {
-<<<<<<< HEAD
-	if (index > arCodes.size())
-	{
-		PanicAlertT("GetARCode: Index is greater than "
-			"ar code list size %lu", (unsigned long)index);
-		return ARCode();
-	}
-	return arCodes[index];
-}
-=======
 	if (s_disable_logging)
 		return;
 	bool use_internal_log = s_use_internal_log.load(std::memory_order_relaxed);
 	if (LogManager::GetMaxLevel() < LogTypes::LINFO && !use_internal_log)
 		return;
->>>>>>> c26eb14b
 
 	va_list args;
 	va_start(args, format);
@@ -305,14 +294,8 @@
 
 	if (use_internal_log)
 	{
-<<<<<<< HEAD
-		PanicAlertT("SetARCode_IsActive: Index is greater than "
-			"ar code list size %lu", (unsigned long)index);
-		return;
-=======
 		text += '\n';
 		s_internal_log.emplace_back(std::move(text));
->>>>>>> c26eb14b
 	}
 }
 
@@ -806,68 +789,8 @@
 	return true;
 }
 
-<<<<<<< HEAD
-void RunAllActive()
-{
-	// penkamaster's Action Replay culling code brute-forcing
-	if (ARBruteForcer::ch_bruteforce && ARBruteForcer::ch_current_position > -1 && ARBruteForcer::ch_current_position < ARBruteForcer::ch_map.size())
-	{
-		ARCode ch_currentCode;
-
-		ch_currentCode.active = true;
-		ch_currentCode.name = "temporary_culling_code";
-		ch_currentCode.user_defined = true;
-
-		AREntry op;
-		bool success_addr;
-
-		success_addr = TryParse(std::string("0x") + ARBruteForcer::ch_map[ARBruteForcer::ch_current_position], &op.cmd_addr);
-		bool success_val = TryParse(std::string("0x") + "3860000" + ARBruteForcer::ch_code, &op.value);
-		if (success_addr && success_val)
-		{
-			ch_currentCode.ops.push_back(op);
-		}
-
-		std::stringstream str;
-		std::string s1 = ARBruteForcer::ch_map[ARBruteForcer::ch_current_position];
-		str << s1;
-		int value;
-		str >> std::hex >> value;
-		value = value + 4;
-		std::stringstream stream;
-		stream << std::hex << value;
-
-		success_addr = TryParse(std::string("0x") + stream.str(), &op.cmd_addr);
-
-		success_val = TryParse(std::string("0x") + "4E800020", &op.value);
-		if (success_addr && success_val)
-		{
-			ch_currentCode.ops.push_back(op);
-		}
-		RunCode(ch_currentCode);
-		b_RanOnce = true;
-	}
-
-	if (SConfig::GetInstance().bEnableCheats)
-	{
-		for (auto& activeCode : activeCodes)
-		{
-			if (activeCode.active)
-			{
-				activeCode.active = RunCode(activeCode);
-				LogInfo("\n");
-			}
-		}
-
-		b_RanOnce = true;
-	}
-}
-
-bool RunCode(const ARCode &arcode)
-=======
 // NOTE: Lock needed to give mutual exclusion to s_current_code and LogInfo
 static bool RunCodeLocked(const ARCode& arcode)
->>>>>>> c26eb14b
 {
 	// The mechanism is different than what the real AR uses, so there may be compatibility problems.
 
@@ -1024,6 +947,48 @@
 
 void RunAllActive()
 {
+	// penkamaster's Action Replay culling code brute-forcing
+	if (ARBruteForcer::ch_bruteforce && ARBruteForcer::ch_current_position > -1 && ARBruteForcer::ch_current_position < ARBruteForcer::ch_map.size())
+	{
+		ARCode ch_currentCode;
+
+		ch_currentCode.active = true;
+		ch_currentCode.name = "temporary_culling_code";
+		ch_currentCode.user_defined = true;
+
+		AREntry op;
+		bool success_addr;
+
+		success_addr = TryParse(std::string("0x") + ARBruteForcer::ch_map[ARBruteForcer::ch_current_position], &op.cmd_addr);
+		bool success_val = TryParse(std::string("0x") + "3860000" + ARBruteForcer::ch_code, &op.value);
+		if (success_addr && success_val)
+		{
+			ch_currentCode.ops.push_back(op);
+		}
+
+		std::stringstream str;
+		std::string s1 = ARBruteForcer::ch_map[ARBruteForcer::ch_current_position];
+		str << s1;
+		int value;
+		str >> std::hex >> value;
+		value = value + 4;
+		std::stringstream stream;
+		stream << std::hex << value;
+
+		success_addr = TryParse(std::string("0x") + stream.str(), &op.cmd_addr);
+
+		success_val = TryParse(std::string("0x") + "4E800020", &op.value);
+		if (success_addr && success_val)
+		{
+			ch_currentCode.ops.push_back(op);
+		}
+		{
+			std::lock_guard<std::mutex> guard(s_lock);
+			RunCodeLocked(ch_currentCode);
+		}
+		//b_RanOnce = true;
+	}
+
 	if (!SConfig::GetInstance().bEnableCheats)
 		return;
 
