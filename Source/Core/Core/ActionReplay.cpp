--- conflicted
+++ resolved
@@ -401,12 +401,7 @@
     LogInfo("8-bit Add");
     LogInfo("--------");
     PowerPC::HostWrite_U8(PowerPC::HostRead_U8(new_addr) + data, new_addr);
-<<<<<<< HEAD
-    JitInterface::InvalidateICache(new_addr, 1, false);
-    LogInfo("Wrote %08x to address %08x", PowerPC::HostRead_U8(new_addr) + (data & 0xFF), new_addr);
-=======
     LogInfo("Wrote %02x to address %08x", PowerPC::HostRead_U8(new_addr), new_addr);
->>>>>>> 1c14881c
     LogInfo("--------");
     break;
 
@@ -414,13 +409,8 @@
     LogInfo("16-bit Add");
     LogInfo("--------");
     PowerPC::HostWrite_U16(PowerPC::HostRead_U16(new_addr) + data, new_addr);
-<<<<<<< HEAD
     JitInterface::InvalidateICache(new_addr, 2, false);
-    LogInfo("Wrote %08x to address %08x", PowerPC::HostRead_U16(new_addr) + (data & 0xFFFF),
-            new_addr);
-=======
     LogInfo("Wrote %04x to address %08x", PowerPC::HostRead_U16(new_addr), new_addr);
->>>>>>> 1c14881c
     LogInfo("--------");
     break;
 
@@ -428,12 +418,8 @@
     LogInfo("32-bit Add");
     LogInfo("--------");
     PowerPC::HostWrite_U32(PowerPC::HostRead_U32(new_addr) + data, new_addr);
-<<<<<<< HEAD
     JitInterface::InvalidateICache(new_addr, 4, false);
-    LogInfo("Wrote %08x to address %08x", PowerPC::HostRead_U32(new_addr) + data, new_addr);
-=======
     LogInfo("Wrote %08x to address %08x", PowerPC::HostRead_U32(new_addr), new_addr);
->>>>>>> 1c14881c
     LogInfo("--------");
     break;
 
