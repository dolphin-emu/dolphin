--- conflicted
+++ resolved
@@ -985,13 +985,9 @@
 
 void RunAllActive()
 {
-<<<<<<< HEAD
   prime::GetHackManager()->run_active_mods();
 
-  if (!SConfig::GetInstance().bEnableCheats)
-=======
   if (!Config::Get(Config::MAIN_ENABLE_CHEATS))
->>>>>>> 207c931a
     return;
   // If the mutex is idle then acquiring it should be cheap, fast mutexes
   // are only atomic ops unless contested. It should be rare for this to
