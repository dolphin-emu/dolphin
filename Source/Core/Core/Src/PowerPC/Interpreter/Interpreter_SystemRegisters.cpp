// Copyright 2013 Dolphin Emulator Project
// Licensed under GPLv2
// Refer to the license.txt file included.

#include <float.h>
#ifdef _WIN32
#define _interlockedbittestandset workaround_ms_header_bug_platform_sdk6_set
#define _interlockedbittestandreset workaround_ms_header_bug_platform_sdk6_reset
#define _interlockedbittestandset64 workaround_ms_header_bug_platform_sdk6_set64
#define _interlockedbittestandreset64 workaround_ms_header_bug_platform_sdk6_reset64
#include <intrin.h>
#undef _interlockedbittestandset
#undef _interlockedbittestandreset
#undef _interlockedbittestandset64
#undef _interlockedbittestandreset64
#endif

#include "CPUDetect.h"
#include "Atomic.h"
#include "../../CoreTiming.h"
#include "../../HW/Memmap.h"
#include "../../HW/MMUTable.h"
#include "../../HW/GPFifo.h"
#include "../../HW/SystemTimers.h"
#include "../../Core.h"
#include "Interpreter.h"
#include "FPURoundMode.h"

#include "Interpreter_FPUtils.h"

/*

Most of these are together with fctiwx
mffsx: 800c3624
mffsx: 80043c98
mffsx: 8003dd48
mffsx: 8003dd9c
mffsx: 80036608
mffsx: 80036650 (huh?)

*/
// TODO(ector): More proper handling of SSE state.
// That is, set rounding mode etc when entering jit code or the interpreter loop
// Restore rounding mode when calling anything external

static void FPSCRtoFPUSettings(UReg_FPSCR fp)
{

	FPURoundMode::SetRoundMode(fp.RN);
	
	if (fp.VE || fp.OE || fp.UE || fp.ZE || fp.XE)
	{
		//PanicAlert("FPSCR - exceptions enabled. Please report. VE=%i OE=%i UE=%i ZE=%i XE=%i",
		//	fp.VE, fp.OE, fp.UE, fp.ZE, fp.XE);
		// Pokemon Colosseum does this. Gah.
	}

	// Also corresponding SSE rounding mode setting
	if (FPSCR.NI)
	{
		// Either one of these two breaks Beyond Good & Evil.
		// if (cpu_info.bSSSE3)
		//     csr |= DAZ;
		// csr |= FTZ;
	}
	FPURoundMode::SetSIMDMode(FPSCR.RN);
}

void Interpreter::mtfsb0x(UGeckoInstruction _inst)
{
	u32 b = 0x80000000 >> _inst.CRBD;

	/*if (b & 0x9ff80700)
		PanicAlert("mtfsb0 clears bit %d, PC=%x", _inst.CRBD, PC);*/

	FPSCR.Hex &= ~b;
	FPSCRtoFPUSettings(FPSCR);

	if (_inst.Rc) PanicAlert("mtfsb0x: inst_.Rc");
}

void Interpreter::mtfsb1x(UGeckoInstruction _inst)
{
	// this instruction can affect FX
	u32 b = 0x80000000 >> _inst.CRBD;
	if (b & FPSCR_ANY_X)
		SetFPException(b);
	else
		FPSCR.Hex |= b;
	FPSCRtoFPUSettings(FPSCR);	

	if (_inst.Rc) PanicAlert("mtfsb1x: inst_.Rc");
}

void Interpreter::mtfsfix(UGeckoInstruction _inst)
{
	u32 mask = (0xF0000000 >> (4 * _inst.CRFD));
	u32 imm = (_inst.hex << 16) & 0xF0000000;

	/*u32 cleared = ~(imm >> (4 * _inst.CRFD)) & FPSCR.Hex & mask;
	if (cleared & 0x9ff80700)
		PanicAlert("mtfsfi clears %08x, PC=%x", cleared, PC);*/

	FPSCR.Hex = (FPSCR.Hex & ~mask) | (imm >> (4 * _inst.CRFD));

	FPSCRtoFPUSettings(FPSCR);

	if (_inst.Rc) PanicAlert("mtfsfix: inst_.Rc");
}

void Interpreter::mtfsfx(UGeckoInstruction _inst)
{
	u32 fm = _inst.FM;
	u32 m = 0;
	for (int i = 0; i < 8; i++)
	{
		if (fm & (1 << i))
			m |= (0xF << (i * 4));
	}

	/*u32 cleared = ~((u32)(riPS0(_inst.FB))) & FPSCR.Hex & m;
	if (cleared & 0x9ff80700)
		PanicAlert("mtfsf clears %08x, PC=%x", cleared, PC);*/

	FPSCR.Hex = (FPSCR.Hex & ~m) | ((u32)(riPS0(_inst.FB)) & m);
	FPSCRtoFPUSettings(FPSCR);

	if (_inst.Rc) PanicAlert("mtfsfx: inst_.Rc");
}

void Interpreter::mcrxr(UGeckoInstruction _inst)
{
	// USES_XER
	SetCRField(_inst.CRFD, PowerPC::ppcState.spr[SPR_XER] >> 28); 
	PowerPC::ppcState.spr[SPR_XER] &= ~0xF0000000; // clear 0-3
}

void Interpreter::mfcr(UGeckoInstruction _inst)
{
	m_GPR[_inst.RD] = GetCR();
}

void Interpreter::mtcrf(UGeckoInstruction _inst)
{
	u32 crm = _inst.CRM;
	if (crm == 0xFF)
	{
		SetCR(m_GPR[_inst.RS]);
	}
	else
	{
		//TODO: use lookup table? probably not worth it
		u32 mask = 0;
		for (int i = 0; i < 8; i++) {
			if (crm & (1 << i))
				mask |= 0xF << (i*4);
		}
		SetCR((GetCR() & ~mask) | (m_GPR[_inst.RS] & mask));
	}
}


void Interpreter::mfmsr(UGeckoInstruction _inst)
{
	//Privileged?
	m_GPR[_inst.RD] = MSR;
}

void Interpreter::mfsr(UGeckoInstruction _inst)
{
	m_GPR[_inst.RD] = PowerPC::ppcState.sr[_inst.SR];
}

void Interpreter::mfsrin(UGeckoInstruction _inst)
{
	int index = (m_GPR[_inst.RB] >> 28) & 0xF;
	m_GPR[_inst.RD] = PowerPC::ppcState.sr[index];
}

void Interpreter::mtmsr(UGeckoInstruction _inst)
{
	// Privileged?
	MSR = m_GPR[_inst.RS];
<<<<<<< HEAD
	MMUTable::on_msr_change();
=======
	PowerPC::CheckExceptions();
>>>>>>> fb310f22
	m_EndBlock = true;
}

// Segment registers. MMU control.

static void SetSR(int index, u32 value) {
	DEBUG_LOG(POWERPC, "%08x: MMU: Segment register %i set to %08x", PowerPC::ppcState.pc, index, value);
	PowerPC::ppcState.sr[index] = value;
	MMUTable::on_sr_change(index, value);
}

void Interpreter::mtsr(UGeckoInstruction _inst)
{
	int index = _inst.SR;
	u32 value = m_GPR[_inst.RS];
	SetSR(index, value);
}

void Interpreter::mtsrin(UGeckoInstruction _inst)
{
	int index = (m_GPR[_inst.RB] >> 28) & 0xF;
	u32 value = m_GPR[_inst.RS];
	SetSR(index, value);
}



void Interpreter::mftb(UGeckoInstruction _inst)
{
	int iIndex = (_inst.TBR >> 5) | ((_inst.TBR & 0x1F) << 5);
	_dbg_assert_msg_(POWERPC, (iIndex == SPR_TL) || (iIndex == SPR_TU), "Invalid mftb");
	(void)iIndex;
	mfspr(_inst);
}


void Interpreter::mfspr(UGeckoInstruction _inst)
{
	u32 iIndex = ((_inst.SPR & 0x1F) << 5) + ((_inst.SPR >> 5) & 0x1F);

	//TODO - check processor privilege level - many of these require privilege
	//XER LR CTR are the only ones available in user mode, time base can be read too.
	//Gamecube games always run in superuser mode, but hey....

	switch (iIndex) 
	{
	case SPR_DEC:
		if ((rSPR(iIndex) & 0x80000000) == 0) // We are still decrementing
		{
			rSPR(iIndex) = SystemTimers::GetFakeDecrementer();
		}
		break;

	case SPR_TL:
	case SPR_TU:
		*((u64 *)&TL) = SystemTimers::GetFakeTimeBase(); //works since we are little endian and TL comes first :)
		break;

	case SPR_WPAR:
		{
			// TODO: If wpar_empty ever is false, Paper Mario hangs. Strange.
			// Maybe WPAR is automatically flushed after a certain amount of time?
			bool wpar_empty = true; //GPFifo::IsEmpty();
			if (!wpar_empty)
				rSPR(iIndex) |= 1;  // BNE = buffer not empty
			else
				rSPR(iIndex) &= ~1;
		}		
		break;
	}
	m_GPR[_inst.RD] = rSPR(iIndex);
}

void Interpreter::mtspr(UGeckoInstruction _inst)
{
	u32 iIndex = (_inst.SPRU << 5) | (_inst.SPRL & 0x1F);
	u32 oldValue = rSPR(iIndex);
	rSPR(iIndex) = m_GPR[_inst.RD];

	//TODO - check processor privilege level - many of these require privilege
	//XER LR CTR are the only ones available in user mode, time base can be read too.
	//Gamecube games always run in superuser mode, but hey....

	//Our DMA emulation is highly inaccurate - instead of properly emulating the queue
	//and so on, we simply make all DMA:s complete instantaneously.

	switch(iIndex)
	{
	case SPR_TL:
	case SPR_TU:
		PanicAlert("Illegal Write to TL/TU");
		break;

	case SPR_TL_W:
		TL = m_GPR[_inst.RD];
		SystemTimers::TimeBaseSet();
		break;

	case SPR_TU_W:
		TU = m_GPR[_inst.RD];
		SystemTimers::TimeBaseSet();
		break;

	case SPR_HID0: // HID0
		{
			UReg_HID0 old_hid0;
			old_hid0.Hex = oldValue;
			if (HID0.ICE != old_hid0.ICE)
			{
				INFO_LOG(POWERPC, "Instruction Cache Enable (HID0.ICE) = %d", (int)HID0.ICE);
			}
			if (HID0.ILOCK != old_hid0.ILOCK)
			{
				INFO_LOG(POWERPC, "Instruction Cache Lock (HID0.ILOCK) = %d", (int)HID0.ILOCK);
			}
			if (HID0.ICFI)
			{
				HID0.ICFI = 0;
				INFO_LOG(POWERPC, "Flush Instruction Cache! ICE=%d", (int)HID0.ICE);
				// this is rather slow
				// most games do it only once during initialization
				PowerPC::ppcState.iCache.Reset();
			}
		}
		break;
	case SPR_HID2: // HID2
		{
			UReg_HID2 old_hid2;
			old_hid2.Hex = oldValue;

			//if (HID2.LCE && !old_hid2.LCE)
			//	PanicAlert("Locked cache enabled!");

			if (HID2.PSE == 0)
				PanicAlert("WARNING: PSE (paired single enable) in HID2 was unset");

			//	bool WriteGatherPipeEnable = (bool)HID2.WPE; //TODO?
			//	bool LockedCacheEnable = (bool)HID2.LCE;
			//	int DMAQueueLength = HID2.DMAQL; // Ignore - our DMA:s are instantaneous
			//	bool PairedSingleEnable = HID2.PSE;
			//	bool QuantizeEnable = HID2.LSQE;
			//TODO(ector): Protect LC memory if LCE is false.
			//TODO(ector): Honor PSE.

			//_assert_msg_(POWERPC, WriteGatherPipeEnable, "Write gather pipe not enabled!");
			//if ((HID2.PSE == 0))
			//	MessageBox(NULL, "PSE in HID2 is set", "Warning", MB_OK);
		}
		break;

	case SPR_WPAR:
		_assert_msg_(POWERPC, m_GPR[_inst.RD] == 0x0C008000, "Gather pipe @ %08x", PC);
		GPFifo::ResetGatherPipe();
		break;

	// Graphics Quantization Registers
	case SPR_GQR0:
	case SPR_GQR0 + 1:
	case SPR_GQR0 + 2:
	case SPR_GQR0 + 3:
	case SPR_GQR0 + 4:
	case SPR_GQR0 + 5:
	case SPR_GQR0 + 6:
	case SPR_GQR0 + 7:
		break;

	case SPR_DMAL:
		//WARN_LOG(MASTER_LOG, "SPR_DMAU: %08x SPR_DMAL: %08x", DMAU.Hex, DMAL.Hex);
		// Locked cache<->Memory DMA
		// Total fake, we ignore that DMAs take time.
		if (DMAL.DMA_T) 
		{
			u32 dwMemAddress = DMAU.MEM_ADDR << 5;
			u32 dwCacheAddress = DMAL.LC_ADDR << 5;
			u32 iLength = ((DMAU.DMA_LEN_U << 2) | DMAL.DMA_LEN_L);
			// INFO_LOG(POWERPC, "DMA: mem = %x, cache = %x, len = %u, LD = %d, PC=%x", dwMemAddress, dwCacheAddress, iLength, (int)DMAL.DMA_LD, PC);
			if (iLength == 0) 
				iLength = 128;
			if (DMAL.DMA_LD)
				Memory::DMA_MemoryToLC(dwCacheAddress, dwMemAddress, iLength);
			else
				Memory::DMA_LCToMemory(dwMemAddress, dwCacheAddress, iLength);
		}
		DMAL.DMA_T = 0;
		break;

	case SPR_L2CR:
		//PanicAlert("mtspr( L2CR )!");
		break;

	case SPR_DEC:
		if (!(oldValue >> 31) && (m_GPR[_inst.RD]>>31))   //top bit from 0 to 1
		{
			PanicAlert("Interesting - Software triggered Decrementer exception");
			Common::AtomicOr(PowerPC::ppcState.Exceptions, EXCEPTION_DECREMENTER);
		}
		SystemTimers::DecrementerSet();
		break;

	// Page table base etc
	case SPR_SDR:
		MMUTable::on_sdr_change(rSPR(iIndex));
		Memory::SDRUpdated();
		break;
	case SPR_IBAT0U:
		MMUTable::on_ibatu_change(0, oldValue, rSPR(iIndex), rSPR(iIndex+1));
		break;
	case SPR_IBAT1U:
		MMUTable::on_ibatu_change(1, oldValue, rSPR(iIndex), rSPR(iIndex+1));
		break;
	case SPR_IBAT2U:
		MMUTable::on_ibatu_change(2, oldValue, rSPR(iIndex), rSPR(iIndex+1));
		break;
	case SPR_IBAT3U:
		MMUTable::on_ibatu_change(3, oldValue, rSPR(iIndex), rSPR(iIndex+1));
		break;
	case SPR_IBAT4U:
		MMUTable::on_ibatu_change(4, oldValue, rSPR(iIndex), rSPR(iIndex+1));
		break;
	case SPR_IBAT5U:
		MMUTable::on_ibatu_change(5, oldValue, rSPR(iIndex), rSPR(iIndex+1));
		break;
	case SPR_IBAT6U:
		MMUTable::on_ibatu_change(6, oldValue, rSPR(iIndex), rSPR(iIndex+1));
		break;
	case SPR_IBAT7U:
		MMUTable::on_ibatu_change(7, oldValue, rSPR(iIndex), rSPR(iIndex+1));
		break;
	case SPR_IBAT0L:
		MMUTable::on_ibatl_change(0, rSPR(iIndex-1), rSPR(iIndex));
		break;
	case SPR_IBAT1L:
		MMUTable::on_ibatl_change(1, rSPR(iIndex-1), rSPR(iIndex));
		break;
	case SPR_IBAT2L:
		MMUTable::on_ibatl_change(2, rSPR(iIndex-1), rSPR(iIndex));
		break;
	case SPR_IBAT3L:
		MMUTable::on_ibatl_change(3, rSPR(iIndex-1), rSPR(iIndex));
		break;
	case SPR_IBAT4L:
		MMUTable::on_ibatl_change(4, rSPR(iIndex-1), rSPR(iIndex));
		break;
	case SPR_IBAT5L:
		MMUTable::on_ibatl_change(5, rSPR(iIndex-1), rSPR(iIndex));
		break;
	case SPR_IBAT6L:
		MMUTable::on_ibatl_change(6, rSPR(iIndex-1), rSPR(iIndex));
		break;
	case SPR_IBAT7L:
		MMUTable::on_ibatl_change(7, rSPR(iIndex-1), rSPR(iIndex));
		break;
	case SPR_DBAT0U:
		MMUTable::on_dbatu_change(0, oldValue, rSPR(iIndex), rSPR(iIndex+1));
		break;
	case SPR_DBAT1U:
		MMUTable::on_dbatu_change(1, oldValue, rSPR(iIndex), rSPR(iIndex+1));
		break;
	case SPR_DBAT2U:
		MMUTable::on_dbatu_change(2, oldValue, rSPR(iIndex), rSPR(iIndex+1));
		break;
	case SPR_DBAT3U:
		MMUTable::on_dbatu_change(3, oldValue, rSPR(iIndex), rSPR(iIndex+1));
		break;
	case SPR_DBAT4U:
		MMUTable::on_dbatu_change(4, oldValue, rSPR(iIndex), rSPR(iIndex+1));
		break;
	case SPR_DBAT5U:
		MMUTable::on_dbatu_change(5, oldValue, rSPR(iIndex), rSPR(iIndex+1));
		break;
	case SPR_DBAT6U:
		MMUTable::on_dbatu_change(6, oldValue, rSPR(iIndex), rSPR(iIndex+1));
		break;
	case SPR_DBAT7U:
		MMUTable::on_dbatu_change(7, oldValue, rSPR(iIndex), rSPR(iIndex+1));
		break;
	case SPR_DBAT0L:
		MMUTable::on_dbatl_change(0, rSPR(iIndex-1), rSPR(iIndex));
		break;
	case SPR_DBAT1L:
		MMUTable::on_dbatl_change(1, rSPR(iIndex-1), rSPR(iIndex));
		break;
	case SPR_DBAT2L:
		MMUTable::on_dbatl_change(2, rSPR(iIndex-1), rSPR(iIndex));
		break;
	case SPR_DBAT3L:
		MMUTable::on_dbatl_change(3, rSPR(iIndex-1), rSPR(iIndex));
		break;
	case SPR_DBAT4L:
		MMUTable::on_dbatl_change(4, rSPR(iIndex-1), rSPR(iIndex));
		break;
	case SPR_DBAT5L:
		MMUTable::on_dbatl_change(5, rSPR(iIndex-1), rSPR(iIndex));
		break;
	case SPR_DBAT6L:
		MMUTable::on_dbatl_change(6, rSPR(iIndex-1), rSPR(iIndex));
		break;
	case SPR_DBAT7L:
		MMUTable::on_dbatl_change(7, rSPR(iIndex-1), rSPR(iIndex));
		break;
	}
}

void Interpreter::crand(UGeckoInstruction _inst)
{
	SetCRBit(_inst.CRBD, GetCRBit(_inst.CRBA) & GetCRBit(_inst.CRBB));
}

void Interpreter::crandc(UGeckoInstruction _inst)
{
	SetCRBit(_inst.CRBD, GetCRBit(_inst.CRBA) & (1 ^ GetCRBit(_inst.CRBB)));
}

void Interpreter::creqv(UGeckoInstruction _inst)
{
	SetCRBit(_inst.CRBD, 1 ^ (GetCRBit(_inst.CRBA) ^ GetCRBit(_inst.CRBB)));
}

void Interpreter::crnand(UGeckoInstruction _inst)
{
	SetCRBit(_inst.CRBD, 1 ^ (GetCRBit(_inst.CRBA) & GetCRBit(_inst.CRBB)));
}

void Interpreter::crnor(UGeckoInstruction _inst)
{
	SetCRBit(_inst.CRBD, 1 ^ (GetCRBit(_inst.CRBA) | GetCRBit(_inst.CRBB)));
}

void Interpreter::cror(UGeckoInstruction _inst)
{
	SetCRBit(_inst.CRBD, (GetCRBit(_inst.CRBA) | GetCRBit(_inst.CRBB)));
}

void Interpreter::crorc(UGeckoInstruction _inst)
{
	SetCRBit(_inst.CRBD, (GetCRBit(_inst.CRBA) | (1 ^ GetCRBit(_inst.CRBB))));
}

void Interpreter::crxor(UGeckoInstruction _inst)
{
	SetCRBit(_inst.CRBD, (GetCRBit(_inst.CRBA) ^ GetCRBit(_inst.CRBB)));
}

void Interpreter::mcrf(UGeckoInstruction _inst)
{
	int cr_f = GetCRField(_inst.CRFS);
	SetCRField(_inst.CRFD, cr_f);
}

void Interpreter::isync(UGeckoInstruction _inst)
{
	//shouldn't do anything
}

// the following commands read from FPSCR

void Interpreter::mcrfs(UGeckoInstruction _inst)
{
	//if (_inst.CRFS != 3 && _inst.CRFS != 4)
	//	PanicAlert("msrfs at %x, CRFS = %d, CRFD = %d", PC, (int)_inst.CRFS, (int)_inst.CRFD);

	UpdateFPSCR();
	u32 fpflags = ((FPSCR.Hex >> (4 * (7 - _inst.CRFS))) & 0xF);
	switch (_inst.CRFS) {
	case 0:
		FPSCR.FX = 0;
		FPSCR.OX = 0;
		break;
	case 1:
		FPSCR.UX = 0;
		FPSCR.ZX = 0;
		FPSCR.XX = 0;
		FPSCR.VXSNAN = 0;
		break;
	case 2:
		FPSCR.VXISI = 0;
		FPSCR.VXIDI = 0;
		FPSCR.VXZDZ = 0;
		FPSCR.VXIMZ = 0;
		break;
	case 3:
		FPSCR.VXVC = 0;
		break;
	case 5:
		FPSCR.VXSOFT = 0;
		FPSCR.VXSQRT = 0;
		FPSCR.VXCVI = 0;
		break;
	}
	SetCRField(_inst.CRFD, fpflags);	
}

void Interpreter::mffsx(UGeckoInstruction _inst)
{
	// load from FPSCR
	// This may or may not be accurate - but better than nothing, I guess
	// TODO(ector): grab all overflow flags etc and set them in FPSCR

	UpdateFPSCR();
	riPS0(_inst.FD)	= (u64)FPSCR.Hex;
	if (_inst.Rc) PanicAlert("mffsx: inst_.Rc");
}<|MERGE_RESOLUTION|>--- conflicted
+++ resolved
@@ -181,11 +181,8 @@
 {
 	// Privileged?
 	MSR = m_GPR[_inst.RS];
-<<<<<<< HEAD
 	MMUTable::on_msr_change();
-=======
 	PowerPC::CheckExceptions();
->>>>>>> fb310f22
 	m_EndBlock = true;
 }
 
