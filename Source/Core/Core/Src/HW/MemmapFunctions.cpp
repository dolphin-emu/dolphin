--- conflicted
+++ resolved
@@ -365,7 +365,6 @@
 }
 
 u8 Read_U8(const u32 _Address)
-<<<<<<< HEAD
 {    
 #ifdef MMUTABLE_CHECK
 	u8 _var_mmu = 0;
@@ -380,11 +379,6 @@
 //	u8 _var = 0;
 //	ReadFromHardware<u8>(_var, _Address, _Address, FLAG_READ);
 
-=======
-{
-	u8 _var = 0;
-	ReadFromHardware<u8>(_var, _Address, _Address, FLAG_READ);
->>>>>>> fb310f22
 #ifdef ENABLE_MEM_CHECK
 	TMemCheck *mc = PowerPC::memchecks.GetMemCheck(_Address);
 	if (mc)
@@ -425,7 +419,6 @@
 
 u32 Read_U32(const u32 _Address)
 {
-<<<<<<< HEAD
 #ifdef MMUTABLE_CHECK
 	u32 _var_mmu = 0;
 	if(0==MMUTable::read32(MMUTable::EmuPointer(_Address), _var_mmu))
@@ -439,10 +432,6 @@
 //	u32 _var = 0;	
 //	ReadFromHardware<u32>(_var, _Address, _Address, FLAG_READ);
 
-=======
-	u32 _var = 0;
-	ReadFromHardware<u32>(_var, _Address, _Address, FLAG_READ);
->>>>>>> fb310f22
 #ifdef ENABLE_MEM_CHECK
 	TMemCheck *mc = PowerPC::memchecks.GetMemCheck(_Address);
 	if (mc)
@@ -783,7 +772,6 @@
 	u32 Hex;
 };
 
-<<<<<<< HEAD
 u32 pagetable_base = 0;
 u32 pagetable_hashmask = 0;
 void GenerateDSIExceptionEx(u32 _EffectiveAddress, u32 bits)
@@ -804,8 +792,6 @@
 }
 
 
-=======
->>>>>>> fb310f22
 void GenerateDSIException(u32 _EffectiveAddress, bool _bWrite)
 {
 	if (_bWrite)
