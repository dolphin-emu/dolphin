// Copyright 2010 Dolphin Emulator Project
// SPDX-License-Identifier: GPL-2.0-or-later

#pragma once

#include <optional>
#include <string>
#include <vector>

#include "Core/GeckoCode.h"

namespace Common
{
class IniFile;
}

namespace Gecko
{
<<<<<<< HEAD
std::vector<GeckoCode> LoadCodes(const IniFile& globalIni, const IniFile& localIni);
void SaveCodes(IniFile& inifile, const std::vector<GeckoCode>& gcodes);
=======
std::vector<GeckoCode> LoadCodes(const Common::IniFile& globalIni, const Common::IniFile& localIni);
std::vector<GeckoCode> DownloadCodes(std::string gametdb_id, bool* succeeded,
                                     bool use_https = true);
void SaveCodes(Common::IniFile& inifile, const std::vector<GeckoCode>& gcodes);
>>>>>>> 9240f579

std::optional<GeckoCode::Code> DeserializeLine(const std::string& line);
}  // namespace Gecko<|MERGE_RESOLUTION|>--- conflicted
+++ resolved
@@ -16,15 +16,8 @@
 
 namespace Gecko
 {
-<<<<<<< HEAD
-std::vector<GeckoCode> LoadCodes(const IniFile& globalIni, const IniFile& localIni);
-void SaveCodes(IniFile& inifile, const std::vector<GeckoCode>& gcodes);
-=======
 std::vector<GeckoCode> LoadCodes(const Common::IniFile& globalIni, const Common::IniFile& localIni);
-std::vector<GeckoCode> DownloadCodes(std::string gametdb_id, bool* succeeded,
-                                     bool use_https = true);
 void SaveCodes(Common::IniFile& inifile, const std::vector<GeckoCode>& gcodes);
->>>>>>> 9240f579
 
 std::optional<GeckoCode::Code> DeserializeLine(const std::string& line);
 }  // namespace Gecko