--- conflicted
+++ resolved
@@ -282,19 +282,13 @@
       PanicAlertT("Warning - starting ISO in wrong console mode!");
     }
 
-<<<<<<< HEAD
-    std::string unique_id = DVDInterface::GetVolume().GetUniqueID();
+    std::string game_id = DVDInterface::GetVolume().GetGameID();
 
     if (ARBruteForcer::ch_bruteforce)
-      ARBruteForcer::ParseMapFile(unique_id);
-
-    if (unique_id.size() >= 4)
-      VideoInterface::SetRegionReg(unique_id.at(3));
-=======
-    std::string game_id = DVDInterface::GetVolume().GetGameID();
+      ARBruteForcer::ParseMapFile(game_id);
+
     if (game_id.size() >= 4)
       VideoInterface::SetRegionReg(game_id.at(3));
->>>>>>> 6c16f1be
 
     std::vector<u8> tmd_buffer = pVolume.GetTMD();
     if (!tmd_buffer.empty())
@@ -323,7 +317,7 @@
     }
 
     // Scan for common HLE functions
-    if (_StartupPara.bHLE_BS2 && !_StartupPara.bEnableDebugging)
+    if (_StartupPara.bSkipIdle && _StartupPara.bHLE_BS2 && !_StartupPara.bEnableDebugging)
     {
       PPCAnalyst::FindFunctions(0x80004000, 0x811fffff, &g_symbolDB);
       SignatureDB db;
