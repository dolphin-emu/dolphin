--- conflicted
+++ resolved
@@ -348,14 +348,7 @@
     m_event_queue.pop_back();
 
     Throttle(evt.time);
-<<<<<<< HEAD
-    if (evt.type != nullptr)
-    {
-      evt.type->callback(system, evt.userdata, m_globals.global_timer - evt.time);
-    }
-=======
     evt.type->callback(m_system, evt.userdata, m_globals.global_timer - evt.time);
->>>>>>> 9240f579
   }
 
   m_is_global_timer_sane = false;
