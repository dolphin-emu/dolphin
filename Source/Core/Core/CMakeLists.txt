--- conflicted
+++ resolved
@@ -217,13 +217,12 @@
   HW/EXI/EXI_DeviceMemoryCard.h
   HW/EXI/EXI_DeviceMic.cpp
   HW/EXI/EXI_DeviceMic.h
-<<<<<<< HEAD
+# slippi change
   HW/EXI/EXI_DeviceSlippi.cpp
   HW/EXI/EXI_DeviceSlippi.h
-=======
+# slippi change: end
   HW/EXI/EXI_DeviceModem.cpp
   HW/EXI/EXI_DeviceModem.h
->>>>>>> 3c4d4fcd
   HW/EXI/EXI.cpp
   HW/EXI/EXI.h
   HW/GBAPad.cpp
