set(SRCS	ActionReplay.cpp
			Analytics.cpp
			ARDecrypt.cpp
			BootManager.cpp
			ConfigManager.cpp
			Core.cpp
			CoreTiming.cpp
			DSPEmulator.cpp
			ec_wii.cpp
			GeckoCodeConfig.cpp
			GeckoCode.cpp
			HotkeyManager.cpp
			MemTools.cpp
			Movie.cpp
			NetPlayClient.cpp
			NetPlayServer.cpp
			PatchEngine.cpp
			State.cpp
<<<<<<< HEAD
			DolphinWatch.cpp
=======
			WiiRoot.cpp
>>>>>>> f80f7b6f
			Boot/Boot_BS2Emu.cpp
			Boot/Boot.cpp
			Boot/Boot_DOL.cpp
			Boot/Boot_ELF.cpp
			Boot/Boot_WiiWAD.cpp
			Boot/ElfReader.cpp
			Debugger/Debugger_SymbolMap.cpp
			Debugger/Dump.cpp
			Debugger/PPCDebugInterface.cpp
			DSP/DSPAssembler.cpp
			DSP/DSPDisassembler.cpp
			DSP/DSPAccelerator.cpp
			DSP/DSPCaptureLogger.cpp
			DSP/DSPHWInterface.cpp
			DSP/DSPMemoryMap.cpp
			DSP/DSPStacks.cpp
			DSP/DSPAnalyzer.cpp
			DSP/DSPCodeUtil.cpp
			DSP/LabelMap.cpp
			DSP/DSPCore.cpp
			DSP/DSPTables.cpp
			DSP/Interpreter/DSPIntArithmetic.cpp
			DSP/Interpreter/DSPIntBranch.cpp
			DSP/Interpreter/DSPIntCCUtil.cpp
			DSP/Interpreter/DSPInterpreter.cpp
			DSP/Interpreter/DSPIntExtOps.cpp
			DSP/Interpreter/DSPIntLoadStore.cpp
			DSP/Interpreter/DSPIntMisc.cpp
			DSP/Interpreter/DSPIntMultiplier.cpp
			DSP/Jit/DSPEmitter.cpp
			DSP/Jit/DSPJitRegCache.cpp
			DSP/Jit/DSPJitExtOps.cpp
			DSP/Jit/DSPJitBranch.cpp
			DSP/Jit/DSPJitCCUtil.cpp
			DSP/Jit/DSPJitArithmetic.cpp
			DSP/Jit/DSPJitLoadStore.cpp
			DSP/Jit/DSPJitMultiplier.cpp
			DSP/Jit/DSPJitUtil.cpp
			DSP/Jit/DSPJitMisc.cpp
			FifoPlayer/FifoAnalyzer.cpp
			FifoPlayer/FifoDataFile.cpp
			FifoPlayer/FifoPlaybackAnalyzer.cpp
			FifoPlayer/FifoPlayer.cpp
			FifoPlayer/FifoRecordAnalyzer.cpp
			FifoPlayer/FifoRecorder.cpp
			HLE/HLE.cpp
			HLE/HLE_Misc.cpp
			HLE/HLE_OS.cpp
			HW/AudioInterface.cpp
			HW/CPU.cpp
			HW/DSP.cpp
			HW/DSPHLE/UCodes/AX.cpp
			HW/DSPHLE/UCodes/AXWii.cpp
			HW/DSPHLE/UCodes/CARD.cpp
			HW/DSPHLE/UCodes/GBA.cpp
			HW/DSPHLE/UCodes/INIT.cpp
			HW/DSPHLE/UCodes/ROM.cpp
			HW/DSPHLE/UCodes/UCodes.cpp
			HW/DSPHLE/UCodes/Zelda.cpp
			HW/DSPHLE/MailHandler.cpp
			HW/DSPHLE/DSPHLE.cpp
			HW/DSPLLE/DSPDebugInterface.cpp
			HW/DSPLLE/DSPHost.cpp
			HW/DSPLLE/DSPSymbols.cpp
			HW/DSPLLE/DSPLLEGlobals.cpp
			HW/DSPLLE/DSPLLE.cpp
			HW/DSPLLE/DSPLLETools.cpp
			HW/DVDInterface.cpp
			HW/DVDThread.cpp
			HW/EXI/EXI_Channel.cpp
			HW/EXI/EXI.cpp
			HW/EXI/EXI_Device.cpp
			HW/EXI/EXI_DeviceAD16.cpp
			HW/EXI/EXI_DeviceAGP.cpp
			HW/EXI/EXI_DeviceDummy.cpp
			HW/EXI/EXI_DeviceEthernet.cpp
			HW/EXI/EXI_DeviceGecko.cpp
			HW/EXI/EXI_DeviceIPL.cpp
			HW/EXI/EXI_DeviceMemoryCard.cpp
			HW/EXI/EXI_DeviceMic.cpp
			HW/GCKeyboard.cpp
			HW/GCKeyboardEmu.cpp
			HW/GCMemcard.cpp
			HW/GCMemcardDirectory.cpp
			HW/GCMemcardRaw.cpp
			HW/GCPad.cpp
			HW/GCPadEmu.cpp
			HW/GPFifo.cpp
			HW/HW.cpp
			HW/Memmap.cpp
			HW/MemoryInterface.cpp
			HW/MMIO.cpp
			HW/ProcessorInterface.cpp
			HW/SI/SI.cpp
			HW/SI/SI_Device.cpp
			HW/SI/SI_DeviceDanceMat.cpp
			HW/SI/SI_DeviceGBA.cpp
			HW/SI/SI_DeviceGCAdapter.cpp
			HW/SI/SI_DeviceGCController.cpp
			HW/SI/SI_DeviceGCSteeringWheel.cpp
			HW/SI/SI_DeviceKeyboard.cpp
			HW/SI/SI_DeviceNull.cpp
			HW/Sram.cpp
			HW/StreamADPCM.cpp
			HW/SystemTimers.cpp
			HW/VideoInterface.cpp
			HW/WII_IPC.cpp
			HW/Wiimote.cpp
			HW/WiimoteEmu/WiimoteEmu.cpp
			HW/WiimoteEmu/Attachment/Classic.cpp
			HW/WiimoteEmu/Attachment/Attachment.cpp
			HW/WiimoteEmu/Attachment/Nunchuk.cpp
			HW/WiimoteEmu/Attachment/Drums.cpp
			HW/WiimoteEmu/Attachment/Guitar.cpp
			HW/WiimoteEmu/Attachment/Turntable.cpp
			HW/WiimoteEmu/EmuSubroutines.cpp
			HW/WiimoteEmu/Encryption.cpp
			HW/WiimoteEmu/Speaker.cpp
			HW/WiimoteReal/WiimoteReal.cpp
			HW/WiiSaveCrypted.cpp
			IOS/Device.cpp
			IOS/DeviceStub.cpp
			IOS/IPC.cpp
			IOS/MIOS.cpp
			IOS/DI/DI.cpp
			IOS/ES/ES.cpp
			IOS/ES/Formats.cpp
			IOS/FS/FileIO.cpp
			IOS/FS/FS.cpp
			IOS/Network/Config.cpp
			IOS/Network/ICMPLin.cpp
			IOS/Network/Socket.cpp
			IOS/Network/Net.cpp
			IOS/Network/SSL.cpp
			IOS/Network/KD/NetKDRequest.cpp
			IOS/Network/KD/NetKDTime.cpp
			IOS/Network/KD/NWC24Config.cpp
			IOS/SDIO/SDIOSlot0.cpp
			IOS/STM/STM.cpp
			IOS/USB/Common.cpp
			IOS/USB/Host.cpp
			IOS/USB/OH0/OH0.cpp
			IOS/USB/OH0/OH0Device.cpp
			IOS/USB/USB_HID/HIDv4.cpp
			IOS/USB/USB_VEN/VEN.cpp
			IOS/USB/USBV0.cpp
			IOS/USB/USBV4.cpp
			IOS/USB/USBV5.cpp
			IOS/USB/USB_KBD.cpp
			IOS/USB/Bluetooth/BTBase.cpp
			IOS/USB/Bluetooth/BTEmu.cpp
			IOS/USB/Bluetooth/BTStub.cpp
			IOS/USB/Bluetooth/WiimoteDevice.cpp
			IOS/USB/Bluetooth/WiimoteHIDAttr.cpp
			IOS/WFS/WFSSRV.cpp
			IOS/WFS/WFSI.cpp
			PowerPC/BreakPoints.cpp
			PowerPC/MMU.cpp
			PowerPC/PowerPC.cpp
			PowerPC/PPCAnalyst.cpp
			PowerPC/PPCCache.cpp
			PowerPC/PPCSymbolDB.cpp
			PowerPC/PPCTables.cpp
			PowerPC/Profiler.cpp
			PowerPC/SignatureDB/CSVSignatureDB.cpp
			PowerPC/SignatureDB/DSYSignatureDB.cpp
			PowerPC/SignatureDB/SignatureDB.cpp
			PowerPC/JitInterface.cpp
			PowerPC/CachedInterpreter/CachedInterpreter.cpp
			PowerPC/CachedInterpreter/InterpreterBlockCache.cpp
			PowerPC/Interpreter/Interpreter_Branch.cpp
			PowerPC/Interpreter/Interpreter.cpp
			PowerPC/Interpreter/Interpreter_FloatingPoint.cpp
			PowerPC/Interpreter/Interpreter_Integer.cpp
			PowerPC/Interpreter/Interpreter_LoadStore.cpp
			PowerPC/Interpreter/Interpreter_LoadStorePaired.cpp
			PowerPC/Interpreter/Interpreter_Paired.cpp
			PowerPC/Interpreter/Interpreter_SystemRegisters.cpp
			PowerPC/Interpreter/Interpreter_Tables.cpp
			PowerPC/JitCommon/JitAsmCommon.cpp
			PowerPC/JitCommon/JitBase.cpp
			PowerPC/JitCommon/JitCache.cpp
			PowerPC/JitILCommon/IR.cpp
			PowerPC/JitILCommon/JitILBase_Branch.cpp
			PowerPC/JitILCommon/JitILBase_LoadStore.cpp
			PowerPC/JitILCommon/JitILBase_SystemRegisters.cpp
			PowerPC/JitILCommon/JitILBase_LoadStoreFloating.cpp
			PowerPC/JitILCommon/JitILBase_LoadStorePaired.cpp
			PowerPC/JitILCommon/JitILBase_Paired.cpp
			PowerPC/JitILCommon/JitILBase_FloatingPoint.cpp
			PowerPC/JitILCommon/JitILBase_Integer.cpp
			)

if(_M_X86)
	set(SRCS ${SRCS}
			PowerPC/Jit64IL/IR_X86.cpp
			PowerPC/Jit64IL/JitIL.cpp
			PowerPC/Jit64IL/JitIL_Tables.cpp
			PowerPC/Jit64/FPURegCache.cpp
			PowerPC/Jit64/GPRRegCache.cpp
			PowerPC/Jit64/Jit64_Tables.cpp
			PowerPC/Jit64/JitAsm.cpp
			PowerPC/Jit64/Jit_Branch.cpp
			PowerPC/Jit64/Jit.cpp
			PowerPC/Jit64/Jit_FloatingPoint.cpp
			PowerPC/Jit64/Jit_Integer.cpp
			PowerPC/Jit64/Jit_LoadStore.cpp
			PowerPC/Jit64/Jit_LoadStoreFloating.cpp
			PowerPC/Jit64/Jit_LoadStorePaired.cpp
			PowerPC/Jit64/Jit_Paired.cpp
			PowerPC/Jit64/JitRegCache.cpp
			PowerPC/Jit64/Jit_SystemRegisters.cpp
			PowerPC/Jit64Common/BlockCache.cpp
			PowerPC/Jit64Common/EmuCodeBlock.cpp
			PowerPC/Jit64Common/FarCodeCache.cpp
			PowerPC/Jit64Common/Jit64AsmCommon.cpp
			PowerPC/Jit64Common/Jit64Base.cpp
			PowerPC/Jit64Common/TrampolineCache.cpp)
elseif(_M_ARM_64)
	set(SRCS ${SRCS}
	         PowerPC/JitArm64/Jit.cpp
	         PowerPC/JitArm64/JitAsm.cpp
	         PowerPC/JitArm64/JitArm64Cache.cpp
	         PowerPC/JitArm64/JitArm64_RegCache.cpp
	         PowerPC/JitArm64/JitArm64_BackPatch.cpp
	         PowerPC/JitArm64/JitArm64_Branch.cpp
	         PowerPC/JitArm64/JitArm64_FloatingPoint.cpp
	         PowerPC/JitArm64/JitArm64_Integer.cpp
	         PowerPC/JitArm64/JitArm64_LoadStore.cpp
	         PowerPC/JitArm64/JitArm64_LoadStoreFloating.cpp
	         PowerPC/JitArm64/JitArm64_Paired.cpp
	         PowerPC/JitArm64/JitArm64_LoadStorePaired.cpp
	         PowerPC/JitArm64/JitArm64_SystemRegisters.cpp
	         PowerPC/JitArm64/Jit_Util.cpp
	         PowerPC/JitArm64/JitArm64_Tables.cpp)
endif()

set(LIBS
	audiocommon
	bdisasm
	common
	discio
	enet
	inputcommon
	${LZO}
	sfml-network
	sfml-system
	videonull
	videoogl
	videosoftware
	z
	)

if(LIBUSB_FOUND)
	# Using shared LibUSB
	set(LIBS	${LIBS}	${LIBUSB_LIBRARIES})
	set(SRCS	${SRCS}	IOS/USB/LibusbDevice.cpp
	        	       	IOS/USB/Bluetooth/BTReal.cpp)
endif()

if(NOT APPLE)
	set(LIBS ${LIBS} videovulkan)
endif()

set(LIBS ${LIBS} ${MBEDTLS_LIBRARIES})

if(WIN32)
	set(SRCS ${SRCS} HW/EXI/BBA-TAP/TAP_Win32.cpp HW/WiimoteReal/IOWin.cpp)
	list(APPEND LIBS
		videod3d
		videod3d12
		setupapi.lib
		iphlpapi.lib
	)
elseif(APPLE)
	set(SRCS ${SRCS} HW/EXI/BBA-TAP/TAP_Apple.cpp HW/WiimoteReal/IOdarwin.mm)
	set(LIBS ${LIBS}
		${IOB_LIBRARY})
elseif(UNIX)
	set(SRCS ${SRCS} HW/EXI/BBA-TAP/TAP_Unix.cpp)
	if(ANDROID)
		set(SRCS ${SRCS} HW/WiimoteReal/IOAndroid.cpp)
	endif()
endif()

# Bluez doesn't support all the communication modes on FreeBSD, so only using it on Linux
if(ENABLE_BLUEZ AND CMAKE_SYSTEM_NAME MATCHES "Linux")
	find_package(BlueZ)
	if(BLUEZ_FOUND)
		message(STATUS "BlueZ found, enabling bluetooth support")
		set(SRCS ${SRCS} HW/WiimoteReal/IOLinux.cpp)
		set(LIBS ${LIBS} BlueZ::BlueZ)
		add_definitions(-DHAVE_BLUEZ=1)
	else()
		message(STATUS "BlueZ NOT found, disabling bluetooth support")
	endif()
else()
	message(STATUS "BlueZ explicitly disabled, disabling bluetooth support")
endif()

if(HIDAPI_FOUND)
	set(SRCS ${SRCS} HW/WiimoteReal/IOhidapi.cpp)
endif()

if(PORTAUDIO_FOUND)
	set(LIBS ${LIBS} ${PORTAUDIO_LIBRARIES})
endif()

if(OPROFILE_FOUND)
	set(LIBS ${LIBS} ${OPROFILE_LIBRARIES})
endif()

if(GDBSTUB)
	set(SRCS ${SRCS} PowerPC/GDBStub.cpp)
endif()

if(UNIX)
	set(SRCS ${SRCS} MemoryWatcher.cpp)
endif()

add_dolphin_library(core "${SRCS}" "${LIBS}")<|MERGE_RESOLUTION|>--- conflicted
+++ resolved
@@ -16,11 +16,8 @@
 			NetPlayServer.cpp
 			PatchEngine.cpp
 			State.cpp
-<<<<<<< HEAD
 			DolphinWatch.cpp
-=======
 			WiiRoot.cpp
->>>>>>> f80f7b6f
 			Boot/Boot_BS2Emu.cpp
 			Boot/Boot.cpp
 			Boot/Boot_DOL.cpp
