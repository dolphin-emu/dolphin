--- conflicted
+++ resolved
@@ -16,11 +16,8 @@
   NetPlayServer.cpp
   PatchEngine.cpp
   State.cpp
-<<<<<<< HEAD
   DolphinWatch.cpp
-=======
   SysConf.cpp
->>>>>>> 3b16d226
   TitleDatabase.cpp
   WiiRoot.cpp
   WiiUtils.cpp
