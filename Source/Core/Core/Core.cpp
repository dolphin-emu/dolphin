--- conflicted
+++ resolved
@@ -1,108 +1,93 @@
 // Copyright 2008 Dolphin Emulator Project
 // Licensed under GPLv2+
-// Refer to the license.txt file included.
-
+// Refer to the license.txt file included.
+
 #include <atomic>
-#include <cctype>
+#include <cctype>
 #include <cstring>
-<<<<<<< HEAD
-
-#ifdef _WIN32
-#include <windows.h>
-#endif
-
-#include "AudioCommon/AudioCommon.h"
-
-#include "Common/CommonPaths.h"
-#include "Common/CommonTypes.h"
-#include "Common/CPUDetect.h"
-#include "Common/Event.h"
-#include "Common/MathUtil.h"
-#include "Common/MemoryUtil.h"
-#include "Common/StringUtil.h"
-#include "Common/Thread.h"
-#include "Common/Timer.h"
-#include "Common/Logging/LogManager.h"
-
-#include "Core/ARBruteForcer.h"
-#include "Core/ConfigManager.h"
-#include "Core/Core.h"
-#include "Core/CoreTiming.h"
-#include "Core/DSPEmulator.h"
-#include "Core/Host.h"
-#include "Core/MemTools.h"
-=======
 #include <mutex>
 #include <queue>
 #include <utility>
-
-#ifdef _WIN32
-#include <windows.h>
-#endif
-
-#include "AudioCommon/AudioCommon.h"
-
-#include "Common/CommonPaths.h"
-#include "Common/CommonTypes.h"
-#include "Common/CPUDetect.h"
-#include "Common/MathUtil.h"
-#include "Common/MemoryUtil.h"
-#include "Common/StringUtil.h"
-#include "Common/Thread.h"
-#include "Common/Timer.h"
-#include "Common/Logging/LogManager.h"
-
-#include "Core/ConfigManager.h"
-#include "Core/Core.h"
-#include "Core/CoreTiming.h"
-#include "Core/DSPEmulator.h"
-#include "Core/Host.h"
-#include "Core/MemTools.h"
->>>>>>> 08d45b9f
+
+#ifdef _WIN32
+#include <windows.h>
+#endif
+
+#include "AudioCommon/AudioCommon.h"
+
+#include "Common/CommonPaths.h"
+#include "Common/CommonTypes.h"
+#include "Common/CPUDetect.h"
+#include "Common/Event.h"
+#include "Common/MathUtil.h"
+#include "Common/MemoryUtil.h"
+#include "Common/StringUtil.h"
+#include "Common/Thread.h"
+#include "Common/Timer.h"
+#include "Common/Logging/LogManager.h"
+
+#include "Core/ARBruteForcer.h"
+#include "Core/ConfigManager.h"
+#include "Core/Core.h"
+#include "Core/CoreTiming.h"
+#include "Core/DSPEmulator.h"
+#include "Core/Host.h"
+#include "Core/MemTools.h"
 #ifdef USE_MEMORYWATCHER
 #include "Core/MemoryWatcher.h"
 #endif
-#include "Core/Movie.h"
+#include "Core/Movie.h"
 #include "Core/NetPlayClient.h"
-#include "Core/NetPlayProto.h"
-#include "Core/PatchEngine.h"
-#include "Core/State.h"
-#include "Core/Boot/Boot.h"
-#include "Core/FifoPlayer/FifoPlayer.h"
-#include "Core/HW/AudioInterface.h"
-#include "Core/HW/CPU.h"
-#include "Core/HW/DSP.h"
-#include "Core/HW/EXI.h"
-#include "Core/HW/GCKeyboard.h"
-#include "Core/HW/GCPad.h"
-#include "Core/HW/GPFifo.h"
-#include "Core/HW/HW.h"
-#include "Core/HW/Memmap.h"
-#include "Core/HW/ProcessorInterface.h"
-#include "Core/HW/SystemTimers.h"
-#include "Core/HW/VideoInterface.h"
-#include "Core/HW/Wiimote.h"
-#include "Core/IPC_HLE/WII_IPC_HLE_Device_usb.h"
-#include "Core/IPC_HLE/WII_IPC_HLE_WiiMote.h"
-#include "Core/IPC_HLE/WII_Socket.h"
-#include "Core/PowerPC/JitInterface.h"
-#include "Core/PowerPC/PowerPC.h"
-
-#ifdef USE_GDBSTUB
-#include "Core/PowerPC/GDBStub.h"
-#endif
-
-#include "DiscIO/FileMonitor.h"
+#include "Core/NetPlayProto.h"
+#include "Core/PatchEngine.h"
+#include "Core/State.h"
+#include "Core/Boot/Boot.h"
+#include "Core/FifoPlayer/FifoPlayer.h"
+#include "Core/HW/AudioInterface.h"
+#include "Core/HW/CPU.h"
+#include "Core/HW/DSP.h"
+#include "Core/HW/EXI.h"
+#include "Core/HW/GCKeyboard.h"
+#include "Core/HW/GCPad.h"
+#include "Core/HW/GPFifo.h"
+#include "Core/HW/HW.h"
+#include "Core/HW/Memmap.h"
+#include "Core/HW/ProcessorInterface.h"
+#include "Core/HW/SystemTimers.h"
+#include "Core/HW/VideoInterface.h"
+#include "Core/HW/Wiimote.h"
+#include "Core/IPC_HLE/WII_IPC_HLE_Device_usb.h"
+#include "Core/IPC_HLE/WII_IPC_HLE_WiiMote.h"
+#include "Core/IPC_HLE/WII_Socket.h"
+#include "Core/PowerPC/JitInterface.h"
+#include "Core/PowerPC/PowerPC.h"
+
+#ifdef USE_GDBSTUB
+#include "Core/PowerPC/GDBStub.h"
+#endif
+
+#include "DiscIO/FileMonitor.h"
 #include "InputCommon/GCAdapter.h"
-#include "InputCommon/ControllerInterface/ControllerInterface.h"
+#include "InputCommon/ControllerInterface/ControllerInterface.h"
 #include "VideoCommon/Fifo.h"
-#include "VideoCommon/OnScreenDisplay.h"
-#include "VideoCommon/RenderBase.h"
-#include "VideoCommon/VideoBackendBase.h"
+#include "VideoCommon/OnScreenDisplay.h"
+#include "VideoCommon/RenderBase.h"
+#include "VideoCommon/VideoBackendBase.h"
 #include "VideoCommon/VideoConfig.h"
 #include "VideoCommon/VR.h"
 #include "VideoCommon/VRTracker.h"
-
+
+// This can mostly be removed when we move to VS2015
+// to use the thread_local keyword
+#ifdef _MSC_VER
+#define ThreadLocalStorage __declspec(thread)
+#elif defined __ANDROID__ || defined __APPLE__
+// This will most likely have to stay, to support android
+#include <pthread.h>
+#else // Everything besides VS and Android
+#define ThreadLocalStorage __thread
+#endif
+
 // This can mostly be removed when we move to VS2015
 // to use the thread_local keyword
 #ifdef _MSC_VER
@@ -114,93 +99,49 @@
 #define ThreadLocalStorage __thread
 #endif
 
-// This can mostly be removed when we move to VS2015
-// to use the thread_local keyword
-#ifdef _MSC_VER
-#define ThreadLocalStorage __declspec(thread)
-#elif defined __ANDROID__ || defined __APPLE__
-// This will most likely have to stay, to support android
-#include <pthread.h>
-#else // Everything besides VS and Android
-#define ThreadLocalStorage __thread
-#endif
-
 namespace Core
 {
 
-// TODO: ugly, remove
-bool g_aspect_wide;
-
+// TODO: ugly, remove
+bool g_aspect_wide;
+
 std::atomic<u32> g_drawn_vr = 0;
 
-bool g_want_determinism;
-
-// Declarations and definitions
-static Common::Timer s_timer;
+bool g_want_determinism;
+
+// Declarations and definitions
+static Common::Timer s_timer;
 static Common::Timer s_vr_timer;
 static std::atomic<u32> s_drawn_frame;
 static std::atomic<u32> s_drawn_video;
-<<<<<<< HEAD
-static float s_vr_fps = 0;
-
-// Function forwarding
-void Callback_WiimoteInterruptChannel(int _number, u16 _channelID, const void* _pData, u32 _Size);
-
-// Function declarations
-void EmuThread();
-
-static bool s_is_stopping = false;
-static bool s_hardware_initialized = false;
-static bool s_is_started = false;
-static void* s_window_handle = nullptr;
-static std::string s_state_filename;
-static std::thread s_emu_thread;
-static std::thread s_vr_thread;
-static StoppedCallbackFunc s_on_stopped_callback = nullptr;
-
-static Common::Event s_vr_thread_ready;
-static Common::Event s_nonvr_thread_ready;
-static bool s_stop_vr_thread = false;
-static bool s_vr_thread_failure = false;
-
-static std::thread s_cpu_thread;
-static bool s_request_refresh_info = false;
-static int s_pause_and_lock_depth = 0;
+static float s_vr_fps = 0;
+
+// Function forwarding
+void Callback_WiimoteInterruptChannel(int _number, u16 _channelID, const void* _pData, u32 _Size);
+
+// Function declarations
+void EmuThread();
+
+static bool s_is_stopping = false;
+static bool s_hardware_initialized = false;
+static bool s_is_started = false;
+static std::atomic<bool> s_is_booting{ false };
+static void* s_window_handle = nullptr;
+static std::string s_state_filename;
+static std::thread s_emu_thread;
+static std::thread s_vr_thread;
+static StoppedCallbackFunc s_on_stopped_callback = nullptr;
+
+static Common::Event s_vr_thread_ready;
+static Common::Event s_nonvr_thread_ready;
+static bool s_stop_vr_thread = false;
+static bool s_vr_thread_failure = false;
+
+static std::thread s_cpu_thread;
+static bool s_request_refresh_info = false;
+static int s_pause_and_lock_depth = 0;
 static bool s_is_throttler_temp_disabled = false;
-
-#ifdef ThreadLocalStorage
-static ThreadLocalStorage bool tls_is_cpu_thread = false;
-#else
-static pthread_key_t s_tls_is_cpu_key;
-static pthread_once_t s_cpu_key_is_init = PTHREAD_ONCE_INIT;
-static void InitIsCPUKey()
-{
-	pthread_key_create(&s_tls_is_cpu_key, nullptr);
-}
-#endif
-
-=======
-
-// Function forwarding
-void Callback_WiimoteInterruptChannel(int _number, u16 _channelID, const void* _pData, u32 _Size);
-
-// Function declarations
-void EmuThread();
-
-static bool s_is_stopping = false;
-static bool s_hardware_initialized = false;
-static bool s_is_started = false;
-static std::atomic<bool> s_is_booting{ false };
-static void* s_window_handle = nullptr;
-static std::string s_state_filename;
-static std::thread s_emu_thread;
-static StoppedCallbackFunc s_on_stopped_callback = nullptr;
-
-static std::thread s_cpu_thread;
-static bool s_request_refresh_info = false;
-static int s_pause_and_lock_depth = 0;
-static bool s_is_throttler_temp_disabled = false;
-
+
 struct HostJob
 {
 	std::function<void()> job;
@@ -209,264 +150,192 @@
 static std::mutex          s_host_jobs_lock;
 static std::queue<HostJob> s_host_jobs_queue;
 
-#ifdef ThreadLocalStorage
-static ThreadLocalStorage bool tls_is_cpu_thread = false;
-#else
-static pthread_key_t s_tls_is_cpu_key;
-static pthread_once_t s_cpu_key_is_init = PTHREAD_ONCE_INIT;
-static void InitIsCPUKey()
-{
-	pthread_key_create(&s_tls_is_cpu_key, nullptr);
-}
-#endif
-
->>>>>>> 08d45b9f
+#ifdef ThreadLocalStorage
+static ThreadLocalStorage bool tls_is_cpu_thread = false;
+#else
+static pthread_key_t s_tls_is_cpu_key;
+static pthread_once_t s_cpu_key_is_init = PTHREAD_ONCE_INIT;
+static void InitIsCPUKey()
+{
+	pthread_key_create(&s_tls_is_cpu_key, nullptr);
+}
+#endif
+
 bool GetIsThrottlerTempDisabled()
-{
+{
 	return s_is_throttler_temp_disabled;
-}
-
+}
+
 void SetIsThrottlerTempDisabled(bool disable)
-{
+{
 	s_is_throttler_temp_disabled = disable;
-}
-
-std::string GetStateFileName() { return s_state_filename; }
+}
+
+std::string GetStateFileName() { return s_state_filename; }
 void SetStateFileName(const std::string& val) { s_state_filename = val; }
-
+
 void FrameUpdateOnCPUThread()
 {
 	if (NetPlay::IsNetPlayRunning())
 		NetPlayClient::SendTimeBase();
 }
 
-// Display messages and return values
-
-// Formatted stop message
+// Display messages and return values
+
+// Formatted stop message
 std::string StopMessage(bool main_thread, const std::string& message)
-{
-	return StringFromFormat("Stop [%s %i]\t%s\t%s",
+{
+	return StringFromFormat("Stop [%s %i]\t%s\t%s",
 		main_thread ? "Main Thread" : "Video Thread", Common::CurrentThreadId(), MemUsage().c_str(), message.c_str());
-}
-
-void DisplayMessage(const std::string& message, int time_in_ms)
-{
-	if (!IsRunning())
-		return;
-
-	// Actually displaying non-ASCII could cause things to go pear-shaped
-	for (const char& c : message)
-	{
-		if (!std::isprint(c))
-			return;
-	}
-
+}
+
+void DisplayMessage(const std::string& message, int time_in_ms)
+{
+	if (!IsRunning())
+		return;
+
+	// Actually displaying non-ASCII could cause things to go pear-shaped
+	for (const char& c : message)
+	{
+		if (!std::isprint(c))
+			return;
+	}
+
 	OSD::AddMessage(message, time_in_ms);
-	Host_UpdateTitle(message);
-}
-
-bool IsRunning()
-{
+	Host_UpdateTitle(message);
+}
+
+bool IsRunning()
+{
 	return (GetState() != CORE_UNINITIALIZED || s_hardware_initialized) && !s_is_stopping;
-}
-
-bool IsRunningAndStarted()
-{
-	return s_is_started && !s_is_stopping;
-}
-
-bool IsRunningInCurrentThread()
-{
-	return IsRunning() && IsCPUThread();
-}
-
-bool IsCPUThread()
-{
-#ifdef ThreadLocalStorage
-	return tls_is_cpu_thread;
-#else
-	// Use pthread implementation for Android and Mac
-	// Make sure that s_tls_is_cpu_key is initialized
-	pthread_once(&s_cpu_key_is_init, InitIsCPUKey);
-	return pthread_getspecific(s_tls_is_cpu_key);
-#endif
-}
-
-bool IsGPUThread()
-{
+}
+
+bool IsRunningAndStarted()
+{
+	return s_is_started && !s_is_stopping;
+}
+
+bool IsRunningInCurrentThread()
+{
+	return IsRunning() && IsCPUThread();
+}
+
+bool IsCPUThread()
+{
+#ifdef ThreadLocalStorage
+	return tls_is_cpu_thread;
+#else
+	// Use pthread implementation for Android and Mac
+	// Make sure that s_tls_is_cpu_key is initialized
+	pthread_once(&s_cpu_key_is_init, InitIsCPUKey);
+	return pthread_getspecific(s_tls_is_cpu_key);
+#endif
+}
+
+bool IsGPUThread()
+{
 	const SConfig& _CoreParameter = SConfig::GetInstance();
-	if (_CoreParameter.bCPUThread)
-	{
-		return (s_emu_thread.joinable() && (s_emu_thread.get_id() == std::this_thread::get_id()));
-	}
-	else
-	{
-		return IsCPUThread();
-	}
-}
-
-// This is called from the GUI thread. See the booting call schedule in
-// BootManager.cpp
-bool Init()
-{
+	if (_CoreParameter.bCPUThread)
+	{
+		return (s_emu_thread.joinable() && (s_emu_thread.get_id() == std::this_thread::get_id()));
+	}
+	else
+	{
+		return IsCPUThread();
+	}
+}
+
+// This is called from the GUI thread. See the booting call schedule in
+// BootManager.cpp
+bool Init()
+{
 	const SConfig& _CoreParameter = SConfig::GetInstance();
-<<<<<<< HEAD
-
-	if (s_emu_thread.joinable())
-	{
-		if (IsRunning())
-		{
-			PanicAlertT("Emu Thread already running");
-			return false;
-		}
-
-		// The Emu Thread was stopped, synchronize with it.
-		s_emu_thread.join();
-	}
-#ifdef OCULUSSDK042
-	if (s_vr_thread.joinable())
-	{
-		if (IsRunning())
-		{
-			PanicAlertT("VR Thread already running");
-			return false;
-		}
-		s_stop_vr_thread = true;
-		s_nonvr_thread_ready.Set();
-
+
+	if (s_emu_thread.joinable())
+	{
+		if (IsRunning())
+		{
+			PanicAlertT("Emu Thread already running");
+			return false;
+		}
+
+		// The Emu Thread was stopped, synchronize with it.
+		s_emu_thread.join();
+	}
+#ifdef OCULUSSDK042
+	if (s_vr_thread.joinable())
+	{
+		if (IsRunning())
+		{
+			PanicAlertT("VR Thread already running");
+			return false;
+		}
+		s_stop_vr_thread = true;
+		s_nonvr_thread_ready.Set();
+
 		// The VR Thread was stopped, synchronize with it.
 		s_vr_thread.join();
 	}
 #endif
 
-	Core::UpdateWantDeterminism(/*initial*/ true);
-
-	INFO_LOG(OSREPORT, "Starting core = %s mode",
-		_CoreParameter.bWii ? "Wii" : "GameCube");
-	INFO_LOG(OSREPORT, "CPU Thread separate = %s",
-		_CoreParameter.bCPUThread ? "Yes" : "No");
-
-	Host_UpdateMainFrame(); // Disable any menus or buttons at boot
-
-	g_aspect_wide = _CoreParameter.bWii;
-	if (g_aspect_wide)
-	{
-		IniFile gameIni = _CoreParameter.LoadGameIni();
-		gameIni.GetOrCreateSection("Wii")->Get("Widescreen", &g_aspect_wide,
-		     !!SConfig::GetInstance().m_SYSCONF->GetData<u8>("IPL.AR"));
-	}
-
-	s_window_handle = Host_GetRenderHandle();
-
-	// Start the emu thread
-	s_emu_thread = std::thread(EmuThread);
-
-	return true;
-}
-
-// Called from GUI thread
-void Stop()  // - Hammertime!
-{
-	if (GetState() == CORE_STOPPING)
-		return;
-
-	const SConfig& _CoreParameter = SConfig::GetInstance();
-
-	s_is_stopping = true;
-
-	Fifo::EmulatorState(false);
-
-	INFO_LOG(CONSOLE, "Stop [Main Thread]\t\t---- Shutting down ----");
-
-	// Stop the CPU
-	INFO_LOG(CONSOLE, "%s", StopMessage(true, "Stop CPU").c_str());
-	PowerPC::Stop();
-
-	// Kick it if it's waiting (code stepping wait loop)
-	CPU::StepOpcode();
-
-	if (_CoreParameter.bCPUThread)
-	{
-		// Video_EnterLoop() should now exit so that EmuThread()
-		// will continue concurrently with the rest of the commands
-		// in this function. We no longer rely on Postmessage.
-		INFO_LOG(CONSOLE, "%s", StopMessage(true, "Wait for Video Loop to exit ...").c_str());
-
-		g_video_backend->Video_ExitLoop();
-	}
-=======
-
-	if (s_emu_thread.joinable())
-	{
-		if (IsRunning())
-		{
-			PanicAlertT("Emu Thread already running");
-			return false;
-		}
-
-		// The Emu Thread was stopped, synchronize with it.
-		s_emu_thread.join();
-	}
-
 	// Drain any left over jobs
 	HostDispatchJobs();
 
-	Core::UpdateWantDeterminism(/*initial*/ true);
-
-	INFO_LOG(OSREPORT, "Starting core = %s mode",
-		_CoreParameter.bWii ? "Wii" : "GameCube");
-	INFO_LOG(OSREPORT, "CPU Thread separate = %s",
-		_CoreParameter.bCPUThread ? "Yes" : "No");
-
-	Host_UpdateMainFrame(); // Disable any menus or buttons at boot
-
-	g_aspect_wide = _CoreParameter.bWii;
-	if (g_aspect_wide)
-	{
-		IniFile gameIni = _CoreParameter.LoadGameIni();
-		gameIni.GetOrCreateSection("Wii")->Get("Widescreen", &g_aspect_wide,
-		     !!SConfig::GetInstance().m_SYSCONF->GetData<u8>("IPL.AR"));
-	}
-
-	s_window_handle = Host_GetRenderHandle();
-
-	// Start the emu thread
-	s_emu_thread = std::thread(EmuThread);
-
-	return true;
-}
-
-// Called from GUI thread
-void Stop()  // - Hammertime!
-{
-	if (GetState() == CORE_STOPPING)
-		return;
-
+	Core::UpdateWantDeterminism(/*initial*/ true);
+
+	INFO_LOG(OSREPORT, "Starting core = %s mode",
+		_CoreParameter.bWii ? "Wii" : "GameCube");
+	INFO_LOG(OSREPORT, "CPU Thread separate = %s",
+		_CoreParameter.bCPUThread ? "Yes" : "No");
+
+	Host_UpdateMainFrame(); // Disable any menus or buttons at boot
+
+	g_aspect_wide = _CoreParameter.bWii;
+	if (g_aspect_wide)
+	{
+		IniFile gameIni = _CoreParameter.LoadGameIni();
+		gameIni.GetOrCreateSection("Wii")->Get("Widescreen", &g_aspect_wide,
+		     !!SConfig::GetInstance().m_SYSCONF->GetData<u8>("IPL.AR"));
+	}
+
+	s_window_handle = Host_GetRenderHandle();
+
+	// Start the emu thread
+	s_emu_thread = std::thread(EmuThread);
+
+	return true;
+}
+
+// Called from GUI thread
+void Stop()  // - Hammertime!
+{
+	if (GetState() == CORE_STOPPING)
+		return;
+
 	const SConfig& _CoreParameter = SConfig::GetInstance();
-
-	s_is_stopping = true;
-
+
+	s_is_stopping = true;
+
 	// Dump left over jobs
 	HostDispatchJobs();
 
 	Fifo::EmulatorState(false);
-
-	INFO_LOG(CONSOLE, "Stop [Main Thread]\t\t---- Shutting down ----");
-
-	// Stop the CPU
-	INFO_LOG(CONSOLE, "%s", StopMessage(true, "Stop CPU").c_str());
+
+	INFO_LOG(CONSOLE, "Stop [Main Thread]\t\t---- Shutting down ----");
+
+	// Stop the CPU
+	INFO_LOG(CONSOLE, "%s", StopMessage(true, "Stop CPU").c_str());
 	CPU::Stop();
-
-	if (_CoreParameter.bCPUThread)
-	{
-		// Video_EnterLoop() should now exit so that EmuThread()
-		// will continue concurrently with the rest of the commands
-		// in this function. We no longer rely on Postmessage.
-		INFO_LOG(CONSOLE, "%s", StopMessage(true, "Wait for Video Loop to exit ...").c_str());
-
-		g_video_backend->Video_ExitLoop();
-	}
->>>>>>> 08d45b9f
+
+	if (_CoreParameter.bCPUThread)
+	{
+		// Video_EnterLoop() should now exit so that EmuThread()
+		// will continue concurrently with the rest of the commands
+		// in this function. We no longer rely on Postmessage.
+		INFO_LOG(CONSOLE, "%s", StopMessage(true, "Wait for Video Loop to exit ...").c_str());
+
+		g_video_backend->Video_ExitLoop();
+	}
 #if defined(__LIBUSB__) || defined(_WIN32)
 	GCAdapter::ResetRumble();
 #endif
@@ -474,88 +343,32 @@
 #ifdef USE_MEMORYWATCHER
 	MemoryWatcher::Shutdown();
 #endif
-}
-
+}
+
 void DeclareAsCPUThread()
-{
-#ifdef ThreadLocalStorage
-	tls_is_cpu_thread = true;
-#else
-	// Use pthread implementation for Android and Mac
-	// Make sure that s_tls_is_cpu_key is initialized
-	pthread_once(&s_cpu_key_is_init, InitIsCPUKey);
-	pthread_setspecific(s_tls_is_cpu_key, (void*)true);
-#endif
-}
-
+{
+#ifdef ThreadLocalStorage
+	tls_is_cpu_thread = true;
+#else
+	// Use pthread implementation for Android and Mac
+	// Make sure that s_tls_is_cpu_key is initialized
+	pthread_once(&s_cpu_key_is_init, InitIsCPUKey);
+	pthread_setspecific(s_tls_is_cpu_key, (void*)true);
+#endif
+}
+
 void UndeclareAsCPUThread()
-<<<<<<< HEAD
-{
-#ifdef ThreadLocalStorage
-	tls_is_cpu_thread = false;
-#else
-	// Use pthread implementation for Android and Mac
-	// Make sure that s_tls_is_cpu_key is initialized
-	pthread_once(&s_cpu_key_is_init, InitIsCPUKey);
-	pthread_setspecific(s_tls_is_cpu_key, (void*)false);
-#endif
-}
-
-// Create the CPU thread, which is a CPU + Video thread in Single Core mode.
-static void CpuThread()
-{
-	DeclareAsCPUThread();
-
-	const SConfig& _CoreParameter = SConfig::GetInstance();
-
-	if (_CoreParameter.bCPUThread)
-	{
-		Common::SetCurrentThreadName("CPU thread");
-	}
-	else
-	{
-		Common::SetCurrentThreadName("CPU-GPU thread");
-		g_video_backend->Video_Prepare();
-	}
-
-	if (_CoreParameter.bFastmem)
-		EMM::InstallExceptionHandler(); // Let's run under memory watch
-
-	if (!s_state_filename.empty())
-		State::LoadAs(s_state_filename);
-
-	s_is_started = true;
-
-
-	#ifdef USE_GDBSTUB
-	#ifndef _WIN32
-	if (!_CoreParameter.gdb_socket.empty())
-	{
-		gdb_init_local(_CoreParameter.gdb_socket.data());
-		gdb_break();
-	}
-	else
-	#endif
-	if (_CoreParameter.iGDBPort > 0)
-	{
-		gdb_init(_CoreParameter.iGDBPort);
-		// break at next instruction (the first instruction)
-		gdb_break();
-	}
-	#endif
-
-=======
-{
-#ifdef ThreadLocalStorage
-	tls_is_cpu_thread = false;
-#else
-	// Use pthread implementation for Android and Mac
-	// Make sure that s_tls_is_cpu_key is initialized
-	pthread_once(&s_cpu_key_is_init, InitIsCPUKey);
-	pthread_setspecific(s_tls_is_cpu_key, (void*)false);
-#endif
-}
-
+{
+#ifdef ThreadLocalStorage
+	tls_is_cpu_thread = false;
+#else
+	// Use pthread implementation for Android and Mac
+	// Make sure that s_tls_is_cpu_key is initialized
+	pthread_once(&s_cpu_key_is_init, InitIsCPUKey);
+	pthread_setspecific(s_tls_is_cpu_key, (void*)false);
+#endif
+}
+
 // For the CPU Thread only.
 static void CPUSetInitialExecutionState()
 {
@@ -566,27 +379,27 @@
 	});
 }
 
-// Create the CPU thread, which is a CPU + Video thread in Single Core mode.
-static void CpuThread()
-{
-	DeclareAsCPUThread();
-
+// Create the CPU thread, which is a CPU + Video thread in Single Core mode.
+static void CpuThread()
+{
+	DeclareAsCPUThread();
+
 	const SConfig& _CoreParameter = SConfig::GetInstance();
-
-	if (_CoreParameter.bCPUThread)
-	{
-		Common::SetCurrentThreadName("CPU thread");
-	}
-	else
-	{
-		Common::SetCurrentThreadName("CPU-GPU thread");
-		g_video_backend->Video_Prepare();
-	}
-
-	if (_CoreParameter.bFastmem)
-		EMM::InstallExceptionHandler(); // Let's run under memory watch
-
-	if (!s_state_filename.empty())
+
+	if (_CoreParameter.bCPUThread)
+	{
+		Common::SetCurrentThreadName("CPU thread");
+	}
+	else
+	{
+		Common::SetCurrentThreadName("CPU-GPU thread");
+		g_video_backend->Video_Prepare();
+	}
+
+	if (_CoreParameter.bFastmem)
+		EMM::InstallExceptionHandler(); // Let's run under memory watch
+
+	if (!s_state_filename.empty())
 	{
 		// Needs to PauseAndLock the Core
 		// NOTE: EmuThread should have left us in CPU_STEPPING so nothing will happen
@@ -598,156 +411,175 @@
 				State::LoadAs(s_state_filename);
 		});
 	}
-
-	s_is_started = true;
+
+	s_is_started = true;
 	CPUSetInitialExecutionState();
-
-	#ifdef USE_GDBSTUB
-	#ifndef _WIN32
-	if (!_CoreParameter.gdb_socket.empty())
-	{
-		gdb_init_local(_CoreParameter.gdb_socket.data());
-		gdb_break();
-	}
-	else
-	#endif
-	if (_CoreParameter.iGDBPort > 0)
-	{
-		gdb_init(_CoreParameter.iGDBPort);
-		// break at next instruction (the first instruction)
-		gdb_break();
-	}
-	#endif
-
->>>>>>> 08d45b9f
+
+	#ifdef USE_GDBSTUB
+	#ifndef _WIN32
+	if (!_CoreParameter.gdb_socket.empty())
+	{
+		gdb_init_local(_CoreParameter.gdb_socket.data());
+		gdb_break();
+	}
+	else
+	#endif
+	if (_CoreParameter.iGDBPort > 0)
+	{
+		gdb_init(_CoreParameter.iGDBPort);
+		// break at next instruction (the first instruction)
+		gdb_break();
+	}
+	#endif
+
 #ifdef USE_MEMORYWATCHER
 	MemoryWatcher::Init();
 #endif
 
-	// VR thread starts main loop in background
-	s_nonvr_thread_ready.Set();
-
-	// Enter CPU run loop. When we leave it - we are done.
+	// VR thread starts main loop in background
+	s_nonvr_thread_ready.Set();
+
+	// Enter CPU run loop. When we leave it - we are done.
 	CPU::Run();
-<<<<<<< HEAD
-
-	s_is_started = false;
-
-	if (!_CoreParameter.bCPUThread)
-		g_video_backend->Video_Cleanup();
-
-	if (_CoreParameter.bFastmem)
-		EMM::UninstallExceptionHandler();
-
-	return;
-}
-
-static void FifoPlayerThread()
-{
+
+	s_is_started = false;
+
+	if (!_CoreParameter.bCPUThread)
+		g_video_backend->Video_Cleanup();
+
+	if (_CoreParameter.bFastmem)
+		EMM::UninstallExceptionHandler();
+
+	return;
+}
+
+static void FifoPlayerThread()
+{
+	DeclareAsCPUThread();
 	const SConfig& _CoreParameter = SConfig::GetInstance();
-
-	if (_CoreParameter.bCPUThread)
+
+	if (_CoreParameter.bCPUThread)
+	{
+		Common::SetCurrentThreadName("FIFO player thread");
+	}
+	else
+	{
+		g_video_backend->Video_Prepare();
+		Common::SetCurrentThreadName("FIFO-GPU thread");
+	}
+
+	// Enter CPU run loop. When we leave it - we are done.
+	if (FifoPlayer::GetInstance().Open(_CoreParameter.m_strFilename))
+	{
+		if (auto cpu_core = FifoPlayer::GetInstance().GetCPUCore())
+		{
+			PowerPC::InjectExternalCPUCore(cpu_core.get());
+			s_is_started = true;
+
+			CPUSetInitialExecutionState();
+			CPU::Run();
+
+			s_is_started = false;
+			PowerPC::InjectExternalCPUCore(nullptr);
+		}
+		FifoPlayer::GetInstance().Close();
+	}
+
+	// If we did not enter the CPU Run Loop above then run a fake one instead.
+	// We need to be IsRunningAndStarted() for DolphinWX to stop us.
+	if (CPU::GetState() != CPU::CPU_POWERDOWN)
 	{
-		Common::SetCurrentThreadName("FIFO player thread");
+		s_is_started = true;
+		Host_Message(WM_USER_STOP);
+		while (CPU::GetState() != CPU::CPU_POWERDOWN)
+		{
+			if (!_CoreParameter.bCPUThread)
+				g_video_backend->PeekMessages();
+			std::this_thread::sleep_for(std::chrono::milliseconds(20));
+		}
+		s_is_started = false;
 	}
-	else
-	{
-		g_video_backend->Video_Prepare();
-		Common::SetCurrentThreadName("FIFO-GPU thread");
-	}
-
-	s_is_started = true;
-	DeclareAsCPUThread();
-
-	// Enter CPU run loop. When we leave it - we are done.
-	if (FifoPlayer::GetInstance().Open(_CoreParameter.m_strFilename))
-	{
-		FifoPlayer::GetInstance().Play();
-		FifoPlayer::GetInstance().Close();
-	}
-
-	UndeclareAsCPUThread();
-	s_is_started = false;
-
-	if (!_CoreParameter.bCPUThread)
-		g_video_backend->Video_Cleanup();
-
-	return;
-}
-
-#ifdef OCULUSSDK042
-// VR Asynchronous Timewarp Thread
-void VRThread()
-{
-	Common::SetCurrentThreadName("VR Thread");
-
-	const SCoreStartupParameter& _CoreParameter =
-		SConfig::GetInstance();
-
-	std::thread *video_thread = &s_emu_thread;
-	if (!_CoreParameter.bCPUThread)
-		video_thread = &s_cpu_thread;
-
-	NOTICE_LOG(VR, "[VR Thread] Starting VR Thread - g_video_backend->Initialize()");
-	if (!g_video_backend->InitializeOtherThread(s_window_handle, video_thread))
-	{
-		s_vr_thread_failure = true;
-		s_vr_thread_ready.Set();
-		return;
-	}
-	s_vr_thread_ready.Set();
-	s_nonvr_thread_ready.Wait();
-
-	NOTICE_LOG(VR, "[VR Thread] g_video_backend->Video_Prepare()");
-	g_video_backend->Video_PrepareOtherThread();
-	s_vr_thread_ready.Set();
-	s_nonvr_thread_ready.Wait();
-
-	NOTICE_LOG(VR, "[VR Thread] Main VR loop");
-	while (!s_stop_vr_thread)
-	{
-		if (g_renderer)
-			g_renderer->AsyncTimewarpDraw();
-	}
-
-	g_video_backend->Video_CleanupOtherThread();
-	s_vr_thread_ready.Set();
-	s_nonvr_thread_ready.Wait();
-
-	NOTICE_LOG(VR, "[VR Thread] g_video_backend->Shutdown()");
-	g_video_backend->ShutdownOtherThread();
-	s_vr_thread_ready.Set();
-
-	NOTICE_LOG(VR, "[VR Thread] Stopping VR Thread");
-}
-#endif
-
-// Initialize and create emulation thread
-// Call browser: Init():s_emu_thread().
-// See the BootManager.cpp file description for a complete call schedule.
-void EmuThread()
-{
+
+	if (!_CoreParameter.bCPUThread)
+		g_video_backend->Video_Cleanup();
+
+	return;
+}
+
+#ifdef OCULUSSDK042
+// VR Asynchronous Timewarp Thread
+void VRThread()
+{
+	Common::SetCurrentThreadName("VR Thread");
+
+	const SCoreStartupParameter& _CoreParameter =
+		SConfig::GetInstance();
+
+	std::thread *video_thread = &s_emu_thread;
+	if (!_CoreParameter.bCPUThread)
+		video_thread = &s_cpu_thread;
+
+	NOTICE_LOG(VR, "[VR Thread] Starting VR Thread - g_video_backend->Initialize()");
+	if (!g_video_backend->InitializeOtherThread(s_window_handle, video_thread))
+	{
+		s_vr_thread_failure = true;
+		s_vr_thread_ready.Set();
+		return;
+	}
+	s_vr_thread_ready.Set();
+	s_nonvr_thread_ready.Wait();
+
+	NOTICE_LOG(VR, "[VR Thread] g_video_backend->Video_Prepare()");
+	g_video_backend->Video_PrepareOtherThread();
+	s_vr_thread_ready.Set();
+	s_nonvr_thread_ready.Wait();
+
+	NOTICE_LOG(VR, "[VR Thread] Main VR loop");
+	while (!s_stop_vr_thread)
+	{
+		if (g_renderer)
+			g_renderer->AsyncTimewarpDraw();
+	}
+
+	g_video_backend->Video_CleanupOtherThread();
+	s_vr_thread_ready.Set();
+	s_nonvr_thread_ready.Wait();
+
+	NOTICE_LOG(VR, "[VR Thread] g_video_backend->Shutdown()");
+	g_video_backend->ShutdownOtherThread();
+	s_vr_thread_ready.Set();
+
+	NOTICE_LOG(VR, "[VR Thread] Stopping VR Thread");
+}
+#endif
+
+// Initialize and create emulation thread
+// Call browser: Init():s_emu_thread().
+// See the BootManager.cpp file description for a complete call schedule.
+void EmuThread()
+{
 	const SConfig& core_parameter = SConfig::GetInstance();
-
-	Common::SetCurrentThreadName("Emuthread - Starting");
-
-	if (SConfig::GetInstance().m_OCEnable)
-		DisplayMessage("WARNING: running at non-native CPU clock! Game may not be stable.", 8000);
-	DisplayMessage(cpu_info.brand_string, 8000);
-	DisplayMessage(cpu_info.Summarize(), 8000);
-	DisplayMessage(core_parameter.m_strFilename, 3000);
-
-	// For a time this acts as the CPU thread...
-	DeclareAsCPUThread();
-
-	Movie::Init();
-
-	HW::Init();
-
-	// Initialize backend, and optionally VR thread for asynchronous timewarp rendering
-#ifdef OCULUSSDK042
-	if (core_parameter.bAsynchronousTimewarp && g_video_backend->Video_CanDoAsync())
-	{
+	s_is_booting.store(true);
+
+	Common::SetCurrentThreadName("Emuthread - Starting");
+
+	if (SConfig::GetInstance().m_OCEnable)
+		DisplayMessage("WARNING: running at non-native CPU clock! Game may not be stable.", 8000);
+	DisplayMessage(cpu_info.brand_string, 8000);
+	DisplayMessage(cpu_info.Summarize(), 8000);
+	DisplayMessage(core_parameter.m_strFilename, 3000);
+
+	// For a time this acts as the CPU thread...
+	DeclareAsCPUThread();
+
+	Movie::Init();
+
+	HW::Init();
+
+	// Initialize backend, and optionally VR thread for asynchronous timewarp rendering
+#ifdef OCULUSSDK042
+	if (core_parameter.bAsynchronousTimewarp && g_video_backend->Video_CanDoAsync())
+	{
 		if (!g_video_backend->Initialize(nullptr))
 		{
 			PanicAlert("Failed to initialize video backend!");
@@ -771,547 +603,299 @@
 			Host_Message(WM_USER_STOP);
 			return;
 		}
-	}
-	else
-#endif
-	{
-		if (!g_video_backend->Initialize(s_window_handle))
-		{
+	}
+	else
+#endif
+	{
+		if (!g_video_backend->Initialize(s_window_handle))
+		{
+			s_is_booting.store(false);
 			PanicAlert("Failed to initialize video backend!");
 			Host_Message(WM_USER_STOP);
 			return;
-		}
-		g_Config.bAsynchronousTimewarp = false;
-		g_ActiveConfig.bAsynchronousTimewarp = g_Config.bAsynchronousTimewarp;
-
-	}
-
-	OSD::AddMessage("Dolphin " + g_video_backend->GetName() + " Video Backend.", 5000);
-
-	if (cpu_info.HTT)
-=======
-
-	s_is_started = false;
-
-	if (!_CoreParameter.bCPUThread)
-		g_video_backend->Video_Cleanup();
-
-	if (_CoreParameter.bFastmem)
-		EMM::UninstallExceptionHandler();
-
-	return;
-}
-
-static void FifoPlayerThread()
-{
-	DeclareAsCPUThread();
-	const SConfig& _CoreParameter = SConfig::GetInstance();
-
-	if (_CoreParameter.bCPUThread)
-	{
-		Common::SetCurrentThreadName("FIFO player thread");
-	}
-	else
-	{
-		g_video_backend->Video_Prepare();
-		Common::SetCurrentThreadName("FIFO-GPU thread");
-	}
-
-	// Enter CPU run loop. When we leave it - we are done.
-	if (FifoPlayer::GetInstance().Open(_CoreParameter.m_strFilename))
-	{
-		if (auto cpu_core = FifoPlayer::GetInstance().GetCPUCore())
-		{
-			PowerPC::InjectExternalCPUCore(cpu_core.get());
-			s_is_started = true;
-
-			CPUSetInitialExecutionState();
-			CPU::Run();
-
-			s_is_started = false;
-			PowerPC::InjectExternalCPUCore(nullptr);
-		}
-		FifoPlayer::GetInstance().Close();
-	}
-
-	// If we did not enter the CPU Run Loop above then run a fake one instead.
-	// We need to be IsRunningAndStarted() for DolphinWX to stop us.
-	if (CPU::GetState() != CPU::CPU_POWERDOWN)
-	{
-		s_is_started = true;
-		Host_Message(WM_USER_STOP);
-		while (CPU::GetState() != CPU::CPU_POWERDOWN)
-		{
-			if (!_CoreParameter.bCPUThread)
-				g_video_backend->PeekMessages();
-			std::this_thread::sleep_for(std::chrono::milliseconds(20));
-		}
-		s_is_started = false;
-	}
-
-	if (!_CoreParameter.bCPUThread)
-		g_video_backend->Video_Cleanup();
-
-	return;
-}
-
-// Initialize and create emulation thread
-// Call browser: Init():s_emu_thread().
-// See the BootManager.cpp file description for a complete call schedule.
-void EmuThread()
-{
-	const SConfig& core_parameter = SConfig::GetInstance();
-	s_is_booting.store(true);
-
-	Common::SetCurrentThreadName("Emuthread - Starting");
-
-	if (SConfig::GetInstance().m_OCEnable)
-		DisplayMessage("WARNING: running at non-native CPU clock! Game may not be stable.", 8000);
-	DisplayMessage(cpu_info.brand_string, 8000);
-	DisplayMessage(cpu_info.Summarize(), 8000);
-	DisplayMessage(core_parameter.m_strFilename, 3000);
-
-	// For a time this acts as the CPU thread...
-	DeclareAsCPUThread();
-
-	Movie::Init();
-
-	HW::Init();
-
-	if (!g_video_backend->Initialize(s_window_handle))
-	{
+		}
+		g_Config.bAsynchronousTimewarp = false;
+		g_ActiveConfig.bAsynchronousTimewarp = g_Config.bAsynchronousTimewarp;
+
+	}
+
+	OSD::AddMessage("Dolphin " + g_video_backend->GetName() + " Video Backend.", 5000);
+
+	if (cpu_info.HTT)
+		SConfig::GetInstance().bDSPThread = cpu_info.num_cores > 4;
+	else
+		SConfig::GetInstance().bDSPThread = cpu_info.num_cores > 2;
+
+	if (!DSP::GetDSPEmulator()->Initialize(core_parameter.bWii, core_parameter.bDSPThread))
+	{
 		s_is_booting.store(false);
-		PanicAlert("Failed to initialize video backend!");
-		Host_Message(WM_USER_STOP);
-		return;
-	}
-
-	OSD::AddMessage("Dolphin " + g_video_backend->GetName() + " Video Backend.", 5000);
-
-	if (cpu_info.HTT)
->>>>>>> 08d45b9f
-		SConfig::GetInstance().bDSPThread = cpu_info.num_cores > 4;
-	else
-		SConfig::GetInstance().bDSPThread = cpu_info.num_cores > 2;
-<<<<<<< HEAD
-
-	if (!DSP::GetDSPEmulator()->Initialize(core_parameter.bWii, core_parameter.bDSPThread))
-	{
-		HW::Shutdown();
-		g_video_backend->Shutdown();
+		HW::Shutdown();
+		g_video_backend->Shutdown();
 		PanicAlert("Failed to initialize DSP emulation!");
-		Host_Message(WM_USER_STOP);
-		return;
-	}
-
-	bool init_controllers = false;
-	if (!g_controller_interface.IsInit())
-	{
-		Pad::Initialize(s_window_handle);
-		Keyboard::Initialize(s_window_handle);
+		Host_Message(WM_USER_STOP);
+		return;
+	}
+
+	bool init_controllers = false;
+	if (!g_controller_interface.IsInit())
+	{
+		Pad::Initialize(s_window_handle);
+		Keyboard::Initialize(s_window_handle);
 		VRTracker::Initialize(s_window_handle);
-		init_controllers = true;
-	}
-	else
-	{
-		// Update references in case controllers were refreshed
-		Pad::LoadConfig();
-		Keyboard::LoadConfig();
-	}
-
-	// Load and Init Wiimotes - only if we are booting in Wii mode
-	if (core_parameter.bWii)
-	{
-		if (init_controllers)
-			Wiimote::Initialize(s_window_handle, !s_state_filename.empty());
-		else
-			Wiimote::LoadConfig();
-
-		// Activate Wiimotes which don't have source set to "None"
-		for (unsigned int i = 0; i != MAX_BBMOTES; ++i)
-			if (g_wiimote_sources[i])
-				GetUsbPointer()->AccessWiiMote(i | 0x100)->Activate(true);
-
-	}
-
-	AudioCommon::InitSoundStream();
-
-	// The hardware is initialized.
-	s_hardware_initialized = true;
-
-	// Boot to pause or not
-	Core::SetState(core_parameter.bBootToPause ? Core::CORE_PAUSE : Core::CORE_RUN);
-
-	// Load GCM/DOL/ELF whatever ... we boot with the interpreter core
-	PowerPC::SetMode(PowerPC::MODE_INTERPRETER);
-
-	CBoot::BootUp();
-
-=======
-
-	if (!DSP::GetDSPEmulator()->Initialize(core_parameter.bWii, core_parameter.bDSPThread))
-	{
-		s_is_booting.store(false);
-		HW::Shutdown();
-		g_video_backend->Shutdown();
-		PanicAlert("Failed to initialize DSP emulation!");
-		Host_Message(WM_USER_STOP);
-		return;
-	}
-
-	bool init_controllers = false;
-	if (!g_controller_interface.IsInit())
-	{
-		Pad::Initialize(s_window_handle);
-		Keyboard::Initialize(s_window_handle);
-		init_controllers = true;
-	}
-	else
-	{
-		// Update references in case controllers were refreshed
-		Pad::LoadConfig();
-		Keyboard::LoadConfig();
-	}
-
-	// Load and Init Wiimotes - only if we are booting in Wii mode
-	if (core_parameter.bWii)
-	{
-		if (init_controllers)
-			Wiimote::Initialize(s_window_handle, !s_state_filename.empty());
-		else
-			Wiimote::LoadConfig();
-
-		// Activate Wiimotes which don't have source set to "None"
-		for (unsigned int i = 0; i != MAX_BBMOTES; ++i)
-			if (g_wiimote_sources[i])
-				GetUsbPointer()->AccessWiiMote(i | 0x100)->Activate(true);
-
-	}
-
-	AudioCommon::InitSoundStream();
-
-	// The hardware is initialized.
-	s_hardware_initialized = true;
+		init_controllers = true;
+	}
+	else
+	{
+		// Update references in case controllers were refreshed
+		Pad::LoadConfig();
+		Keyboard::LoadConfig();
+	}
+
+	// Load and Init Wiimotes - only if we are booting in Wii mode
+	if (core_parameter.bWii)
+	{
+		if (init_controllers)
+			Wiimote::Initialize(s_window_handle, !s_state_filename.empty());
+		else
+			Wiimote::LoadConfig();
+
+		// Activate Wiimotes which don't have source set to "None"
+		for (unsigned int i = 0; i != MAX_BBMOTES; ++i)
+			if (g_wiimote_sources[i])
+				GetUsbPointer()->AccessWiiMote(i | 0x100)->Activate(true);
+
+	}
+
+	AudioCommon::InitSoundStream();
+
+	// The hardware is initialized.
+	s_hardware_initialized = true;
 	s_is_booting.store(false);
-
+
 	// Set execution state to known values (CPU/FIFO/Audio Paused)
 	CPU::Break();
-
-	// Load GCM/DOL/ELF whatever ... we boot with the interpreter core
-	PowerPC::SetMode(PowerPC::MODE_INTERPRETER);
-
-	CBoot::BootUp();
-
->>>>>>> 08d45b9f
+
+	// Load GCM/DOL/ELF whatever ... we boot with the interpreter core
+	PowerPC::SetMode(PowerPC::MODE_INTERPRETER);
+
+	CBoot::BootUp();
+
 	// This adds the SyncGPU handler to CoreTiming, so now CoreTiming::Advance might block.
 	Fifo::Prepare();
 
-	// Thread is no longer acting as CPU Thread
-	UndeclareAsCPUThread();
-
-	// Setup our core, but can't use dynarec if we are compare server
-	if (core_parameter.iCPUCore != PowerPC::CORE_INTERPRETER
-	    && (!core_parameter.bRunCompareServer || core_parameter.bRunCompareClient))
-	{
-		PowerPC::SetMode(PowerPC::MODE_JIT);
-	}
-	else
-	{
-		PowerPC::SetMode(PowerPC::MODE_INTERPRETER);
-	}
-
-	// Update the window again because all stuff is initialized
-	Host_UpdateDisasmDialog();
-	Host_UpdateMainFrame();
-
-	// Determine the CPU thread function
-	void (*cpuThreadFunc)(void);
+	// Thread is no longer acting as CPU Thread
+	UndeclareAsCPUThread();
+
+	// Setup our core, but can't use dynarec if we are compare server
+	if (core_parameter.iCPUCore != PowerPC::CORE_INTERPRETER
+	    && (!core_parameter.bRunCompareServer || core_parameter.bRunCompareClient))
+	{
+		PowerPC::SetMode(PowerPC::MODE_JIT);
+	}
+	else
+	{
+		PowerPC::SetMode(PowerPC::MODE_INTERPRETER);
+	}
+
+	// Update the window again because all stuff is initialized
+	Host_UpdateDisasmDialog();
+	Host_UpdateMainFrame();
+
+	// Determine the CPU thread function
+	void (*cpuThreadFunc)(void);
 	if (core_parameter.m_BootType == SConfig::BOOT_DFF)
-		cpuThreadFunc = FifoPlayerThread;
-	else
-		cpuThreadFunc = CpuThread;
-
-	// 	On VR Thread: g_video_backend->Video_PrepareOtherThread();
-#ifdef OCULUSSDK042
-	if (g_Config.bAsynchronousTimewarp)
-	{
-		s_nonvr_thread_ready.Set();
-		s_vr_thread_ready.Wait();
-	}
-#endif
-
-	// ENTER THE VIDEO THREAD LOOP
-	if (core_parameter.bCPUThread)
-	{
-		// This thread, after creating the EmuWindow, spawns a CPU
-		// thread, and then takes over and becomes the video thread
-		Common::SetCurrentThreadName("Video thread");
-
-		g_video_backend->Video_Prepare();
-
-		// Spawn the CPU thread
-		s_cpu_thread = std::thread(cpuThreadFunc);
-
-		// VR thread starts main loop in background
-		s_nonvr_thread_ready.Set();
-
-		// become the GPU thread
+		cpuThreadFunc = FifoPlayerThread;
+	else
+		cpuThreadFunc = CpuThread;
+
+	// 	On VR Thread: g_video_backend->Video_PrepareOtherThread();
+#ifdef OCULUSSDK042
+	if (g_Config.bAsynchronousTimewarp)
+	{
+		s_nonvr_thread_ready.Set();
+		s_vr_thread_ready.Wait();
+	}
+#endif
+
+	// ENTER THE VIDEO THREAD LOOP
+	if (core_parameter.bCPUThread)
+	{
+		// This thread, after creating the EmuWindow, spawns a CPU
+		// thread, and then takes over and becomes the video thread
+		Common::SetCurrentThreadName("Video thread");
+
+		g_video_backend->Video_Prepare();
+
+		// Spawn the CPU thread
+		s_cpu_thread = std::thread(cpuThreadFunc);
+
+		// VR thread starts main loop in background
+		s_nonvr_thread_ready.Set();
+
+		// become the GPU thread
 		Fifo::RunGpuLoop();
-<<<<<<< HEAD
-
-		// We have now exited the Video Loop
-		INFO_LOG(CONSOLE, "%s", StopMessage(false, "Video Loop Ended").c_str());
-	}
-	else // SingleCore mode
-	{
-		// The spawned CPU Thread also does the graphics.
-		// The EmuThread is thus an idle thread, which sleeps while
-		// waiting for the program to terminate. Without this extra
-		// thread, the video backend window hangs in single core mode
-		// because no one is pumping messages.
-		Common::SetCurrentThreadName("Emuthread - Idle");
-
-		// Spawn the CPU+GPU thread
-		s_cpu_thread = std::thread(cpuThreadFunc);
-
-		while (PowerPC::GetState() != PowerPC::CPU_POWERDOWN)
-		{
-			g_video_backend->PeekMessages();
-			Common::SleepCurrentThread(20);
-		}
-	}
-
-	INFO_LOG(CONSOLE, "%s", StopMessage(true, "Stopping Emu thread ...").c_str());
-
-	// Wait for s_cpu_thread to exit
-	INFO_LOG(CONSOLE, "%s", StopMessage(true, "Stopping CPU-GPU thread ...").c_str());
-
-	#ifdef USE_GDBSTUB
-	INFO_LOG(CONSOLE, "%s", StopMessage(true, "Stopping GDB ...").c_str());
-	gdb_deinit();
-	INFO_LOG(CONSOLE, "%s", StopMessage(true, "GDB stopped.").c_str());
-	#endif
-
-	s_cpu_thread.join();
-
-	INFO_LOG(CONSOLE, "%s", StopMessage(true, "CPU thread stopped.").c_str());
-
-#ifdef OCULUSSDK042
-	if (g_Config.bAsynchronousTimewarp)
-	{
-		// Tell the VR Thread to stop
-		s_nonvr_thread_ready.Set();
-		s_stop_vr_thread = true;
-		s_vr_thread_ready.Wait();
-	}
-#endif
-
-	if (core_parameter.bCPUThread)
-	{
-		g_video_backend->Video_Cleanup();
-	}
-
-	FileMon::Close();
-
-	// Stop audio thread - Actually this does nothing when using HLE
-	// emulation, but stops the DSP Interpreter when using LLE emulation.
-	DSP::GetDSPEmulator()->DSP_StopSoundStream();
-
-	// We must set up this flag before executing HW::Shutdown()
-	s_hardware_initialized = false;
-	INFO_LOG(CONSOLE, "%s", StopMessage(false, "Shutting down HW").c_str());
-	HW::Shutdown();
-	INFO_LOG(CONSOLE, "%s", StopMessage(false, "HW shutdown").c_str());
-
-	if (init_controllers)
-	{
-		Wiimote::Shutdown();
-		Keyboard::Shutdown();
-		Pad::Shutdown();
+
+		// We have now exited the Video Loop
+		INFO_LOG(CONSOLE, "%s", StopMessage(false, "Video Loop Ended").c_str());
+	}
+	else // SingleCore mode
+	{
+		// The spawned CPU Thread also does the graphics.
+		// The EmuThread is thus an idle thread, which sleeps while
+		// waiting for the program to terminate. Without this extra
+		// thread, the video backend window hangs in single core mode
+		// because no one is pumping messages.
+		Common::SetCurrentThreadName("Emuthread - Idle");
+
+		// Spawn the CPU+GPU thread
+		s_cpu_thread = std::thread(cpuThreadFunc);
+
+		while (CPU::GetState() != CPU::CPU_POWERDOWN)
+		{
+			g_video_backend->PeekMessages();
+			Common::SleepCurrentThread(20);
+		}
+	}
+
+	INFO_LOG(CONSOLE, "%s", StopMessage(true, "Stopping Emu thread ...").c_str());
+
+	// Wait for s_cpu_thread to exit
+	INFO_LOG(CONSOLE, "%s", StopMessage(true, "Stopping CPU-GPU thread ...").c_str());
+
+	#ifdef USE_GDBSTUB
+	INFO_LOG(CONSOLE, "%s", StopMessage(true, "Stopping GDB ...").c_str());
+	gdb_deinit();
+	INFO_LOG(CONSOLE, "%s", StopMessage(true, "GDB stopped.").c_str());
+	#endif
+
+	s_cpu_thread.join();
+
+	INFO_LOG(CONSOLE, "%s", StopMessage(true, "CPU thread stopped.").c_str());
+
+#ifdef OCULUSSDK042
+	if (g_Config.bAsynchronousTimewarp)
+	{
+		// Tell the VR Thread to stop
+		s_nonvr_thread_ready.Set();
+		s_stop_vr_thread = true;
+		s_vr_thread_ready.Wait();
+	}
+#endif
+
+	if (core_parameter.bCPUThread)
+	{
+		g_video_backend->Video_Cleanup();
+	}
+
+	FileMon::Close();
+
+	// Stop audio thread - Actually this does nothing when using HLE
+	// emulation, but stops the DSP Interpreter when using LLE emulation.
+	DSP::GetDSPEmulator()->DSP_StopSoundStream();
+
+	// We must set up this flag before executing HW::Shutdown()
+	s_hardware_initialized = false;
+	INFO_LOG(CONSOLE, "%s", StopMessage(false, "Shutting down HW").c_str());
+	HW::Shutdown();
+	INFO_LOG(CONSOLE, "%s", StopMessage(false, "HW shutdown").c_str());
+
+	if (init_controllers)
+	{
+		Wiimote::Shutdown();
+		Keyboard::Shutdown();
+		Pad::Shutdown();
 		VRTracker::Shutdown();
-		init_controllers = false;
-	}
-
-
-	// Oculus Rift VR thread
-#ifdef OCULUSSDK042
-	if (g_Config.bAsynchronousTimewarp)
-	{
-		s_stop_vr_thread = true;
-		s_vr_thread.join();
-	}
-#endif
-	g_video_backend->Shutdown();
-
-	AudioCommon::ShutdownSoundStream();
-
-	INFO_LOG(CONSOLE, "%s", StopMessage(true, "Main Emu thread stopped").c_str());
-
-	// Clear on screen messages that haven't expired
+		init_controllers = false;
+	}
+
+
+	// Oculus Rift VR thread
+#ifdef OCULUSSDK042
+	if (g_Config.bAsynchronousTimewarp)
+	{
+		s_stop_vr_thread = true;
+		s_vr_thread.join();
+	}
+#endif
+	g_video_backend->Shutdown();
+
+	AudioCommon::ShutdownSoundStream();
+
+	INFO_LOG(CONSOLE, "%s", StopMessage(true, "Main Emu thread stopped").c_str());
+
+	// Clear on screen messages that haven't expired
 	OSD::ClearMessages();
-
-	// Reload sysconf file in order to see changes committed during emulation
-	if (core_parameter.bWii)
-		SConfig::GetInstance().m_SYSCONF->Reload();
-
-	INFO_LOG(CONSOLE, "Stop [Video Thread]\t\t---- Shutdown complete ----");
-	Movie::Shutdown();
-	PatchEngine::Shutdown();
-
-	s_is_stopping = false;
-
-	if (s_on_stopped_callback)
-		s_on_stopped_callback();
-}
-
-// Set or get the running state
-
-void SetState(EState _State)
-{
-	switch (_State)
-	{
-	case CORE_PAUSE:
-=======
-
-		// We have now exited the Video Loop
-		INFO_LOG(CONSOLE, "%s", StopMessage(false, "Video Loop Ended").c_str());
-	}
-	else // SingleCore mode
-	{
-		// The spawned CPU Thread also does the graphics.
-		// The EmuThread is thus an idle thread, which sleeps while
-		// waiting for the program to terminate. Without this extra
-		// thread, the video backend window hangs in single core mode
-		// because no one is pumping messages.
-		Common::SetCurrentThreadName("Emuthread - Idle");
-
-		// Spawn the CPU+GPU thread
-		s_cpu_thread = std::thread(cpuThreadFunc);
-
-		while (CPU::GetState() != CPU::CPU_POWERDOWN)
-		{
-			g_video_backend->PeekMessages();
-			Common::SleepCurrentThread(20);
-		}
-	}
-
-	INFO_LOG(CONSOLE, "%s", StopMessage(true, "Stopping Emu thread ...").c_str());
-
-	// Wait for s_cpu_thread to exit
-	INFO_LOG(CONSOLE, "%s", StopMessage(true, "Stopping CPU-GPU thread ...").c_str());
-
-	#ifdef USE_GDBSTUB
-	INFO_LOG(CONSOLE, "%s", StopMessage(true, "Stopping GDB ...").c_str());
-	gdb_deinit();
-	INFO_LOG(CONSOLE, "%s", StopMessage(true, "GDB stopped.").c_str());
-	#endif
-
-	s_cpu_thread.join();
-
-	INFO_LOG(CONSOLE, "%s", StopMessage(true, "CPU thread stopped.").c_str());
-
-	if (core_parameter.bCPUThread)
-		g_video_backend->Video_Cleanup();
-
-	FileMon::Close();
-
-	// Stop audio thread - Actually this does nothing when using HLE
-	// emulation, but stops the DSP Interpreter when using LLE emulation.
-	DSP::GetDSPEmulator()->DSP_StopSoundStream();
-
-	// We must set up this flag before executing HW::Shutdown()
-	s_hardware_initialized = false;
-	INFO_LOG(CONSOLE, "%s", StopMessage(false, "Shutting down HW").c_str());
-	HW::Shutdown();
-	INFO_LOG(CONSOLE, "%s", StopMessage(false, "HW shutdown").c_str());
-
-	if (init_controllers)
-	{
-		Wiimote::Shutdown();
-		Keyboard::Shutdown();
-		Pad::Shutdown();
-		init_controllers = false;
-	}
-
-	g_video_backend->Shutdown();
-	AudioCommon::ShutdownSoundStream();
-
-	INFO_LOG(CONSOLE, "%s", StopMessage(true, "Main Emu thread stopped").c_str());
-
-	// Clear on screen messages that haven't expired
-	OSD::ClearMessages();
-
-	// Reload sysconf file in order to see changes committed during emulation
-	if (core_parameter.bWii)
-		SConfig::GetInstance().m_SYSCONF->Reload();
-
-	INFO_LOG(CONSOLE, "Stop [Video Thread]\t\t---- Shutdown complete ----");
-	Movie::Shutdown();
-	PatchEngine::Shutdown();
-
-	s_is_stopping = false;
-
-	if (s_on_stopped_callback)
-		s_on_stopped_callback();
-}
-
-// Set or get the running state
-
+
+	// Reload sysconf file in order to see changes committed during emulation
+	if (core_parameter.bWii)
+		SConfig::GetInstance().m_SYSCONF->Reload();
+
+	INFO_LOG(CONSOLE, "Stop [Video Thread]\t\t---- Shutdown complete ----");
+	Movie::Shutdown();
+	PatchEngine::Shutdown();
+
+	s_is_stopping = false;
+
+	if (s_on_stopped_callback)
+		s_on_stopped_callback();
+}
+
+// Set or get the running state
+
 void SetState(EState state)
-{
+{
 	// State cannot be controlled until the CPU Thread is operational
 	if (!IsRunningAndStarted())
 		return;
 
 	switch (state)
-	{
-	case CORE_PAUSE:
+	{
+	case CORE_PAUSE:
 		// NOTE: GetState() will return CORE_PAUSE immediately, even before anything has
 		//   stopped (including the CPU).
->>>>>>> 08d45b9f
 		CPU::EnableStepping(true);  // Break
-		Wiimote::Pause();
+		Wiimote::Pause();
 #if defined(__LIBUSB__) || defined(_WIN32)
 		GCAdapter::ResetRumble();
 #endif
-		break;
-	case CORE_RUN:
+		break;
+	case CORE_RUN:
 		CPU::EnableStepping(false);
-		Wiimote::Resume();
-		break;
-	default:
+		Wiimote::Resume();
+		break;
+	default:
 		PanicAlert("Invalid state");
-		break;
-	}
-}
-
-EState GetState()
-{
-	if (s_is_stopping)
-		return CORE_STOPPING;
-
-	if (s_hardware_initialized)
-	{
+		break;
+	}
+}
+
+EState GetState()
+{
+	if (s_is_stopping)
+		return CORE_STOPPING;
+
+	if (s_hardware_initialized)
+	{
 		if (CPU::IsStepping())
-			return CORE_PAUSE;
+			return CORE_PAUSE;
 
 		return CORE_RUN;
-	}
-
-	return CORE_UNINITIALIZED;
-}
-
+	}
+
+	return CORE_UNINITIALIZED;
+}
+
 static std::string GenerateScreenshotFolderPath()
-{
+{
 	const std::string& gameId = SConfig::GetInstance().GetUniqueID();
-	std::string path = File::GetUserPath(D_SCREENSHOTS_IDX) + gameId + DIR_SEP_CHR;
-
-	if (!File::CreateFullPath(path))
-	{
-		// fallback to old-style screenshots, without folder.
-		path = File::GetUserPath(D_SCREENSHOTS_IDX);
-	}
-
+	std::string path = File::GetUserPath(D_SCREENSHOTS_IDX) + gameId + DIR_SEP_CHR;
+
+	if (!File::CreateFullPath(path))
+	{
+		// fallback to old-style screenshots, without folder.
+		path = File::GetUserPath(D_SCREENSHOTS_IDX);
+	}
+
 	return path;
 }
 
@@ -1319,30 +903,30 @@
 {
 	std::string path = GenerateScreenshotFolderPath();
 
-	//append gameId, path only contains the folder here.
+	//append gameId, path only contains the folder here.
 	path += SConfig::GetInstance().GetUniqueID();
-
-	std::string name;
-	for (int i = 1; File::Exists(name = StringFromFormat("%s-%d.png", path.c_str(), i)); ++i)
-	{
-		// TODO?
-	}
-
-	return name;
-}
-
-void SaveScreenShot()
-{
-	const bool bPaused = (GetState() == CORE_PAUSE);
-
-	SetState(CORE_PAUSE);
-
+
+	std::string name;
+	for (int i = 1; File::Exists(name = StringFromFormat("%s-%d.png", path.c_str(), i)); ++i)
+	{
+		// TODO?
+	}
+
+	return name;
+}
+
+void SaveScreenShot()
+{
+	const bool bPaused = (GetState() == CORE_PAUSE);
+
+	SetState(CORE_PAUSE);
+
 	Renderer::SetScreenshot(GenerateScreenshotName());
-
-	if (!bPaused)
-		SetState(CORE_RUN);
-}
-
+
+	if (!bPaused)
+		SetState(CORE_RUN);
+}
+
 void SaveScreenShot(const std::string& name)
 {
 	const bool bPaused = (GetState() == CORE_PAUSE);
@@ -1357,48 +941,22 @@
 	 	SetState(CORE_RUN);
 }
 
-<<<<<<< HEAD
-void RequestRefreshInfo()
-{
-	s_request_refresh_info = true;
-}
-
-bool PauseAndLock(bool doLock, bool unpauseOnUnlock)
-{
-	if (!IsRunning())
-		return true;
-
-	// let's support recursive locking to simplify things on the caller's side,
-	// and let's do it at this outer level in case the individual systems don't support it.
-	if (doLock ? s_pause_and_lock_depth++ : --s_pause_and_lock_depth)
-		return true;
-
-	// first pause or unpause the CPU
-	bool wasUnpaused = CPU::PauseAndLock(doLock, unpauseOnUnlock);
-	ExpansionInterface::PauseAndLock(doLock, unpauseOnUnlock);
-
-	// audio has to come after CPU, because CPU thread can wait for audio thread (m_throttle).
-	DSP::GetDSPEmulator()->PauseAndLock(doLock, unpauseOnUnlock);
-
-	// video has to come after CPU, because CPU thread can wait for video thread (s_efbAccessRequested).
-	Fifo::PauseAndLock(doLock, unpauseOnUnlock);
-=======
-void RequestRefreshInfo()
-{
-	s_request_refresh_info = true;
-}
-
+void RequestRefreshInfo()
+{
+	s_request_refresh_info = true;
+}
+
 bool PauseAndLock(bool do_lock, bool unpause_on_unlock)
-{
+{
 	// WARNING: PauseAndLock is not fully threadsafe so is only valid on the Host Thread
-	if (!IsRunning())
-		return true;
-
-	// let's support recursive locking to simplify things on the caller's side,
-	// and let's do it at this outer level in case the individual systems don't support it.
+	if (!IsRunning())
+		return true;
+
+	// let's support recursive locking to simplify things on the caller's side,
+	// and let's do it at this outer level in case the individual systems don't support it.
 	if (do_lock ? s_pause_and_lock_depth++ : --s_pause_and_lock_depth)
-		return true;
-
+		return true;
+
 	bool was_unpaused = true;
 	if (do_lock)
 	{
@@ -1407,24 +965,18 @@
 		// a temporary replacement CPU Thread.
 		was_unpaused = CPU::PauseAndLock(true);
 	}
-
+
 	ExpansionInterface::PauseAndLock(do_lock, false);
 
-	// audio has to come after CPU, because CPU thread can wait for audio thread (m_throttle).
+	// audio has to come after CPU, because CPU thread can wait for audio thread (m_throttle).
 	DSP::GetDSPEmulator()->PauseAndLock(do_lock, false);
-
-	// video has to come after CPU, because CPU thread can wait for video thread (s_efbAccessRequested).
+
+	// video has to come after CPU, because CPU thread can wait for video thread (s_efbAccessRequested).
 	Fifo::PauseAndLock(do_lock, false);
->>>>>>> 08d45b9f
 
 #if defined(__LIBUSB__) || defined(_WIN32)
 	GCAdapter::ResetRumble();
 #endif
-<<<<<<< HEAD
-	return wasUnpaused;
-}
-
-=======
 
 	// CPU is unlocked last because CPU::PauseAndLock contains the synchronization
 	// mechanism that prevents CPU::Break from racing.
@@ -1438,215 +990,157 @@
 	}
 
 	return was_unpaused;
-}
-
->>>>>>> 08d45b9f
+}
+
 // Display FPS info
-// This should only be called from VI
-void VideoThrottle()
-{
-	// Update info per second
-	u32 ElapseTime = (u32)s_timer.GetTimeDifference();
+// This should only be called from VI
+void VideoThrottle()
+{
+	// Update info per second
+	u32 ElapseTime = (u32)s_timer.GetTimeDifference();
 	if ((ElapseTime >= 1000 && s_drawn_video.load() > 0) || s_request_refresh_info)
-	{
-		UpdateTitle();
-
-		// Reset counter
-		s_timer.Update();
+	{
+		UpdateTitle();
+
+		// Reset counter
+		s_timer.Update();
 		s_drawn_frame.store(0);
 		s_drawn_video.store(0);
-		g_drawn_vr.store(0);
-	}
-
-	s_drawn_video++;
-}
-
-// Executed from GPU thread
-// reports if a frame should be skipped or not
+		g_drawn_vr.store(0);
+	}
+
+	s_drawn_video++;
+}
+
+// Executed from GPU thread
+// reports if a frame should be skipped or not
 // depending on the emulation speed set
-bool ShouldSkipFrame(int skipped)
-{
+bool ShouldSkipFrame(int skipped)
+{
 	u32 TargetFPS = VideoInterface::GetTargetRefreshRate();
 	if (SConfig::GetInstance().m_EmulationSpeed > 0.0f)
 		TargetFPS = u32(TargetFPS * SConfig::GetInstance().m_EmulationSpeed);
 	const u32 frames = s_drawn_frame.load();
-	const bool fps_slow = !(s_timer.GetTimeDifference() < (frames + skipped) * 1000 / TargetFPS);
-
-	return fps_slow;
-}
-
-// Executed from GPU thread
-// reports if a frame should be added or not
-// in order to keep up 75 FPS
-bool ShouldAddTimewarpFrame()
-{
-#if 0
-	if (s_is_stopping)
-		return false;
-	static u32 timewarp_count = 0;
-	Common::AtomicIncrement(g_drawn_vr);
-	// Update info per second
-	u32 ElapseTime = (u32)s_vr_timer.GetTimeDifference();
-	bool vr_slow = (timewarp_count < g_ActiveConfig.iMinExtraFrames) || (ElapseTime > (Common::AtomicLoad(g_drawn_vr) + 0.33) * 1000.0 / 75);
-	if (vr_slow)
-	{
-		++timewarp_count;
-		if (timewarp_count > g_ActiveConfig.iMaxExtraFrames)
-		{
-			timewarp_count = 0;
-			vr_slow = false;
-		}
-		else
-		{
-			return true;
-		}
-	}
-	if ((ElapseTime >= 1000 && g_drawn_vr > 0) || s_request_refresh_info)
-	{
-		s_vr_fps = (float)(Common::AtomicLoad(g_drawn_vr) * 1000.0 / ElapseTime);
-		// Reset counter
-		s_vr_timer.Update();
-		Common::AtomicStore(g_drawn_vr, 0);
-	}
-#endif
-	return false;
-}
-
-// --- Callbacks for backends / engine ---
-
-// Should be called from GPU thread when a frame is drawn
-void Callback_VideoCopiedToXFB(bool video_update)
-{
-	if (video_update)
+	const bool fps_slow = !(s_timer.GetTimeDifference() < (frames + skipped) * 1000 / TargetFPS);
+
+	return fps_slow;
+}
+
+// Executed from GPU thread
+// reports if a frame should be added or not
+// in order to keep up 75 FPS
+bool ShouldAddTimewarpFrame()
+{
+#if 0
+	if (s_is_stopping)
+		return false;
+	static u32 timewarp_count = 0;
+	Common::AtomicIncrement(g_drawn_vr);
+	// Update info per second
+	u32 ElapseTime = (u32)s_vr_timer.GetTimeDifference();
+	bool vr_slow = (timewarp_count < g_ActiveConfig.iMinExtraFrames) || (ElapseTime > (Common::AtomicLoad(g_drawn_vr) + 0.33) * 1000.0 / 75);
+	if (vr_slow)
+	{
+		++timewarp_count;
+		if (timewarp_count > g_ActiveConfig.iMaxExtraFrames)
+		{
+			timewarp_count = 0;
+			vr_slow = false;
+		}
+		else
+		{
+			return true;
+		}
+	}
+	if ((ElapseTime >= 1000 && g_drawn_vr > 0) || s_request_refresh_info)
+	{
+		s_vr_fps = (float)(Common::AtomicLoad(g_drawn_vr) * 1000.0 / ElapseTime);
+		// Reset counter
+		s_vr_timer.Update();
+		Common::AtomicStore(g_drawn_vr, 0);
+	}
+#endif
+	return false;
+}
+
+// --- Callbacks for backends / engine ---
+
+// Should be called from GPU thread when a frame is drawn
+void Callback_VideoCopiedToXFB(bool video_update)
+{
+	if (video_update)
 		s_drawn_frame++;
 
-	Movie::FrameUpdate();
-}
-
-void UpdateTitle()
-{
-	u32 ElapseTime = (u32)s_timer.GetTimeDifference();
-	s_request_refresh_info = false;
+	Movie::FrameUpdate();
+}
+
+void UpdateTitle()
+{
+	u32 ElapseTime = (u32)s_timer.GetTimeDifference();
+	s_request_refresh_info = false;
 	SConfig& _CoreParameter = SConfig::GetInstance();
-
-	if (ElapseTime == 0)
-		ElapseTime = 1;
-
+
+	if (ElapseTime == 0)
+		ElapseTime = 1;
+
 	float FPS   = (float)(s_drawn_frame.load() * 1000.0 / ElapseTime);
 	float VPS   = (float)(s_drawn_video.load() * 1000.0 / ElapseTime);
 	float VRPS  = (float)(g_drawn_vr.load()    * 1000.0 / ElapseTime);
 	float Speed = (float)(s_drawn_video.load() * (100 * 1000.0) / (VideoInterface::GetTargetRefreshRate() * ElapseTime));
-<<<<<<< HEAD
-
-	// Settings are shown the same for both extended and summary info
-	std::string SSettings = StringFromFormat("%s %s | %s | %s", cpu_core_base->GetName(), _CoreParameter.bCPUThread ? "DC" : "SC",
-		g_video_backend->GetDisplayName().c_str(), _CoreParameter.bDSPHLE ? "HLE" : "LLE");
-
-	std::string SFPS;
-
-	if (Movie::IsPlayingInput())
-		SFPS = StringFromFormat("VI: %u/%u - Input: %u/%u - FPS: %.0f - VPS: %.0f - VR: %.0f - %.0f%%", (u32)Movie::g_currentFrame, (u32)Movie::g_totalFrames, (u32)Movie::g_currentInputCount, (u32)Movie::g_totalInputCount, FPS, VPS, VRPS, Speed);
-	else if (Movie::IsRecordingInput())
-		SFPS = StringFromFormat("VI: %u - Input: %u - FPS: %.0f - VPS: %.0f - VR: %.0f - %.0f%%", (u32)Movie::g_currentFrame, (u32)Movie::g_currentInputCount, FPS, VPS, VRPS, Speed);
-	else
-	{
-		SFPS = StringFromFormat("FPS: %.0f - VPS: %.0f - VR: %.0f - %.0f%%", FPS, VPS, VRPS, Speed);
-		if (SConfig::GetInstance().m_InterfaceExtendedFPSInfo)
-		{
-			// Use extended or summary information. The summary information does not print the ticks data,
-			// that's more of a debugging interest, it can always be optional of course if someone is interested.
-			static u64 ticks = 0;
-			static u64 idleTicks = 0;
-			u64 newTicks = CoreTiming::GetTicks();
-			u64 newIdleTicks = CoreTiming::GetIdleTicks();
-
-			u64 diff = (newTicks - ticks) / 1000000;
-			u64 idleDiff = (newIdleTicks - idleTicks) / 1000000;
-
-			ticks = newTicks;
-			idleTicks = newIdleTicks;
-
-			float TicksPercentage = (float)diff / (float)(SystemTimers::GetTicksPerSecond() / 1000000) * 100;
-
-			SFPS += StringFromFormat(" | CPU: %s%i MHz [Real: %i + IdleSkip: %i] / %i MHz (%s%3.0f%%)",
-					_CoreParameter.bSkipIdle ? "~" : "",
-					(int)(diff),
-					(int)(diff - idleDiff),
-					(int)(idleDiff),
-					SystemTimers::GetTicksPerSecond() / 1000000,
-					_CoreParameter.bSkipIdle ? "~" : "",
-					TicksPercentage);
-		}
-	}
-	// This is our final "frame counter" string
-	std::string SMessage = StringFromFormat("%s | %s", SSettings.c_str(), SFPS.c_str());
-
-	// Update the audio timestretcher with the current speed
-	if (g_sound_stream)
-	{
-		CMixer* pMixer = g_sound_stream->GetMixer();
-		pMixer->UpdateSpeed((float)Speed / (100 * SConfig::GetInstance().m_AudioSlowDown));
-	}
-
-	Host_UpdateTitle(SMessage);
-}
-
-=======
-
-	// Settings are shown the same for both extended and summary info
+
+	// Settings are shown the same for both extended and summary info
 	std::string SSettings = StringFromFormat("%s %s | %s | %s", PowerPC::GetCPUName(), _CoreParameter.bCPUThread ? "DC" : "SC",
-		g_video_backend->GetDisplayName().c_str(), _CoreParameter.bDSPHLE ? "HLE" : "LLE");
-
-	std::string SFPS;
-
-	if (Movie::IsPlayingInput())
-		SFPS = StringFromFormat("VI: %u/%u - Input: %u/%u - FPS: %.0f - VPS: %.0f - %.0f%%", (u32)Movie::g_currentFrame, (u32)Movie::g_totalFrames, (u32)Movie::g_currentInputCount, (u32)Movie::g_totalInputCount, FPS, VPS, Speed);
-	else if (Movie::IsRecordingInput())
-		SFPS = StringFromFormat("VI: %u - Input: %u - FPS: %.0f - VPS: %.0f - %.0f%%", (u32)Movie::g_currentFrame, (u32)Movie::g_currentInputCount, FPS, VPS, Speed);
-	else
-	{
-		SFPS = StringFromFormat("FPS: %.0f - VPS: %.0f - %.0f%%", FPS, VPS, Speed);
-		if (SConfig::GetInstance().m_InterfaceExtendedFPSInfo)
-		{
-			// Use extended or summary information. The summary information does not print the ticks data,
-			// that's more of a debugging interest, it can always be optional of course if someone is interested.
-			static u64 ticks = 0;
-			static u64 idleTicks = 0;
-			u64 newTicks = CoreTiming::GetTicks();
-			u64 newIdleTicks = CoreTiming::GetIdleTicks();
-
-			u64 diff = (newTicks - ticks) / 1000000;
-			u64 idleDiff = (newIdleTicks - idleTicks) / 1000000;
-
-			ticks = newTicks;
-			idleTicks = newIdleTicks;
-
-			float TicksPercentage = (float)diff / (float)(SystemTimers::GetTicksPerSecond() / 1000000) * 100;
-
-			SFPS += StringFromFormat(" | CPU: %s%i MHz [Real: %i + IdleSkip: %i] / %i MHz (%s%3.0f%%)",
-					_CoreParameter.bSkipIdle ? "~" : "",
-					(int)(diff),
-					(int)(diff - idleDiff),
-					(int)(idleDiff),
-					SystemTimers::GetTicksPerSecond() / 1000000,
-					_CoreParameter.bSkipIdle ? "~" : "",
-					TicksPercentage);
-		}
-	}
-	// This is our final "frame counter" string
-	std::string SMessage = StringFromFormat("%s | %s", SSettings.c_str(), SFPS.c_str());
-
-	// Update the audio timestretcher with the current speed
-	if (g_sound_stream)
-	{
-		CMixer* pMixer = g_sound_stream->GetMixer();
-		pMixer->UpdateSpeed((float)Speed / 100);
-	}
-
-	Host_UpdateTitle(SMessage);
-}
-
->>>>>>> 08d45b9f
+		g_video_backend->GetDisplayName().c_str(), _CoreParameter.bDSPHLE ? "HLE" : "LLE");
+
+	std::string SFPS;
+
+	if (Movie::IsPlayingInput())
+		SFPS = StringFromFormat("VI: %u/%u - Input: %u/%u - FPS: %.0f - VPS: %.0f - VR: %.0f - %.0f%%", (u32)Movie::g_currentFrame, (u32)Movie::g_totalFrames, (u32)Movie::g_currentInputCount, (u32)Movie::g_totalInputCount, FPS, VPS, VRPS, Speed);
+	else if (Movie::IsRecordingInput())
+		SFPS = StringFromFormat("VI: %u - Input: %u - FPS: %.0f - VPS: %.0f - VR: %.0f - %.0f%%", (u32)Movie::g_currentFrame, (u32)Movie::g_currentInputCount, FPS, VPS, VRPS, Speed);
+	else
+	{
+		SFPS = StringFromFormat("FPS: %.0f - VPS: %.0f - VR: %.0f - %.0f%%", FPS, VPS, VRPS, Speed);
+		if (SConfig::GetInstance().m_InterfaceExtendedFPSInfo)
+		{
+			// Use extended or summary information. The summary information does not print the ticks data,
+			// that's more of a debugging interest, it can always be optional of course if someone is interested.
+			static u64 ticks = 0;
+			static u64 idleTicks = 0;
+			u64 newTicks = CoreTiming::GetTicks();
+			u64 newIdleTicks = CoreTiming::GetIdleTicks();
+
+			u64 diff = (newTicks - ticks) / 1000000;
+			u64 idleDiff = (newIdleTicks - idleTicks) / 1000000;
+
+			ticks = newTicks;
+			idleTicks = newIdleTicks;
+
+			float TicksPercentage = (float)diff / (float)(SystemTimers::GetTicksPerSecond() / 1000000) * 100;
+
+			SFPS += StringFromFormat(" | CPU: %s%i MHz [Real: %i + IdleSkip: %i] / %i MHz (%s%3.0f%%)",
+					_CoreParameter.bSkipIdle ? "~" : "",
+					(int)(diff),
+					(int)(diff - idleDiff),
+					(int)(idleDiff),
+					SystemTimers::GetTicksPerSecond() / 1000000,
+					_CoreParameter.bSkipIdle ? "~" : "",
+					TicksPercentage);
+		}
+	}
+	// This is our final "frame counter" string
+	std::string SMessage = StringFromFormat("%s | %s", SSettings.c_str(), SFPS.c_str());
+
+	// Update the audio timestretcher with the current speed
+	if (g_sound_stream)
+	{
+		CMixer* pMixer = g_sound_stream->GetMixer();
+		pMixer->UpdateSpeed((float)Speed / (100 * SConfig::GetInstance().m_AudioSlowDown));
+	}
+
+	Host_UpdateTitle(SMessage);
+}
+
 void Shutdown()
 {
 	// During shutdown DXGI expects us to handle some messages on the UI thread.
@@ -1713,40 +1207,37 @@
 #endif
 }
 
-<<<<<<< HEAD
-void SetOnStoppedCallback(StoppedCallbackFunc callback)
-{
-	s_on_stopped_callback = callback;
-}
-
-void UpdateWantDeterminism(bool initial)
-{
-	// For now, this value is not itself configurable.  Instead, individual
-	// settings that depend on it, such as GPU determinism mode. should have
-	// override options for testing,
-	bool new_want_determinism =
-		Movie::IsPlayingInput() ||
-		Movie::IsRecordingInput() ||
-		NetPlay::IsNetPlayRunning();
-	if (new_want_determinism != g_want_determinism || initial)
-	{
-		WARN_LOG(COMMON, "Want determinism <- %s", new_want_determinism ? "true" : "false");
-
-		bool was_unpaused = Core::PauseAndLock(true);
-
-		g_want_determinism = new_want_determinism;
-		WiiSockMan::GetInstance().UpdateWantDeterminism(new_want_determinism);
+void SetOnStoppedCallback(StoppedCallbackFunc callback)
+{
+	s_on_stopped_callback = callback;
+}
+
+void UpdateWantDeterminism(bool initial)
+{
+	// For now, this value is not itself configurable.  Instead, individual
+	// settings that depend on it, such as GPU determinism mode. should have
+	// override options for testing,
+	bool new_want_determinism =
+		Movie::IsPlayingInput() ||
+		Movie::IsRecordingInput() ||
+		NetPlay::IsNetPlayRunning();
+	if (new_want_determinism != g_want_determinism || initial)
+	{
+		WARN_LOG(COMMON, "Want determinism <- %s", new_want_determinism ? "true" : "false");
+
+		bool was_unpaused = Core::PauseAndLock(true);
+
+		g_want_determinism = new_want_determinism;
+		WiiSockMan::GetInstance().UpdateWantDeterminism(new_want_determinism);
 		Fifo::UpdateWantDeterminism(new_want_determinism);
-		// We need to clear the cache because some parts of the JIT depend on want_determinism, e.g. use of FMA.
-		JitInterface::ClearCache();
+		// We need to clear the cache because some parts of the JIT depend on want_determinism, e.g. use of FMA.
+		JitInterface::ClearCache();
 		Common::InitializeWiiRoot(g_want_determinism);
-
-		Core::PauseAndLock(false, was_unpaused);
-	}
-}
-
-} // Core
-=======
+
+		Core::PauseAndLock(false, was_unpaused);
+	}
+}
+
 void QueueHostJob(std::function<void()> job, bool run_during_stop)
 {
 	if (!job)
@@ -1788,5 +1279,4 @@
 	}
 }
 
-} // Core
->>>>>>> 08d45b9f
+} // Core