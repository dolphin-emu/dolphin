// Copyright 2008 Dolphin Emulator Project
// SPDX-License-Identifier: GPL-2.0-or-later

#include "Core/Core.h"

#include <algorithm>
#include <atomic>
#include <cstring>
#include <mutex>
#include <queue>
#include <utility>
#include <variant>

#include <fmt/chrono.h>
#include <fmt/format.h>

#ifdef _WIN32
#include <windows.h>
#endif

#include "AudioCommon/AudioCommon.h"

#include "Common/Assert.h"
#include "Common/CPUDetect.h"
#include "Common/CommonPaths.h"
#include "Common/CommonTypes.h"
#include "Common/Event.h"
#include "Common/FPURoundMode.h"
#include "Common/FatFsUtil.h"
#include "Common/FileUtil.h"
#include "Common/Flag.h"
#include "Common/Logging/Log.h"
#include "Common/MemoryUtil.h"
#include "Common/MsgHandler.h"
#include "Common/ScopeGuard.h"
#include "Common/StringUtil.h"
#include "Common/Thread.h"
#include "Common/Timer.h"
#include "Common/Version.h"

#include "Core/Boot/Boot.h"
#include "Core/BootManager.h"
#include "Core/Config/MainSettings.h"
#include "Core/ConfigManager.h"
#include "Core/CoreTiming.h"
#include "Core/DSPEmulator.h"
#include "Core/DolphinAnalytics.h"
#include "Core/FifoPlayer/FifoPlayer.h"
#include "Core/FreeLookManager.h"
#include "Core/HLE/HLE.h"
#include "Core/HW/CPU.h"
#include "Core/HW/DSP.h"
#include "Core/HW/EXI/EXI.h"
#include "Core/HW/GBAPad.h"
#include "Core/HW/GCKeyboard.h"
#include "Core/HW/GCPad.h"
#include "Core/HW/HW.h"
#include "Core/HW/SystemTimers.h"
#include "Core/HW/VideoInterface.h"
#include "Core/HW/Wiimote.h"
#include "Core/Host.h"
#include "Core/IOS/IOS.h"
#include "Core/MemTools.h"
#include "Core/Movie.h"
#include "Core/NetPlayClient.h"
#include "Core/NetPlayProto.h"
#include "Core/PatchEngine.h"
#include "Core/PowerPC/GDBStub.h"
#include "Core/PowerPC/JitInterface.h"
#include "Core/PowerPC/PowerPC.h"
#include "Core/Slippi/SlippiNetplay.h"
#include "Core/State.h"
#include "Core/System.h"
#include "Core/WiiRoot.h"

#ifdef USE_MEMORYWATCHER
#include "Core/MemoryWatcher.h"
#endif

#include "DiscIO/RiivolutionPatcher.h"

#include "InputCommon/ControlReference/ControlReference.h"
#include "InputCommon/ControllerInterface/ControllerInterface.h"
#include "InputCommon/GCAdapter.h"

#include "VideoCommon/AsyncRequests.h"
#include "VideoCommon/Fifo.h"
#include "VideoCommon/FrameDumper.h"
#include "VideoCommon/HiresTextures.h"
#include "VideoCommon/OnScreenDisplay.h"
#include "VideoCommon/PerformanceMetrics.h"
#include "VideoCommon/Present.h"
#include "VideoCommon/VideoBackendBase.h"
#include "VideoCommon/VideoEvents.h"

#ifdef ANDROID
#include "jni/AndroidCommon/IDCache.h"
#endif

namespace Core
{
static bool s_wants_determinism;

// Declarations and definitions
static bool s_is_stopping = false;
static bool s_hardware_initialized = false;
static bool s_is_started = false;
static Common::Flag s_is_booting;
static std::thread s_emu_thread;
static std::vector<StateChangedCallbackFunc> s_on_state_changed_callbacks;

static std::thread s_cpu_thread;
static bool s_is_throttler_temp_disabled = false;
static std::atomic<double> s_last_actual_emulation_speed{1.0};
static bool s_frame_step = false;
static std::atomic<bool> s_stop_frame_step;

#ifdef USE_MEMORYWATCHER
static std::unique_ptr<MemoryWatcher> s_memory_watcher;
#endif

struct HostJob
{
  std::function<void()> job;
  bool run_after_stop;
};
static std::mutex s_host_jobs_lock;
static std::queue<HostJob> s_host_jobs_queue;
static Common::Event s_cpu_thread_job_finished;

static thread_local bool tls_is_cpu_thread = false;
static thread_local bool tls_is_gpu_thread = false;

static void EmuThread(std::unique_ptr<BootParameters> boot, WindowSystemInfo wsi);

static Common::EventHook s_frame_presented = AfterPresentEvent::Register(
    [](auto& present_info) {
      const double last_speed_denominator = g_perf_metrics.GetLastSpeedDenominator();
      // The denominator should always be > 0 but if it's not, just return 1
      const double last_speed = last_speed_denominator > 0.0 ? (1.0 / last_speed_denominator) : 1.0;

      if (present_info.reason != PresentInfo::PresentReason::VideoInterfaceDuplicate)
        Core::Callback_FramePresented(last_speed);
    },
    "Core Frame Presented");

bool GetIsThrottlerTempDisabled()
{
  return s_is_throttler_temp_disabled;
}

void SetIsThrottlerTempDisabled(bool disable)
{
  s_is_throttler_temp_disabled = disable;
}

double GetActualEmulationSpeed()
{
  return s_last_actual_emulation_speed;
}

void FrameUpdateOnCPUThread()
{
  if (NetPlay::IsNetPlayRunning())
    NetPlay::NetPlayClient::SendTimeBase();
}

void OnFrameEnd()
{
#ifdef USE_MEMORYWATCHER
  if (s_memory_watcher)
  {
    ASSERT(IsCPUThread());
    CPUThreadGuard guard(Core::System::GetInstance());

    s_memory_watcher->Step(guard);
  }
#endif
}

// Display messages and return values

// Formatted stop message
std::string StopMessage(bool main_thread, std::string_view message)
{
  return fmt::format("Stop [{} {}]\t{}", main_thread ? "Main Thread" : "Video Thread",
                     Common::CurrentThreadId(), message);
}

void DisplayMessage(std::string message, int time_in_ms)
{
  if (!IsRunning())
    return;

  // Actually displaying non-ASCII could cause things to go pear-shaped
  if (!std::all_of(message.begin(), message.end(), IsPrintableCharacter))
    return;

  OSD::AddMessage(std::move(message), time_in_ms);
}

bool IsRunning()
{
  return (GetState() != State::Uninitialized || s_hardware_initialized) && !s_is_stopping;
}

bool IsRunningAndStarted()
{
  return s_is_started && !s_is_stopping;
}

bool IsRunningInCurrentThread()
{
  return IsRunning() && IsCPUThread();
}

bool IsCPUThread()
{
  return tls_is_cpu_thread;
}

bool IsGPUThread()
{
  return tls_is_gpu_thread;
}

bool WantsDeterminism()
{
  return s_wants_determinism;
}

// This is called from the GUI thread. See the booting call schedule in
// BootManager.cpp
bool Init(std::unique_ptr<BootParameters> boot, const WindowSystemInfo& wsi)
{
  if (s_emu_thread.joinable())
  {
    if (IsRunning())
    {
      PanicAlertFmtT("Emu Thread already running");
      return false;
    }

    // The Emu Thread was stopped, synchronize with it.
    s_emu_thread.join();
  }

  // Drain any left over jobs
  HostDispatchJobs();

  INFO_LOG_FMT(BOOT, "Starting core = {} mode", SConfig::GetInstance().bWii ? "Wii" : "GameCube");
  INFO_LOG_FMT(BOOT, "CPU Thread separate = {}",
               Core::System::GetInstance().IsDualCoreMode() ? "Yes" : "No");

  Host_UpdateMainFrame();  // Disable any menus or buttons at boot

  // Manually reactivate the video backend in case a GameINI overrides the video backend setting.
  VideoBackendBase::PopulateBackendInfo();

  // Issue any API calls which must occur on the main thread for the graphics backend.
  WindowSystemInfo prepared_wsi(wsi);
  g_video_backend->PrepareWindow(prepared_wsi);

  // Start the emu thread
  s_is_booting.Set();
  s_emu_thread = std::thread(EmuThread, std::move(boot), prepared_wsi);
  return true;
}

static void ResetRumble()
{
#if defined(__LIBUSB__)
  GCAdapter::ResetRumble();
#endif
  if (!Pad::IsInitialized())
    return;
  for (int i = 0; i < 4; ++i)
    Pad::ResetRumble(i);
}

// Called from GUI thread
void Stop()  // - Hammertime!
{
  if (GetState() == State::Stopping || GetState() == State::Uninitialized)
    return;

  s_is_stopping = true;

  CallOnStateChangedCallbacks(State::Stopping);

  // Dump left over jobs
  HostDispatchJobs();

  auto& system = Core::System::GetInstance();

  system.GetFifo().EmulatorState(false);

  INFO_LOG_FMT(CONSOLE, "Stop [Main Thread]\t\t---- Shutting down ----");

  // Stop the CPU
  INFO_LOG_FMT(CONSOLE, "{}", StopMessage(true, "Stop CPU"));
  system.GetCPU().Stop();

  if (system.IsDualCoreMode())
  {
    // Video_EnterLoop() should now exit so that EmuThread()
    // will continue concurrently with the rest of the commands
    // in this function. We no longer rely on Postmessage.
    INFO_LOG_FMT(CONSOLE, "{}", StopMessage(true, "Wait for Video Loop to exit ..."));

    g_video_backend->Video_ExitLoop();
  }

  s_last_actual_emulation_speed = 1.0;
}

void DeclareAsCPUThread()
{
  tls_is_cpu_thread = true;
}

void UndeclareAsCPUThread()
{
  tls_is_cpu_thread = false;
}

void DeclareAsGPUThread()
{
  tls_is_gpu_thread = true;
}

void UndeclareAsGPUThread()
{
  tls_is_gpu_thread = false;
}

// For the CPU Thread only.
static void CPUSetInitialExecutionState(bool force_paused = false)
{
  // The CPU starts in stepping state, and will wait until a new state is set before executing.
  // SetState must be called on the host thread, so we defer it for later.
  QueueHostJob([force_paused]() {
    bool paused = SConfig::GetInstance().bBootToPause || force_paused;
    SetState(paused ? State::Paused : State::Running);
    Host_UpdateDisasmDialog();
    Host_UpdateMainFrame();
    Host_Message(HostMessageID::WMUserCreate);
  });
}

// Create the CPU thread, which is a CPU + Video thread in Single Core mode.
static void CpuThread(const std::optional<std::string>& savestate_path, bool delete_savestate)
{
  DeclareAsCPUThread();

  if (Core::System::GetInstance().IsDualCoreMode())
    Common::SetCurrentThreadName("CPU thread");
  else
    Common::SetCurrentThreadName("CPU-GPU thread");

  // This needs to be delayed until after the video backend is ready.
  DolphinAnalytics::Instance().ReportGameStart();

  // Clear performance data collected from previous threads.
  g_perf_metrics.Reset();

#ifdef ANDROID
  // For some reason, calling the JNI function AttachCurrentThread from the CPU thread after a
  // certain point causes a crash if fastmem is enabled. Let's call it early to avoid that problem.
  static_cast<void>(IDCache::GetEnvForThread());
#endif

  const bool fastmem_enabled = Config::Get(Config::MAIN_FASTMEM);
  if (fastmem_enabled)
    EMM::InstallExceptionHandler();  // Let's run under memory watch

#ifdef USE_MEMORYWATCHER
  s_memory_watcher = std::make_unique<MemoryWatcher>();
#endif

  if (savestate_path)
  {
    ::State::LoadAs(*savestate_path);
    if (delete_savestate)
      File::Delete(*savestate_path);
  }

  s_is_started = true;
  {
#ifndef _WIN32
    std::string gdb_socket = Config::Get(Config::MAIN_GDB_SOCKET);
    if (!gdb_socket.empty())
    {
      GDBStub::InitLocal(gdb_socket.data());
      CPUSetInitialExecutionState(true);
    }
    else
#endif
    {
      int gdb_port = Config::Get(Config::MAIN_GDB_PORT);
      if (gdb_port > 0)
      {
        GDBStub::Init(gdb_port);
        CPUSetInitialExecutionState(true);
      }
      else
      {
        CPUSetInitialExecutionState();
      }
    }
  }

  // Enter CPU run loop. When we leave it - we are done.
  auto& system = Core::System::GetInstance();
  system.GetCPU().Run();

#ifdef USE_MEMORYWATCHER
  s_memory_watcher.reset();
#endif

  s_is_started = false;

  if (fastmem_enabled)
    EMM::UninstallExceptionHandler();

  if (GDBStub::IsActive())
  {
    GDBStub::Deinit();
    INFO_LOG_FMT(GDB_STUB, "Killed by CPU shutdown");
    return;
  }
}

static void FifoPlayerThread(const std::optional<std::string>& savestate_path,
                             bool delete_savestate)
{
  DeclareAsCPUThread();

  if (Core::System::GetInstance().IsDualCoreMode())
    Common::SetCurrentThreadName("FIFO player thread");
  else
    Common::SetCurrentThreadName("FIFO-GPU thread");

  // Enter CPU run loop. When we leave it - we are done.
  if (auto cpu_core = FifoPlayer::GetInstance().GetCPUCore())
  {
    PowerPC::InjectExternalCPUCore(cpu_core.get());
    s_is_started = true;

    CPUSetInitialExecutionState();
    auto& system = Core::System::GetInstance();
    system.GetCPU().Run();

    s_is_started = false;
    PowerPC::InjectExternalCPUCore(nullptr);
    FifoPlayer::GetInstance().Close();
  }
  else
  {
    // FIFO log does not contain any frames, cannot continue.
    PanicAlertFmt("FIFO file is invalid, cannot playback.");
    FifoPlayer::GetInstance().Close();
    return;
  }
}

// Initialize and create emulation thread
// Call browser: Init():s_emu_thread().
// See the BootManager.cpp file description for a complete call schedule.
static void EmuThread(std::unique_ptr<BootParameters> boot, WindowSystemInfo wsi)
{
  Core::System& system = Core::System::GetInstance();
  const SConfig& core_parameter = SConfig::GetInstance();
  CallOnStateChangedCallbacks(State::Starting);
  Common::ScopeGuard flag_guard{[] {
    s_is_booting.Clear();
    s_is_started = false;
    s_is_stopping = false;
    s_wants_determinism = false;

    CallOnStateChangedCallbacks(State::Uninitialized);

    INFO_LOG_FMT(CONSOLE, "Stop\t\t---- Shutdown complete ----");
  }};

  Common::SetCurrentThreadName("Emuthread - Starting");

  DeclareAsGPUThread();

  // For a time this acts as the CPU thread...
  DeclareAsCPUThread();
  s_frame_step = false;

  // Switch the window used for inputs to the render window. This way, the cursor position
  // is relative to the render window, instead of the main window.
  ASSERT(g_controller_interface.IsInit());
  g_controller_interface.ChangeWindow(wsi.render_window);

  Pad::LoadConfig();
  Pad::LoadGBAConfig();
  Keyboard::LoadConfig();

  BootSessionData boot_session_data = std::move(boot->boot_session_data);
  const std::optional<std::string>& savestate_path = boot_session_data.GetSavestatePath();
  const bool delete_savestate =
      boot_session_data.GetDeleteSavestate() == DeleteSavestateAfterBoot::Yes;

  bool sync_sd_folder = core_parameter.bWii && Config::Get(Config::MAIN_WII_SD_CARD) &&
                        Config::Get(Config::MAIN_WII_SD_CARD_ENABLE_FOLDER_SYNC);
  if (sync_sd_folder)
  {
    sync_sd_folder =
        Common::SyncSDFolderToSDImage([]() { return false; }, Core::WantsDeterminism());
  }

  Common::ScopeGuard sd_folder_sync_guard{[sync_sd_folder] {
    if (sync_sd_folder && Config::Get(Config::MAIN_ALLOW_SD_WRITES))
      Common::SyncSDImageToSDFolder([]() { return false; });
  }};

  // Load Wiimotes - only if we are booting in Wii mode
  if (core_parameter.bWii && !Config::Get(Config::MAIN_BLUETOOTH_PASSTHROUGH_ENABLED))
  {
    Wiimote::LoadConfig();
  }

  FreeLook::LoadInputConfig();

  Movie::Init(*boot);
  Common::ScopeGuard movie_guard{&Movie::Shutdown};

  AudioCommon::InitSoundStream(system);
  Common::ScopeGuard audio_guard([&system] { AudioCommon::ShutdownSoundStream(system); });

  HW::Init(NetPlay::IsNetPlayRunning() ? &(boot_session_data.GetNetplaySettings()->sram) : nullptr);

  Common::ScopeGuard hw_guard{[&system] {
    // We must set up this flag before executing HW::Shutdown()
    s_hardware_initialized = false;
    INFO_LOG_FMT(CONSOLE, "{}", StopMessage(false, "Shutting down HW"));
    HW::Shutdown();
    INFO_LOG_FMT(CONSOLE, "{}", StopMessage(false, "HW shutdown"));

    // Clear on screen messages that haven't expired
    OSD::ClearMessages();

    // The config must be restored only after the whole HW has shut down,
    // not when it is still running.
    BootManager::RestoreConfig();

    PatchEngine::Shutdown();
    HLE::Clear();

    CPUThreadGuard guard(system);
    PowerPC::debug_interface.Clear(guard);
  }};

  VideoBackendBase::PopulateBackendInfo();

  if (!g_video_backend->Initialize(wsi))
  {
    PanicAlertFmt("Failed to initialize video backend!");
    return;
  }
  Common::ScopeGuard video_guard{[] { g_video_backend->Shutdown(); }};

  if (cpu_info.HTT)
    Config::SetBaseOrCurrent(Config::MAIN_DSP_THREAD, cpu_info.num_cores > 4);
  else
    Config::SetBaseOrCurrent(Config::MAIN_DSP_THREAD, cpu_info.num_cores > 2);

  if (!system.GetDSP().GetDSPEmulator()->Initialize(core_parameter.bWii,
                                                    Config::Get(Config::MAIN_DSP_THREAD)))
  {
    PanicAlertFmt("Failed to initialize DSP emulation!");
    return;
  }

  // Inputs loading may have generated custom dynamic textures
  // it's now ok to initialize any custom textures
  HiresTexture::Update();

  AudioCommon::PostInitSoundStream(system);

  // The hardware is initialized.
  s_hardware_initialized = true;
  s_is_booting.Clear();

  // Set execution state to known values (CPU/FIFO/Audio Paused)
  system.GetCPU().Break();

  // Load GCM/DOL/ELF whatever ... we boot with the interpreter core
  PowerPC::SetMode(PowerPC::CoreMode::Interpreter);

  // Determine the CPU thread function
  void (*cpuThreadFunc)(const std::optional<std::string>& savestate_path, bool delete_savestate);
  if (std::holds_alternative<BootParameters::DFF>(boot->parameters))
    cpuThreadFunc = FifoPlayerThread;
  else
    cpuThreadFunc = CpuThread;

  std::optional<DiscIO::Riivolution::SavegameRedirect> savegame_redirect = std::nullopt;
  if (SConfig::GetInstance().bWii)
    savegame_redirect = DiscIO::Riivolution::ExtractSavegameRedirect(boot->riivolution_patches);

  {
    ASSERT(IsCPUThread());
    CPUThreadGuard guard(system);
    if (!CBoot::BootUp(system, guard, std::move(boot)))
      return;
  }

  // Initialise Wii filesystem contents.
  // This is done here after Boot and not in BootManager to ensure that we operate
  // with the correct title context since save copying requires title directories to exist.
  Common::ScopeGuard wiifs_guard{[&boot_session_data] {
    Core::CleanUpWiiFileSystemContents(boot_session_data);
    boot_session_data.InvokeWiiSyncCleanup();
  }};
  if (SConfig::GetInstance().bWii)
    Core::InitializeWiiFileSystemContents(savegame_redirect, boot_session_data);
  else
    wiifs_guard.Dismiss();

  // This adds the SyncGPU handler to CoreTiming, so now CoreTiming::Advance might block.
  system.GetFifo().Prepare(system);

  // Setup our core
  if (Config::Get(Config::MAIN_CPU_CORE) != PowerPC::CPUCore::Interpreter)
  {
    PowerPC::SetMode(PowerPC::CoreMode::JIT);
  }
  else
  {
    PowerPC::SetMode(PowerPC::CoreMode::Interpreter);
  }

  UpdateTitle();

  // ENTER THE VIDEO THREAD LOOP
  if (system.IsDualCoreMode())
  {
    // This thread, after creating the EmuWindow, spawns a CPU
    // thread, and then takes over and becomes the video thread
    Common::SetCurrentThreadName("Video thread");
    UndeclareAsCPUThread();
    FPURoundMode::LoadDefaultSIMDState();

    // Spawn the CPU thread. The CPU thread will signal the event that boot is complete.
    s_cpu_thread = std::thread(cpuThreadFunc, savestate_path, delete_savestate);

    // become the GPU thread
    system.GetFifo().RunGpuLoop(system);

    // We have now exited the Video Loop
    INFO_LOG_FMT(CONSOLE, "{}", StopMessage(false, "Video Loop Ended"));

    // Join with the CPU thread.
    s_cpu_thread.join();
    INFO_LOG_FMT(CONSOLE, "{}", StopMessage(true, "CPU thread stopped."));
  }
  else  // SingleCore mode
  {
    // Become the CPU thread
    cpuThreadFunc(savestate_path, delete_savestate);
  }

  INFO_LOG_FMT(CONSOLE, "{}", StopMessage(true, "Stopping GDB ..."));
  GDBStub::Deinit();
  INFO_LOG_FMT(CONSOLE, "{}", StopMessage(true, "GDB stopped."));
}

// Set or get the running state

void SetState(State state)
{
  // State cannot be controlled until the CPU Thread is operational
  if (!IsRunningAndStarted())
    return;

<<<<<<< HEAD
  // Do not allow any kind of cpu pause/resum if we are connected to someone on slippi
  if (IsOnline())
    return;

=======
  auto& system = Core::System::GetInstance();
>>>>>>> 019bde6a
  switch (state)
  {
  case State::Paused:
    // NOTE: GetState() will return State::Paused immediately, even before anything has
    //   stopped (including the CPU).
    system.GetCPU().EnableStepping(true);  // Break
    Wiimote::Pause();
    ResetRumble();
    break;
  case State::Running:
  {
    system.GetCPU().EnableStepping(false);
    Wiimote::Resume();
    break;
  }
  default:
    PanicAlertFmt("Invalid state");
    break;
  }

  CallOnStateChangedCallbacks(GetState());
}

State GetState()
{
  if (s_is_stopping)
    return State::Stopping;

  if (s_hardware_initialized)
  {
    auto& system = Core::System::GetInstance();
    if (system.GetCPU().IsStepping() || s_frame_step)
      return State::Paused;

    return State::Running;
  }

  if (s_is_booting.IsSet())
    return State::Starting;

  return State::Uninitialized;
}

static std::string GenerateScreenshotFolderPath()
{
  const std::string& gameId = SConfig::GetInstance().GetGameID();
  std::string path = File::GetUserPath(D_SCREENSHOTS_IDX) + gameId + DIR_SEP_CHR;

  if (!File::CreateFullPath(path))
  {
    // fallback to old-style screenshots, without folder.
    path = File::GetUserPath(D_SCREENSHOTS_IDX);
  }

  return path;
}

static std::string GenerateScreenshotName()
{
  // append gameId, path only contains the folder here.
  const std::string path_prefix =
      GenerateScreenshotFolderPath() + SConfig::GetInstance().GetGameID();

  const std::time_t cur_time = std::time(nullptr);
  const std::string base_name =
      fmt::format("{}_{:%Y-%m-%d_%H-%M-%S}", path_prefix, fmt::localtime(cur_time));

  // First try a filename without any suffixes, if already exists then append increasing numbers
  std::string name = fmt::format("{}.png", base_name);
  if (File::Exists(name))
  {
    for (u32 i = 1; File::Exists(name = fmt::format("{}_{}.png", base_name, i)); ++i)
      ;
  }

  return name;
}

void SaveScreenShot()
{
  if (IsOnline())
    return;
  Core::RunAsCPUThread([] { g_frame_dumper->SaveScreenshot(GenerateScreenshotName()); });
}

void SaveScreenShot(std::string_view name)
{
  Core::RunAsCPUThread([&name] {
    g_frame_dumper->SaveScreenshot(fmt::format("{}{}.png", GenerateScreenshotFolderPath(), name));
  });
}

static bool PauseAndLock(Core::System& system, bool do_lock, bool unpause_on_unlock)
{
  // WARNING: PauseAndLock is not fully threadsafe so is only valid on the Host Thread
  if (!IsRunningAndStarted())
    return true;

  bool was_unpaused = true;
  if (do_lock)
  {
    // first pause the CPU
    // This acquires a wrapper mutex and converts the current thread into
    // a temporary replacement CPU Thread.
    was_unpaused = system.GetCPU().PauseAndLock(true);
  }

  system.GetExpansionInterface().PauseAndLock(do_lock, false);

  // audio has to come after CPU, because CPU thread can wait for audio thread (m_throttle).
  system.GetDSP().GetDSPEmulator()->PauseAndLock(do_lock, false);

  // video has to come after CPU, because CPU thread can wait for video thread
  // (s_efbAccessRequested).
  system.GetFifo().PauseAndLock(system, do_lock, false);

  ResetRumble();

  // CPU is unlocked last because CPU::PauseAndLock contains the synchronization
  // mechanism that prevents CPU::Break from racing.
  if (!do_lock)
  {
    // The CPU is responsible for managing the Audio and FIFO state so we use its
    // mechanism to unpause them. If we unpaused the systems above when releasing
    // the locks then they could call CPU::Break which would require detecting it
    // and re-pausing with CPU::EnableStepping.
    was_unpaused = system.GetCPU().PauseAndLock(false, unpause_on_unlock, true);
  }

  return was_unpaused;
}

void RunAsCPUThread(std::function<void()> function)
{
  auto& system = Core::System::GetInstance();
  const bool is_cpu_thread = IsCPUThread();
  bool was_unpaused = false;
  if (!is_cpu_thread)
    was_unpaused = PauseAndLock(system, true, true);

  function();

  if (!is_cpu_thread)
    PauseAndLock(system, false, was_unpaused);
}

void RunOnCPUThread(std::function<void()> function, bool wait_for_completion)
{
  // If the CPU thread is not running, assume there is no active CPU thread we can race against.
  if (!IsRunning() || IsCPUThread())
  {
    function();
    return;
  }

  auto& system = Core::System::GetInstance();

  // Pause the CPU (set it to stepping mode).
  const bool was_running = PauseAndLock(system, true, true);

  // Queue the job function.
  if (wait_for_completion)
  {
    // Trigger the event after executing the function.
    s_cpu_thread_job_finished.Reset();
    system.GetCPU().AddCPUThreadJob([&function]() {
      function();
      s_cpu_thread_job_finished.Set();
    });
  }
  else
  {
    system.GetCPU().AddCPUThreadJob(std::move(function));
  }

  // Release the CPU thread, and let it execute the callback.
  PauseAndLock(system, false, was_running);

  // If we're waiting for completion, block until the event fires.
  if (wait_for_completion)
  {
    // Periodically yield to the UI thread, so we don't deadlock.
    while (!s_cpu_thread_job_finished.WaitFor(std::chrono::milliseconds(10)))
      Host_YieldToUI();
  }
}

// --- Callbacks for backends / engine ---

// Called from Renderer::Swap (GPU thread) when a new (non-duplicate)
// frame is presented to the host screen
void Callback_FramePresented(double actual_emulation_speed)
{
  g_perf_metrics.CountFrame();

  s_last_actual_emulation_speed = actual_emulation_speed;
  s_stop_frame_step.store(true);
}

// Called from VideoInterface::Update (CPU thread) at emulated field boundaries
void Callback_NewField(Core::System& system)
{
  if (s_frame_step)
  {
    // To ensure that s_stop_frame_step is up to date, wait for the GPU thread queue to empty,
    // since it is may contain a swap event (which will call Callback_FramePresented). This hurts
    // the performance a little, but luckily, performance matters less when using frame stepping.
    AsyncRequests::GetInstance()->WaitForEmptyQueue();

    // Only stop the frame stepping if a new frame was displayed
    // (as opposed to the previous frame being displayed for another frame).
    if (s_stop_frame_step.load())
    {
      s_frame_step = false;
      system.GetCPU().Break();
      CallOnStateChangedCallbacks(Core::GetState());
    }
  }
}

void UpdateTitle()
{
  // Settings are shown the same for both extended and summary info
  const std::string SSettings = fmt::format(
      "{} {} | {} | {}", PowerPC::GetCPUName(),
      Core::System::GetInstance().IsDualCoreMode() ? "DC" : "SC", g_video_backend->GetDisplayName(),
      Config::Get(Config::MAIN_DSP_HLE) ? "HLE" : "LLE");

  std::string message = fmt::format("{} | {}", Common::GetScmRevStr(), SSettings);
  if (Config::Get(Config::MAIN_SHOW_ACTIVE_TITLE))
  {
    const std::string& title = SConfig::GetInstance().GetTitleDescription();
    if (!title.empty())
      message += " | " + title;
  }

  Host_UpdateTitle(message);
}

void Shutdown()
{
  // During shutdown DXGI expects us to handle some messages on the UI thread.
  // Therefore we can't immediately block and wait for the emu thread to shut
  // down, so we join the emu thread as late as possible when the UI has already
  // shut down.
  // For more info read "DirectX Graphics Infrastructure (DXGI): Best Practices"
  // on MSDN.
  if (s_emu_thread.joinable())
    s_emu_thread.join();

  // Make sure there's nothing left over in case we're about to exit.
  HostDispatchJobs();
}

int AddOnStateChangedCallback(StateChangedCallbackFunc callback)
{
  for (size_t i = 0; i < s_on_state_changed_callbacks.size(); ++i)
  {
    if (!s_on_state_changed_callbacks[i])
    {
      s_on_state_changed_callbacks[i] = std::move(callback);
      return int(i);
    }
  }
  s_on_state_changed_callbacks.emplace_back(std::move(callback));
  return int(s_on_state_changed_callbacks.size()) - 1;
}

bool RemoveOnStateChangedCallback(int* handle)
{
  if (handle && *handle >= 0 && s_on_state_changed_callbacks.size() > static_cast<size_t>(*handle))
  {
    s_on_state_changed_callbacks[*handle] = StateChangedCallbackFunc();
    *handle = -1;
    return true;
  }
  return false;
}

void CallOnStateChangedCallbacks(Core::State state)
{
  for (const StateChangedCallbackFunc& on_state_changed_callback : s_on_state_changed_callbacks)
  {
    if (on_state_changed_callback)
      on_state_changed_callback(state);
  }
}

void UpdateWantDeterminism(bool initial)
{
  // For now, this value is not itself configurable.  Instead, individual
  // settings that depend on it, such as GPU determinism mode. should have
  // override options for testing,
  bool new_want_determinism = Movie::IsMovieActive() || NetPlay::IsNetPlayRunning();
  if (new_want_determinism != s_wants_determinism || initial)
  {
    NOTICE_LOG_FMT(COMMON, "Want determinism <- {}", new_want_determinism ? "true" : "false");

    RunAsCPUThread([&] {
      s_wants_determinism = new_want_determinism;
      const auto ios = IOS::HLE::GetIOS();
      if (ios)
        ios->UpdateWantDeterminism(new_want_determinism);

      auto& system = Core::System::GetInstance();
      system.GetFifo().UpdateWantDeterminism(system, new_want_determinism);

      // We need to clear the cache because some parts of the JIT depend on want_determinism,
      // e.g. use of FMA.
      JitInterface::ClearCache();
    });
  }
}

void QueueHostJob(std::function<void()> job, bool run_during_stop)
{
  if (!job)
    return;

  bool send_message = false;
  {
    std::lock_guard guard(s_host_jobs_lock);
    send_message = s_host_jobs_queue.empty();
    s_host_jobs_queue.emplace(HostJob{std::move(job), run_during_stop});
  }
  // If the the queue was empty then kick the Host to come and get this job.
  if (send_message)
    Host_Message(HostMessageID::WMUserJobDispatch);
}

void HostDispatchJobs()
{
  // WARNING: This should only run on the Host Thread.
  // NOTE: This function is potentially re-entrant. If a job calls
  //   Core::Stop for instance then we'll enter this a second time.
  std::unique_lock guard(s_host_jobs_lock);
  while (!s_host_jobs_queue.empty())
  {
    HostJob job = std::move(s_host_jobs_queue.front());
    s_host_jobs_queue.pop();

    // NOTE: Memory ordering is important. The booting flag needs to be
    //   checked first because the state transition is:
    //   Core::State::Uninitialized: s_is_booting -> s_hardware_initialized
    //   We need to check variables in the same order as the state
    //   transition, otherwise we race and get transient failures.
    if (!job.run_after_stop && !s_is_booting.IsSet() && !IsRunning())
      continue;

    guard.unlock();
    job.job();
    guard.lock();
  }
}

// NOTE: Host Thread
void DoFrameStep()
{
  if (GetState() == State::Paused)
  {
    // if already paused, frame advance for 1 frame
    s_stop_frame_step = false;
    s_frame_step = true;
    SetState(State::Running);
  }
  else if (!s_frame_step)
  {
    // if not paused yet, pause immediately instead
    SetState(State::Paused);
  }
}

void UpdateInputGate(bool require_focus, bool require_full_focus)
{
  // If the user accepts background input, controls should pass even if an on screen interface is on
  const bool focus_passes =
      !require_focus || (Host_RendererHasFocus() && !Host_UIBlocksControllerState());
  // Ignore full focus if we don't require basic focus
  const bool full_focus_passes =
      !require_focus || !require_full_focus || (focus_passes && Host_RendererHasFullFocus());
  ControlReference::SetInputGate(focus_passes && full_focus_passes);
}

CPUThreadGuard::CPUThreadGuard(Core::System& system)
    : m_system(system), m_was_cpu_thread(IsCPUThread())
{
  if (!m_was_cpu_thread)
    m_was_unpaused = PauseAndLock(system, true, true);
}

CPUThreadGuard::~CPUThreadGuard()
{
  if (!m_was_cpu_thread)
    PauseAndLock(m_system, false, m_was_unpaused);
}

}  // namespace Core<|MERGE_RESOLUTION|>--- conflicted
+++ resolved
@@ -678,14 +678,11 @@
   if (!IsRunningAndStarted())
     return;
 
-<<<<<<< HEAD
-  // Do not allow any kind of cpu pause/resum if we are connected to someone on slippi
+  // Do not allow any kind of cpu pause/resume if we are connected to someone on slippi
   if (IsOnline())
     return;
 
-=======
   auto& system = Core::System::GetInstance();
->>>>>>> 019bde6a
   switch (state)
   {
   case State::Paused:
