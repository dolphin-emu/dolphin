--- conflicted
+++ resolved
@@ -172,15 +172,11 @@
     return;
   }
 
+  // SLIPPITODO: David disabled this for some reason, should check why
   // Movie must be done before the video backend, because the window is redrawn in the video backend
   // state load, and the frame number must be up-to-date.
-<<<<<<< HEAD
-  // Movie::DoState(p);
-  // p.DoMarker("Movie");
-=======
   system.GetMovie().DoState(p);
   p.DoMarker("Movie");
->>>>>>> 9240f579
 
   // Begin with video backend, so that it gets a chance to clear its caches and writeback modified
   // things to RAM
