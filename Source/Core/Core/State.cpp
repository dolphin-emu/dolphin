--- conflicted
+++ resolved
@@ -94,11 +94,7 @@
 static std::condition_variable s_state_write_queue_is_empty;
 
 // Don't forget to increase this after doing changes on the savestate system
-<<<<<<< HEAD
-constexpr u32 STATE_VERSION = 150;  // Last changed in PR 11125 on October 6, 2022
-=======
-constexpr u32 STATE_VERSION = 150;  // Last changed in PR 11124
->>>>>>> 973e58be
+constexpr u32 STATE_VERSION = 151;  // Last changed in PR 11125
 
 // Maps savestate versions to Dolphin versions.
 // Versions after 42 don't need to be added to this list,
