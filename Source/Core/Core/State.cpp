--- conflicted
+++ resolved
@@ -60,13 +60,9 @@
 
 static std::string g_last_filename;
 
-<<<<<<< HEAD
 static std::string g_bruteforce_filename;
 
-static CallbackFunc g_onAfterLoadCb = nullptr;
-=======
 static AfterLoadCallbackFunc s_on_after_load_callback;
->>>>>>> e9ad0ec6
 
 // Temporary undo state buffer
 static std::vector<u8> g_undo_load_buffer;
