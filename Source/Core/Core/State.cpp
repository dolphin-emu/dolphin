--- conflicted
+++ resolved
@@ -214,15 +214,13 @@
     return;
   }
 
-<<<<<<< HEAD
+  // slippi change
   if (IsOnline())
   {
     return;
   }
-
-#ifdef USE_RETRO_ACHIEVEMENTS
-=======
->>>>>>> 3c4d4fcd
+  // slippi change: end
+
   if (AchievementManager::GetInstance().IsHardcoreModeActive())
   {
     OSD::AddMessage("Loading savestates is disabled in RetroAchievements hardcore mode");
@@ -874,15 +872,13 @@
     return;
   }
 
-<<<<<<< HEAD
+  // slippi change
   if (IsOnline())
   {
     return;
   }
-
-#ifdef USE_RETRO_ACHIEVEMENTS
-=======
->>>>>>> 3c4d4fcd
+  // slippi change: end
+
   if (AchievementManager::GetInstance().IsHardcoreModeActive())
   {
     OSD::AddMessage("Loading savestates is disabled in RetroAchievements hardcore mode");
