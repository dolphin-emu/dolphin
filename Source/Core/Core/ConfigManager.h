--- conflicted
+++ resolved
@@ -254,11 +254,8 @@
 	bool m_DSPEnableJIT;
 	bool m_DSPCaptureLog;
 	bool m_DumpAudio;
-<<<<<<< HEAD
 	bool m_DumpUCode;
-=======
 	bool m_IsMuted;
->>>>>>> c1fcb23b
 	int m_Volume;
 	std::string sBackend;
 
