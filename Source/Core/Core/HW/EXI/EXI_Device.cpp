--- conflicted
+++ resolved
@@ -161,17 +161,12 @@
     result = std::make_unique<CEXIAgp>(slot);
     break;
 
-<<<<<<< HEAD
-  case EXIDEVICE_SLIPPI:
+  case EXIDeviceType::Slippi:
     result = std::make_unique<CEXISlippi>();
     break;
 
-  case EXIDEVICE_AM_BASEBOARD:
-  case EXIDEVICE_NONE:
-=======
   case EXIDeviceType::AMBaseboard:
   case EXIDeviceType::None:
->>>>>>> 19e85696
   default:
     result = std::make_unique<IEXIDevice>();
     break;
