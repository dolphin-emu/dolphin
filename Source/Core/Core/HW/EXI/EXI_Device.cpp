--- conflicted
+++ resolved
@@ -143,13 +143,10 @@
     result = std::make_unique<CEXIETHERNET>(BBADeviceType::XLINK);
     break;
 
-<<<<<<< HEAD
   case EXIDeviceType::netplay_bba:
     result = std::make_unique<CEXIETHERNET>(BBADeviceType::netplaybba);
-=======
   case EXIDeviceType::EthernetBuiltIn:
     result = std::make_unique<CEXIETHERNET>(BBADeviceType::BuiltIn);
->>>>>>> b6ac63dc
     break;
 
   case EXIDeviceType::Gecko:
