--- conflicted
+++ resolved
@@ -31,14 +31,6 @@
   AMBaseboard,
   Gecko,
   // Only used when creating a device by EXIDevice_Create.
-<<<<<<< HEAD
-  // Converted to EXIDEVICE_MEMORYCARD internally.
-  EXIDEVICE_MEMORYCARDFOLDER,
-  EXIDEVICE_AGP,
-  EXIDEVICE_ETHXLINK,
-  EXIDEVICE_SLIPPI,
-  EXIDEVICE_NONE = 0xFF
-=======
   // Converted to MemoryCard internally.
   MemoryCardFolder,
   AGP,
@@ -46,8 +38,8 @@
   // Only used on Apple devices.
   EthernetTapServer,
   EthernetBuiltIn,
+  Slippi,
   None = 0xFF
->>>>>>> 19e85696
 };
 
 class IEXIDevice
@@ -76,11 +68,7 @@
   // For savestates. storing it here seemed cleaner than requiring each implementation to report its
   // type. I know this class is set up like an interface, but no code requires it to be strictly
   // such.
-<<<<<<< HEAD
-  TEXIDevices m_device_type{EXIDEVICE_NONE};
-=======
   EXIDeviceType m_device_type = EXIDeviceType::None;
->>>>>>> 19e85696
 
 private:
   // Byte transfer function for this device
