// Copyright 2008 Dolphin Emulator Project
// SPDX-License-Identifier: GPL-2.0-or-later

#pragma once

#include <memory>

#include "Common/Common.h"
#include "Common/CommonTypes.h"
#include "Common/EnumFormatter.h"

class PointerWrap;

namespace Core
{
class System;
}
namespace Memcard
{
struct HeaderData;
}

namespace ExpansionInterface
{
enum class EXIDeviceType : int
{
  Dummy,
  MemoryCard,
  MaskROM,
  AD16,
  Microphone,
  Ethernet,
  // Was used for Triforce in the past, but the implementation is no longer in Dolphin.
  // It's kept here so that values below will stay constant.
  AMBaseboard,
  Gecko,
  // Only used when creating a device by EXIDevice_Create.
  // Converted to MemoryCard internally.
  MemoryCardFolder,
  AGP,
  EthernetXLink,
  EthernetTapServer,
  EthernetBuiltIn,
<<<<<<< HEAD
  Slippi,
=======
  ModemTapServer,
>>>>>>> 3c4d4fcd
  None = 0xFF
};

class IEXIDevice
{
public:
  explicit IEXIDevice(Core::System& system);
  virtual ~IEXIDevice() = default;

  // Immediate copy functions
  virtual void ImmWrite(u32 data, u32 size);
  virtual u32 ImmRead(u32 size);
  virtual void ImmReadWrite(u32& data, u32 size);

  // DMA copy functions
  virtual void DMAWrite(u32 address, u32 size);
  virtual void DMARead(u32 address, u32 size);

  virtual bool UseDelayedTransferCompletion() const;
  virtual bool IsPresent() const;
  virtual void SetCS(int cs);
  virtual void DoState(PointerWrap& p);

  // Is generating interrupt ?
  virtual bool IsInterruptSet();

  // For savestates. storing it here seemed cleaner than requiring each implementation to report its
  // type. I know this class is set up like an interface, but no code requires it to be strictly
  // such.
  EXIDeviceType m_device_type = EXIDeviceType::None;

protected:
  Core::System& m_system;

private:
  // Byte transfer function for this device
  virtual void TransferByte(u8& byte);
};

std::unique_ptr<IEXIDevice> EXIDevice_Create(Core::System& system, EXIDeviceType device_type,
                                             int channel_num,
                                             const Memcard::HeaderData& memcard_header_data,
                                             const std::string current_file_name);
}  // namespace ExpansionInterface

template <>
struct fmt::formatter<ExpansionInterface::EXIDeviceType>
<<<<<<< HEAD
    : EnumFormatter<ExpansionInterface::EXIDeviceType::Slippi>
=======
    : EnumFormatter<ExpansionInterface::EXIDeviceType::ModemTapServer>
>>>>>>> 3c4d4fcd
{
  static constexpr array_type names = {
      _trans("Dummy"), _trans("Memory Card"), _trans("Mask ROM"),
      // i18n: A mysterious debugging/diagnostics peripheral for the GameCube.
<<<<<<< HEAD
      _trans("AD16"), _trans("Microphone"), _trans("Broadband Adapter (TAP)"),
      _trans("Triforce AM Baseboard"), _trans("USB Gecko"), _trans("GCI Folder"),
      _trans("Advance Game Port"), _trans("Broadband Adapter (XLink Kai)"),
      _trans("Broadband Adapter (tapserver)"), _trans("Broadband Adapter (HLE)"), _trans("Slippi")};
=======
      _trans("AD16"),
      _trans("Microphone"),
      _trans("Broadband Adapter (TAP)"),
      _trans("Triforce AM Baseboard"),
      _trans("USB Gecko"),
      _trans("GCI Folder"),
      _trans("Advance Game Port"),
      _trans("Broadband Adapter (XLink Kai)"),
      _trans("Broadband Adapter (tapserver)"),
      _trans("Broadband Adapter (HLE)"),
      _trans("Modem Adapter (tapserver)"),
  };
>>>>>>> 3c4d4fcd

  constexpr formatter() : EnumFormatter(names) {}

  template <typename FormatContext>
  auto format(const ExpansionInterface::EXIDeviceType& e, FormatContext& ctx) const
  {
    if (e != ExpansionInterface::EXIDeviceType::None)
    {
      return EnumFormatter::format(e, ctx);
    }
    else
    {
      // Special-case None since it has a fixed ID (0xff) that is much larger than the rest; we
      // don't need 200 nullptr entries in names.  We also want to format it specially in the UI.
      switch (format_type)
      {
      default:
      case 'u':
        return fmt::format_to(ctx.out(), "None");
      case 's':
        return fmt::format_to(ctx.out(), "0xffu /* None */");
      case 'n':
        return fmt::format_to(ctx.out(), _trans("<Nothing>"));
      }
    }
  }
};<|MERGE_RESOLUTION|>--- conflicted
+++ resolved
@@ -41,11 +41,8 @@
   EthernetXLink,
   EthernetTapServer,
   EthernetBuiltIn,
-<<<<<<< HEAD
   Slippi,
-=======
   ModemTapServer,
->>>>>>> 3c4d4fcd
   None = 0xFF
 };
 
@@ -93,21 +90,11 @@
 
 template <>
 struct fmt::formatter<ExpansionInterface::EXIDeviceType>
-<<<<<<< HEAD
-    : EnumFormatter<ExpansionInterface::EXIDeviceType::Slippi>
-=======
     : EnumFormatter<ExpansionInterface::EXIDeviceType::ModemTapServer>
->>>>>>> 3c4d4fcd
 {
   static constexpr array_type names = {
       _trans("Dummy"), _trans("Memory Card"), _trans("Mask ROM"),
       // i18n: A mysterious debugging/diagnostics peripheral for the GameCube.
-<<<<<<< HEAD
-      _trans("AD16"), _trans("Microphone"), _trans("Broadband Adapter (TAP)"),
-      _trans("Triforce AM Baseboard"), _trans("USB Gecko"), _trans("GCI Folder"),
-      _trans("Advance Game Port"), _trans("Broadband Adapter (XLink Kai)"),
-      _trans("Broadband Adapter (tapserver)"), _trans("Broadband Adapter (HLE)"), _trans("Slippi")};
-=======
       _trans("AD16"),
       _trans("Microphone"),
       _trans("Broadband Adapter (TAP)"),
@@ -118,9 +105,9 @@
       _trans("Broadband Adapter (XLink Kai)"),
       _trans("Broadband Adapter (tapserver)"),
       _trans("Broadband Adapter (HLE)"),
+      _trans("Slippi"),
       _trans("Modem Adapter (tapserver)"),
   };
->>>>>>> 3c4d4fcd
 
   constexpr formatter() : EnumFormatter(names) {}
 
