--- conflicted
+++ resolved
@@ -720,11 +720,9 @@
     data[0] = 0xA1;
     data[1] = m_reporting_mode;
 
-<<<<<<< HEAD
     VR_UpdateWiimoteReportingMode(m_index, rptf.accel, rptf.ir, rptf.ext);
-=======
+
     auto lock = ControllerEmu::GetStateLock();
->>>>>>> be9416c4
 
     // core buttons
     if (rptf.core)
