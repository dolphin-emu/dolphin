// Copyright 2014 Dolphin Emulator Project
// Licensed under GPLv2
// Refer to the license.txt file included.

#include "Core/HW/WiimoteEmu/HydraTLayer.h"
#include "Core/HW/WiimoteEmu/Attachment/Nunchuk.h"

namespace WiimoteEmu
{

static const u8 nunchuk_id[] = { 0x00, 0x00, 0xa4, 0x20, 0x00, 0x00 };

static const u8 nunchuk_button_bitmasks[] =
{
	Nunchuk::BUTTON_C,
	Nunchuk::BUTTON_Z,
};

Nunchuk::Nunchuk(WiimoteEmu::ExtensionReg& _reg, int index) : Attachment(_trans("Nunchuk"), _reg), m_index(index)
{
	// buttons
	groups.emplace_back(m_buttons = new Buttons("Buttons"));
	m_buttons->controls.emplace_back(new ControlGroup::Input("C"));
	m_buttons->controls.emplace_back(new ControlGroup::Input("Z"));

	// stick
	groups.emplace_back(m_stick = new AnalogStick("Stick", DEFAULT_ATTACHMENT_STICK_RADIUS));

	// swing
	groups.emplace_back(m_swing = new Force("Swing"));

	// tilt
	groups.emplace_back(m_tilt = new Tilt("Tilt"));

	// shake
	groups.emplace_back(m_shake = new Buttons("Shake"));
	m_shake->controls.emplace_back(new ControlGroup::Input("X"));
	m_shake->controls.emplace_back(new ControlGroup::Input("Y"));
	m_shake->controls.emplace_back(new ControlGroup::Input("Z"));

	// id
	memcpy(&id, nunchuk_id, sizeof(nunchuk_id));

	// this should get set to 0 on disconnect, but it isn't, o well
	memset(m_shake_step, 0, sizeof(m_shake_step));
}

void Nunchuk::GetState(u8* const data)
{
	wm_nc* const ncdata = (wm_nc*)data;
	ncdata->bt.hex = 0;

	// stick
<<<<<<< HEAD
	double state[2];
	m_stick->GetState(&state[0], &state[1]);

	nu_cal &cal = *(nu_cal*)&reg.calibration;
	nu_js cal_js[2];
	cal_js[0] = cal.jx;
	cal_js[1] = cal.jy;

	for (int i = 0; i < 2; i++)
	{
		double &s = state[i];
		nu_js c = cal_js[i];
		if (s < 0)
			s = s * abs(c.min - c.center) + c.center;
		else if (s > 0)
			s = s * abs(c.max - c.center) + c.center;
		else
			s = c.center;
	}

	ncdata->jx = u8(trim(state[0]));
	ncdata->jy = u8(trim(state[1]));

	HydraTLayer::GetNunchuk(m_index, &ncdata->jx, &ncdata->jy, &ncdata->bt);

	if (ncdata->jx != cal.jx.center || ncdata->jy != cal.jy.center)
=======
	double jx, jy;
	m_stick->GetState(&jx, &jy);

	ncdata->jx = u8(STICK_CENTER + jx * STICK_RADIUS);
	ncdata->jy = u8(STICK_CENTER + jy * STICK_RADIUS);

	// Some terribly coded games check whether to move with a check like
	//
	//     if (x != 0 && y != 0)
	//         do_movement(x, y);
	//
	// With keyboard controls, these games break if you simply hit
	// of the axes. Adjust this if you're hitting one of the axes so that
	// we slightly tweak the other axis.
	if (ncdata->jx != STICK_CENTER || ncdata->jy != STICK_CENTER)
>>>>>>> 799b557e
	{
		if (ncdata->jx == STICK_CENTER)
			++ncdata->jx;
		if (ncdata->jy == STICK_CENTER)
			++ncdata->jy;
	}

	AccelData accel;

	// tilt
	EmulateTilt(&accel, m_tilt);
	HydraTLayer::GetNunchukAcceleration(m_index, &accel);

	// swing
	EmulateSwing(&accel, m_swing);
	// shake
	EmulateShake(&accel, m_shake, m_shake_step);
	// buttons
	m_buttons->GetState(&ncdata->bt.hex, nunchuk_button_bitmasks);

	// flip the button bits :/
	ncdata->bt.hex ^= 0x03;

	u16 accel_x = (u16)(accel.x * ACCEL_RANGE + ACCEL_ZERO_G);
	u16 accel_y = (u16)(accel.y * ACCEL_RANGE + ACCEL_ZERO_G);
	u16 accel_z = (u16)(accel.z * ACCEL_RANGE + ACCEL_ZERO_G);

	if (accel_x > 1024)
		accel_x = 1024;
	if (accel_y > 1024)
		accel_y = 1024;
	if (accel_z > 1024)
		accel_z = 1024;

	ncdata->ax = accel_x & 0xFF;
	ncdata->ay = accel_y & 0xFF;
	ncdata->az = accel_z & 0xFF;
	ncdata->passthrough_data.acc_x_lsb = accel_x >> 8 & 0x3;
	ncdata->passthrough_data.acc_y_lsb = accel_y >> 8 & 0x3;
	ncdata->passthrough_data.acc_z_lsb = accel_z >> 8 & 0x3;
}

void Nunchuk::LoadDefaults(const ControllerInterface& ciface)
{
	// ugly macroooo
	#define set_control(group, num, str)  (group)->controls[num]->control_ref->expression = (str)

	// Stick
	set_control(m_stick, 0, "W"); // up
	set_control(m_stick, 1, "S"); // down
	set_control(m_stick, 2, "A"); // left
	set_control(m_stick, 3, "D"); // right

	// Buttons
#ifdef _WIN32
	set_control(m_buttons, 0, "LCONTROL");  // C
	set_control(m_buttons, 1, "LSHIFT");    // Z
#elif __APPLE__
	set_control(m_buttons, 0, "Left Control"); // C
	set_control(m_buttons, 1, "Left Shift");   // Z
#else
	set_control(m_buttons, 0, "Control_L"); // C
	set_control(m_buttons, 1, "Shift_L");   // Z
#endif
}

}<|MERGE_RESOLUTION|>--- conflicted
+++ resolved
@@ -51,36 +51,9 @@
 	ncdata->bt.hex = 0;
 
 	// stick
-<<<<<<< HEAD
-	double state[2];
-	m_stick->GetState(&state[0], &state[1]);
-
-	nu_cal &cal = *(nu_cal*)&reg.calibration;
-	nu_js cal_js[2];
-	cal_js[0] = cal.jx;
-	cal_js[1] = cal.jy;
-
-	for (int i = 0; i < 2; i++)
-	{
-		double &s = state[i];
-		nu_js c = cal_js[i];
-		if (s < 0)
-			s = s * abs(c.min - c.center) + c.center;
-		else if (s > 0)
-			s = s * abs(c.max - c.center) + c.center;
-		else
-			s = c.center;
-	}
-
-	ncdata->jx = u8(trim(state[0]));
-	ncdata->jy = u8(trim(state[1]));
-
-	HydraTLayer::GetNunchuk(m_index, &ncdata->jx, &ncdata->jy, &ncdata->bt);
-
-	if (ncdata->jx != cal.jx.center || ncdata->jy != cal.jy.center)
-=======
 	double jx, jy;
 	m_stick->GetState(&jx, &jy);
+	HydraTLayer::GetNunchuk(m_index, &ncdata->jx, &ncdata->jy, &ncdata->bt);
 
 	ncdata->jx = u8(STICK_CENTER + jx * STICK_RADIUS);
 	ncdata->jy = u8(STICK_CENTER + jy * STICK_RADIUS);
@@ -94,7 +67,6 @@
 	// of the axes. Adjust this if you're hitting one of the axes so that
 	// we slightly tweak the other axis.
 	if (ncdata->jx != STICK_CENTER || ncdata->jy != STICK_CENTER)
->>>>>>> 799b557e
 	{
 		if (ncdata->jx == STICK_CENTER)
 			++ncdata->jx;
