--- conflicted
+++ resolved
@@ -24,11 +24,7 @@
 class Nunchuk : public Attachment
 {
 public:
-<<<<<<< HEAD
-  Nunchuk(WiimoteEmu::ExtensionReg& _reg, int index);
-=======
-  explicit Nunchuk(ExtensionReg& reg);
->>>>>>> d1ade5de
+  explicit Nunchuk(ExtensionReg& reg, int index);
 
   void GetState(u8* const data) override;
   bool IsButtonPressed() const override;
@@ -65,12 +61,8 @@
   ControllerEmu::Buttons* m_buttons;
   ControllerEmu::AnalogStick* m_stick;
 
-<<<<<<< HEAD
-  u8 m_shake_step[3];
+  std::array<u8, 3> m_shake_step{};
 
   int m_index;
-=======
-  std::array<u8, 3> m_shake_step{};
->>>>>>> d1ade5de
 };
 }