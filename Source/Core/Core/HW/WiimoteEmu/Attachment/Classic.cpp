--- conflicted
+++ resolved
@@ -122,7 +122,6 @@
 	lt = trigs[0] * Classic::LEFT_TRIGGER_RANGE;
 	rt = trigs[1] * Classic::RIGHT_TRIGGER_RANGE;
 
-<<<<<<< HEAD
 	ccdata->lt1 = lt;
 	ccdata->lt2 = lt >> 3;
 	ccdata->rt = rt;
@@ -132,17 +131,7 @@
 	m_buttons->GetState(&ccdata->bt, classic_button_bitmasks);
 	// dpad
 	m_dpad->GetState(&ccdata->bt, classic_dpad_bitmasks);
-=======
-	if (focus)
-	{
-		// buttons
-		m_buttons->GetState(&ccdata->bt, classic_button_bitmasks);
-		// dpad
-		m_dpad->GetState(&ccdata->bt, classic_dpad_bitmasks);
-		HydraTLayer::GetClassic(m_index, ccdata);
-	}
-
->>>>>>> 180d38d3
+	HydraTLayer::GetClassic(m_index, ccdata);
 
 	// flip button bits
 	ccdata->bt ^= 0xFFFF;
