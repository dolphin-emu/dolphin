--- conflicted
+++ resolved
@@ -111,14 +111,11 @@
 
 inline double trim(double a)
 {
-	if (a<=0)
-		return 0;
-	if (a>=255)
-		return 255;
+	if (a<=0) return 0;
+	if (a>=255) return 255;
 	return a;
 }
 
-<<<<<<< HEAD
 // Convert a float with values between 0 and 255 into a 10bit integer. 
 inline u32 trim10bit(double a)
 {
@@ -128,14 +125,13 @@
 		return 1023;
 	return (u32)a*4;
 }
-=======
+
 enum
 {
 	ACCEL_ZERO_G = 0x80,
 	ACCEL_ONE_G = 0x9A,
 	ACCEL_RANGE = (ACCEL_ONE_G - ACCEL_ZERO_G),
 };
->>>>>>> 127e7429
 
 class Wiimote : public ControllerEmu
 {
