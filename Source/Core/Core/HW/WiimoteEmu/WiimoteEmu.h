// Copyright 2010 Dolphin Emulator Project
// Licensed under GPLv2+
// Refer to the license.txt file included.

#pragma once

#include <queue>
#include <string>

#include "Core/HW/WiimoteEmu/Encryption.h"
#include "Core/HW/WiimoteEmu/WiimoteHid.h"
#include "InputCommon/ControllerEmu.h"

// Registry sizes
#define WIIMOTE_EEPROM_SIZE (16 * 1024)
#define WIIMOTE_EEPROM_FREE_SIZE 0x1700
#define WIIMOTE_REG_SPEAKER_SIZE 10
#define WIIMOTE_REG_EXT_SIZE 0x100
#define WIIMOTE_REG_IR_SIZE 0x34

class PointerWrap;

namespace WiimoteReal
{
class Wiimote;
}
namespace WiimoteEmu
{
#pragma pack(push, 1)
struct ReportFeatures
{
  u8 core, accel, ir, ext, size;
};

struct AccelData
{
  double x, y, z;
};

struct ADPCMState
{
  s32 predictor, step;
};

struct ExtensionReg
{
  u8 unknown1[0x08];

  // address 0x08
  u8 controller_data[0x06];
  u8 unknown2[0x12];

  // address 0x20
  u8 calibration[0x10];
  u8 unknown3[0x10];

  // address 0x40
  u8 encryption_key[0x10];
  u8 unknown4[0xA0];

  // address 0xF0
  u8 encryption;
  u8 unknown5[0x9];

  // address 0xFA
  u8 constant_id[6];
};

void EmulateShake(AccelData* const accel_data, ControllerEmu::Buttons* const buttons_group,
                  u8* const shake_step);

void EmulateTilt(AccelData* const accel, ControllerEmu::Tilt* const tilt_group,
                 const bool sideways = false, const bool upright = false);

void EmulateSwing(AccelData* const accel, ControllerEmu::Force* const tilt_group,
                  const bool sideways = false, const bool upright = false);

enum
{
  ACCEL_ZERO_G = 0x80,
  ACCEL_ONE_G = 0x9A,
  ACCEL_RANGE = (ACCEL_ONE_G - ACCEL_ZERO_G),
};

class Wiimote : public ControllerEmu
{
<<<<<<< HEAD
friend class WiimoteReal::Wiimote;
public:

	enum
	{
		PAD_LEFT     = 0x01,
		PAD_RIGHT    = 0x02,
		PAD_DOWN     = 0x04,
		PAD_UP       = 0x08,
		BUTTON_PLUS  = 0x10,

		BUTTON_TWO   = 0x0100,
		BUTTON_ONE   = 0x0200,
		BUTTON_B     = 0x0400,
		BUTTON_A     = 0x0800,
		BUTTON_MINUS = 0x1000,
		BUTTON_HOME  = 0x8000,
	};

	Wiimote(const unsigned int index);
	std::string GetName() const override;

	void Update();
	void InterruptChannel(const u16 _channelID, const void* _pData, u32 _Size);
	void ControlChannel(const u16 _channelID, const void* _pData, u32 _Size);
	void ConnectOnInput();
	void Reset();

	void SetReportingAuto(bool b);
	u16 GetReportingChannel();

	void DoState(PointerWrap& p);
	void RealState();

	void LoadDefaults(const ControllerInterface& ciface) override;

	int CurrentExtension() const { return m_extension->active_extension; }
=======
  friend class WiimoteReal::Wiimote;
>>>>>>> 41335752

public:
  enum
  {
    PAD_LEFT = 0x01,
    PAD_RIGHT = 0x02,
    PAD_DOWN = 0x04,
    PAD_UP = 0x08,
    BUTTON_PLUS = 0x10,

    BUTTON_TWO = 0x0100,
    BUTTON_ONE = 0x0200,
    BUTTON_B = 0x0400,
    BUTTON_A = 0x0800,
    BUTTON_MINUS = 0x1000,
    BUTTON_HOME = 0x8000,
  };

  Wiimote(const unsigned int index);
  std::string GetName() const override;

  void Update();
  void InterruptChannel(const u16 _channelID, const void* _pData, u32 _Size);
  void ControlChannel(const u16 _channelID, const void* _pData, u32 _Size);
  void ConnectOnInput();
  void Reset();

  void DoState(PointerWrap& p);
  void RealState();

  void LoadDefaults(const ControllerInterface& ciface) override;

  int CurrentExtension() const { return m_extension->active_extension; }
protected:
  bool Step();
  void HidOutputReport(const wm_report* const sr, const bool send_ack = true);
  void HandleExtensionSwap();
  void UpdateButtonsStatus();

  void GetButtonData(u8* const data);
  void GetAccelData(u8* const data, const ReportFeatures& rptf);
  void GetIRData(u8* const data, bool use_accel);
  void GetExtData(u8* const data);

  bool HaveExtension() const { return m_extension->active_extension > 0; }
  bool WantExtension() const { return m_extension->switch_extension != 0; }
private:
  struct ReadRequest
  {
    // u16 channel;
    u32 address, size, position;
    u8* data;
  };

  void ReportMode(const wm_report_mode* const dr);
  void SendAck(const u8 _reportID);
  void RequestStatus(const wm_request_status* const rs = nullptr);
  void ReadData(const wm_read_data* const rd);
  void WriteData(const wm_write_data* const wd);
  void SendReadDataReply(ReadRequest& _request);
  void SpeakerData(wm_speaker_data* sd);
  bool NetPlay_GetWiimoteData(int wiimote, u8* data, u8 size);

  // control groups
  Buttons *m_buttons, *m_dpad, *m_shake;
  Cursor* m_ir;
  Tilt* m_tilt;
  Force* m_swing;
  ControlGroup* m_rumble;
  Extension* m_extension;
  ControlGroup* m_options;

  // Wiimote accel data
  AccelData m_accel;

  // Wiimote index, 0-3
  const u8 m_index;

  double ir_sin, ir_cos;  // for the low pass filter

  bool m_rumble_on;
  bool m_speaker_mute;
  bool m_motion_plus_present;
  bool m_motion_plus_active;

  bool m_reporting_auto;
  u8 m_reporting_mode;
  u16 m_reporting_channel;

  u8 m_shake_step[3];

  bool m_sensor_bar_on_top;

  wm_status_report m_status;

  ADPCMState m_adpcm_state;

  // read data request queue
  // maybe it isn't actually a queue
  // maybe read requests cancel any current requests
  std::queue<ReadRequest> m_read_requests;

  wiimote_key m_ext_key;

  u8 m_eeprom[WIIMOTE_EEPROM_SIZE];
  struct MotionPlusReg
  {
    u8 unknown[0xF0];

    // address 0xF0
    u8 activated;

    u8 unknown2[9];

    // address 0xFA
    u8 ext_identifier[6];
  } m_reg_motion_plus;

  struct IrReg
  {
    u8 data[0x33];
    u8 mode;
  } m_reg_ir;

  ExtensionReg m_reg_ext;

  struct SpeakerReg
  {
    u8 unused_0;
    u8 unk_1;
    u8 format;
    // seems to always play at 6khz no matter what this is set to?
    // or maybe it only applies to pcm input
    u16 sample_rate;
    u8 volume;
    u8 unk_6;
    u8 unk_7;
    u8 play;
    u8 unk_9;
  } m_reg_speaker;

  // limits the amount of connect requests we send when a button is pressed in disconnected state
  u8 m_last_connect_request_counter;

#pragma pack(pop)
};
}<|MERGE_RESOLUTION|>--- conflicted
+++ resolved
@@ -84,47 +84,7 @@
 
 class Wiimote : public ControllerEmu
 {
-<<<<<<< HEAD
-friend class WiimoteReal::Wiimote;
-public:
-
-	enum
-	{
-		PAD_LEFT     = 0x01,
-		PAD_RIGHT    = 0x02,
-		PAD_DOWN     = 0x04,
-		PAD_UP       = 0x08,
-		BUTTON_PLUS  = 0x10,
-
-		BUTTON_TWO   = 0x0100,
-		BUTTON_ONE   = 0x0200,
-		BUTTON_B     = 0x0400,
-		BUTTON_A     = 0x0800,
-		BUTTON_MINUS = 0x1000,
-		BUTTON_HOME  = 0x8000,
-	};
-
-	Wiimote(const unsigned int index);
-	std::string GetName() const override;
-
-	void Update();
-	void InterruptChannel(const u16 _channelID, const void* _pData, u32 _Size);
-	void ControlChannel(const u16 _channelID, const void* _pData, u32 _Size);
-	void ConnectOnInput();
-	void Reset();
-
-	void SetReportingAuto(bool b);
-	u16 GetReportingChannel();
-
-	void DoState(PointerWrap& p);
-	void RealState();
-
-	void LoadDefaults(const ControllerInterface& ciface) override;
-
-	int CurrentExtension() const { return m_extension->active_extension; }
-=======
   friend class WiimoteReal::Wiimote;
->>>>>>> 41335752
 
 public:
   enum
@@ -151,6 +111,9 @@
   void ControlChannel(const u16 _channelID, const void* _pData, u32 _Size);
   void ConnectOnInput();
   void Reset();
+
+  void SetReportingAuto(bool b);
+  u16 GetReportingChannel();
 
   void DoState(PointerWrap& p);
   void RealState();
