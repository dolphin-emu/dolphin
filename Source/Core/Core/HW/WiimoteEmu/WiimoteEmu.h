// Copyright 2013 Dolphin Emulator Project
// Licensed under GPLv2
// Refer to the license.txt file included.

#pragma once

#include <queue>
#include <vector>

#include "Common/ChunkFile.h"
#include "Core/Core.h"
#include "Core/HW/WiimoteEmu/Encryption.h"
#include "Core/HW/WiimoteEmu/WiimoteHid.h"
#include "InputCommon/ControllerEmu.h"

// Registry sizes
#define WIIMOTE_EEPROM_SIZE       (16*1024)
#define WIIMOTE_EEPROM_FREE_SIZE  0x1700
#define WIIMOTE_REG_SPEAKER_SIZE  10
#define WIIMOTE_REG_EXT_SIZE      0x100
#define WIIMOTE_REG_IR_SIZE       0x34

namespace WiimoteReal
{
class Wiimote;
}

namespace WiimoteEmu
{

struct ReportFeatures
{
	u8 core, accel, ir, ext, size;
};

struct AccelData
{
	double x,y,z;
};

struct ADPCMState
{
	s32 predictor, step;
};

struct ExtensionReg
{
	u8 unknown1[0x08];

	// address 0x08
	u8 controller_data[0x06];
	u8 unknown2[0x12];

	// address 0x20
	u8 calibration[0x10];
	u8 unknown3[0x10];

	// address 0x40
	u8 encryption_key[0x10];
	u8 unknown4[0xA0];

	// address 0xF0
	u8 encryption;
	u8 unknown5[0x9];

	// address 0xFA
	u8 constant_id[6];
};

<<<<<<< HEAD
void FillRawAccelFromGForceData(wm_accel& raw_accel, u8 &lsb,
=======
void FillRawAccelFromGForceData(wm_full_accel& raw_accel,
>>>>>>> 049afc43
	const accel_cal& calib,
	const WiimoteEmu::AccelData& accel);

void EmulateShake(AccelData* const accel_data
	  , ControllerEmu::Buttons* const buttons_group
	  , u8* const shake_step);

void EmulateTilt(AccelData* const accel
	 , ControllerEmu::Tilt* const tilt_group
	 , const bool sideways = false, const bool upright = false);

void EmulateSwing(AccelData* const accel
	 , ControllerEmu::Force* const tilt_group
	 , const bool sideways = false, const bool upright = false);

inline double trim(double a)
{
	if (a<=0)
		return 0;
	if (a>=255)
		return 255;
	return a;
}

// Convert a float with values between 0 and 255 into a 10bit integer. 
inline u32 trim10bit(double a)
{
	if (a <= 0)
		return 0;
	if (a*4 >= 1023)
		return 1023;
	return (u32)a*4;
}

class Wiimote : public ControllerEmu
{
friend class WiimoteReal::Wiimote;
friend void Spy(Wiimote* wm_, const void* data_, size_t size_);
public:

	enum
	{
		PAD_LEFT     = 0x01,
		PAD_RIGHT    = 0x02,
		PAD_DOWN     = 0x04,
		PAD_UP       = 0x08,
		BUTTON_PLUS  = 0x10,

		BUTTON_TWO   = 0x0100,
		BUTTON_ONE   = 0x0200,
		BUTTON_B     = 0x0400,
		BUTTON_A     = 0x0800,
		BUTTON_MINUS = 0x1000,
		BUTTON_HOME  = 0x8000,
	};

	Wiimote(const unsigned int index);
	std::string GetName() const override;

	void Update();
	void InterruptChannel(const u16 _channelID, const void* _pData, u32 _Size);
	void ControlChannel(const u16 _channelID, const void* _pData, u32 _Size);

	void DoState(PointerWrap& p);
	void RealState();

	void LoadDefaults(const ControllerInterface& ciface) override;

	void CycleThroughExtensions();

protected:
	bool Step();
	void HidOutputReport(const wm_report* const sr, const bool send_ack = true);
	void HandleExtensionSwap();
	void UpdateButtonsStatus();

<<<<<<< HEAD
	void GetCoreData(u8* const data);
	void GetAccelData(u8* const data, u8* const core);
=======
	void GetButtonData(u8* const data);
	void GetAccelData(u8* const data, const ReportFeatures& rptf);
>>>>>>> 049afc43
	void GetIRData(u8* const data, bool use_accel);
	void GetExtData(u8* const data);

	bool HaveExtension() const { return m_extension->active_extension > 0; }
	bool WantExtension() const { return m_extension->switch_extension != 0; }

private:
	struct ReadRequest
	{
		//u16 channel;
		u32 address, size, position;
		u8* data;
	};

	void Reset();

	void ReportMode(const wm_report_mode* const dr);
	void SendAck(const u8 _reportID);
	void RequestStatus(const wm_request_status* const rs = nullptr);
	void ReadData(const wm_read_data* const rd);
	void WriteData(const wm_write_data* const wd);
	void SendReadDataReply(ReadRequest& _request);
	void SpeakerData(wm_speaker_data* sd);
	bool NetPlay_GetWiimoteData(int wiimote, u8* data, u8 size);

	// control groups
	Buttons *m_buttons, *m_dpad, *m_shake;
	Cursor*        m_ir;
	Tilt*          m_tilt;
	Force*         m_swing;
	ControlGroup*  m_rumble;
	Extension*     m_extension;
	ControlGroup*  m_options;

	// WiiMote accel data
	AccelData      m_accel;

	// wiimote index, 0-3
	const u8       m_index;

	double ir_sin, ir_cos; //for the low pass filter

	bool m_rumble_on;
	bool m_speaker_mute;
	bool m_motion_plus_present;
	bool m_motion_plus_active;

	bool m_reporting_auto;
	u8   m_reporting_mode;
	u16  m_reporting_channel;

	u8   m_shake_step[3];

	bool m_sensor_bar_on_top;

	wm_status_report m_status;

	ADPCMState m_adpcm_state;

	// read data request queue
	// maybe it isn't actually a queue
	// maybe read requests cancel any current requests
	std::queue<ReadRequest> m_read_requests;

	wiimote_key m_ext_key;

	u8 m_eeprom[WIIMOTE_EEPROM_SIZE];

	struct MotionPlusReg
	{
		u8 unknown[0xF0];

		// address 0xF0
		u8 activated;

		u8 unknown2[9];

		// address 0xFA
		u8 ext_identifier[6];
	} m_reg_motion_plus;

	struct IrReg
	{
		u8 data[0x33];
		u8 mode;
	} m_reg_ir;

	ExtensionReg m_reg_ext;

	struct SpeakerReg
	{
		u8  unused_0;
		u8  unk_1;
		u8  format;
		// seems to always play at 6khz no matter what this is set to?
		// or maybe it only applies to pcm input
		u16 sample_rate;
		u8  volume;
		u8  unk_6;
		u8  unk_7;
		u8  play;
		u8  unk_9;
	} m_reg_speaker;
};

void Spy(Wiimote* wm_, const void* data_, size_t size_);

}<|MERGE_RESOLUTION|>--- conflicted
+++ resolved
@@ -67,11 +67,7 @@
 	u8 constant_id[6];
 };
 
-<<<<<<< HEAD
-void FillRawAccelFromGForceData(wm_accel& raw_accel, u8 &lsb,
-=======
 void FillRawAccelFromGForceData(wm_full_accel& raw_accel,
->>>>>>> 049afc43
 	const accel_cal& calib,
 	const WiimoteEmu::AccelData& accel);
 
@@ -148,13 +144,8 @@
 	void HandleExtensionSwap();
 	void UpdateButtonsStatus();
 
-<<<<<<< HEAD
-	void GetCoreData(u8* const data);
-	void GetAccelData(u8* const data, u8* const core);
-=======
 	void GetButtonData(u8* const data);
 	void GetAccelData(u8* const data, const ReportFeatures& rptf);
->>>>>>> 049afc43
 	void GetIRData(u8* const data, bool use_accel);
 	void GetExtData(u8* const data);
 
