--- conflicted
+++ resolved
@@ -139,11 +139,6 @@
   void InterruptDataOutput(const u8* data, u32 size) override;
   bool IsButtonPressed() override;
 
-<<<<<<< HEAD
-  void InterruptChannel(u16 channel_id, const void* data, u32 size);
-  void ControlChannel(u16 channel_id, const void* data, u32 size);
-  bool CheckForButtonPress();
-
   bool CheckVisorCtrl(int visor_count);
   bool CheckBeamCtrl(int beam_count);
   bool CheckBeamScrollCtrl(bool direction);
@@ -156,8 +151,6 @@
 
   std::tuple <double, double, double, bool, bool> GetPrimeSettings();
 
-=======
->>>>>>> 31524288
   void Reset();
 
   void DoState(PointerWrap& p);
