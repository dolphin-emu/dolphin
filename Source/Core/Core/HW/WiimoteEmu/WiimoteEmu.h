// Copyright 2013 Dolphin Emulator Project
// Licensed under GPLv2
// Refer to the license.txt file included.

#pragma once

#include <queue>
#include <vector>

#include "Common/ChunkFile.h"
#include "Core/Core.h"
#include "Core/HW/WiimoteEmu/Encryption.h"
#include "Core/HW/WiimoteEmu/WiimoteHid.h"
#include "InputCommon/ControllerEmu.h"

// Registry sizes
#define WIIMOTE_EEPROM_SIZE       (16*1024)
#define WIIMOTE_EEPROM_FREE_SIZE  0x1700
#define WIIMOTE_REG_SPEAKER_SIZE  10
#define WIIMOTE_REG_EXT_SIZE      0x100
#define WIIMOTE_REG_IR_SIZE       0x34

namespace WiimoteReal
{
class Wiimote;
}

namespace WiimoteEmu
{

struct ReportFeatures
{
	u8 core, accel, ir, ext, size;
};

struct AccelData
{
	double x,y,z;
};

struct ADPCMState
{
	s32 predictor, step;
};

struct ExtensionReg
{
	u8 unknown1[0x08];

	// address 0x08
	u8 controller_data[0x06];
	u8 unknown2[0x12];

	// address 0x20
	u8 calibration[0x10];
	u8 unknown3[0x10];

	// address 0x40
	u8 encryption_key[0x10];
	u8 unknown4[0xA0];

	// address 0xF0
	u8 encryption;
	u8 unknown5[0x9];

	// address 0xFA
	u8 constant_id[6];
};

<<<<<<< HEAD
void FillRawAccelFromGForceData(wm_accel& raw_accel, u8 &lsb,
	const accel_cal& calib,
	const WiimoteEmu::AccelData& accel);

=======
>>>>>>> a737148d
void EmulateShake(AccelData* const accel_data
	  , ControllerEmu::Buttons* const buttons_group
	  , u8* const shake_step);

void EmulateTilt(AccelData* const accel
	 , ControllerEmu::Tilt* const tilt_group
	 , const bool sideways = false, const bool upright = false);

void EmulateSwing(AccelData* const accel
	 , ControllerEmu::Force* const tilt_group
	 , const bool sideways = false, const bool upright = false);

inline double trim(double a)
{
	if (a<=0)
		return 0;
	if (a>=255)
		return 255;
	return a;
}

// Convert a float with values between 0 and 255 into a 10bit integer. 
inline u32 trim10bit(double a)
{
	if (a <= 0)
		return 0;
	if (a*4 >= 1023)
		return 1023;
	return (u32)a*4;
}

class Wiimote : public ControllerEmu
{
friend class WiimoteReal::Wiimote;
friend void Spy(Wiimote* wm_, const void* data_, size_t size_);
public:

	enum
	{
		PAD_LEFT     = 0x01,
		PAD_RIGHT    = 0x02,
		PAD_DOWN     = 0x04,
		PAD_UP       = 0x08,
		BUTTON_PLUS  = 0x10,

		BUTTON_TWO   = 0x0100,
		BUTTON_ONE   = 0x0200,
		BUTTON_B     = 0x0400,
		BUTTON_A     = 0x0800,
		BUTTON_MINUS = 0x1000,
		BUTTON_HOME  = 0x8000,
	};

	Wiimote(const unsigned int index);
	std::string GetName() const override;

	void Update();
	void InterruptChannel(const u16 _channelID, const void* _pData, u32 _Size);
	void ControlChannel(const u16 _channelID, const void* _pData, u32 _Size);

	void DoState(PointerWrap& p);
	void RealState();

	void LoadDefaults(const ControllerInterface& ciface) override;

<<<<<<< HEAD
	void CycleThroughExtensions();
=======
	int CurrentExtension() const { return m_extension->active_extension; }
>>>>>>> a737148d

protected:
	bool Step();
	void HidOutputReport(const wm_report* const sr, const bool send_ack = true);
	void HandleExtensionSwap();
	void UpdateButtonsStatus();

<<<<<<< HEAD
	void GetCoreData(u8* const data);
	void GetAccelData(u8* const data, u8* const core);
=======
	void GetButtonData(u8* const data);
	void GetAccelData(u8* const data, const ReportFeatures& rptf);
>>>>>>> a737148d
	void GetIRData(u8* const data, bool use_accel);
	void GetExtData(u8* const data);

	bool HaveExtension() const { return m_extension->active_extension > 0; }
	bool WantExtension() const { return m_extension->switch_extension != 0; }

private:
	struct ReadRequest
	{
		//u16 channel;
		u32 address, size, position;
		u8* data;
	};

	void Reset();

	void ReportMode(const wm_report_mode* const dr);
	void SendAck(const u8 _reportID);
	void RequestStatus(const wm_request_status* const rs = nullptr);
	void ReadData(const wm_read_data* const rd);
	void WriteData(const wm_write_data* const wd);
	void SendReadDataReply(ReadRequest& _request);
	void SpeakerData(wm_speaker_data* sd);
	bool NetPlay_GetWiimoteData(int wiimote, u8* data, u8 size);

	// control groups
	Buttons *m_buttons, *m_dpad, *m_shake;
	Cursor*        m_ir;
	Tilt*          m_tilt;
	Force*         m_swing;
	ControlGroup*  m_rumble;
	Extension*     m_extension;
	ControlGroup*  m_options;

	// WiiMote accel data
	AccelData      m_accel;

	// wiimote index, 0-3
	const u8       m_index;

	double ir_sin, ir_cos; //for the low pass filter

	bool m_rumble_on;
	bool m_speaker_mute;
	bool m_motion_plus_present;
	bool m_motion_plus_active;

	bool m_reporting_auto;
	u8   m_reporting_mode;
	u16  m_reporting_channel;

	u8   m_shake_step[3];

	bool m_sensor_bar_on_top;

	wm_status_report m_status;

	ADPCMState m_adpcm_state;

	// read data request queue
	// maybe it isn't actually a queue
	// maybe read requests cancel any current requests
	std::queue<ReadRequest> m_read_requests;

	wiimote_key m_ext_key;

	u8 m_eeprom[WIIMOTE_EEPROM_SIZE];

	struct MotionPlusReg
	{
		u8 unknown[0xF0];

		// address 0xF0
		u8 activated;

		u8 unknown2[9];

		// address 0xFA
		u8 ext_identifier[6];
	} m_reg_motion_plus;

	struct IrReg
	{
		u8 data[0x33];
		u8 mode;
	} m_reg_ir;

	ExtensionReg m_reg_ext;

	struct SpeakerReg
	{
		u8  unused_0;
		u8  unk_1;
		u8  format;
		// seems to always play at 6khz no matter what this is set to?
		// or maybe it only applies to pcm input
		u16 sample_rate;
		u8  volume;
		u8  unk_6;
		u8  unk_7;
		u8  play;
		u8  unk_9;
	} m_reg_speaker;
};

void Spy(Wiimote* wm_, const void* data_, size_t size_);

}<|MERGE_RESOLUTION|>--- conflicted
+++ resolved
@@ -67,13 +67,11 @@
 	u8 constant_id[6];
 };
 
-<<<<<<< HEAD
+//cegli note: This should possibly be removed if not used anymore.
 void FillRawAccelFromGForceData(wm_accel& raw_accel, u8 &lsb,
 	const accel_cal& calib,
 	const WiimoteEmu::AccelData& accel);
 
-=======
->>>>>>> a737148d
 void EmulateShake(AccelData* const accel_data
 	  , ControllerEmu::Buttons* const buttons_group
 	  , u8* const shake_step);
@@ -139,11 +137,8 @@
 
 	void LoadDefaults(const ControllerInterface& ciface) override;
 
-<<<<<<< HEAD
+	int CurrentExtension() const { return m_extension->active_extension; }
 	void CycleThroughExtensions();
-=======
-	int CurrentExtension() const { return m_extension->active_extension; }
->>>>>>> a737148d
 
 protected:
 	bool Step();
@@ -151,13 +146,8 @@
 	void HandleExtensionSwap();
 	void UpdateButtonsStatus();
 
-<<<<<<< HEAD
-	void GetCoreData(u8* const data);
-	void GetAccelData(u8* const data, u8* const core);
-=======
 	void GetButtonData(u8* const data);
 	void GetAccelData(u8* const data, const ReportFeatures& rptf);
->>>>>>> a737148d
 	void GetIRData(u8* const data, bool use_accel);
 	void GetExtData(u8* const data);
 
