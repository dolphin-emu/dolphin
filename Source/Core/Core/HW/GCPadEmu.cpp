--- conflicted
+++ resolved
@@ -95,15 +95,6 @@
   // buttons
   m_buttons->GetState(&pad.button, button_bitmasks);
 
-<<<<<<< HEAD
-=======
-  // set analog A/B analog to full or w/e, prolly not needed
-  if (pad.button & PAD_BUTTON_A)
-    pad.analogA = 0xFF;
-  if (pad.button & PAD_BUTTON_B)
-    pad.analogB = 0xFF;
-
->>>>>>> facf0268
   // dpad
   m_dpad->GetState(&pad.button, dpad_bitmasks);
 
@@ -121,26 +112,20 @@
       static_cast<u8>(GCPadStatus::C_STICK_CENTER_Y + (y * GCPadStatus::C_STICK_RADIUS));
 
   // triggers
-<<<<<<< HEAD
-  m_triggers->GetState(&pad->button, trigger_bitmasks, triggers);
-  pad->triggerLeft = static_cast<u8>(triggers[0] * 0xFF);
-  pad->triggerRight = static_cast<u8>(triggers[1] * 0xFF);
-
-  HydraTLayer::GetGameCube(m_index, &pad->button, &pad->stickX, &pad->stickY, &pad->substickX,
-                           &pad->substickY, &pad->triggerLeft, &pad->triggerRight);
-
-  // set analog A/B analog to full or w/e, prolly not needed
-  if (pad->button & PAD_BUTTON_A)
-    pad->analogA = 0xFF;
-  if (pad->button & PAD_BUTTON_B)
-    pad->analogB = 0xFF;
-=======
   m_triggers->GetState(&pad.button, trigger_bitmasks, triggers);
   pad.triggerLeft = static_cast<u8>(triggers[0] * 0xFF);
   pad.triggerRight = static_cast<u8>(triggers[1] * 0xFF);
 
+  HydraTLayer::GetGameCube(m_index, &pad.button, &pad.stickX, &pad.stickY, &pad.substickX,
+                           &pad.substickY, &pad.triggerLeft, &pad.triggerRight);
+
+  // set analog A/B analog to full or w/e, prolly not needed
+  if (pad.button & PAD_BUTTON_A)
+    pad.analogA = 0xFF;
+  if (pad.button & PAD_BUTTON_B)
+    pad.analogB = 0xFF;
+
   return pad;
->>>>>>> facf0268
 }
 
 void GCPad::SetOutput(const ControlState strength)
@@ -192,7 +177,7 @@
   m_main_stick->SetControlExpression(4, "LSHIFT");  // Modifier
 
 #elif __APPLE__
-  m_c_stick->SetControlExpression(4, "Left Control");       // Modifier
+  m_c_stick->SetControlExpression(4, "Left Control");  // Modifier
 
   // Control Stick
   m_main_stick->SetControlExpression(0, "Up Arrow");     // Up
