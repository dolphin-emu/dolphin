--- conflicted
+++ resolved
@@ -101,17 +101,12 @@
 
   // options
   groups.emplace_back(m_options = new ControllerEmu::ControlGroup(_trans("Options")));
-<<<<<<< HEAD
-  m_options->boolean_settings.emplace_back(std::make_unique<ControllerEmu::BooleanSetting>(
-      _trans("Iterative Input"), false, ControllerEmu::SettingType::VIRTUAL));
   // no forced input initially
   m_forced_input.err = PadError::PAD_ERR_NO_CONTROLLER;
-=======
   m_options->AddSetting(&m_always_connected_setting,
                         // i18n: Treat a controller as always being connected regardless of what
                         // devices the user actually has plugged in
                         _trans("Always Connected"), false);
->>>>>>> 3b16d226
 }
 
 std::string GCPad::GetName() const
@@ -147,7 +142,6 @@
 GCPadStatus GCPad::GetInput() const
 {
   const auto lock = GetStateLock();
-<<<<<<< HEAD
 
   // if there is valid forced input, this controller is hijacked
   // just return that then
@@ -155,9 +149,6 @@
     return m_forced_input;
   }
 
-  ControlState x, y, triggers[2];
-=======
->>>>>>> 3b16d226
   GCPadStatus pad = {};
 
   if (!(m_always_connected_setting.GetValue() || IsDefaultDeviceConnected()))
