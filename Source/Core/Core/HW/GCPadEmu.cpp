--- conflicted
+++ resolved
@@ -251,13 +251,7 @@
 #ifdef _WIN32
   m_buttons->SetControlExpression(5, "GRAVE");  // Start
 #else
-<<<<<<< HEAD
   m_buttons->SetControlExpression(5, "GRAVE");          // Start
-=======
-  // OS X/Linux
-  // Start
-  m_buttons->SetControlExpression(5, "Return");
->>>>>>> 7250d6e4
 #endif
 
   // stick modifiers to 50 %
