// Copyright 2008 Dolphin Emulator Project
// SPDX-License-Identifier: GPL-2.0-or-later

#pragma once

class PointerWrap;
struct Sram;
namespace Core
{
class System;
}

namespace HW
{
<<<<<<< HEAD
void Init(const Sram* override_sram, const std::string current_file_name);
void Shutdown();
void DoState(PointerWrap& p);
=======
void Init(Core::System& system, const Sram* override_sram);
void Shutdown(Core::System& system);
void DoState(Core::System& system, PointerWrap& p);
>>>>>>> 9240f579
}  // namespace HW<|MERGE_RESOLUTION|>--- conflicted
+++ resolved
@@ -12,13 +12,7 @@
 
 namespace HW
 {
-<<<<<<< HEAD
-void Init(const Sram* override_sram, const std::string current_file_name);
-void Shutdown();
-void DoState(PointerWrap& p);
-=======
-void Init(Core::System& system, const Sram* override_sram);
+void Init(Core::System& system, const Sram* override_sram, const std::string current_file_name);
 void Shutdown(Core::System& system);
 void DoState(Core::System& system, PointerWrap& p);
->>>>>>> 9240f579
 }  // namespace HW