--- conflicted
+++ resolved
@@ -91,37 +91,6 @@
   void StopDVDThread();
   void WaitUntilIdle();
 
-<<<<<<< HEAD
-void Start();
-void Stop();
-void DoState(PointerWrap& p);
-
-void SetDisc(std::unique_ptr<DiscIO::Volume> disc);
-bool HasDisc();
-
-bool HasWiiHashes();
-DiscIO::Platform GetDiscType();
-u64 PartitionOffsetToRawOffset(u64 offset, const DiscIO::Partition& partition);
-IOS::ES::TMDReader GetTMD(const DiscIO::Partition& partition);
-IOS::ES::TicketReader GetTicket(const DiscIO::Partition& partition);
-bool IsInsertedDiscRunning();
-// This function returns true and calls SConfig::SetRunningGameMetadata(Volume&, Partition&)
-// if both of the following conditions are true:
-// - A disc is inserted
-// - The title_id argument doesn't contain a value, or its value matches the disc's title ID
-bool UpdateRunningGameMetadata(const DiscIO::Partition& partition,
-                               std::optional<u64> title_id = {});
-
-void StartRead(u64 dvd_offset, u32 length, const DiscIO::Partition& partition,
-               DVDInterface::ReplyType reply_type, s64 ticks_until_completion);
-void StartReadToEmulatedRAM(u32 output_address, u64 dvd_offset, u32 length,
-                            const DiscIO::Partition& partition, DVDInterface::ReplyType reply_type,
-                            s64 ticks_until_completion);
-
-void ReadFile(std::string& fileName, std::vector<u8>& buf);
-std::string GetFileName(const DiscIO::Partition& partition, u64 offset);
-}  // namespace DVDThread
-=======
   void StartReadInternal(bool copy_to_ram, u32 output_address, u64 dvd_offset, u32 length,
                          const DiscIO::Partition& partition, DVD::ReplyType reply_type,
                          s64 ticks_until_completion);
@@ -130,6 +99,10 @@
   void FinishRead(u64 id, s64 cycles_late);
 
   void DVDThreadMain();
+
+  // SLIPPINOTES: Used for checking if the MxDt.dat file exists
+  void ReadFile(std::string& fileName, std::vector<u8>& buf);
+  std::string GetFileName(const DiscIO::Partition& partition, u64 offset);
 
   struct ReadRequest
   {
@@ -176,5 +149,4 @@
 
   Core::System& m_system;
 };
-}  // namespace DVD
->>>>>>> 019bde6a
+}  // namespace DVD