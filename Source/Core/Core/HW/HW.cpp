// Copyright 2008 Dolphin Emulator Project
// SPDX-License-Identifier: GPL-2.0-or-later

#include "Core/HW/HW.h"

#include "Common/ChunkFile.h"
#include "Common/CommonTypes.h"

#include "Core/Config/MainSettings.h"
#include "Core/ConfigManager.h"
#include "Core/Core.h"
#include "Core/CoreTiming.h"
#include "Core/HW/AddressSpace.h"
#include "Core/HW/AudioInterface.h"
#include "Core/HW/CPU.h"
#include "Core/HW/DSP.h"
#include "Core/HW/DVD/DVDInterface.h"
#include "Core/HW/EXI/EXI.h"
#include "Core/HW/GPFifo.h"
#include "Core/HW/HSP/HSP.h"
#include "Core/HW/Memmap.h"
#include "Core/HW/MemoryInterface.h"
#include "Core/HW/ProcessorInterface.h"
#include "Core/HW/SI/SI.h"
#include "Core/HW/SystemTimers.h"
#include "Core/HW/VideoInterface.h"
#include "Core/HW/WII_IPC.h"
#include "Core/IOS/IOS.h"
#include "Core/Lua/Lua.h"
#include "Core/State.h"
#include "Core/System.h"

namespace HW
{
void Init(const Sram* override_sram)
{
  auto& system = Core::System::GetInstance();
  system.GetCoreTiming().Init();
  SystemTimers::PreInit();

  State::Init();

  // Init the whole Hardware
  AudioInterface::Init();
  VideoInterface::Init();
  SerialInterface::Init();
  ProcessorInterface::Init();
  ExpansionInterface::Init(override_sram);  // Needs to be initialized before Memory
  HSP::Init();
  system.GetMemory().Init();  // Needs to be initialized before AddressSpace
  AddressSpace::Init();
  MemoryInterface::Init();
  DSP::Init(Config::Get(Config::MAIN_DSP_HLE));
  DVDInterface::Init();
  GPFifo::Init();
  CPU::Init(Config::Get(Config::MAIN_CPU_CORE));
  SystemTimers::Init();

  if (SConfig::GetInstance().bWii)
  {
    IOS::Init();
    IOS::HLE::Init();  // Depends on Memory
  }
  Lua::Init();
}

void Shutdown()
{
<<<<<<< HEAD
  Lua::Shutdown();
=======
  auto& system = Core::System::GetInstance();

>>>>>>> a1c4861a
  // IOS should always be shut down regardless of bWii because it can be running in GC mode (MIOS).
  IOS::HLE::Shutdown();  // Depends on Memory
  IOS::Shutdown();

  SystemTimers::Shutdown();
  CPU::Shutdown();
  DVDInterface::Shutdown();
  DSP::Shutdown();
  MemoryInterface::Shutdown();
  AddressSpace::Shutdown();
  system.GetMemory().Shutdown();
  HSP::Shutdown();
  ExpansionInterface::Shutdown();
  SerialInterface::Shutdown();
  AudioInterface::Shutdown();

  State::Shutdown();
  system.GetCoreTiming().Shutdown();
}

void DoState(PointerWrap& p)
{
  auto& system = Core::System::GetInstance();
  system.GetMemory().DoState(p);
  p.DoMarker("Memory");
  MemoryInterface::DoState(p);
  p.DoMarker("MemoryInterface");
  VideoInterface::DoState(p);
  p.DoMarker("VideoInterface");
  SerialInterface::DoState(p);
  p.DoMarker("SerialInterface");
  ProcessorInterface::DoState(p);
  p.DoMarker("ProcessorInterface");
  DSP::DoState(p);
  p.DoMarker("DSP");
  DVDInterface::DoState(p);
  p.DoMarker("DVDInterface");
  GPFifo::DoState(p);
  p.DoMarker("GPFifo");
  ExpansionInterface::DoState(p);
  p.DoMarker("ExpansionInterface");
  AudioInterface::DoState(p);
  p.DoMarker("AudioInterface");
  HSP::DoState(p);
  p.DoMarker("HSP");

  if (SConfig::GetInstance().bWii)
  {
    IOS::DoState(p);
    p.DoMarker("IOS");
    IOS::HLE::GetIOS()->DoState(p);
    p.DoMarker("IOS::HLE");
  }

  p.DoMarker("WIIHW");
}
}  // namespace HW<|MERGE_RESOLUTION|>--- conflicted
+++ resolved
@@ -66,12 +66,8 @@
 
 void Shutdown()
 {
-<<<<<<< HEAD
-  Lua::Shutdown();
-=======
   auto& system = Core::System::GetInstance();
 
->>>>>>> a1c4861a
   // IOS should always be shut down regardless of bWii because it can be running in GC mode (MIOS).
   IOS::HLE::Shutdown();  // Depends on Memory
   IOS::Shutdown();
