--- conflicted
+++ resolved
@@ -13,13 +13,8 @@
 // English
 // This is just a template. Most/all fields are updated with sane(r) values at runtime.
 const Sram sram_dump = {Common::BigEndianValue<u32>{0},
-<<<<<<< HEAD
-                        {Common::BigEndianValue<u16>{0}, Common::BigEndianValue<u16>{0}, 0, 0, 0, 0,
-                         0, 0, 0x20 | SramFlags::kOobeDone | SramFlags::kStereo},
-=======
                         {Common::BigEndianValue<u16>{0x2c}, Common::BigEndianValue<u16>{0xffd0}, 0,
                          0, 0, 0, 0, 0, 0x20 | SramFlags::kOobeDone | SramFlags::kStereo},
->>>>>>> 58b0a284
                         {{
                              {'D', 'O', 'L', 'P', 'H', 'I', 'N', 'S', 'L', 'O', 'T', 'A'},
                              {'D', 'O', 'L', 'P', 'H', 'I', 'N', 'S', 'L', 'O', 'T', 'B'},
