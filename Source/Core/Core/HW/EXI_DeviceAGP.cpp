// Copyright 2013 Dolphin Emulator Project
// Licensed under GPLv2
// Refer to the license.txt file included.

#include "Common/FileUtil.h"
#include "Common/MemoryUtil.h"
#include "Common/StdMakeUnique.h"
#include "Core/ConfigManager.h"
#include "Core/Core.h"
#include "Core/HW/EXI_Device.h"
#include "Core/HW/EXI_DeviceAGP.h"
#include "Core/HW/Memmap.h"

CEXIAgp::CEXIAgp(int index)
{
	m_slot = index;

	// Create the ROM
	m_rom_size = 0;

	LoadRom();

	m_address = 0;
}

CEXIAgp::~CEXIAgp()
{
	std::string path;
	std::string filename;
	std::string ext;
	std::string gbapath;
	SplitPath(m_slot == 0 ? SConfig::GetInstance().m_strGbaCartA : SConfig::GetInstance().m_strGbaCartB, &path, &filename, &ext);
	gbapath = path + filename;

	SaveFileFromEEPROM(gbapath + ".sav");
}

void CEXIAgp::CRC8(u8* data, u32 size)
{
	for (u32 it = 0; it < size; it++)
	{
		u8 crc = 0;
		m_hash = m_hash ^ data[it];
		if (m_hash & 1)     crc ^= 0x5e;
		if (m_hash & 2)     crc ^= 0xbc;
		if (m_hash & 4)     crc ^= 0x61;
		if (m_hash & 8)     crc ^= 0xc2;
		if (m_hash & 0x10)  crc ^= 0x9d;
		if (m_hash & 0x20)  crc ^= 0x23;
		if (m_hash & 0x40)  crc ^= 0x46;
		if (m_hash & 0x80)  crc ^= 0x8c;
		m_hash = crc;
	}
}

void CEXIAgp::LoadRom()
{
	// Load whole ROM dump
	std::string path;
	std::string filename;
	std::string ext;
	std::string gbapath;
	SplitPath(m_slot == 0 ? SConfig::GetInstance().m_strGbaCartA : SConfig::GetInstance().m_strGbaCartB, &path, &filename, &ext);
	gbapath = path + filename;
	LoadFileToROM(gbapath + ext);
	INFO_LOG(EXPANSIONINTERFACE, "Loaded GBA rom: %s card: %d", gbapath.c_str(), m_slot);
	LoadFileToEEPROM(gbapath + ".sav");
	INFO_LOG(EXPANSIONINTERFACE, "Loaded GBA sav: %s card: %d", gbapath.c_str(), m_slot);
}

void CEXIAgp::LoadFileToROM(const std::string& filename)
{
	File::IOFile pStream(filename, "rb");
	if (pStream)
	{
		u64 filesize = pStream.GetSize();
		m_rom_size = filesize & 0xFFFFFFFF;
		m_rom_mask = (m_rom_size - 1);

		m_rom.resize(m_rom_size);

		pStream.ReadBytes(m_rom.data(), filesize);
	}
	else
	{
		// dummy rom data
		m_rom.resize(0x2000);
	}
}

void CEXIAgp::LoadFileToEEPROM(const std::string& filename)
{
	// Technically one of EEPROM, Flash, SRAM, FRAM
	File::IOFile pStream(filename, "rb");
	if (pStream)
	{
		u64 filesize = pStream.GetSize();
		m_eeprom_size = filesize & 0xFFFFFFFF;
		m_eeprom_mask = (m_eeprom_size - 1);

		m_eeprom.resize(m_eeprom_size);
		pStream.ReadBytes(m_eeprom.data(), filesize);
		if ((m_eeprom_size == 512) || (m_eeprom_size == 8192))
		{
			// Handle endian read - could be done with byte access in 0xAE commands instead
			for (u32 index = 0; index < (m_eeprom_size / 8); index++)
			{
				u64 NewVal = 0;
				for (u32 indexb = 0; indexb < 8; indexb++)
					NewVal = (NewVal << 0x8) | m_eeprom[index * 8 + indexb];
				((u64*)(m_eeprom.data()))[index] = NewVal;
			}
			m_eeprom_add_end = (m_eeprom_size == 512 ? (2 + 6) : (2 + 14));
			m_eeprom_add_mask = (m_eeprom_size == 512 ? 0x3F : 0x3FF);
			m_eeprom_read_mask = (m_eeprom_size == 512 ? 0x80 : 0x8000);
			m_eeprom_status_mask = (m_rom_size == 0x2000000 ? 0x1FFFF00 : 0x1000000);
		}
		else
			m_eeprom_status_mask = 0;
<<<<<<< HEAD
=======
	}
	else
	{
		m_eeprom_size = 0;
		m_eeprom.clear();
>>>>>>> a1a7bbbd
	}
	else
	{
		m_eeprom_size = 0;
		m_eeprom.clear();
	}

}

void CEXIAgp::SaveFileFromEEPROM(const std::string& filename)
{
	File::IOFile pStream(filename, "wb");
	if (pStream)
	{
		if ((m_eeprom_size == 512) || (m_eeprom_size == 8192))
		{
			// Handle endian write - could be done with byte access in 0xAE commands instead
			std::vector<u8> temp_eeprom(m_eeprom_size);
			for (u32 index = 0; index < (m_eeprom_size / 8); index++)
			{
				u64 NewVal = ((u64*)(m_eeprom.data()))[index];
				for (u32 indexb = 0; indexb < 8; indexb++)
<<<<<<< HEAD
					temp_eeprom[index * 8 + (7-indexb)] = (NewVal >> (indexb * 8)) & 0xFF;
=======
					temp_eeprom[index * 8 + (7 - indexb)] = (NewVal >> (indexb * 8)) & 0xFF;
>>>>>>> a1a7bbbd
			}
			pStream.WriteBytes(temp_eeprom.data(), m_eeprom_size);
		}
		else
		{
			pStream.WriteBytes(m_eeprom.data(), m_eeprom_size);
		}
	}
}

u32 CEXIAgp::ImmRead(u32 _uSize)
{
	u32 uData = 0;
	u8 RomVal1, RomVal2, RomVal3, RomVal4;

	switch (m_current_cmd)
	{
	case 0xAE000000: // Clock handshake?
		uData = 0x5AAA5517; // 17 is precalculated hash
		m_current_cmd = 0;
		break;
	case 0xAE010000: // Init?
		uData = (m_return_pos == 0) ? 0x01020304 : 0xF0020304; // F0 is precalculated hash, 020304 is left over
		if (m_return_pos == 1)
			m_current_cmd = 0;
		else
			m_return_pos = 1;
		break;
	case 0xAE020000: // Read 2 bytes with 24 bit address
		if (m_eeprom_write_status && ((m_rw_offset & m_eeprom_status_mask) == m_eeprom_status_mask) && (m_eeprom_status_mask != 0))
		{
			RomVal1 = 0x1;
			RomVal2 = 0x0;
		}
		else
		{
			RomVal1 = m_rom[(m_rw_offset++) & m_rom_mask];
			RomVal2 = m_rom[(m_rw_offset++) & m_rom_mask];
		}
		CRC8(&RomVal2, 1);
		CRC8(&RomVal1, 1);
		uData = (RomVal2 << 24) | (RomVal1 << 16) | (m_hash << 8);
		m_current_cmd = 0;
		break;
	case 0xAE030000: // read the next 4 bytes out of 0x10000 group
		if (_uSize == 1)
		{
			uData = 0xFF000000;
			m_current_cmd = 0;
		}
		else
		{
			RomVal1 = m_rom[(m_rw_offset++) & m_rom_mask];
			RomVal2 = m_rom[(m_rw_offset++) & m_rom_mask];
			RomVal3 = m_rom[(m_rw_offset++) & m_rom_mask];
			RomVal4 = m_rom[(m_rw_offset++) & m_rom_mask];
			CRC8(&RomVal2, 1);
			CRC8(&RomVal1, 1);
			CRC8(&RomVal4, 1);
			CRC8(&RomVal3, 1);
			uData = (RomVal2 << 24) | (RomVal1 << 16) | (RomVal4 << 8) | (RomVal3);
		}
		break;
	case 0xAE040000: // read 1 byte from 16 bit address
		// ToDo: Flash special handling
		if (m_eeprom_size == 0)
			RomVal1 = 0xFF;
		else
			RomVal1 = (m_eeprom.data())[m_eeprom_pos];
		CRC8(&RomVal1, 1);
		uData = (RomVal1 << 24) | (m_hash << 16);
		m_current_cmd = 0;
		break;
	case 0xAE0B0000: // read 1 bit from DMA with 6 or 14 bit address
		// Change to byte access instead of endian file access?
		RomVal1 = EE_READ_FALSE;
		if ((m_eeprom_size != 0)
			&& (m_eeprom_pos >= EE_IGNORE_BITS)
			&& ((((u64*)m_eeprom.data())[(m_eeprom_cmd >> 1) & m_eeprom_add_mask]) >> ((EE_DATA_BITS - 1) - (m_eeprom_pos - EE_IGNORE_BITS))) & 0x1)
		{
			RomVal1 = EE_READ_TRUE;
		}
		RomVal2 = 0;
		CRC8(&RomVal2, 1);
		CRC8(&RomVal1, 1);
		uData = (RomVal2 << 24) | (RomVal1 << 16) | (m_hash << 8);
		m_eeprom_pos++;
		m_current_cmd = 0;
		break;
	case 0xAE070000: // complete write 1 byte from 16 bit address
	case 0xAE0C0000: // complete write 1 bit from dma with 6 or 14 bit address
		uData = m_hash << 24;
		m_current_cmd = 0;
		break;
	default:
		uData = 0x0;
		m_current_cmd = 0;
		break;
	}
	INFO_LOG(EXPANSIONINTERFACE, "AGP read %x", uData);
	return uData;
}

void CEXIAgp::ImmWrite(u32 _uData, u32 _uSize)
{
	// 0x00 = Execute current command?
	if ((_uSize == 1) && ((_uData & 0xFF000000) == 0))
		return;

	u8 HashCmd;
	u64 Mask;
	INFO_LOG(EXPANSIONINTERFACE, "AGP command %x", _uData);
	switch (m_current_cmd)
	{
	case 0xAE020000: // set up 24 bit address for read 2 bytes
	case 0xAE030000: // set up 24 bit address for read (0x10000 byte group)
		// 25 bit address shifted one bit right = 24 bits
		m_rw_offset = ((_uData & 0xFFFFFF00) >> (8 - 1));
		m_return_pos = 0;
		HashCmd = (_uData & 0xFF000000) >> 24;
		CRC8(&HashCmd, 1);
		HashCmd = (_uData & 0x00FF0000) >> 16;
		CRC8(&HashCmd, 1);
		HashCmd = (_uData & 0x0000FF00) >> 8;
		CRC8(&HashCmd, 1);
		break;
	case 0xAE040000: // set up 16 bit address for read 1 byte
		// ToDo: Flash special handling
		m_eeprom_pos = ((_uData & 0xFFFF0000) >> 0x10) & m_eeprom_mask;
		HashCmd = (_uData & 0xFF000000) >> 24;
		CRC8(&HashCmd, 1);
		HashCmd = (_uData & 0x00FF0000) >> 16;
		CRC8(&HashCmd, 1);
		break;
	case 0xAE070000: // write 1 byte from 16 bit address
		// ToDo: Flash special handling
		m_eeprom_pos = ((_uData & 0xFFFF0000) >> 0x10) & m_eeprom_mask;
		if (m_eeprom_size != 0)
			((m_eeprom.data()))[(m_eeprom_pos)] = (_uData & 0x0000FF00) >> 0x8;
		HashCmd = (_uData & 0xFF000000) >> 24;
		CRC8(&HashCmd, 1);
		HashCmd = (_uData & 0x00FF0000) >> 16;
		CRC8(&HashCmd, 1);
		HashCmd = (_uData & 0x0000FF00) >> 8;
		CRC8(&HashCmd, 1);
		break;
	case 0xAE0C0000: // write 1 bit from dma with 6 or 14 bit address
		if ((m_eeprom_pos < m_eeprom_add_end) || (m_eeprom_pos == ((m_eeprom_cmd & m_eeprom_read_mask) ? m_eeprom_add_end : m_eeprom_add_end + EE_DATA_BITS)))
		{
			Mask = (1ULL << (m_eeprom_add_end - std::min(m_eeprom_pos, m_eeprom_add_end)));
			if ((_uData >> 16) & 0x1)
				m_eeprom_cmd |= Mask;
			else
				m_eeprom_cmd &= ~Mask;
			if (m_eeprom_pos == m_eeprom_add_end + EE_DATA_BITS)
			{
				// Change to byte access instead of endian file access?
				if (m_eeprom_size != 0)
					((u64*)(m_eeprom.data()))[(m_eeprom_cmd >> 1) & m_eeprom_add_mask] = m_eeprom_data;
				m_eeprom_write_status = true;
			}
		}
		else
		{
			Mask = (1ULL << (m_eeprom_add_end + EE_DATA_BITS - 1 - m_eeprom_pos));
			if ((_uData >> 16) & 0x1)
				m_eeprom_data |= Mask;
			else
				m_eeprom_data &= ~Mask;
		}
		m_eeprom_pos++;
		m_return_pos = 0;
		HashCmd = (_uData & 0xFF000000) >> 24;
		CRC8(&HashCmd, 1);
		HashCmd = (_uData & 0x00FF0000) >> 16;
		CRC8(&HashCmd, 1);
		break;
	case 0xAE0B0000:
		m_eeprom_write_status = false;
		break;
	case 0xAE000000:
	case 0xAE010000:
	case 0xAE090000: // start DMA
		m_eeprom_write_status = false;  //ToDo: Verify with hardware which commands disable EEPROM CS
		// Fall-through intentional
	case 0xAE0A0000: // end DMA
		m_eeprom_pos = 0;
		// Fall-through intentional
	default:
		m_current_cmd = _uData;
		m_return_pos = 0;
		m_hash = 0xFF;
		HashCmd = (_uData & 0x00FF0000) >> 16;
		CRC8(&HashCmd, 1);
		break;
	}
}

void CEXIAgp::DoState(PointerWrap &p)
{
	p.Do(m_slot);
	p.Do(m_address);
	p.Do(m_current_cmd);
	p.Do(m_eeprom);
	p.Do(m_eeprom_cmd);
	p.Do(m_eeprom_data);
	p.Do(m_eeprom_mask);
	p.Do(m_eeprom_pos);
	p.Do(m_eeprom_size);
	p.Do(m_eeprom_add_end);
	p.Do(m_eeprom_add_mask);
	p.Do(m_eeprom_read_mask);
	p.Do(m_eeprom_status_mask);
	p.Do(m_eeprom_write_status);
	p.Do(m_hash);
	p.Do(m_position);
	p.Do(m_return_pos);
	p.Do(m_rom);
	p.Do(m_rom_mask);
	p.Do(m_rom_size);
	p.Do(m_rw_offset);
}<|MERGE_RESOLUTION|>--- conflicted
+++ resolved
@@ -117,21 +117,12 @@
 		}
 		else
 			m_eeprom_status_mask = 0;
-<<<<<<< HEAD
-=======
 	}
 	else
 	{
 		m_eeprom_size = 0;
 		m_eeprom.clear();
->>>>>>> a1a7bbbd
-	}
-	else
-	{
-		m_eeprom_size = 0;
-		m_eeprom.clear();
-	}
-
+	}
 }
 
 void CEXIAgp::SaveFileFromEEPROM(const std::string& filename)
@@ -147,11 +138,7 @@
 			{
 				u64 NewVal = ((u64*)(m_eeprom.data()))[index];
 				for (u32 indexb = 0; indexb < 8; indexb++)
-<<<<<<< HEAD
-					temp_eeprom[index * 8 + (7-indexb)] = (NewVal >> (indexb * 8)) & 0xFF;
-=======
 					temp_eeprom[index * 8 + (7 - indexb)] = (NewVal >> (indexb * 8)) & 0xFF;
->>>>>>> a1a7bbbd
 			}
 			pStream.WriteBytes(temp_eeprom.data(), m_eeprom_size);
 		}
