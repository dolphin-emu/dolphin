--- conflicted
+++ resolved
@@ -17,34 +17,13 @@
 
   bool GetMicButton() const;
 
-<<<<<<< HEAD
-	void SetForcedInput(GCPadStatus* const pad);
+  void SetForcedInput(GCPadStatus* const pad);
 
-	bool GetMicButton() const;
-=======
   std::string GetName() const override;
->>>>>>> 41335752
 
   void LoadDefaults(const ControllerInterface& ciface) override;
 
 private:
-<<<<<<< HEAD
-
-	Buttons*       m_buttons;
-	AnalogStick*   m_main_stick;
-	AnalogStick*   m_c_stick;
-	Buttons*       m_dpad;
-	MixedTriggers* m_triggers;
-	ControlGroup*  m_rumble;
-	ControlGroup*  m_options;
-
-	GCPadStatus    m_forced_input;
-
-	const unsigned int m_index;
-
-	// Default analog stick radius for GameCube controllers.
-	static constexpr ControlState DEFAULT_PAD_STICK_RADIUS = 1.0;
-=======
   Buttons* m_buttons;
   AnalogStick* m_main_stick;
   AnalogStick* m_c_stick;
@@ -53,9 +32,10 @@
   ControlGroup* m_rumble;
   ControlGroup* m_options;
 
+  GCPadStatus    m_forced_input;
+
   const unsigned int m_index;
 
   // Default analog stick radius for GameCube controllers.
   static constexpr ControlState DEFAULT_PAD_STICK_RADIUS = 1.0;
->>>>>>> 41335752
 };