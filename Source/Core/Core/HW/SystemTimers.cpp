// Copyright 2008 Dolphin Emulator Project
// SPDX-License-Identifier: GPL-2.0-or-later

// This file controls all system timers

/* (shuffle2) I don't know who wrote this, but take it with salt. For starters, "time" is
contextual...
"Time" is measured in frames, not time: These update frequencies are determined by the passage
of frames. So if a game runs slow, on a slow computer for example, these updates will occur
less frequently. This makes sense because almost all console games are controlled by frames
rather than time, so if a game can't keep up with the normal framerate all animations and
actions slows down and the game runs to slow. This is different from PC games that are
often controlled by time instead and may not have maximum framerates.

However, I'm not sure if the Bluetooth communication for the Wii Remote is entirely frame
dependent, the timing problems with the ack command in Zelda - TP may be related to
time rather than frames? For now the IPC_HLE_PERIOD is frame dependent, but because of
different conditions on the way to PluginWiimote::Wiimote_Update() the updates may actually
be time related after all, or not?

I'm not sure about this but the text below seems to assume that 60 fps means that the game
runs in the normal intended speed. In that case an update time of [GetTicksPerSecond() / 60]
would mean one update per frame and [GetTicksPerSecond() / 250] would mean four updates per
frame.


IPC_HLE_PERIOD: For the Wii Remote this is the call schedule:
  IPC_HLE_UpdateCallback() // In this file

    // This function seems to call all devices' Update() function four times per frame
    IOS::HLE::Update()

      // If the AclFrameQue is empty this will call Wiimote_Update() and make it send
      the current input status to the game. I'm not sure if this occurs approximately
      once every frame or if the frequency is not exactly tied to rendered frames
      IOS::HLE::BluetoothEmuDevice::Update()
      PluginWiimote::Wiimote_Update()

      // This is also a device updated by IOS::HLE::Update() but it doesn't
      seem to ultimately call PluginWiimote::Wiimote_Update(). However it can be called
      by the /dev/usb/oh1 device if the AclFrameQue is empty.
      IOS::HLE::WiimoteDevice::Update()
*/

#include "Core/HW/SystemTimers.h"

#include <cfloat>
#include <cmath>
#include <cstdlib>

#include "AudioCommon/Mixer.h"
#include "Common/CommonTypes.h"
#include "Common/Logging/Log.h"
#include "Common/Thread.h"
#include "Common/Timer.h"
#include "Core/Config/MainSettings.h"
#include "Core/ConfigManager.h"
#include "Core/Core.h"
#include "Core/CoreTiming.h"
#include "Core/DSPEmulator.h"
#include "Core/HW/AudioInterface.h"
#include "Core/HW/DSP.h"
#include "Core/HW/EXI/EXI_DeviceIPL.h"
#include "Core/HW/VideoInterface.h"
#include "Core/IOS/IOS.h"
#include "Core/PatchEngine.h"
#include "Core/PowerPC/PowerPC.h"
#include "Core/System.h"
#include "VideoCommon/Fifo.h"
#include "VideoCommon/PerformanceMetrics.h"

namespace SystemTimers
{
namespace
{
CoreTiming::EventType* et_Dec;
CoreTiming::EventType* et_VI;
CoreTiming::EventType* et_AudioDMA;
CoreTiming::EventType* et_DSP;
CoreTiming::EventType* et_IPC_HLE;
CoreTiming::EventType* et_GPU_sleeper;
CoreTiming::EventType* et_perf_tracker;
// PatchEngine updates every 1/60th of a second by default
<<<<<<< HEAD
// CoreTiming::EventType* et_PatchEngine;
CoreTiming::EventType* et_Throttle;
=======
CoreTiming::EventType* et_PatchEngine;
>>>>>>> 19e85696

u32 s_cpu_core_clock = 486000000u;  // 486 mhz (its not 485, stop bugging me!)

// This is completely arbitrary. If we find that we need lower latency,
// we can just increase this number.
int s_ipc_hle_period;

// Custom RTC
s64 s_localtime_rtc_offset = 0;

// DSP/CPU timeslicing.
void DSPCallback(Core::System& system, u64 userdata, s64 cyclesLate)
{
  // splits up the cycle budget in case lle is used
  // for hle, just gives all of the slice to hle
  DSP::UpdateDSPSlice(static_cast<int>(DSP::GetDSPEmulator()->DSP_UpdateRate() - cyclesLate));
  system.GetCoreTiming().ScheduleEvent(DSP::GetDSPEmulator()->DSP_UpdateRate() - cyclesLate,
                                       et_DSP);
}

int GetAudioDMACallbackPeriod()
{
  // System internal sample rate is fixed at 32KHz * 4 (16bit Stereo) / 32 bytes DMA
  return static_cast<u64>(s_cpu_core_clock) * AudioInterface::GetAIDSampleRateDivisor() /
         (Mixer::FIXED_SAMPLE_RATE_DIVIDEND * 4 / 32);
}

void AudioDMACallback(Core::System& system, u64 userdata, s64 cyclesLate)
{
  DSP::UpdateAudioDMA();  // Push audio to speakers.
  system.GetCoreTiming().ScheduleEvent(GetAudioDMACallbackPeriod() - cyclesLate, et_AudioDMA);
}

void IPC_HLE_UpdateCallback(Core::System& system, u64 userdata, s64 cyclesLate)
{
  if (SConfig::GetInstance().bWii)
  {
    IOS::HLE::GetIOS()->UpdateDevices();
    system.GetCoreTiming().ScheduleEvent(s_ipc_hle_period - cyclesLate, et_IPC_HLE);
  }
}

void GPUSleepCallback(Core::System& system, u64 userdata, s64 cyclesLate)
{
  auto& core_timing = system.GetCoreTiming();
  system.GetFifo().GpuMaySleep();

  // We want to call GpuMaySleep at about 1000hz so
  // that the thread can sleep while not doing anything.
  core_timing.ScheduleEvent(GetTicksPerSecond() / 1000 - cyclesLate, et_GPU_sleeper);
}

void PerfTrackerCallback(Core::System& system, u64 userdata, s64 cyclesLate)
{
  auto& core_timing = system.GetCoreTiming();
  g_perf_metrics.CountPerformanceMarker(system, cyclesLate);

  // Call this performance tracker again in 1/100th of a second.
  // The tracker stores 256 values so this will let us summarize the last 2.56 seconds.
  // The performance metrics require this to be called at 100hz for the speed% is correct.
  core_timing.ScheduleEvent(GetTicksPerSecond() / 100 - cyclesLate, et_perf_tracker);
}

void VICallback(Core::System& system, u64 userdata, s64 cyclesLate)
{
  auto& core_timing = system.GetCoreTiming();
  VideoInterface::Update(core_timing.GetTicks() - cyclesLate);
  core_timing.ScheduleEvent(VideoInterface::GetTicksPerHalfLine() - cyclesLate, et_VI);
}

void DecrementerCallback(Core::System& system, u64 userdata, s64 cyclesLate)
{
  auto& ppc_state = system.GetPPCState();
  ppc_state.spr[SPR_DEC] = 0xFFFFFFFF;
  ppc_state.Exceptions |= EXCEPTION_DECREMENTER;
}

void PatchEngineCallback(Core::System& system, u64 userdata, s64 cycles_late)
{
  // We have 2 periods, a 1000 cycle error period and the VI period.
  // We have to carefully combine these together so that we stay on the VI period without drifting.
  u32 vi_interval = VideoInterface::GetTicksPerField();
  s64 cycles_pruned = (userdata + cycles_late) % vi_interval;
  s64 next_schedule = 0;

  // Try to patch mem and run the Action Replay
  if (PatchEngine::ApplyFramePatches())
  {
    next_schedule = vi_interval - cycles_pruned;
    cycles_pruned = 0;
  }
  else
  {
    // The patch failed, usually because the CPU is in an inappropriate state (interrupt handler).
    // We'll try again after 1000 cycles.
    next_schedule = 1000;
    cycles_pruned += next_schedule;
  }

<<<<<<< HEAD
  // CoreTiming::ScheduleEvent(next_schedule, et_PatchEngine, cycles_pruned);
}

void ThrottleCallback(u64 last_time, s64 cyclesLate)
{
  // Allow the GPU thread to sleep. Setting this flag here limits the wakeups to 1 kHz.
  Fifo::GpuMaySleep();

  u64 time = Common::Timer::GetTimeUs();

  s64 diff = last_time - time;
  const SConfig& config = SConfig::GetInstance();
  bool frame_limiter = config.m_EmulationSpeed > 0.0f && !Core::GetIsThrottlerTempDisabled();
  u32 next_event = GetTicksPerSecond() / 1000;

  {
    std::lock_guard<std::mutex> lk(s_emu_to_real_time_mutex);
    s_emu_to_real_time_ring_buffer[s_emu_to_real_time_index] = time - s_time_spent_sleeping;
    s_emu_to_real_time_index =
        (s_emu_to_real_time_index + 1) % s_emu_to_real_time_ring_buffer.size();
  }

  if (frame_limiter)
  {
    if (config.m_EmulationSpeed != 1.0f)
      next_event = u32(next_event * config.m_EmulationSpeed);
    const s64 max_fallback = config.iTimingVariance * 1000;
    if (std::abs(diff) > max_fallback)
    {
      DEBUG_LOG_FMT(COMMON, "system too {}, {} ms skipped", diff < 0 ? "slow" : "fast",
                    std::abs(diff) - max_fallback);
      last_time = time - max_fallback;
    }
    else if (diff > 1000)
    {
      Common::SleepCurrentThread(diff / 1000);
      s_time_spent_sleeping += Common::Timer::GetTimeUs() - time;
    }
  }
  CoreTiming::ScheduleEvent(next_event - cyclesLate, et_Throttle, last_time + 1000);
=======
  system.GetCoreTiming().ScheduleEvent(next_schedule, et_PatchEngine, cycles_pruned);
>>>>>>> 19e85696
}
}  // namespace

u32 GetTicksPerSecond()
{
  return s_cpu_core_clock;
}

void DecrementerSet()
{
  auto& system = Core::System::GetInstance();
  auto& core_timing = system.GetCoreTiming();
  auto& ppc_state = system.GetPPCState();

  u32 decValue = ppc_state.spr[SPR_DEC];

  core_timing.RemoveEvent(et_Dec);
  if ((decValue & 0x80000000) == 0)
  {
    core_timing.SetFakeDecStartTicks(core_timing.GetTicks());
    core_timing.SetFakeDecStartValue(decValue);

    core_timing.ScheduleEvent(decValue * TIMER_RATIO, et_Dec);
  }
}

u32 GetFakeDecrementer()
{
  auto& system = Core::System::GetInstance();
  auto& core_timing = system.GetCoreTiming();
  return (core_timing.GetFakeDecStartValue() -
          (u32)((core_timing.GetTicks() - core_timing.GetFakeDecStartTicks()) / TIMER_RATIO));
}

void TimeBaseSet()
{
  auto& system = Core::System::GetInstance();
  auto& core_timing = system.GetCoreTiming();
  core_timing.SetFakeTBStartTicks(core_timing.GetTicks());
  core_timing.SetFakeTBStartValue(PowerPC::ReadFullTimeBaseValue());
}

u64 GetFakeTimeBase()
{
  auto& system = Core::System::GetInstance();
  auto& core_timing = system.GetCoreTiming();
  return core_timing.GetFakeTBStartValue() +
         ((core_timing.GetTicks() - core_timing.GetFakeTBStartTicks()) / TIMER_RATIO);
}

s64 GetLocalTimeRTCOffset()
{
  return s_localtime_rtc_offset;
}

double GetEstimatedEmulationPerformance()
{
  return g_perf_metrics.GetMaxSpeed();
}

// split from Init to break a circular dependency between VideoInterface::Init and
// SystemTimers::Init
void PreInit()
{
  ChangePPCClock(SConfig::GetInstance().bWii ? Mode::Wii : Mode::GC);
}

void ChangePPCClock(Mode mode)
{
  const u32 previous_clock = s_cpu_core_clock;
  if (mode == Mode::Wii)
    s_cpu_core_clock = 729000000u;
  else
    s_cpu_core_clock = 486000000u;
  Core::System::GetInstance().GetCoreTiming().AdjustEventQueueTimes(s_cpu_core_clock,
                                                                    previous_clock);
}

void Init()
{
  if (SConfig::GetInstance().bWii)
  {
    // AyuanX: TO BE TWEAKED
    // Now the 1500 is a pure assumption
    // We need to figure out the real frequency though
    const int freq = 1500;
    s_ipc_hle_period = GetTicksPerSecond() / freq;
  }

  Common::Timer::IncreaseResolution();
  // store and convert localtime at boot to timebase ticks
  if (Config::Get(Config::MAIN_CUSTOM_RTC_ENABLE))
  {
    s_localtime_rtc_offset =
        Common::Timer::GetLocalTimeSinceJan1970() - Config::Get(Config::MAIN_CUSTOM_RTC_VALUE);
  }

  auto& system = Core::System::GetInstance();
  auto& core_timing = system.GetCoreTiming();

  core_timing.SetFakeTBStartValue(static_cast<u64>(s_cpu_core_clock / TIMER_RATIO) *
                                  static_cast<u64>(ExpansionInterface::CEXIIPL::GetEmulatedTime(
                                      ExpansionInterface::CEXIIPL::GC_EPOCH)));

  core_timing.SetFakeTBStartTicks(core_timing.GetTicks());

  core_timing.SetFakeDecStartValue(0xFFFFFFFF);
  core_timing.SetFakeDecStartTicks(core_timing.GetTicks());

<<<<<<< HEAD
  et_Dec = CoreTiming::RegisterEvent("DecCallback", DecrementerCallback);
  et_VI = CoreTiming::RegisterEvent("VICallback", VICallback);
  et_DSP = CoreTiming::RegisterEvent("DSPCallback", DSPCallback);
  et_AudioDMA = CoreTiming::RegisterEvent("AudioDMACallback", AudioDMACallback);
  et_IPC_HLE = CoreTiming::RegisterEvent("IPC_HLE_UpdateCallback", IPC_HLE_UpdateCallback);
  // et_PatchEngine = CoreTiming::RegisterEvent("PatchEngine", PatchEngineCallback);
  et_Throttle = CoreTiming::RegisterEvent("Throttle", ThrottleCallback);
=======
  et_Dec = core_timing.RegisterEvent("DecCallback", DecrementerCallback);
  et_VI = core_timing.RegisterEvent("VICallback", VICallback);
  et_DSP = core_timing.RegisterEvent("DSPCallback", DSPCallback);
  et_AudioDMA = core_timing.RegisterEvent("AudioDMACallback", AudioDMACallback);
  et_IPC_HLE = core_timing.RegisterEvent("IPC_HLE_UpdateCallback", IPC_HLE_UpdateCallback);
  et_GPU_sleeper = core_timing.RegisterEvent("GPUSleeper", GPUSleepCallback);
  et_perf_tracker = core_timing.RegisterEvent("PerfTracker", PerfTrackerCallback);
  et_PatchEngine = core_timing.RegisterEvent("PatchEngine", PatchEngineCallback);
>>>>>>> 19e85696

  core_timing.ScheduleEvent(0, et_perf_tracker);
  core_timing.ScheduleEvent(0, et_GPU_sleeper);
  core_timing.ScheduleEvent(VideoInterface::GetTicksPerHalfLine(), et_VI);
  core_timing.ScheduleEvent(0, et_DSP);
  core_timing.ScheduleEvent(GetAudioDMACallbackPeriod(), et_AudioDMA);

<<<<<<< HEAD
  // CoreTiming::ScheduleEvent(VideoInterface::GetTicksPerField(), et_PatchEngine);
=======
  core_timing.ScheduleEvent(VideoInterface::GetTicksPerField(), et_PatchEngine);
>>>>>>> 19e85696

  if (SConfig::GetInstance().bWii)
    core_timing.ScheduleEvent(s_ipc_hle_period, et_IPC_HLE);
}

void Shutdown()
{
  Common::Timer::RestoreResolution();
  s_localtime_rtc_offset = 0;
}

}  // namespace SystemTimers<|MERGE_RESOLUTION|>--- conflicted
+++ resolved
@@ -81,12 +81,7 @@
 CoreTiming::EventType* et_GPU_sleeper;
 CoreTiming::EventType* et_perf_tracker;
 // PatchEngine updates every 1/60th of a second by default
-<<<<<<< HEAD
-// CoreTiming::EventType* et_PatchEngine;
-CoreTiming::EventType* et_Throttle;
-=======
 CoreTiming::EventType* et_PatchEngine;
->>>>>>> 19e85696
 
 u32 s_cpu_core_clock = 486000000u;  // 486 mhz (its not 485, stop bugging me!)
 
@@ -186,50 +181,7 @@
     cycles_pruned += next_schedule;
   }
 
-<<<<<<< HEAD
-  // CoreTiming::ScheduleEvent(next_schedule, et_PatchEngine, cycles_pruned);
-}
-
-void ThrottleCallback(u64 last_time, s64 cyclesLate)
-{
-  // Allow the GPU thread to sleep. Setting this flag here limits the wakeups to 1 kHz.
-  Fifo::GpuMaySleep();
-
-  u64 time = Common::Timer::GetTimeUs();
-
-  s64 diff = last_time - time;
-  const SConfig& config = SConfig::GetInstance();
-  bool frame_limiter = config.m_EmulationSpeed > 0.0f && !Core::GetIsThrottlerTempDisabled();
-  u32 next_event = GetTicksPerSecond() / 1000;
-
-  {
-    std::lock_guard<std::mutex> lk(s_emu_to_real_time_mutex);
-    s_emu_to_real_time_ring_buffer[s_emu_to_real_time_index] = time - s_time_spent_sleeping;
-    s_emu_to_real_time_index =
-        (s_emu_to_real_time_index + 1) % s_emu_to_real_time_ring_buffer.size();
-  }
-
-  if (frame_limiter)
-  {
-    if (config.m_EmulationSpeed != 1.0f)
-      next_event = u32(next_event * config.m_EmulationSpeed);
-    const s64 max_fallback = config.iTimingVariance * 1000;
-    if (std::abs(diff) > max_fallback)
-    {
-      DEBUG_LOG_FMT(COMMON, "system too {}, {} ms skipped", diff < 0 ? "slow" : "fast",
-                    std::abs(diff) - max_fallback);
-      last_time = time - max_fallback;
-    }
-    else if (diff > 1000)
-    {
-      Common::SleepCurrentThread(diff / 1000);
-      s_time_spent_sleeping += Common::Timer::GetTimeUs() - time;
-    }
-  }
-  CoreTiming::ScheduleEvent(next_event - cyclesLate, et_Throttle, last_time + 1000);
-=======
   system.GetCoreTiming().ScheduleEvent(next_schedule, et_PatchEngine, cycles_pruned);
->>>>>>> 19e85696
 }
 }  // namespace
 
@@ -339,15 +291,6 @@
   core_timing.SetFakeDecStartValue(0xFFFFFFFF);
   core_timing.SetFakeDecStartTicks(core_timing.GetTicks());
 
-<<<<<<< HEAD
-  et_Dec = CoreTiming::RegisterEvent("DecCallback", DecrementerCallback);
-  et_VI = CoreTiming::RegisterEvent("VICallback", VICallback);
-  et_DSP = CoreTiming::RegisterEvent("DSPCallback", DSPCallback);
-  et_AudioDMA = CoreTiming::RegisterEvent("AudioDMACallback", AudioDMACallback);
-  et_IPC_HLE = CoreTiming::RegisterEvent("IPC_HLE_UpdateCallback", IPC_HLE_UpdateCallback);
-  // et_PatchEngine = CoreTiming::RegisterEvent("PatchEngine", PatchEngineCallback);
-  et_Throttle = CoreTiming::RegisterEvent("Throttle", ThrottleCallback);
-=======
   et_Dec = core_timing.RegisterEvent("DecCallback", DecrementerCallback);
   et_VI = core_timing.RegisterEvent("VICallback", VICallback);
   et_DSP = core_timing.RegisterEvent("DSPCallback", DSPCallback);
@@ -355,8 +298,7 @@
   et_IPC_HLE = core_timing.RegisterEvent("IPC_HLE_UpdateCallback", IPC_HLE_UpdateCallback);
   et_GPU_sleeper = core_timing.RegisterEvent("GPUSleeper", GPUSleepCallback);
   et_perf_tracker = core_timing.RegisterEvent("PerfTracker", PerfTrackerCallback);
-  et_PatchEngine = core_timing.RegisterEvent("PatchEngine", PatchEngineCallback);
->>>>>>> 19e85696
+  // et_PatchEngine = core_timing.RegisterEvent("PatchEngine", PatchEngineCallback);
 
   core_timing.ScheduleEvent(0, et_perf_tracker);
   core_timing.ScheduleEvent(0, et_GPU_sleeper);
@@ -364,11 +306,7 @@
   core_timing.ScheduleEvent(0, et_DSP);
   core_timing.ScheduleEvent(GetAudioDMACallbackPeriod(), et_AudioDMA);
 
-<<<<<<< HEAD
-  // CoreTiming::ScheduleEvent(VideoInterface::GetTicksPerField(), et_PatchEngine);
-=======
-  core_timing.ScheduleEvent(VideoInterface::GetTicksPerField(), et_PatchEngine);
->>>>>>> 19e85696
+  // core_timing.ScheduleEvent(VideoInterface::GetTicksPerField(), et_PatchEngine);
 
   if (SConfig::GetInstance().bWii)
     core_timing.ScheduleEvent(s_ipc_hle_period, et_IPC_HLE);
