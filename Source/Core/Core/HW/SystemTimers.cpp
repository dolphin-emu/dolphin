// Copyright 2008 Dolphin Emulator Project
// Licensed under GPLv2+
// Refer to the license.txt file included.

// This file controls all system timers

/* (shuffle2) I don't know who wrote this, but take it with salt. For starters, "time" is
contextual...
"Time" is measured in frames, not time: These update frequencies are determined by the passage
of frames. So if a game runs slow, on a slow computer for example, these updates will occur
less frequently. This makes sense because almost all console games are controlled by frames
rather than time, so if a game can't keep up with the normal framerate all animations and
actions slows down and the game runs to slow. This is different from PC games that are
often controlled by time instead and may not have maximum framerates.

However, I'm not sure if the Bluetooth communication for the Wii Remote is entirely frame
dependent, the timing problems with the ack command in Zelda - TP may be related to
time rather than frames? For now the IPC_HLE_PERIOD is frame dependent, but because of
different conditions on the way to PluginWiimote::Wiimote_Update() the updates may actually
be time related after all, or not?

I'm not sure about this but the text below seems to assume that 60 fps means that the game
runs in the normal intended speed. In that case an update time of [GetTicksPerSecond() / 60]
would mean one update per frame and [GetTicksPerSecond() / 250] would mean four updates per
frame.


IPC_HLE_PERIOD: For the Wii Remote this is the call schedule:
  IPC_HLE_UpdateCallback() // In this file

    // This function seems to call all devices' Update() function four times per frame
    WII_IPC_HLE_Interface::Update()

      // If the AclFrameQue is empty this will call Wiimote_Update() and make it send
      the current input status to the game. I'm not sure if this occurs approximately
      once every frame or if the frequency is not exactly tied to rendered frames
      CWII_IPC_HLE_Device_usb_oh1_57e_305::Update()
      PluginWiimote::Wiimote_Update()

      // This is also a device updated by WII_IPC_HLE_Interface::Update() but it doesn't
      seem to ultimately call PluginWiimote::Wiimote_Update(). However it can be called
      by the /dev/usb/oh1 device if the AclFrameQue is empty.
      CWII_IPC_HLE_WiiMote::Update()
*/

#include "Core/HW/SystemTimers.h"
#include "Common/Atomic.h"
#include "Common/CommonTypes.h"
#include "Common/Logging/Log.h"
#include "Common/Thread.h"
#include "Common/Timer.h"
#include "Core/ConfigManager.h"
#include "Core/Core.h"
#include "Core/CoreTiming.h"
#include "Core/DSPEmulator.h"
#include "Core/HW/AudioInterface.h"
#include "Core/HW/DSP.h"
#include "Core/HW/EXI_DeviceIPL.h"
#include "Core/HW/SI.h"
#include "Core/HW/VideoInterface.h"
#include "Core/IPC_HLE/WII_IPC_HLE.h"
#include "Core/PatchEngine.h"
#include "Core/PowerPC/PowerPC.h"
#include "InputCommon/ControllerInterface/ControllerInterface.h"
#include "InputCommon/HotkeysXInput.h"

#include "VideoCommon/CommandProcessor.h"
#include "VideoCommon/Fifo.h"
#include "VideoCommon/VR.h"
#include "VideoCommon/VideoConfig.h"

namespace SystemTimers
{
<<<<<<< HEAD
static int et_Dec;
static int et_VI;
static int et_HotkeysXInput;
static int et_AudioDMA;
static int et_DSP;
static int et_IPC_HLE;
static int et_PatchEngine;  // PatchEngine updates every 1/60th of a second by default
static int et_Throttle;
=======
static CoreTiming::EventType* et_Dec;
static CoreTiming::EventType* et_VI;
static CoreTiming::EventType* et_AudioDMA;
static CoreTiming::EventType* et_DSP;
static CoreTiming::EventType* et_IPC_HLE;
// PatchEngine updates every 1/60th of a second by default
static CoreTiming::EventType* et_PatchEngine;
static CoreTiming::EventType* et_Throttle;
>>>>>>> 6c16f1be

static u32 s_cpu_core_clock = 486000000u;  // 486 mhz (its not 485, stop bugging me!)

// These two are badly educated guesses.
// Feel free to experiment. Set them in Init below.

// This is a fixed value, don't change it
static int s_audio_dma_period;
// This is completely arbitrary. If we find that we need lower latency,
// we can just increase this number.
static int s_ipc_hle_period;

// Custom RTC
static s64 s_localtime_rtc_offset = 0;

u32 GetTicksPerSecond()
{
  return s_cpu_core_clock;
}

// DSP/CPU timeslicing.
static void DSPCallback(u64 userdata, s64 cyclesLate)
{
  // splits up the cycle budget in case lle is used
  // for hle, just gives all of the slice to hle
  DSP::UpdateDSPSlice(static_cast<int>(DSP::GetDSPEmulator()->DSP_UpdateRate() - cyclesLate));
  CoreTiming::ScheduleEvent(DSP::GetDSPEmulator()->DSP_UpdateRate() - cyclesLate, et_DSP);
}

static void AudioDMACallback(u64 userdata, s64 cyclesLate)
{
  int period = s_cpu_core_clock / (AudioInterface::GetAIDSampleRate() * 4 /
                                   (32 * SConfig::GetInstance().m_AudioSlowDown));
  DSP::UpdateAudioDMA();  // Push audio to speakers.
  CoreTiming::ScheduleEvent(period - cyclesLate, et_AudioDMA);
}

static void IPC_HLE_UpdateCallback(u64 userdata, s64 cyclesLate)
{
  if (SConfig::GetInstance().bWii)
  {
    WII_IPC_HLE_Interface::UpdateDevices();
    CoreTiming::ScheduleEvent(s_ipc_hle_period - cyclesLate, et_IPC_HLE);
  }
}

static void VICallback(u64 userdata, s64 cyclesLate)
{
  VideoInterface::Update(CoreTiming::GetTicks() - cyclesLate);
  CoreTiming::ScheduleEvent(VideoInterface::GetTicksPerHalfLine() - cyclesLate, et_VI);
}

static void HotkeysXInputCallback(u64 userdata, s64 cyclesLate)
{
  if (SConfig::GetInstance().bHotkeysXInput)
    HotkeysXInput::Update();
  CoreTiming::ScheduleEvent(((SystemTimers::GetTicksPerSecond() / 60) * 12) - cyclesLate,
                            et_HotkeysXInput);
}

static void DecrementerCallback(u64 userdata, s64 cyclesLate)
{
  PowerPC::ppcState.spr[SPR_DEC] = 0xFFFFFFFF;
  PowerPC::ppcState.Exceptions |= EXCEPTION_DECREMENTER;
}

void DecrementerSet()
{
  u32 decValue = PowerPC::ppcState.spr[SPR_DEC];

  CoreTiming::RemoveEvent(et_Dec);
  if ((decValue & 0x80000000) == 0)
  {
    CoreTiming::SetFakeDecStartTicks(CoreTiming::GetTicks());
    CoreTiming::SetFakeDecStartValue(decValue);

    CoreTiming::ScheduleEvent(decValue * TIMER_RATIO, et_Dec);
  }
}

u32 GetFakeDecrementer()
{
  return (CoreTiming::GetFakeDecStartValue() -
          (u32)((CoreTiming::GetTicks() - CoreTiming::GetFakeDecStartTicks()) / TIMER_RATIO));
}

void TimeBaseSet()
{
  CoreTiming::SetFakeTBStartTicks(CoreTiming::GetTicks());
  CoreTiming::SetFakeTBStartValue(*((u64*)&TL));
}

u64 GetFakeTimeBase()
{
  return CoreTiming::GetFakeTBStartValue() +
         ((CoreTiming::GetTicks() - CoreTiming::GetFakeTBStartTicks()) / TIMER_RATIO);
}

s64 GetLocalTimeRTCOffset()
{
  return s_localtime_rtc_offset;
}

static void PatchEngineCallback(u64 userdata, s64 cycles_late)
{
  // We have 2 periods, a 1000 cycle error period and the VI period.
  // We have to carefully combine these together so that we stay on the VI period without drifting.
  u32 vi_interval = VideoInterface::GetTicksPerField();
  s64 cycles_pruned = (userdata + cycles_late) % vi_interval;
  s64 next_schedule = 0;

  // Try to patch mem and run the Action Replay
  if (PatchEngine::ApplyFramePatches())
  {
    next_schedule = vi_interval - cycles_pruned;
    cycles_pruned = 0;
  }
  else
  {
    // The patch failed, usually because the CPU is in an inappropriate state (interrupt handler).
    // We'll try again after 1000 cycles.
    next_schedule = 1000;
    cycles_pruned += next_schedule;
  }

  CoreTiming::ScheduleEvent(next_schedule, et_PatchEngine, cycles_pruned);
}

static void ThrottleCallback(u64 last_time, s64 cyclesLate)
{
  // Allow the GPU thread to sleep. Setting this flag here limits the wakeups to 1 kHz.
  Fifo::GpuMaySleep();

  u32 time = Common::Timer::GetTimeMs();

  int diff = (u32)last_time - time;
  const SConfig& config = SConfig::GetInstance();
  bool frame_limiter = config.m_EmulationSpeed > 0.0f && !Core::GetIsThrottlerTempDisabled();
  u32 next_event = GetTicksPerSecond() / 1000;
  if (frame_limiter)
  {
    if (config.m_EmulationSpeed != 1.0f)
      next_event = u32(next_event * config.m_EmulationSpeed);
    const int max_fallback = config.iTimingVariance;
    if (abs(diff) > max_fallback)
    {
      DEBUG_LOG(COMMON, "system too %s, %d ms skipped", diff < 0 ? "slow" : "fast",
                abs(diff) - max_fallback);
      last_time = time - max_fallback;
    }
    else if (diff > 0)
      Common::SleepCurrentThread(diff);
  }
  CoreTiming::ScheduleEvent(next_event - cyclesLate, et_Throttle, last_time + 1);
}

// split from Init to break a circular dependency between VideoInterface::Init and
// SystemTimers::Init
void PreInit()
{
  if (SConfig::GetInstance().bWii)
    s_cpu_core_clock = 729000000u;
  else
    s_cpu_core_clock = 486000000u;
}

void Init()
{
  if (SConfig::GetInstance().bWii)
  {
    // AyuanX: TO BE TWEAKED
    // Now the 1500 is a pure assumption
    // We need to figure out the real frequency though

    // FYI, WII_IPC_HLE_Interface::Update is also called in WII_IPCInterface::Write32
    const int freq = 1500;
    s_ipc_hle_period = GetTicksPerSecond() / freq;
  }

  // System internal sample rate is fixed at 32KHz * 4 (16bit Stereo) / 32 bytes DMA
  s_audio_dma_period = s_cpu_core_clock / (AudioInterface::GetAIDSampleRate() * 4 / 32);

  Common::Timer::IncreaseResolution();
  // store and convert localtime at boot to timebase ticks
  if (SConfig::GetInstance().bEnableCustomRTC)
  {
    s_localtime_rtc_offset =
        Common::Timer::GetLocalTimeSinceJan1970() - SConfig::GetInstance().m_customRTCValue;
  }
  CoreTiming::SetFakeTBStartValue((u64)(s_cpu_core_clock / TIMER_RATIO) *
                                  (u64)CEXIIPL::GetEmulatedTime(CEXIIPL::GC_EPOCH));
  CoreTiming::SetFakeTBStartTicks(CoreTiming::GetTicks());

  CoreTiming::SetFakeDecStartValue(0xFFFFFFFF);
  CoreTiming::SetFakeDecStartTicks(CoreTiming::GetTicks());

  et_Dec = CoreTiming::RegisterEvent("DecCallback", DecrementerCallback);
  et_VI = CoreTiming::RegisterEvent("VICallback", VICallback);
  et_HotkeysXInput = CoreTiming::RegisterEvent("HotkeysXInputCallback", HotkeysXInputCallback);
  et_DSP = CoreTiming::RegisterEvent("DSPCallback", DSPCallback);
  et_AudioDMA = CoreTiming::RegisterEvent("AudioDMACallback", AudioDMACallback);
  et_IPC_HLE = CoreTiming::RegisterEvent("IPC_HLE_UpdateCallback", IPC_HLE_UpdateCallback);
  et_PatchEngine = CoreTiming::RegisterEvent("PatchEngine", PatchEngineCallback);
  et_Throttle = CoreTiming::RegisterEvent("Throttle", ThrottleCallback);

  CoreTiming::ScheduleEvent(VideoInterface::GetTicksPerHalfLine(), et_VI);
  CoreTiming::ScheduleEvent(0, et_DSP);
  CoreTiming::ScheduleEvent(s_audio_dma_period, et_AudioDMA);
  CoreTiming::ScheduleEvent(0, et_Throttle, Common::Timer::GetTimeMs());

  CoreTiming::ScheduleEvent(VideoInterface::GetTicksPerField(), et_PatchEngine);

  if (SConfig::GetInstance().bWii)
    CoreTiming::ScheduleEvent(s_ipc_hle_period, et_IPC_HLE);
}

void Shutdown()
{
  Common::Timer::RestoreResolution();
  s_localtime_rtc_offset = 0;
}

}  // namespace<|MERGE_RESOLUTION|>--- conflicted
+++ resolved
@@ -71,25 +71,15 @@
 
 namespace SystemTimers
 {
-<<<<<<< HEAD
-static int et_Dec;
-static int et_VI;
-static int et_HotkeysXInput;
-static int et_AudioDMA;
-static int et_DSP;
-static int et_IPC_HLE;
-static int et_PatchEngine;  // PatchEngine updates every 1/60th of a second by default
-static int et_Throttle;
-=======
 static CoreTiming::EventType* et_Dec;
 static CoreTiming::EventType* et_VI;
+static CoreTiming::EventType* et_HotkeysXInput;
 static CoreTiming::EventType* et_AudioDMA;
 static CoreTiming::EventType* et_DSP;
 static CoreTiming::EventType* et_IPC_HLE;
 // PatchEngine updates every 1/60th of a second by default
 static CoreTiming::EventType* et_PatchEngine;
 static CoreTiming::EventType* et_Throttle;
->>>>>>> 6c16f1be
 
 static u32 s_cpu_core_clock = 486000000u;  // 486 mhz (its not 485, stop bugging me!)
 
