// Copyright 2011 Dolphin Emulator Project
// Licensed under GPLv2+
// Refer to the license.txt file included.

#include <iostream>

#include "Common/ChunkFile.h"
#include "Common/IniFile.h"
#include "Common/StringUtil.h"
#include "Common/Logging/LogManager.h"

#include "Core/ConfigManager.h"
#include "Core/Core.h"
#include "Core/HW/AudioInterface.h"
#include "Core/HW/SystemTimers.h"
#include "Core/HW/VideoInterface.h"
#include "Core/HW/DSPHLE/DSPHLE.h"
#include "Core/HW/DSPHLE/UCodes/UCodes.h"

#include "VideoCommon/VideoConfig.h"
#include "VideoCommon/VR.h"

DSPHLE::DSPHLE()
{
}

// Mailbox utility
struct DSPState
{
	u32 CPUMailbox;
	u32 DSPMailbox;

	void Reset()
	{
		CPUMailbox = 0x00000000;
		DSPMailbox = 0x00000000;
	}

	DSPState()
	{
		Reset();
	}
};

bool DSPHLE::Initialize(bool bWii, bool bDSPThread)
{
	m_bWii = bWii;
	m_pUCode = nullptr;
	m_lastUCode = nullptr;
	m_bHalt = false;
	m_bAssertInt = false;

	SetUCode(UCODE_ROM);
	m_DSPControl.DSPHalt = 1;
	m_DSPControl.DSPInit = 1;

	m_dspState.Reset();

	return true;
}

void DSPHLE::DSP_StopSoundStream()
{
}

void DSPHLE::Shutdown()
{
	delete m_pUCode;
	m_pUCode = nullptr;
}

void DSPHLE::DSP_Update(int cycles)
{
	if (m_pUCode != nullptr)
		m_pUCode->Update();
}

u32 DSPHLE::DSP_UpdateRate()
{
	// AX HLE uses 3ms (Wii) or 5ms (GC) timing period
<<<<<<< HEAD
	if (m_pUCode != nullptr)
	{
		return (u32)((SystemTimers::GetTicksPerSecond() / (1000 / SConfig::GetInstance().m_AudioSlowDown)) * m_pUCode->GetUpdateMs());
	}
	else
	{
		return SystemTimers::GetTicksPerSecond() / 1000;
	}
=======
	// But to be sure, just update the HLE every ms.
	return SystemTimers::GetTicksPerSecond() / 1000;
>>>>>>> ad978122
}

void DSPHLE::SendMailToDSP(u32 _uMail)
{
	if (m_pUCode != nullptr)
	{
		DEBUG_LOG(DSP_MAIL, "CPU writes 0x%08x", _uMail);
		m_pUCode->HandleMail(_uMail);
	}
}

UCodeInterface* DSPHLE::GetUCode()
{
	return m_pUCode;
}

void DSPHLE::SetUCode(u32 _crc)
{
	delete m_pUCode;

	m_pUCode = nullptr;
	m_MailHandler.Clear();
	m_pUCode = UCodeFactory(_crc, this, m_bWii);
}

// TODO do it better?
// Assumes that every odd call to this func is by the persistent ucode.
// Even callers are deleted.
void DSPHLE::SwapUCode(u32 _crc)
{
	m_MailHandler.Clear();

	if (m_lastUCode == nullptr)
	{
		m_lastUCode = m_pUCode;
		m_pUCode = UCodeFactory(_crc, this, m_bWii);
	}
	else
	{
		delete m_pUCode;
		m_pUCode = m_lastUCode;
		m_lastUCode = nullptr;
	}
}

void DSPHLE::DoState(PointerWrap &p)
{
	bool isHLE = true;
	p.Do(isHLE);
	if (isHLE != true && p.GetMode() == PointerWrap::MODE_READ)
	{
		Core::DisplayMessage("State is incompatible with current DSP engine. Aborting load state.", 3000);
		p.SetMode(PointerWrap::MODE_VERIFY);
		return;
	}

	p.DoPOD(m_DSPControl);
	p.DoPOD(m_dspState);

	int ucode_crc = UCodeInterface::GetCRC(m_pUCode);
	int ucode_crc_beforeLoad = ucode_crc;
	int lastucode_crc = UCodeInterface::GetCRC(m_lastUCode);
	int lastucode_crc_beforeLoad = lastucode_crc;

	p.Do(ucode_crc);
	p.Do(lastucode_crc);

	// if a different type of ucode was being used when the savestate was created,
	// we have to reconstruct the old type of ucode so that we have a valid thing to call DoState on.
	UCodeInterface*     ucode =     (ucode_crc ==     ucode_crc_beforeLoad) ?    m_pUCode : UCodeFactory(    ucode_crc, this, m_bWii);
	UCodeInterface* lastucode = (lastucode_crc != lastucode_crc_beforeLoad) ? m_lastUCode : UCodeFactory(lastucode_crc, this, m_bWii);

	if (ucode)
		ucode->DoState(p);
	if (lastucode)
		lastucode->DoState(p);

	// if a different type of ucode was being used when the savestate was created,
	// discard it if we're not loading, otherwise discard the old one and keep the new one.
	if (ucode != m_pUCode)
	{
		if (p.GetMode() != PointerWrap::MODE_READ)
		{
			delete ucode;
		}
		else
		{
			delete m_pUCode;
			m_pUCode = ucode;
		}
	}
	if (lastucode != m_lastUCode)
	{
		if (p.GetMode() != PointerWrap::MODE_READ)
		{
			delete lastucode;
		}
		else
		{
			delete m_lastUCode;
			m_lastUCode = lastucode;
		}
	}

	m_MailHandler.DoState(p);
}

// Mailbox functions
unsigned short DSPHLE::DSP_ReadMailBoxHigh(bool _CPUMailbox)
{
	if (_CPUMailbox)
	{
		return (m_dspState.CPUMailbox >> 16) & 0xFFFF;
	}
	else
	{
		return AccessMailHandler().ReadDSPMailboxHigh();
	}
}

unsigned short DSPHLE::DSP_ReadMailBoxLow(bool _CPUMailbox)
{
	if (_CPUMailbox)
	{
		return m_dspState.CPUMailbox & 0xFFFF;
	}
	else
	{
		return AccessMailHandler().ReadDSPMailboxLow();
	}
}

void DSPHLE::DSP_WriteMailBoxHigh(bool _CPUMailbox, unsigned short _Value)
{
	if (_CPUMailbox)
	{
		m_dspState.CPUMailbox = (m_dspState.CPUMailbox & 0xFFFF) | (_Value << 16);
	}
	else
	{
		PanicAlert("CPU can't write %08x to DSP mailbox", _Value);
	}
}

void DSPHLE::DSP_WriteMailBoxLow(bool _CPUMailbox, unsigned short _Value)
{
	if (_CPUMailbox)
	{
		m_dspState.CPUMailbox = (m_dspState.CPUMailbox & 0xFFFF0000) | _Value;
		SendMailToDSP(m_dspState.CPUMailbox);
		// Mail sent so clear MSB to show that it is progressed
		m_dspState.CPUMailbox &= 0x7FFFFFFF;
	}
	else
	{
		PanicAlert("CPU can't write %08x to DSP mailbox", _Value);
	}
}

// Other DSP functions
u16 DSPHLE::DSP_WriteControlRegister(unsigned short _Value)
{
	DSP::UDSPControl Temp(_Value);

	if (Temp.DSPReset)
	{
		SetUCode(UCODE_ROM);
		Temp.DSPReset = 0;
	}
	if (Temp.DSPInit == 0)
	{
		// copy 128 byte from ARAM 0x000000 to IMEM
		SetUCode(UCODE_INIT_AUDIO_SYSTEM);
		Temp.DSPInitCode = 0;
	}

	m_DSPControl.Hex = Temp.Hex;
	return m_DSPControl.Hex;
}

u16 DSPHLE::DSP_ReadControlRegister()
{
	return m_DSPControl.Hex;
}

void DSPHLE::PauseAndLock(bool doLock, bool unpauseOnUnlock)
{
}<|MERGE_RESOLUTION|>--- conflicted
+++ resolved
@@ -78,19 +78,16 @@
 u32 DSPHLE::DSP_UpdateRate()
 {
 	// AX HLE uses 3ms (Wii) or 5ms (GC) timing period
-<<<<<<< HEAD
-	if (m_pUCode != nullptr)
-	{
-		return (u32)((SystemTimers::GetTicksPerSecond() / (1000 / SConfig::GetInstance().m_AudioSlowDown)) * m_pUCode->GetUpdateMs());
-	}
-	else
-	{
-		return SystemTimers::GetTicksPerSecond() / 1000;
-	}
-=======
 	// But to be sure, just update the HLE every ms.
 	return SystemTimers::GetTicksPerSecond() / 1000;
->>>>>>> ad978122
+	//if (m_pUCode != nullptr)
+	//{
+	//	return (u32)((SystemTimers::GetTicksPerSecond() / (1000 / SConfig::GetInstance().m_AudioSlowDown)) * m_pUCode->GetUpdateMs());
+	//}
+	//else
+	//{
+	//	return SystemTimers::GetTicksPerSecond() / 1000;
+	//}
 }
 
 void DSPHLE::SendMailToDSP(u32 _uMail)
