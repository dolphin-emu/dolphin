--- conflicted
+++ resolved
@@ -886,17 +886,16 @@
   if (m_half_line_count == 0 || m_half_line_count == GetHalfLinesPerEvenField())
     Core::Callback_NewField(m_system);
 
-<<<<<<< HEAD
   // SLIPPINOTES: this section is disable because we would rather poll every chance we get to reduce
   // lag
   // // If an SI poll is scheduled to happen on this half-line, do it!
-
   // if (m_half_line_of_next_si_poll == m_half_line_count)
   // {
   //   Core::UpdateInputGate(!Config::Get(Config::MAIN_INPUT_BACKGROUND_INPUT),
   //                         Config::Get(Config::MAIN_LOCK_CURSOR));
-  //   SerialInterface::UpdateDevices();
-  //   m_half_line_of_next_si_poll += 2 * SerialInterface::GetPollXLines();
+  //   auto& si = m_system.GetSerialInterface();
+  //   si.UpdateDevices();
+  //   m_half_line_of_next_si_poll += 2 * si.GetPollXLines();
   // }
 
   // // If this half-line is at the actual boundary of either field, schedule an SI poll to happen
@@ -910,30 +909,6 @@
   // {
   //   m_half_line_of_next_si_poll = GetHalfLinesPerEvenField() + NUM_HALF_LINES_FOR_SI_POLL;
   // }
-=======
-  // If an SI poll is scheduled to happen on this half-line, do it!
-
-  if (m_half_line_of_next_si_poll == m_half_line_count)
-  {
-    Core::UpdateInputGate(!Config::Get(Config::MAIN_INPUT_BACKGROUND_INPUT),
-                          Config::Get(Config::MAIN_LOCK_CURSOR));
-    auto& si = m_system.GetSerialInterface();
-    si.UpdateDevices();
-    m_half_line_of_next_si_poll += 2 * si.GetPollXLines();
-  }
-
-  // If this half-line is at the actual boundary of either field, schedule an SI poll to happen
-  // some number of half-lines in the future
-
-  if (m_half_line_count == 0)
-  {
-    m_half_line_of_next_si_poll = NUM_HALF_LINES_FOR_SI_POLL;  // first results start at vsync
-  }
-  if (m_half_line_count == GetHalfLinesPerEvenField())
-  {
-    m_half_line_of_next_si_poll = GetHalfLinesPerEvenField() + NUM_HALF_LINES_FOR_SI_POLL;
-  }
->>>>>>> 9240f579
 
   // Move to the next half-line and potentially roll-over the count to zero. If we've reached
   // the beginning of a new full-line, update the timer
