--- conflicted
+++ resolved
@@ -846,16 +846,11 @@
 // Run when: When a frame is scanned (progressive/interlace)
 void VideoInterfaceManager::Update(u64 ticks)
 {
-<<<<<<< HEAD
   // Try calling SI Poll every time update is called
+  SerialInterface::UpdateDevices();
   Core::UpdateInputGate(!Config::Get(Config::MAIN_INPUT_BACKGROUND_INPUT),
                           Config::Get(Config::MAIN_LOCK_CURSOR));
-  SerialInterface::UpdateDevices();
-  auto& system = Core::System::GetInstance();
-  auto& state = system.GetVideoInterfaceState().GetData();
-
-=======
->>>>>>> 019bde6a
+
   // Movie's frame counter should be updated before actually rendering the frame,
   // in case frame counter display is enabled
 
@@ -889,31 +884,29 @@
   if (m_half_line_count == 0 || m_half_line_count == GetHalfLinesPerEvenField())
     Core::Callback_NewField(m_system);
 
-<<<<<<< HEAD
-=======
-  // If an SI poll is scheduled to happen on this half-line, do it!
-
-  if (m_half_line_of_next_si_poll == m_half_line_count)
-  {
-    Core::UpdateInputGate(!Config::Get(Config::MAIN_INPUT_BACKGROUND_INPUT),
-                          Config::Get(Config::MAIN_LOCK_CURSOR));
-    SerialInterface::UpdateDevices();
-    m_half_line_of_next_si_poll += 2 * SerialInterface::GetPollXLines();
-  }
-
-  // If this half-line is at the actual boundary of either field, schedule an SI poll to happen
-  // some number of half-lines in the future
-
-  if (m_half_line_count == 0)
-  {
-    m_half_line_of_next_si_poll = NUM_HALF_LINES_FOR_SI_POLL;  // first results start at vsync
-  }
-  if (m_half_line_count == GetHalfLinesPerEvenField())
-  {
-    m_half_line_of_next_si_poll = GetHalfLinesPerEvenField() + NUM_HALF_LINES_FOR_SI_POLL;
-  }
-
->>>>>>> 019bde6a
+  // SLIPPINOTES: this section is disable because we would rather poll every chance we get to reduce lag
+  // // If an SI poll is scheduled to happen on this half-line, do it!
+
+  // if (m_half_line_of_next_si_poll == m_half_line_count)
+  // {
+  //   Core::UpdateInputGate(!Config::Get(Config::MAIN_INPUT_BACKGROUND_INPUT),
+  //                         Config::Get(Config::MAIN_LOCK_CURSOR));
+  //   SerialInterface::UpdateDevices();
+  //   m_half_line_of_next_si_poll += 2 * SerialInterface::GetPollXLines();
+  // }
+
+  // // If this half-line is at the actual boundary of either field, schedule an SI poll to happen
+  // // some number of half-lines in the future
+
+  // if (m_half_line_count == 0)
+  // {
+  //   m_half_line_of_next_si_poll = NUM_HALF_LINES_FOR_SI_POLL;  // first results start at vsync
+  // }
+  // if (m_half_line_count == GetHalfLinesPerEvenField())
+  // {
+  //   m_half_line_of_next_si_poll = GetHalfLinesPerEvenField() + NUM_HALF_LINES_FOR_SI_POLL;
+  // }
+
   // Move to the next half-line and potentially roll-over the count to zero. If we've reached
   // the beginning of a new full-line, update the timer
 
