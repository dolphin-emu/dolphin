// Copyright 2008 Dolphin Emulator Project
// Licensed under GPLv2+
// Refer to the license.txt file included.

#include <cmath>
#include <limits>

#include "Common/MathUtil.h"
#include "Core/PowerPC/Interpreter/Interpreter.h"
#include "Core/PowerPC/Interpreter/Interpreter_FPUtils.h"

using namespace MathUtil;

// Extremely rare - actually, never seen.
// Star Wars : Rogue Leader spams that at some point :|
void Interpreter::Helper_UpdateCR1()
{
	SetCRField(1, (FPSCR.FX << 3) | (FPSCR.FEX << 2) | (FPSCR.VX << 1) | FPSCR.OX);
}

void Interpreter::Helper_FloatCompareOrdered(UGeckoInstruction _inst, double fa, double fb)
{
	int compareResult;

	if (std::isnan(fa) || std::isnan(fb))
	{
		FPSCR.FX = 1;
		compareResult = FPCC::FU;
		if (IsSNAN(fa) || IsSNAN(fb))
		{
			SetFPException(FPSCR_VXSNAN);
			if (FPSCR.VE == 0)
			{
				SetFPException(FPSCR_VXVC);
			}
		}
		else // QNaN
		{
			SetFPException(FPSCR_VXVC);
		}
	}
	else if (fa < fb)
	{
		compareResult = FPCC::FL;
	}
	else if (fa > fb)
	{
		compareResult = FPCC::FG;
	}
	else // Equals
	{
		compareResult = FPCC::FE;
	}

	// Clear and set the FPCC bits accordingly.
	FPSCR.FPRF = (FPSCR.FPRF & ~0xF) | compareResult;

	SetCRField(_inst.CRFD, compareResult);
}

void Interpreter::Helper_FloatCompareUnordered(UGeckoInstruction _inst, double fa, double fb)
{
	int compareResult;

	if (std::isnan(fa) || std::isnan(fb))
	{
		compareResult = FPCC::FU;

		if (IsSNAN(fa) || IsSNAN(fb))
		{
			FPSCR.FX = 1;
			SetFPException(FPSCR_VXSNAN);
		}
	}
	else if (fa < fb)
	{
		compareResult = FPCC::FL;
	}
	else if (fa > fb)
	{
		compareResult = FPCC::FG;
	}
	else // Equals
	{
		compareResult = FPCC::FE;
	}

	// Clear and set the FPCC bits accordingly.
	FPSCR.FPRF = (FPSCR.FPRF & ~0xF) | compareResult;

	SetCRField(_inst.CRFD, compareResult);
}

void Interpreter::fcmpo(UGeckoInstruction _inst)
{
	Helper_FloatCompareOrdered(_inst, rPS0(_inst.FA), rPS0(_inst.FB));
}

void Interpreter::fcmpu(UGeckoInstruction _inst)
{
	Helper_FloatCompareUnordered(_inst, rPS0(_inst.FA), rPS0(_inst.FB));
}

// Apply current rounding mode
void Interpreter::fctiwx(UGeckoInstruction _inst)
{
	const double b = rPS0(_inst.FB);
	u32 value;

	if (b > (double)0x7fffffff)
	{
		value = 0x7fffffff;
		SetFPException(FPSCR_VXCVI);
		FPSCR.FI = 0;
		FPSCR.FR = 0;
	}
	else if (b < -(double)0x80000000)
	{
		value = 0x80000000;
		SetFPException(FPSCR_VXCVI);
		FPSCR.FI = 0;
		FPSCR.FR = 0;
	}
	else
	{
		s32 i = 0;
		switch (FPSCR.RN)
		{
		case 0: // nearest
			{
				double t = b + 0.5;
				i = (s32)t;

				if (t - i < 0 || (t - i == 0 && b > 0))
				{
					i--;
				}
				break;
			}
		case 1: // zero
			i = (s32)b;
			break;
		case 2: // +inf
			i = (s32)b;
			if (b - i > 0)
			{
				i++;
			}
			break;
		case 3: // -inf
			i = (s32)b;
			if (b - i < 0)
			{
				i--;
			}
			break;
		}
		value = (u32)i;
		double di = i;
		if (di == b)
		{
			FPSCR.FI = 0;
			FPSCR.FR = 0;
		}
		else
		{
			SetFI(1);
			FPSCR.FR = fabs(di) > fabs(b);
		}
	}

	// based on HW tests
	// FPRF is not affected
	riPS0(_inst.FD) = 0xfff8000000000000ull | value;
	if (value == 0 && ( (*(u64*)&b) & DOUBLE_SIGN ))
		riPS0(_inst.FD) |= 0x100000000ull;
	if (_inst.Rc)
		Helper_UpdateCR1();
}

// Always round toward zero
void Interpreter::fctiwzx(UGeckoInstruction _inst)
{
	const double b = rPS0(_inst.FB);
	u32 value;

	if (b > (double)0x7fffffff)
	{
		value = 0x7fffffff;
		SetFPException(FPSCR_VXCVI);
		FPSCR.FI = 0;
		FPSCR.FR = 0;
	}
	else if (b < -(double)0x80000000)
	{
		value = 0x80000000;
		SetFPException(FPSCR_VXCVI);
		FPSCR.FI = 0;
		FPSCR.FR = 0;
	}
	else
	{
		s32 i = (s32)b;
		double di = i;
		if (di == b)
		{
			FPSCR.FI = 0;
			FPSCR.FR = 0;
		}
		else
		{
			SetFI(1);
			FPSCR.FR = fabs(di) > fabs(b);
		}
		value = (u32)i;
	}

	// based on HW tests
	// FPRF is not affected
	riPS0(_inst.FD) = 0xfff8000000000000ull | value;
	if (value == 0 && ( (*(u64*)&b) & DOUBLE_SIGN ))
		riPS0(_inst.FD) |= 0x100000000ull;
	if (_inst.Rc)
		Helper_UpdateCR1();
}

void Interpreter::fmrx(UGeckoInstruction _inst)
{
	riPS0(_inst.FD) = riPS0(_inst.FB);

	// This is a binary instruction. Does not alter FPSCR
	if (_inst.Rc)
		Helper_UpdateCR1();
}

void Interpreter::fabsx(UGeckoInstruction _inst)
{
	rPS0(_inst.FD) = fabs(rPS0(_inst.FB));

	// This is a binary instruction. Does not alter FPSCR
	if (_inst.Rc)
		Helper_UpdateCR1();
}

void Interpreter::fnabsx(UGeckoInstruction _inst)
{
	riPS0(_inst.FD) = riPS0(_inst.FB) | (1ULL << 63);

	// This is a binary instruction. Does not alter FPSCR
	if (_inst.Rc)
		Helper_UpdateCR1();
}

void Interpreter::fnegx(UGeckoInstruction _inst)
{
	riPS0(_inst.FD) = riPS0(_inst.FB) ^ (1ULL << 63);

	// This is a binary instruction. Does not alter FPSCR
	if (_inst.Rc)
		Helper_UpdateCR1();
}

void Interpreter::fselx(UGeckoInstruction _inst)
{
	rPS0(_inst.FD) = (rPS0(_inst.FA) >= -0.0) ? rPS0(_inst.FC) : rPS0(_inst.FB);

	// This is a binary instruction. Does not alter FPSCR
	if (_inst.Rc)
		Helper_UpdateCR1();
}

// !!! warning !!!
// PS1 must be set to the value of PS0 or DragonballZ will be f**ked up
// PS1 is said to be undefined
void Interpreter::frspx(UGeckoInstruction _inst)  // round to single
{
	double b = rPS0(_inst.FB);
	double rounded = ForceSingle(b);
	SetFI(b != rounded);
	FPSCR.FR = fabs(rounded) > fabs(b);
	UpdateFPRF(rounded);
	rPS0(_inst.FD) = rPS1(_inst.FD) = rounded;
	return;
}


void Interpreter::fmulx(UGeckoInstruction _inst)
{
	rPS0(_inst.FD) = ForceDouble(NI_mul(rPS0(_inst.FA), rPS0(_inst.FC)));
	FPSCR.FI = 0; // are these flags important?
	FPSCR.FR = 0;
	UpdateFPRF(rPS0(_inst.FD));

	if (_inst.Rc)
		Helper_UpdateCR1();
}
void Interpreter::fmulsx(UGeckoInstruction _inst)
{
	double c_value = Force25Bit(rPS0(_inst.FC));
	double d_value = NI_mul(rPS0(_inst.FA), c_value);
	rPS0(_inst.FD) = rPS1(_inst.FD) = ForceSingle(d_value);
	//FPSCR.FI = d_value != rPS0(_inst.FD);
	FPSCR.FI = 0;
	FPSCR.FR = 0;
	UpdateFPRF(rPS0(_inst.FD));

	if (_inst.Rc)
		Helper_UpdateCR1();
}

void Interpreter::fmaddx(UGeckoInstruction _inst)
{
	double result = ForceDouble(NI_madd(rPS0(_inst.FA), rPS0(_inst.FC), rPS0(_inst.FB)));
	rPS0(_inst.FD) = result;
	UpdateFPRF(result);

	if (_inst.Rc)
		Helper_UpdateCR1();
}

void Interpreter::fmaddsx(UGeckoInstruction _inst)
{
	double c_value = Force25Bit(rPS0(_inst.FC));
	double d_value = NI_madd(rPS0(_inst.FA), c_value, rPS0(_inst.FB));
	rPS0(_inst.FD) = rPS1(_inst.FD) = ForceSingle(d_value);
	FPSCR.FI = d_value != rPS0(_inst.FD);
	FPSCR.FR = 0;
	UpdateFPRF(rPS0(_inst.FD));

	if (_inst.Rc)
		Helper_UpdateCR1();
}


void Interpreter::faddx(UGeckoInstruction _inst)
{
	rPS0(_inst.FD) = ForceDouble(NI_add(rPS0(_inst.FA), rPS0(_inst.FB)));
	UpdateFPRF(rPS0(_inst.FD));

	if (_inst.Rc)
		Helper_UpdateCR1();
}
void Interpreter::faddsx(UGeckoInstruction _inst)
{
	rPS0(_inst.FD) = rPS1(_inst.FD) = ForceSingle(NI_add(rPS0(_inst.FA), rPS0(_inst.FB)));
	UpdateFPRF(rPS0(_inst.FD));

	if (_inst.Rc)
		Helper_UpdateCR1();
}

void Interpreter::fdivx(UGeckoInstruction _inst)
{
	rPS0(_inst.FD) = ForceDouble(NI_div(rPS0(_inst.FA), rPS0(_inst.FB)));
	UpdateFPRF(rPS0(_inst.FD));

	// FR,FI,OX,UX???
	if (_inst.Rc)
		Helper_UpdateCR1();
}
void Interpreter::fdivsx(UGeckoInstruction _inst)
{
	rPS0(_inst.FD) = rPS1(_inst.FD) = ForceSingle(NI_div(rPS0(_inst.FA), rPS0(_inst.FB)));
	UpdateFPRF(rPS0(_inst.FD));

	if (_inst.Rc)
		Helper_UpdateCR1();
}

// Single precision only.
void Interpreter::fresx(UGeckoInstruction _inst)
{
	double b = rPS0(_inst.FB);
	rPS0(_inst.FD) = rPS1(_inst.FD) = ApproximateReciprocal(b);

	if (b == 0.0)
	{
		SetFPException(FPSCR_ZX);
	}

	UpdateFPRF(rPS0(_inst.FD));

	if (_inst.Rc)
		Helper_UpdateCR1();
}

void Interpreter::frsqrtex(UGeckoInstruction _inst)
{
	double b = rPS0(_inst.FB);

	if (b < 0.0)
	{
		SetFPException(FPSCR_VXSQRT);
	}
	else if (b == 0.0)
	{
		SetFPException(FPSCR_ZX);
	}

	rPS0(_inst.FD) = ApproximateReciprocalSquareRoot(b);
	UpdateFPRF(rPS0(_inst.FD));

	if (_inst.Rc)
		Helper_UpdateCR1();
}

void Interpreter::fmsubx(UGeckoInstruction _inst)
{
	rPS0(_inst.FD) = ForceDouble(NI_msub(rPS0(_inst.FA), rPS0(_inst.FC), rPS0(_inst.FB)));
	UpdateFPRF(rPS0(_inst.FD));

	if (_inst.Rc)
		Helper_UpdateCR1();
}

void Interpreter::fmsubsx(UGeckoInstruction _inst)
{
	double c_value = Force25Bit(rPS0(_inst.FC));
	rPS0(_inst.FD) = rPS1(_inst.FD) = ForceSingle(NI_msub(rPS0(_inst.FA), c_value, rPS0(_inst.FB)));
	UpdateFPRF(rPS0(_inst.FD));

	if (_inst.Rc)
		Helper_UpdateCR1();
}

void Interpreter::fnmaddx(UGeckoInstruction _inst)
{
<<<<<<< HEAD
	rPS0(_inst.FD) = ForceDouble(NI_madd(rPS0(_inst.FA), rPS0(_inst.FC), rPS0(_inst.FB), true));
=======
	double result = ForceDouble(NI_madd(rPS0(_inst.FA), rPS0(_inst.FC), rPS0(_inst.FB)));
	rPS0(_inst.FD) = std::isnan(result) ? result : -result;
>>>>>>> ad978122
	UpdateFPRF(rPS0(_inst.FD));

	if (_inst.Rc)
		Helper_UpdateCR1();
}

void Interpreter::fnmaddsx(UGeckoInstruction _inst)
{
	double c_value = Force25Bit(rPS0(_inst.FC));
<<<<<<< HEAD
	rPS0(_inst.FD) = rPS1(_inst.FD) = ForceSingle(NI_madd(rPS0(_inst.FA), c_value, rPS0(_inst.FB), true));
=======
	double result = ForceSingle(NI_madd(rPS0(_inst.FA), c_value, rPS0(_inst.FB)));
	rPS0(_inst.FD) = rPS1(_inst.FD) = std::isnan(result) ? result : -result;
>>>>>>> ad978122
	UpdateFPRF(rPS0(_inst.FD));

	if (_inst.Rc)
		Helper_UpdateCR1();
}

void Interpreter::fnmsubx(UGeckoInstruction _inst)
{
<<<<<<< HEAD
	rPS0(_inst.FD) = ForceDouble(NI_msub(rPS0(_inst.FA), rPS0(_inst.FC), rPS0(_inst.FB), true));
=======
	double result = ForceDouble(NI_msub(rPS0(_inst.FA), rPS0(_inst.FC), rPS0(_inst.FB)));
	rPS0(_inst.FD) = std::isnan(result) ? result : -result;
>>>>>>> ad978122
	UpdateFPRF(rPS0(_inst.FD));

	if (_inst.Rc)
		Helper_UpdateCR1();
}

void Interpreter::fnmsubsx(UGeckoInstruction _inst)
{
	double c_value = Force25Bit(rPS0(_inst.FC));
<<<<<<< HEAD
	rPS0(_inst.FD) = rPS1(_inst.FD) = ForceSingle(NI_msub(rPS0(_inst.FA), c_value, rPS0(_inst.FB), true));
=======
	double result = ForceSingle(NI_msub(rPS0(_inst.FA), c_value, rPS0(_inst.FB)));
	rPS0(_inst.FD) = rPS1(_inst.FD) = std::isnan(result) ? result : -result;
>>>>>>> ad978122
	UpdateFPRF(rPS0(_inst.FD));

	if (_inst.Rc)
		Helper_UpdateCR1();
}

void Interpreter::fsubx(UGeckoInstruction _inst)
{
	rPS0(_inst.FD) = ForceDouble(NI_sub(rPS0(_inst.FA), rPS0(_inst.FB)));
	UpdateFPRF(rPS0(_inst.FD));

	if (_inst.Rc)
		Helper_UpdateCR1();
}

void Interpreter::fsubsx(UGeckoInstruction _inst)
{
	rPS0(_inst.FD) = rPS1(_inst.FD) = ForceSingle(NI_sub(rPS0(_inst.FA), rPS0(_inst.FB)));
	UpdateFPRF(rPS0(_inst.FD));

	if (_inst.Rc)
		Helper_UpdateCR1();
}<|MERGE_RESOLUTION|>--- conflicted
+++ resolved
@@ -425,12 +425,8 @@
 
 void Interpreter::fnmaddx(UGeckoInstruction _inst)
 {
-<<<<<<< HEAD
-	rPS0(_inst.FD) = ForceDouble(NI_madd(rPS0(_inst.FA), rPS0(_inst.FC), rPS0(_inst.FB), true));
-=======
 	double result = ForceDouble(NI_madd(rPS0(_inst.FA), rPS0(_inst.FC), rPS0(_inst.FB)));
 	rPS0(_inst.FD) = std::isnan(result) ? result : -result;
->>>>>>> ad978122
 	UpdateFPRF(rPS0(_inst.FD));
 
 	if (_inst.Rc)
@@ -440,12 +436,8 @@
 void Interpreter::fnmaddsx(UGeckoInstruction _inst)
 {
 	double c_value = Force25Bit(rPS0(_inst.FC));
-<<<<<<< HEAD
-	rPS0(_inst.FD) = rPS1(_inst.FD) = ForceSingle(NI_madd(rPS0(_inst.FA), c_value, rPS0(_inst.FB), true));
-=======
 	double result = ForceSingle(NI_madd(rPS0(_inst.FA), c_value, rPS0(_inst.FB)));
 	rPS0(_inst.FD) = rPS1(_inst.FD) = std::isnan(result) ? result : -result;
->>>>>>> ad978122
 	UpdateFPRF(rPS0(_inst.FD));
 
 	if (_inst.Rc)
@@ -454,12 +446,8 @@
 
 void Interpreter::fnmsubx(UGeckoInstruction _inst)
 {
-<<<<<<< HEAD
-	rPS0(_inst.FD) = ForceDouble(NI_msub(rPS0(_inst.FA), rPS0(_inst.FC), rPS0(_inst.FB), true));
-=======
 	double result = ForceDouble(NI_msub(rPS0(_inst.FA), rPS0(_inst.FC), rPS0(_inst.FB)));
 	rPS0(_inst.FD) = std::isnan(result) ? result : -result;
->>>>>>> ad978122
 	UpdateFPRF(rPS0(_inst.FD));
 
 	if (_inst.Rc)
@@ -469,12 +457,8 @@
 void Interpreter::fnmsubsx(UGeckoInstruction _inst)
 {
 	double c_value = Force25Bit(rPS0(_inst.FC));
-<<<<<<< HEAD
-	rPS0(_inst.FD) = rPS1(_inst.FD) = ForceSingle(NI_msub(rPS0(_inst.FA), c_value, rPS0(_inst.FB), true));
-=======
 	double result = ForceSingle(NI_msub(rPS0(_inst.FA), c_value, rPS0(_inst.FB)));
 	rPS0(_inst.FD) = rPS1(_inst.FD) = std::isnan(result) ? result : -result;
->>>>>>> ad978122
 	UpdateFPRF(rPS0(_inst.FD));
 
 	if (_inst.Rc)
