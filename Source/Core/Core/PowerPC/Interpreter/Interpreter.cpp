// Copyright 2013 Dolphin Emulator Project
// Licensed under GPLv2
// Refer to the license.txt file included.

#include <cinttypes>
#include <string>

#include "Common/GekkoDisassembler.h"
#include "Common/StringUtil.h"
#include "Core/Host.h"
#include "Core/Debugger/Debugger_SymbolMap.h"
#include "Core/IPC_HLE/WII_IPC_HLE.h"
#include "Core/PowerPC/PPCTables.h"
#include "Core/PowerPC/Interpreter/Interpreter.h"

#ifdef USE_GDBSTUB
#include "Core/PowerPC/GDBStub.h"
#endif

namespace
{
	u32 last_pc;
}

bool Interpreter::m_EndBlock;

// function tables
Interpreter::_interpreterInstruction Interpreter::m_opTable[64];
Interpreter::_interpreterInstruction Interpreter::m_opTable4[1024];
Interpreter::_interpreterInstruction Interpreter::m_opTable19[1024];
Interpreter::_interpreterInstruction Interpreter::m_opTable31[1024];
Interpreter::_interpreterInstruction Interpreter::m_opTable59[32];
Interpreter::_interpreterInstruction Interpreter::m_opTable63[1024];

void Interpreter::RunTable4(UGeckoInstruction _inst)  { m_opTable4 [_inst.SUBOP10](_inst); }
void Interpreter::RunTable19(UGeckoInstruction _inst) { m_opTable19[_inst.SUBOP10](_inst); }
void Interpreter::RunTable31(UGeckoInstruction _inst) { m_opTable31[_inst.SUBOP10](_inst); }
void Interpreter::RunTable59(UGeckoInstruction _inst) { m_opTable59[_inst.SUBOP5 ](_inst); }
void Interpreter::RunTable63(UGeckoInstruction _inst) { m_opTable63[_inst.SUBOP10](_inst); }

void Interpreter::Init()
{
	g_bReserve = false;
	m_EndBlock = false;
}

void Interpreter::Shutdown()
{
}

static int startTrace = 0;

static void Trace(UGeckoInstruction& instCode)
{
	std::string regs = "";
	for (int i = 0; i < 32; i++)
	{
		regs += StringFromFormat("r%02d: %08x ", i, PowerPC::ppcState.gpr[i]);
	}

	std::string fregs = "";
	for (int i = 0; i < 32; i++)
	{
		fregs += StringFromFormat("f%02d: %08" PRIx64 " %08" PRIx64 " ", i, PowerPC::ppcState.ps[i][0], PowerPC::ppcState.ps[i][1]);
	}

	std::string ppc_inst = GekkoDisassembler::Disassemble(instCode.hex, PC);
	DEBUG_LOG(POWERPC, "INTER PC: %08x SRR0: %08x SRR1: %08x CRval: %016lx FPSCR: %08x MSR: %08x LR: %08x %s %08x %s", PC, SRR0, SRR1, (unsigned long) PowerPC::ppcState.cr_val[0], PowerPC::ppcState.fpscr, PowerPC::ppcState.msr, PowerPC::ppcState.spr[8], regs.c_str(), instCode.hex, ppc_inst.c_str());
}

int Interpreter::SingleStepInner()
{
	static UGeckoInstruction instCode;
	u32 function = HLE::GetFunctionIndex(PC);
	if (function != 0)
	{
		int type = HLE::GetFunctionTypeByIndex(function);
		if (type == HLE::HLE_HOOK_START || type == HLE::HLE_HOOK_REPLACE)
		{
			int flags = HLE::GetFunctionFlagsByIndex(function);
			if (HLE::IsEnabled(flags))
			{
				HLEFunction(function);
				if (type == HLE::HLE_HOOK_START)
				{
					// Run the original.
					function = 0;
				}
			}
			else
			{
				function = 0;
			}
		}
	}

	if (function == 0)
	{
		#ifdef USE_GDBSTUB
		if (gdb_active() && gdb_bp_x(PC))
		{
			Host_UpdateDisasmDialog();

			gdb_signal(SIGTRAP);
			gdb_handle_exception();
		}
		#endif

		NPC = PC + sizeof(UGeckoInstruction);
		instCode.hex = PowerPC::Read_Opcode(PC);

		// Uncomment to trace the interpreter
		//if ((PC & 0xffffff)>=0x0ab54c && (PC & 0xffffff)<=0x0ab624)
		//	startTrace = 1;
		//else
		//	startTrace = 0;

		if (startTrace)
		{
			Trace(instCode);
		}

		if (instCode.hex != 0)
		{
			UReg_MSR& msr = (UReg_MSR&)MSR;
			if (msr.FP)  //If FPU is enabled, just execute
			{
				m_opTable[instCode.OPCD](instCode);
				if (PowerPC::ppcState.Exceptions & EXCEPTION_DSI)
				{
					PowerPC::CheckExceptions();
					m_EndBlock = true;
				}
			}
			else
			{
				// check if we have to generate a FPU unavailable exception
				if (!PPCTables::UsesFPU(instCode))
				{
					m_opTable[instCode.OPCD](instCode);
					if (PowerPC::ppcState.Exceptions & EXCEPTION_DSI)
					{
						PowerPC::CheckExceptions();
						m_EndBlock = true;
					}
				}
				else
				{
					PowerPC::ppcState.Exceptions |= EXCEPTION_FPU_UNAVAILABLE;
					PowerPC::CheckExceptions();
					m_EndBlock = true;
				}
			}
		}
		else
		{
			// Memory exception on instruction fetch
			PowerPC::CheckExceptions();
			m_EndBlock = true;
		}
	}
	last_pc = PC;
	PC = NPC;

	GekkoOPInfo *opinfo = GetOpInfo(instCode);
	return opinfo->numCycles;
}

void Interpreter::SingleStep()
{
	SingleStepInner();

	CoreTiming::slicelength = 1;
	PowerPC::ppcState.downcount = 0;
	CoreTiming::Advance();

	if (PowerPC::ppcState.Exceptions)
	{
		PowerPC::CheckExceptions();
		PC = NPC;
	}
}

//#define SHOW_HISTORY
#ifdef SHOW_HISTORY
std::vector <int> PCVec;
std::vector <int> PCBlockVec;
int ShowBlocks = 30;
int ShowSteps = 300;
#endif

// FastRun - inspired by GCemu (to imitate the JIT so that they can be compared).
void Interpreter::Run()
{
	while (!PowerPC::GetState())
	{
		//we have to check exceptions at branches apparently (or maybe just rfi?)
		if (SConfig::GetInstance().m_LocalCoreStartupParameter.bEnableDebugging)
		{
			#ifdef SHOW_HISTORY
				PCBlockVec.push_back(PC);
				if (PCBlockVec.size() > ShowBlocks)
					PCBlockVec.erase(PCBlockVec.begin());
			#endif

			// Debugging friendly version of inner loop. Tries to do the timing as similarly to the
			// JIT as possible. Does not take into account that some instructions take multiple cycles.
			while (PowerPC::ppcState.downcount > 0)
			{
				m_EndBlock = false;
				int i;
				for (i = 0; !m_EndBlock; i++)
				{
					#ifdef SHOW_HISTORY
						PCVec.push_back(PC);
						if (PCVec.size() > ShowSteps)
							PCVec.erase(PCVec.begin());
					#endif


					//2: check for breakpoint
					if (PowerPC::breakpoints.IsAddressBreakPoint(PC))
					{
						#ifdef SHOW_HISTORY
							NOTICE_LOG(POWERPC, "----------------------------");
							NOTICE_LOG(POWERPC, "Blocks:");
							for (int j = 0; j < PCBlockVec.size(); j++)
								NOTICE_LOG(POWERPC, "PC: 0x%08x", PCBlockVec.at(j));
							NOTICE_LOG(POWERPC, "----------------------------");
							NOTICE_LOG(POWERPC, "Steps:");
							for (int j = 0; j < PCVec.size(); j++)
							{
								// Write space
								if (j > 0)
								{
									if (PCVec.at(j) != PCVec.at(j-1) + 4)
										NOTICE_LOG(POWERPC, "");
								}

								NOTICE_LOG(POWERPC, "PC: 0x%08x", PCVec.at(j));
							}
						#endif
						INFO_LOG(POWERPC, "Hit Breakpoint - %08x", PC);
						CCPU::Break();
						if (PowerPC::breakpoints.IsTempBreakPoint(PC))
							PowerPC::breakpoints.Remove(PC);

						Host_UpdateDisasmDialog();
						return;
					}
					SingleStepInner();
				}
				PowerPC::ppcState.downcount -= i;
			}
		}
		else
		{
			// "fast" version of inner loop. well, it's not so fast.
			while (PowerPC::ppcState.downcount > 0)
			{
				m_EndBlock = false;

				int cycles = 0;
				while (!m_EndBlock)
				{
					cycles += SingleStepInner();
				}
				PowerPC::ppcState.downcount -= cycles;
			}
		}

		CoreTiming::Advance();

		if (PowerPC::ppcState.Exceptions)
		{
			PowerPC::CheckExceptions();
			PC = NPC;
		}
	}
}

void Interpreter::unknown_instruction(UGeckoInstruction _inst)
{
<<<<<<< HEAD
	if (_inst.hex != 0)
	{
		std::string disasm = GekkoDisassembler::Disassemble(PowerPC::HostRead_U32(last_pc), last_pc);
		NOTICE_LOG(POWERPC, "Last PC = %08x : %s", last_pc, disasm.c_str());
		Dolphin_Debugger::PrintCallstack();
		_assert_msg_(POWERPC, 0, "\nIntCPU: Unknown instruction %08x at PC = %08x  last_PC = %08x  LR = %08x\n", _inst.hex, PC, last_pc, LR);
	}

=======
	std::string disasm = GekkoDisassembler::Disassemble(PowerPC::HostRead_U32(last_pc), last_pc);
	NOTICE_LOG(POWERPC, "Last PC = %08x : %s", last_pc, disasm.c_str());
	Dolphin_Debugger::PrintCallstack();
	_assert_msg_(POWERPC, 0, "\nIntCPU: Unknown instruction %08x at PC = %08x  last_PC = %08x  LR = %08x\n", _inst.hex, PC, last_pc, LR);
>>>>>>> c562a8b0
}

void Interpreter::ClearCache()
{
	// Do nothing.
}

const char *Interpreter::GetName()
{
#ifdef _ARCH_64
		return "Interpreter64";
#else
		return "Interpreter32";
#endif
}

Interpreter *Interpreter::getInstance()
{
	static Interpreter instance;
	return &instance;
}<|MERGE_RESOLUTION|>--- conflicted
+++ resolved
@@ -281,21 +281,10 @@
 
 void Interpreter::unknown_instruction(UGeckoInstruction _inst)
 {
-<<<<<<< HEAD
-	if (_inst.hex != 0)
-	{
-		std::string disasm = GekkoDisassembler::Disassemble(PowerPC::HostRead_U32(last_pc), last_pc);
-		NOTICE_LOG(POWERPC, "Last PC = %08x : %s", last_pc, disasm.c_str());
-		Dolphin_Debugger::PrintCallstack();
-		_assert_msg_(POWERPC, 0, "\nIntCPU: Unknown instruction %08x at PC = %08x  last_PC = %08x  LR = %08x\n", _inst.hex, PC, last_pc, LR);
-	}
-
-=======
 	std::string disasm = GekkoDisassembler::Disassemble(PowerPC::HostRead_U32(last_pc), last_pc);
 	NOTICE_LOG(POWERPC, "Last PC = %08x : %s", last_pc, disasm.c_str());
 	Dolphin_Debugger::PrintCallstack();
 	_assert_msg_(POWERPC, 0, "\nIntCPU: Unknown instruction %08x at PC = %08x  last_PC = %08x  LR = %08x\n", _inst.hex, PC, last_pc, LR);
->>>>>>> c562a8b0
 }
 
 void Interpreter::ClearCache()
