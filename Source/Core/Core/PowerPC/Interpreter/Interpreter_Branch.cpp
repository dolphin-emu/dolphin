// Copyright 2008 Dolphin Emulator Project
// Licensed under GPLv2+
// Refer to the license.txt file included.

#include "Core/PowerPC/Interpreter/Interpreter.h"
#include "Common/Assert.h"
#include "Common/CommonTypes.h"
#include "Core/ARBruteForcer.h"
#include "Core/ConfigManager.h"
#include "Core/CoreTiming.h"
#include "Core/HLE/HLE.h"
#include "Core/PowerPC/PowerPC.h"

void Interpreter::bx(UGeckoInstruction inst)
{
  if (inst.LK)
    LR = PC + 4;

  if (inst.AA)
    NPC = SignExt26(inst.LI << 2);
  else
    NPC = PC + SignExt26(inst.LI << 2);

  m_end_block = true;

  if (NPC == PC && SConfig::GetInstance().bSkipIdle)
  {
    CoreTiming::Idle();
  }
}

// bcx - ugly, straight from PPC manual equations :)
void Interpreter::bcx(UGeckoInstruction inst)
{
  if ((inst.BO & BO_DONT_DECREMENT_FLAG) == 0)
    CTR--;

  const bool true_false = ((inst.BO >> 3) & 1);
  const bool only_counter_check = ((inst.BO >> 4) & 1);
  const bool only_condition_check = ((inst.BO >> 2) & 1);
  int ctr_check = ((CTR != 0) ^ (inst.BO >> 1)) & 1;
  bool counter = only_condition_check || ctr_check;
  bool condition = only_counter_check || (GetCRBit(inst.BI) == u32(true_false));

  if (counter && condition)
  {
    if (inst.LK)
      LR = PC + 4;

    if (inst.AA)
      NPC = SignExt16(inst.BD << 2);
    else
      NPC = PC + SignExt16(inst.BD << 2);
  }

  m_end_block = true;

  // this code trys to detect the most common idle loop:
  // lwz r0, XXXX(r13)
  // cmpXwi r0,0
  // beq -8
<<<<<<< HEAD
  if (NPC == PC - 8 && _inst.hex == 0x4182fff8 /* beq */ && SConfig::GetInstance().bSkipIdle)
=======
  if (NPC == PC - 8 && inst.hex == 0x4182fff8 /* beq */)
>>>>>>> d1ade5de
  {
    if (PowerPC::HostRead_U32(PC - 8) >> 16 == 0x800D /* lwz */)
    {
      u32 last_inst = PowerPC::HostRead_U32(PC - 4);

      if (last_inst == 0x28000000 /* cmplwi */ ||
          (last_inst == 0x2C000000 /* cmpwi */ && SConfig::GetInstance().bWii))
      {
        CoreTiming::Idle();
      }
    }
  }
}

void Interpreter::bcctrx(UGeckoInstruction inst)
{
  _dbg_assert_msg_(POWERPC, inst.BO_2 & BO_DONT_DECREMENT_FLAG,
                   "bcctrx with decrement and test CTR option is invalid!");

  int condition = ((inst.BO_2 >> 4) | (GetCRBit(inst.BI_2) == ((inst.BO_2 >> 3) & 1))) & 1;

  if (condition)
  {
    NPC = CTR & (~3);
    if (inst.LK_3)
      LR = PC + 4;
  }

  m_end_block = true;
}

void Interpreter::bclrx(UGeckoInstruction inst)
{
  if ((inst.BO_2 & BO_DONT_DECREMENT_FLAG) == 0)
    CTR--;

  int counter = ((inst.BO_2 >> 2) | ((CTR != 0) ^ (inst.BO_2 >> 1))) & 1;
  int condition = ((inst.BO_2 >> 4) | (GetCRBit(inst.BI_2) == ((inst.BO_2 >> 3) & 1))) & 1;

  if (counter & condition)
  {
    NPC = LR & (~3);
    if (inst.LK_3)
      LR = PC + 4;
  }

  m_end_block = true;
}

void Interpreter::HLEFunction(UGeckoInstruction inst)
{
  m_end_block = true;
  HLE::Execute(PC, inst.hex);
}

void Interpreter::rfi(UGeckoInstruction inst)
{
  // Restore saved bits from SRR1 to MSR.
  // Gecko/Broadway can save more bits than explicitly defined in ppc spec
  const int mask = 0x87C0FFFF;
  MSR = (MSR & ~mask) | (SRR1 & mask);
  // MSR[13] is set to 0.
  MSR &= 0xFFFBFFFF;
  // Here we should check if there are pending exceptions, and if their corresponding enable bits
  // are set
  // if above is true, we'd do:
  // PowerPC::CheckExceptions();
  // else
  // set NPC to saved offset and resume
  NPC = SRR0;
  m_end_block = true;
}

// sc isn't really used for anything important in GameCube games (just for a write barrier) so we
// really don't have to emulate it.
// We do it anyway, though :P
void Interpreter::sc(UGeckoInstruction inst)
{
  PowerPC::ppcState.Exceptions |= EXCEPTION_SYSCALL;
  PowerPC::CheckExceptions();
  m_end_block = true;
}<|MERGE_RESOLUTION|>--- conflicted
+++ resolved
@@ -59,11 +59,7 @@
   // lwz r0, XXXX(r13)
   // cmpXwi r0,0
   // beq -8
-<<<<<<< HEAD
-  if (NPC == PC - 8 && _inst.hex == 0x4182fff8 /* beq */ && SConfig::GetInstance().bSkipIdle)
-=======
-  if (NPC == PC - 8 && inst.hex == 0x4182fff8 /* beq */)
->>>>>>> d1ade5de
+  if (NPC == PC - 8 && inst.hex == 0x4182fff8 /* beq */ && SConfig::GetInstance().bSkipIdle)
   {
     if (PowerPC::HostRead_U32(PC - 8) >> 16 == 0x800D /* lwz */)
     {
