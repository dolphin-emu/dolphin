// Copyright 2013 Dolphin Emulator Project
// Licensed under GPLv2
// Refer to the license.txt file included.

#include <algorithm>
#include <queue>
#include <string>
#include <unordered_set>

#include "Common/StringUtil.h"

#include "Core/ConfigManager.h"
#include "Core/GeckoCode.h"
#include "Core/HW/Memmap.h"
#include "Core/PowerPC/JitInterface.h"
#include "Core/PowerPC/PPCAnalyst.h"
#include "Core/PowerPC/PPCSymbolDB.h"
#include "Core/PowerPC/PPCTables.h"
#include "Core/PowerPC/SignatureDB.h"
#include "Core/PowerPC/JitCommon/JitCache.h"

// Analyzes PowerPC code in memory to find functions
// After running, for each function we will know what functions it calls
// and what functions calls it. That is, we will have an incomplete call graph,
// but only missing indirect branches.

// The results of this analysis is displayed in the code browsing sections at the bottom left
// of the disassembly window (debugger).

// It is also useful for finding function boundaries so that we can find, fingerprint and detect library functions.
// We don't do this much currently. Only for the special case Super Monkey Ball.

namespace PPCAnalyst
{
static const int CODEBUFFER_SIZE = 32000;
// 0 does not perform block merging
static const u32 FUNCTION_FOLLOWING_THRESHOLD = 16;

CodeBuffer::CodeBuffer(int size)
{
	codebuffer = new PPCAnalyst::CodeOp[size];
	size_ = size;
}

CodeBuffer::~CodeBuffer()
{
	delete[] codebuffer;
}

void AnalyzeFunction2(Symbol &func);
u32 EvaluateBranchTarget(UGeckoInstruction instr, u32 pc);

#define INVALID_TARGET ((u32)-1)

u32 EvaluateBranchTarget(UGeckoInstruction instr, u32 pc)
{
	switch (instr.OPCD)
	{
	case 18://branch instruction
		{
			u32 target = SignExt26(instr.LI<<2);
			if (!instr.AA)
				target += pc;

			return target;
		}
	default:
		return INVALID_TARGET;
	}
}

//To find the size of each found function, scan
//forward until we hit blr. In the meantime, collect information
//about which functions this function calls.
//Also collect which internal branch goes the farthest
//If any one goes farther than the blr, assume that there is more than
//one blr, and keep scanning.

bool AnalyzeFunction(u32 startAddr, Symbol &func, int max_size)
{
	if (!func.name.size())
		func.name = StringFromFormat("zz_%07x_", startAddr & 0x0FFFFFF);
	if (func.analyzed >= 1)
		return true;  // No error, just already did it.

	func.calls.clear();
	func.callers.clear();
	func.size = 0;
	func.flags = FFLAG_LEAF;
	u32 addr = startAddr;

	u32 farthestInternalBranchTarget = startAddr;
	int numInternalBranches = 0;
	while (true)
	{
		func.size += 4;
		if (func.size >= CODEBUFFER_SIZE * 4) //weird
			return false;

		UGeckoInstruction instr = (UGeckoInstruction)Memory::ReadUnchecked_U32(addr);
		if (max_size && func.size > max_size)
		{
			func.address = startAddr;
			func.analyzed = 1;
			func.hash = SignatureDB::ComputeCodeChecksum(startAddr, addr);
			if (numInternalBranches == 0)
				func.flags |= FFLAG_STRAIGHT;
			return true;
		}
		if (PPCTables::IsValidInstruction(instr))
		{
			if (instr.hex == 0x4e800020) //4e800021 is blrl, not the end of a function
			{
				//BLR
				if (farthestInternalBranchTarget > addr)
				{
					//bah, not this one, continue..
				}
				else
				{
					//a final blr!
					//We're done! Looks like we have a neat valid function. Perfect.
					//Let's calc the checksum and get outta here
					func.address = startAddr;
					func.analyzed = 1;
					func.hash = SignatureDB::ComputeCodeChecksum(startAddr, addr);
					if (numInternalBranches == 0)
						func.flags |= FFLAG_STRAIGHT;
					return true;
				}
			}
			/*
			else if ((instr.hex & 0xFC000000) == (0x4b000000 & 0xFC000000) && !instr.LK)
			{
				u32 target = addr + SignExt26(instr.LI << 2);
				if (target < startAddr || (max_size && target > max_size+startAddr))
				{
					//block ends by branching away. We're done!
					func.size *= 4; // into bytes
					func.address = startAddr;
					func.analyzed = 1;
					func.hash = SignatureDB::ComputeCodeChecksum(startAddr, addr);
					if (numInternalBranches == 0)
						func.flags |= FFLAG_STRAIGHT;
					return true;
				}
			}*/
			else if (instr.hex == 0x4e800021 || instr.hex == 0x4e800420 || instr.hex == 0x4e800421)
			{
				func.flags &= ~FFLAG_LEAF;
				func.flags |= FFLAG_EVIL;
			}
			else if (instr.hex == 0x4c000064)
			{
				func.flags &= ~FFLAG_LEAF;
				func.flags |= FFLAG_RFI;
			}
			else
			{
				if (instr.OPCD == 16)
				{
					u32 target = SignExt16(instr.BD << 2);

					if (!instr.AA)
						target += addr;

					if (target > farthestInternalBranchTarget && !instr.LK)
					{
						farthestInternalBranchTarget = target;
					}
					numInternalBranches++;
				}
				else
				{
					u32 target = EvaluateBranchTarget(instr, addr);
					if (target != INVALID_TARGET && instr.LK)
					{
						//we found a branch-n-link!
						func.calls.push_back(SCall(target,addr));
						func.flags &= ~FFLAG_LEAF;
					}
				}
			}
		}
		else
		{
			return false;
		}
		addr += 4;
	}
}


// Second pass analysis, done after the first pass is done for all functions
// so we have more information to work with
static void AnalyzeFunction2(Symbol *func)
{
	u32 flags = func->flags;

	bool nonleafcall = false;
	for (const SCall& c : func->calls)
	{
		Symbol *called_func = g_symbolDB.GetSymbolFromAddr(c.function);
		if (called_func && (called_func->flags & FFLAG_LEAF) == 0)
		{
			nonleafcall = true;
			break;
		}
	}

	if (nonleafcall && !(flags & FFLAG_EVIL) && !(flags & FFLAG_RFI))
		flags |= FFLAG_ONLYCALLSNICELEAFS;

	func->flags = flags;
}

static bool CanSwapAdjacentOps(const CodeOp &a, const CodeOp &b)
{
	const GekkoOPInfo *a_info = a.opinfo;
	const GekkoOPInfo *b_info = b.opinfo;
	int a_flags = a_info->flags;
	int b_flags = b_info->flags;

	// can't reorder around breakpoints
	if (SConfig::GetInstance().m_LocalCoreStartupParameter.bEnableDebugging &&
	    (PowerPC::breakpoints.IsAddressBreakPoint(a.address) || PowerPC::breakpoints.IsAddressBreakPoint(b.address)))
		return false;
	// can't reorder around branch targets, for now
	if (a.isBranchTarget || b.isBranchTarget)
		return false;
	if (b_flags & (FL_SET_CRx | FL_ENDBLOCK | FL_TIMER | FL_EVIL | FL_SET_OE))
		return false;
	if ((b_flags & (FL_RC_BIT | FL_RC_BIT_F)) && (b.inst.Rc))
		return false;
	if ((a_flags & (FL_SET_CA | FL_READ_CA)) && (b_flags & (FL_SET_CA | FL_READ_CA)))
		return false;

	switch (b.inst.OPCD)
	{
	case 16:
	case 18:
		//branches. Do not swap.
	case 17: //sc
	case 46: //lmw
	case 19: //table19 - lots of tricky stuff
		return false;
	}

	// For now, only integer ops acceptable. Any instruction which can raise an
	// interrupt is *not* a possible swap candidate: see [1] for an example of
	// a crash caused by this error.
	//
	// [1] https://code.google.com/p/dolphin-emu/issues/detail?id=5864#c7
	if (b_info->type != OPTYPE_INTEGER)
		return false;

	// Check that we have no register collisions.
	// That is, check that none of b's outputs matches any of a's inputs,
	// and that none of a's outputs matches any of b's inputs.
	// The latter does not apply if a is a cmp, of course, but doesn't hurt to check.
	// register collision: b outputs to one of a's inputs
	if (b.regsOut & a.regsIn)
		return false;
	// register collision: a outputs to one of b's inputs
	if (a.regsOut & b.regsIn)
		return false;
	// register collision: b outputs to one of a's outputs (overwriting it)
	if (b.regsOut & a.regsOut)
		return false;

	return true;
}

// Most functions that are relevant to analyze should be
// called by another function. Therefore, let's scan the
// entire space for bl operations and find what functions
// get called.
static void FindFunctionsFromBranches(u32 startAddr, u32 endAddr, SymbolDB *func_db)
{
	for (u32 addr = startAddr; addr < endAddr; addr+=4)
	{
		UGeckoInstruction instr = (UGeckoInstruction)Memory::ReadUnchecked_U32(addr);

		if (PPCTables::IsValidInstruction(instr))
		{
			switch (instr.OPCD)
			{
			case 18://branch instruction
				{
					if (instr.LK) //bl
					{
						u32 target = SignExt26(instr.LI << 2);
						if (!instr.AA)
							target += addr;
						if (Memory::IsRAMAddress(target))
						{
							func_db->AddFunction(target);
						}
					}
				}
				break;
			default:
				break;
			}
		}
	}
}

static void FindFunctionsAfterBLR(PPCSymbolDB *func_db)
{
	std::vector<u32> funcAddrs;

	for (const auto& func : func_db->Symbols())
		funcAddrs.push_back(func.second.address + func.second.size);

	for (u32& location : funcAddrs)
	{
		while (true)
		{
			if (PPCTables::IsValidInstruction(Memory::Read_Instruction(location)))
			{
				//check if this function is already mapped
				Symbol *f = func_db->AddFunction(location);
				if (!f)
					break;
				else
					location += f->size;
			}
			else
				break;
		}
	}
}

void FindFunctions(u32 startAddr, u32 endAddr, PPCSymbolDB *func_db)
{
	//Step 1: Find all functions
	FindFunctionsFromBranches(startAddr, endAddr, func_db);
	FindFunctionsAfterBLR(func_db);

	//Step 2:
	func_db->FillInCallers();

	int numLeafs = 0, numNice = 0, numUnNice = 0;
	int numTimer = 0, numRFI = 0, numStraightLeaf = 0;
	int leafSize = 0, niceSize = 0, unniceSize = 0;
	for (auto& func : func_db->AccessSymbols())
	{
		if (func.second.address == 4)
		{
			WARN_LOG(OSHLE, "Weird function");
			continue;
		}
		AnalyzeFunction2(&(func.second));
		Symbol &f = func.second;
		if (f.name.substr(0, 3) == "zzz")
		{
			if (f.flags & FFLAG_LEAF)
				f.name += "_leaf";
			if (f.flags & FFLAG_STRAIGHT)
				f.name += "_straight";
		}
		if (f.flags & FFLAG_LEAF)
		{
			numLeafs++;
			leafSize += f.size;
		}
		else if (f.flags & FFLAG_ONLYCALLSNICELEAFS)
		{
			numNice++;
			niceSize += f.size;
		}
		else
		{
			numUnNice++;
			unniceSize += f.size;
		}

		if (f.flags & FFLAG_TIMERINSTRUCTIONS)
			numTimer++;
		if (f.flags & FFLAG_RFI)
			numRFI++;
		if ((f.flags & FFLAG_STRAIGHT) && (f.flags & FFLAG_LEAF))
			numStraightLeaf++;
	}
	if (numLeafs == 0)
		leafSize = 0;
	else
		leafSize /= numLeafs;

	if (numNice == 0)
		niceSize = 0;
	else
		niceSize /= numNice;

	if (numUnNice == 0)
		unniceSize = 0;
	else
		unniceSize /= numUnNice;

	INFO_LOG(OSHLE, "Functions analyzed. %i leafs, %i nice, %i unnice."
		"%i timer, %i rfi. %i are branchless leafs.", numLeafs,
		numNice, numUnNice, numTimer, numRFI, numStraightLeaf);
	INFO_LOG(OSHLE, "Average size: %i (leaf), %i (nice), %i(unnice)",
		leafSize, niceSize, unniceSize);
}

static bool isCmp(const CodeOp& a)
{
	return (a.inst.OPCD == 10 || a.inst.OPCD == 11) || (a.inst.OPCD == 31 && (a.inst.SUBOP10 == 0 || a.inst.SUBOP10 == 32));
}

static bool isCarryOp(const CodeOp& a)
{
	return (a.opinfo->flags & FL_SET_CA) && !(a.opinfo->flags & FL_SET_OE) && a.opinfo->type == OPTYPE_INTEGER;
}

static bool isCror(const CodeOp& a)
{
	return a.inst.OPCD == 19 && a.inst.SUBOP10 == 449;
}

void PPCAnalyzer::ReorderInstructionsCore(u32 instructions, CodeOp* code, bool reverse, ReorderType type)
{
	// Bubbling an instruction sometimes reveals another opportunity to bubble an instruction, so do
	// multiple passes.
	while (true)
	{
		// Instruction Reordering Pass
		// Carry pass: bubble carry-using instructions as close to each other as possible, so we can avoid
		// storing the carry flag.
		// Compare pass: bubble compare instructions next to branches, so they can be merged.
		bool swapped = false;
		int increment = reverse ? -1 : 1;
		int start = reverse ? instructions - 1 : 0;
		int end = reverse ? 0 : instructions - 1;
		for (int i = start; i != end; i += increment)
		{
			CodeOp &a = code[i];
			CodeOp &b = code[i + increment];
			// Reorder integer compares, rlwinm., and carry-affecting ops
			// (if we add more merged branch instructions, add them here!)
			if ((type == REORDER_CROR && isCror(a)) || (type == REORDER_CARRY && isCarryOp(a)) || (type == REORDER_CMP && (isCmp(a) || a.outputCR0)))
			{
				// once we're next to a carry instruction, don't move away!
				if (type == REORDER_CARRY && i != start)
				{
					// if we read the CA flag, and the previous instruction sets it, don't move away.
					if (!reverse && (a.opinfo->flags & FL_READ_CA) && (code[i - increment].opinfo->flags & FL_SET_CA))
						continue;
					// if we set the CA flag, and the next instruction reads it, don't move away.
					if (reverse && (a.opinfo->flags & FL_SET_CA) && (code[i - increment].opinfo->flags & FL_READ_CA))
						continue;
				}

				if (CanSwapAdjacentOps(a, b))
				{
					// Alright, let's bubble it!
					std::swap(a, b);
					swapped = true;
				}
			}
		}
		if (!swapped)
			return;
	}
}

void PPCAnalyzer::ReorderInstructions(u32 instructions, CodeOp *code)
{
	// Reorder cror instructions upwards (e.g. towards an fcmp). Technically we should be more
	// picky about this, but cror seems to almost solely be used for this purpose in real code.
	// Additionally, the other boolean ops seem to almost never be used.
	if (HasOption(OPTION_CROR_MERGE))
		ReorderInstructionsCore(instructions, code, true, REORDER_CROR);
	// For carry, bubble instructions *towards* each other; one direction often isn't enough
	// to get pairs like addc/adde next to each other.
	if (HasOption(OPTION_CARRY_MERGE))
	{
		ReorderInstructionsCore(instructions, code, false, REORDER_CARRY);
		ReorderInstructionsCore(instructions, code, true, REORDER_CARRY);
	}
	if (HasOption(OPTION_BRANCH_MERGE))
		ReorderInstructionsCore(instructions, code, false, REORDER_CMP);
}

void PPCAnalyzer::SetInstructionStats(CodeBlock *block, CodeOp *code, GekkoOPInfo *opinfo, u32 index)
{
	code->wantsCR0 = false;
	code->wantsCR1 = false;

	if (opinfo->flags & FL_USE_FPU)
		block->m_fpa->any = true;

	if (opinfo->flags & FL_TIMER)
		block->m_gpa->anyTimer = true;

	// Does the instruction output CR0?
	if (opinfo->flags & FL_RC_BIT)
		code->outputCR0 = code->inst.hex & 1; //todo fix
	else if ((opinfo->flags & FL_SET_CRn) && code->inst.CRFD == 0)
		code->outputCR0 = true;
	else
		code->outputCR0 = (opinfo->flags & FL_SET_CR0) ? true : false;

	// Does the instruction output CR1?
	if (opinfo->flags & FL_RC_BIT_F)
		code->outputCR1 = code->inst.hex & 1; //todo fix
	else if ((opinfo->flags & FL_SET_CRn) && code->inst.CRFD == 1)
		code->outputCR1 = true;
	else
		code->outputCR1 = (opinfo->flags & FL_SET_CR1) ? true : false;

	code->wantsFPRF = (opinfo->flags & FL_READ_FPRF) ? true : false;
	code->outputFPRF = (opinfo->flags & FL_SET_FPRF) ? true : false;
	code->canEndBlock = (opinfo->flags & FL_ENDBLOCK) ? true : false;

	code->wantsCA = (opinfo->flags & FL_READ_CA) ? true : false;
	code->outputCA = (opinfo->flags & FL_SET_CA) ? true : false;

	// We're going to try to avoid storing carry in XER if we can avoid it -- keep it in the x86 carry flag!
	// If the instruction reads CA but doesn't write it, we still need to store CA in XER; we can't
	// leave it in flags.
	if (HasOption(OPTION_CARRY_MERGE))
		code->wantsCAInFlags = code->wantsCA && code->outputCA && opinfo->type == OPTYPE_INTEGER;
	else
		code->wantsCAInFlags = false;

	// mfspr/mtspr can affect/use XER, so be super careful here
	// we need to note specifically that mfspr needs CA in XER, not in the x86 carry flag
	if (code->inst.OPCD == 31 && code->inst.SUBOP10 == 339) // mfspr
		code->wantsCA = ((code->inst.SPRU << 5) | (code->inst.SPRL & 0x1F)) == SPR_XER;
	if (code->inst.OPCD == 31 && code->inst.SUBOP10 == 467) // mtspr
		code->outputCA = ((code->inst.SPRU << 5) | (code->inst.SPRL & 0x1F)) == SPR_XER;

	code->regsIn = BitSet32(0);
	code->regsOut = BitSet32(0);
	if (opinfo->flags & FL_OUT_A)
	{
		code->regsOut[code->inst.RA] = true;
		block->m_gpa->SetOutputRegister(code->inst.RA, index);
	}
	if (opinfo->flags & FL_OUT_D)
	{
		code->regsOut[code->inst.RD] = true;
		block->m_gpa->SetOutputRegister(code->inst.RD, index);
	}
	if (opinfo->flags & FL_OUT_S)
	{
		code->regsOut[code->inst.RS] = true;
		block->m_gpa->SetOutputRegister(code->inst.RS, index);
	}
	if ((opinfo->flags & FL_IN_A) || ((opinfo->flags & FL_IN_A0) && code->inst.RA != 0))
	{
		code->regsIn[code->inst.RA] = true;
		block->m_gpa->SetInputRegister(code->inst.RA, index);
	}
	if (opinfo->flags & FL_IN_B)
	{
		code->regsIn[code->inst.RB] = true;
		block->m_gpa->SetInputRegister(code->inst.RB, index);
	}
	if (opinfo->flags & FL_IN_C)
	{
		code->regsIn[code->inst.RC] = true;
		block->m_gpa->SetInputRegister(code->inst.RC, index);
	}
	if (opinfo->flags & FL_IN_S)
	{
		code->regsIn[code->inst.RS] = true;
		block->m_gpa->SetInputRegister(code->inst.RS, index);
	}
	if (code->inst.OPCD == 46) // lmw
	{
		for (int iReg = code->inst.RD; iReg < 32; ++iReg)
		{
			code->regsOut[iReg] = true;
			block->m_gpa->SetOutputRegister(iReg, index);
		}
	}
	else if (code->inst.OPCD == 47) //stmw
	{
		for (int iReg = code->inst.RS; iReg < 32; ++iReg)
		{
			code->regsIn[iReg] = true;
			block->m_gpa->SetInputRegister(iReg, index);
		}
	}

	code->fregOut = -1;
	if (opinfo->flags & FL_OUT_FLOAT_D)
		code->fregOut = code->inst.FD;
	else if (opinfo->flags & FL_OUT_FLOAT_S)
		code->fregOut = code->inst.FS;
	code->fregsIn = BitSet32(0);
	if (opinfo->flags & FL_IN_FLOAT_A)
		code->fregsIn[code->inst.FA] = true;
	if (opinfo->flags & FL_IN_FLOAT_B)
		code->fregsIn[code->inst.FB] = true;
	if (opinfo->flags & FL_IN_FLOAT_C)
		code->fregsIn[code->inst.FC] = true;
	if (opinfo->flags & FL_IN_FLOAT_D)
		code->fregsIn[code->inst.FD] = true;
	if (opinfo->flags & FL_IN_FLOAT_S)
		code->fregsIn[code->inst.FS] = true;

	switch (opinfo->type)
	{
	case OPTYPE_INTEGER:
	case OPTYPE_LOAD:
	case OPTYPE_STORE:
	case OPTYPE_LOADFP:
	case OPTYPE_STOREFP:
		break;
	case OPTYPE_SINGLEFP:
	case OPTYPE_DOUBLEFP:
		break;
	case OPTYPE_BRANCH:
		if (code->inst.hex == 0x4e800020)
		{
			// For analysis purposes, we can assume that blr eats opinfo->flags.
			code->outputCR0 = true;
			code->outputCR1 = true;
		}
		break;
	case OPTYPE_SYSTEM:
	case OPTYPE_SYSTEMFP:
		break;
	}
}

u32 PPCAnalyzer::Analyze(u32 address, CodeBlock *block, CodeBuffer *buffer, u32 blockSize)
{
	// Clear block stats
	memset(block->m_stats, 0, sizeof(BlockStats));

	// Clear register stats
	block->m_gpa->any = true;
	block->m_fpa->any = false;

	block->m_gpa->Clear();
	block->m_fpa->Clear();

	// Set the blocks start address
	block->m_address = address;

	// Reset our block state
	block->m_broken = false;
	block->m_memory_exception = false;
	block->m_num_instructions = 0;
	block->m_gqr_used = BitSet8(0);

	if (address == 0)
	{
		// Memory exception occurred during instruction fetch
		block->m_memory_exception = true;
		return address;
	}

	bool virtualAddr = SConfig::GetInstance().m_LocalCoreStartupParameter.bMMU && (address & JIT_ICACHE_VMEM_BIT);
	if (virtualAddr)
	{
		if (!Memory::TranslateAddress<Memory::FLAG_NO_EXCEPTION>(address))
		{
			// Memory exception occurred during instruction fetch
			block->m_memory_exception = true;
			return address;
		}
	}

	CodeOp *code = buffer->codebuffer;

	bool found_exit = false;
	u32 return_address = 0;
	u32 numFollows = 0;
	u32 num_inst = 0;

	std::unordered_set<u32> branchTargets;

	for (u32 i = 0; i < blockSize; ++i)
	{
		UGeckoInstruction inst = JitInterface::ReadOpcodeJIT(address);

		if (inst.hex != 0)
		{
			// Slight hack: the JIT block cache currently assumes all blocks end at the same place,
			// but broken blocks due to page faults break this assumption. Avoid this by just ending
			// all virtual memory instruction blocks at page boundaries.
			// FIXME: improve the JIT block cache so we don't need to do this.
			if (virtualAddr && i > 0 && (address & 0xfff) == 0)
			{
				break;
			}

			num_inst++;
			memset(&code[i], 0, sizeof(CodeOp));
			GekkoOPInfo *opinfo = GetOpInfo(inst);
			if (!opinfo)
			{
				PanicAlert("Invalid PowerPC opcode: %x.", inst.hex);
				Crash();
			}

			code[i].opinfo = opinfo;
			code[i].address = address;
			code[i].inst = inst;
			code[i].branchTo = -1;
			code[i].branchToIndex = -1;
			code[i].skip = false;
			code[i].isBranchTarget = HasOption(OPTION_FORWARD_JUMP) && branchTargets.count(address);
			block->m_stats->numCycles += opinfo->numCycles;

			SetInstructionStats(block, &code[i], opinfo, i);

			bool follow = false;
			u32 destination = 0;

			bool conditional_continue = false;

			// Do we inline leaf functions?
			if (HasOption(OPTION_LEAF_INLINE))
			{
				if (inst.OPCD == 18 && blockSize > 1)
				{
					//Is bx - should we inline? yes!
					if (inst.AA)
						destination = SignExt26(inst.LI << 2);
					else
						destination = address + SignExt26(inst.LI << 2);
					if (destination != block->m_address)
						follow = true;
				}
				else if (inst.OPCD == 19 && inst.SUBOP10 == 16 &&
					(inst.BO & (1 << 4)) && (inst.BO & (1 << 2)) &&
					return_address != 0)
				{
					// bclrx with unconditional branch = return
					follow = true;
					destination = return_address;
					return_address = 0;

					if (inst.LK)
						return_address = address + 4;
				}
				else if (inst.OPCD == 31 && inst.SUBOP10 == 467)
				{
					// mtspr
					const u32 index = (inst.SPRU << 5) | (inst.SPRL & 0x1F);
					if (index == SPR_LR)
					{
						// We give up to follow the return address
						// because we have to check the register usage.
						return_address = 0;
					}
				}

				// TODO: Find the optimal value for FUNCTION_FOLLOWING_THRESHOLD.
				//       If it is small, the performance will be down.
				//       If it is big, the size of generated code will be big and
				//       cache clearning will happen many times.
				// TODO: Investivate the reason why
				//       "0" is fastest in some games, MP2 for example.
				if (numFollows > FUNCTION_FOLLOWING_THRESHOLD)
					follow = false;
			}

			if (HasOption(OPTION_CONDITIONAL_CONTINUE))
			{
				if (inst.OPCD == 16 &&
				   ((inst.BO & BO_DONT_DECREMENT_FLAG) == 0 || (inst.BO & BO_DONT_CHECK_CONDITION) == 0))
				{
					// bcx with conditional branch
					conditional_continue = true;
					if (HasOption(OPTION_FORWARD_JUMP))
					{
						if (inst.AA)
							destination = SignExt16(inst.BD << 2);
						else
							destination = address + SignExt16(inst.BD << 2);
						if (destination > address)
							branchTargets.insert(destination);
					}
				}
				else if (inst.OPCD == 19 && inst.SUBOP10 == 16 &&
				        ((inst.BO & BO_DONT_DECREMENT_FLAG) == 0 || (inst.BO & BO_DONT_CHECK_CONDITION) == 0))
				{
					// bclrx with conditional branch
					conditional_continue = true;
				}
				else if (inst.OPCD == 3 ||
					  (inst.OPCD == 31 && inst.SUBOP10 == 4))
				{
					// tw/twi tests and raises an exception
					conditional_continue = true;
				}
				else if (inst.OPCD == 19 && inst.SUBOP10 == 528 &&
				        (inst.BO_2 & BO_DONT_CHECK_CONDITION) == 0)
				{
					// Rare bcctrx with conditional branch
					// Seen in NES games
					conditional_continue = true;
				}
			}

			if (!follow)
			{
				address += 4;
				if (!conditional_continue && opinfo->flags & FL_ENDBLOCK) //right now we stop early
				{
					found_exit = true;
					break;
				}
			}
			// XXX: We don't support inlining yet.
#if 0
			else
			{
				numFollows++;
				// We don't "code[i].skip = true" here
				// because bx may store a certain value to the link register.
				// Instead, we skip a part of bx in Jit**::bx().
				address = destination;
				merged_addresses[size_of_merged_addresses++] = address;
			}
#endif
		}
		else
		{
			// ISI exception or other critical memory exception occured (game over)
			// We can continue on in MMU mode though, so don't spam this error in that case.
			if (!virtualAddr)
				ERROR_LOG(DYNA_REC, "Instruction hex was 0!");
			break;
		}
	}

	block->m_num_instructions = num_inst;

	if (block->m_num_instructions > 1)
		ReorderInstructions(block->m_num_instructions, code);

	if ((!found_exit && num_inst > 0) || blockSize == 1)
	{
		// We couldn't find an exit
		block->m_broken = true;
	}

	// Scan for flag dependencies; assume the next block (or any branch that can leave the block)
	// wants flags, to be safe.
	// TODO: optimize for forward jumps, instead of assuming all jumps are block exits.
	bool wantsCR0 = true, wantsCR1 = true, wantsFPRF = true, wantsCA = true;
	BitSet32 fprInUse, gprInUse, gprInReg, fprInXmm;
	for (int i = block->m_num_instructions - 1; i >= 0; i--)
	{
		bool opWantsCR0 = code[i].wantsCR0;
		bool opWantsCR1 = code[i].wantsCR1;
		bool opWantsFPRF = code[i].wantsFPRF;
		bool opWantsCA = code[i].wantsCA;
		code[i].wantsCR0 = wantsCR0 || code[i].canEndBlock;
		code[i].wantsCR1 = wantsCR1 || code[i].canEndBlock;
		code[i].wantsFPRF = wantsFPRF || code[i].canEndBlock;
		code[i].wantsCA = wantsCA || code[i].canEndBlock;
		wantsCR0 |= opWantsCR0 || code[i].canEndBlock;
		wantsCR1 |= opWantsCR1 || code[i].canEndBlock;
		wantsFPRF |= opWantsFPRF || code[i].canEndBlock;
		wantsCA |= opWantsCA || code[i].canEndBlock;
		wantsCR0 &= !code[i].outputCR0 || opWantsCR0;
		wantsCR1 &= !code[i].outputCR1 || opWantsCR1;
		wantsFPRF &= !code[i].outputFPRF || opWantsFPRF;
		wantsCA &= !code[i].outputCA || opWantsCA;
		code[i].gprInUse = gprInUse;
		code[i].fprInUse = fprInUse;
		code[i].gprInReg = gprInReg;
		code[i].fprInXmm = fprInXmm;
		// TODO: if there's no possible endblocks or exceptions in between, tell the regcache
		// we can throw away a register if it's going to be overwritten later.
		gprInUse |= code[i].regsIn;
		gprInReg |= code[i].regsIn;
		fprInUse |= code[i].fregsIn;
		if (strncmp(code[i].opinfo->opname, "stfd", 4))
			fprInXmm |= code[i].fregsIn;
		// For now, we need to count output registers as "used" though; otherwise the flush
		// will result in a redundant store (e.g. store to regcache, then store again to
		// the same location later).
		gprInUse |= code[i].regsOut;
		if (code[i].fregOut >= 0)
			fprInUse[code[i].fregOut] = true;
	}

	// Forward scan, for flags that need the other direction for calculation.
	BitSet32 fprIsSingle, fprIsDuplicated, fprIsStoreSafe;
<<<<<<< HEAD
	BitSet8 gqrUsed, gqrModified;
=======
	BitSet8 gqrUsed;
	bool gqrModified = false;
>>>>>>> 6163cc54
	for (u32 i = 0; i < block->m_num_instructions; i++)
	{
		// TODO: actually follow forward branches and calculate the real values instead
		// of just giving up and assuming the worst.
		if (code[i].isBranchTarget)
			fprIsSingle = fprIsDuplicated = fprIsStoreSafe = BitSet32(0);
		code[i].fprIsSingle = fprIsSingle;
		code[i].fprIsDuplicated = fprIsDuplicated;
		code[i].fprIsStoreSafe = fprIsStoreSafe;
		if (code[i].fregOut >= 0)
		{
			fprIsSingle[code[i].fregOut] = false;
			fprIsDuplicated[code[i].fregOut] = false;
			fprIsStoreSafe[code[i].fregOut] = false;
			// Single, duplicated, and doesn't need PPC_FP.
			if (code[i].opinfo->type == OPTYPE_SINGLEFP)
			{
				fprIsSingle[code[i].fregOut] = true;
				fprIsDuplicated[code[i].fregOut] = true;
				fprIsStoreSafe[code[i].fregOut] = true;
			}
			// Single and duplicated, but might be a denormal (not safe to skip PPC_FP).
			// TODO: if we go directly from a load to store, skip conversion entirely?
			// TODO: if we go directly from a load to a float instruction, and the value isn't used
			// for anything else, we can skip PPC_FP on a load too.
			if (!strncmp(code[i].opinfo->opname, "lfs", 3))
			{
				fprIsSingle[code[i].fregOut] = true;
				fprIsDuplicated[code[i].fregOut] = true;
			}
			// Paired are still floats, but the top/bottom halves may differ.
			if (code[i].opinfo->type == OPTYPE_PS || code[i].opinfo->type == OPTYPE_LOADPS)
			{
				fprIsSingle[code[i].fregOut] = true;
				fprIsStoreSafe[code[i].fregOut] = true;
			}
			// Careful: changing the float mode in a block breaks this optimization, since
			// a previous float op might have had had FTZ off while the later store has FTZ
			// on. So, discard all information we have.
			if (!strncmp(code[i].opinfo->opname, "mtfs", 4))
				fprIsStoreSafe = BitSet32(0);
		}

		if (code[i].opinfo->type == OPTYPE_STOREPS || code[i].opinfo->type == OPTYPE_LOADPS)
		{
			int gqr = code[i].inst.OPCD == 4 ? code[i].inst.Ix : code[i].inst.I;
			gqrUsed[gqr] = true;
		}

		if (code[i].inst.OPCD == 31 && code[i].inst.SUBOP10 == 467) // mtspr
		{
			int gqr = ((code[i].inst.SPRU << 5) | code[i].inst.SPRL) - SPR_GQR0;
			if (gqr >= 0 && gqr <= 7)
<<<<<<< HEAD
				gqrModified[gqr] = true;
		}
	}
	block->m_gqr_used = gqrUsed;
	block->m_gqr_modified = gqrModified;
=======
				gqrModified = true;
		}
	}
	if (!gqrModified)
		block->m_gqr_used = gqrUsed;
>>>>>>> 6163cc54
	return address;
}


}  // namespace<|MERGE_RESOLUTION|>--- conflicted
+++ resolved
@@ -889,12 +889,7 @@
 
 	// Forward scan, for flags that need the other direction for calculation.
 	BitSet32 fprIsSingle, fprIsDuplicated, fprIsStoreSafe;
-<<<<<<< HEAD
 	BitSet8 gqrUsed, gqrModified;
-=======
-	BitSet8 gqrUsed;
-	bool gqrModified = false;
->>>>>>> 6163cc54
 	for (u32 i = 0; i < block->m_num_instructions; i++)
 	{
 		// TODO: actually follow forward branches and calculate the real values instead
@@ -948,19 +943,11 @@
 		{
 			int gqr = ((code[i].inst.SPRU << 5) | code[i].inst.SPRL) - SPR_GQR0;
 			if (gqr >= 0 && gqr <= 7)
-<<<<<<< HEAD
 				gqrModified[gqr] = true;
 		}
 	}
 	block->m_gqr_used = gqrUsed;
 	block->m_gqr_modified = gqrModified;
-=======
-				gqrModified = true;
-		}
-	}
-	if (!gqrModified)
-		block->m_gqr_used = gqrUsed;
->>>>>>> 6163cc54
 	return address;
 }
 
