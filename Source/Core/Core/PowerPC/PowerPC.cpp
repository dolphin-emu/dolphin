// Copyright 2008 Dolphin Emulator Project
// Licensed under GPLv2+
// Refer to the license.txt file included.

#include "Common/Assert.h"
#include "Common/ChunkFile.h"
#include "Common/CommonTypes.h"
#include "Common/FPURoundMode.h"
#include "Common/MathUtil.h"
#include "Common/Logging/Log.h"

#include "Core/ConfigManager.h"
#include "Core/Host.h"
#include "Core/HW/CPU.h"
#include "Core/HW/Memmap.h"
#include "Core/HW/SystemTimers.h"
#include "Core/PowerPC/CPUCoreBase.h"
#include "Core/PowerPC/JitInterface.h"
#include "Core/PowerPC/PowerPC.h"
#include "Core/PowerPC/PPCTables.h"
#include "Core/PowerPC/Interpreter/Interpreter.h"


namespace PowerPC
{

// STATE_TO_SAVE
<<<<<<< HEAD
PowerPCState GC_ALIGNED16(ppcState);
static volatile CPUState state = CPU_POWERDOWN;
=======
PowerPCState ppcState;
>>>>>>> 08d45b9f

static CPUCoreBase* s_cpu_core_base             = nullptr;
static bool         s_cpu_core_base_is_injected = false;
Interpreter* const  s_interpreter               = Interpreter::getInstance();
static CoreMode     s_mode                      = MODE_INTERPRETER;

Watches watches;
BreakPoints breakpoints;
MemChecks memchecks;
PPCDebugInterface debug_interface;

u32 CompactCR()
{
	u32 new_cr = 0;
	for (int i = 0; i < 8; i++)
	{
		new_cr |= GetCRField(i) << (28 - i * 4);
	}
	return new_cr;
}

void ExpandCR(u32 cr)
{
	for (int i = 0; i < 8; i++)
	{
		SetCRField(i, (cr >> (28 - i * 4)) & 0xF);
	}
}

void DoState(PointerWrap &p)
{
	// some of this code has been disabled, because
	// it changes registers even in MODE_MEASURE (which is suspicious and seems like it could cause desyncs)
	// and because the values it's changing have been added to CoreTiming::DoState, so it might conflict to mess with them here.

	// rSPR(SPR_DEC) = SystemTimers::GetFakeDecrementer();
	// *((u64 *)&TL) = SystemTimers::GetFakeTimeBase(); //works since we are little endian and TL comes first :)

	p.DoPOD(ppcState);

	// SystemTimers::DecrementerSet();
	// SystemTimers::TimeBaseSet();

	JitInterface::DoState(p);
}

static void ResetRegisters()
{
	memset(ppcState.ps, 0, sizeof(ppcState.ps));
	memset(ppcState.gpr, 0, sizeof(ppcState.gpr));
	memset(ppcState.spr, 0, sizeof(ppcState.spr));
	/*
	0x00080200 = lonestar 2.0
	0x00088202 = lonestar 2.2
	0x70000100 = gekko 1.0
	0x00080100 = gekko 2.0
	0x00083203 = gekko 2.3a
	0x00083213 = gekko 2.3b
	0x00083204 = gekko 2.4
	0x00083214 = gekko 2.4e (8SE) - retail HW2
	*/
	ppcState.spr[SPR_PVR] = 0x00083214;
	ppcState.spr[SPR_HID1] = 0x80000000; // We're running at 3x the bus clock
	ppcState.spr[SPR_ECID_U] = 0x0d96e200;
	ppcState.spr[SPR_ECID_M] = 0x1840c00d;
	ppcState.spr[SPR_ECID_L] = 0x82bb08e8;

	ppcState.fpscr = 0;
	ppcState.pc = 0;
	ppcState.npc = 0;
	ppcState.Exceptions = 0;
	for (auto& v : ppcState.cr_val)
		v = 0x8000000000000001;

	TL = 0;
	TU = 0;
	SystemTimers::TimeBaseSet();

	// MSR should be 0x40, but we don't emulate BS1, so it would never be turned off :}
	ppcState.msr = 0;
	rDEC = 0xFFFFFFFF;
	SystemTimers::DecrementerSet();
}

void Init(int cpu_core)
{
	// NOTE: This function runs on EmuThread, not the CPU Thread.
	//   Changing the rounding mode has a limited effect.
	FPURoundMode::SetPrecisionMode(FPURoundMode::PREC_53);

	memset(ppcState.sr, 0, sizeof(ppcState.sr));
	ppcState.pagetable_base = 0;
	ppcState.pagetable_hashmask = 0;

	for (int tlb = 0; tlb < 2; tlb++)
	{
		for (int set = 0; set < 64; set++)
		{
			ppcState.tlb[tlb][set].recent = 0;
			for (int way = 0; way < 2; way++)
			{
				ppcState.tlb[tlb][set].paddr[way] = 0;
				ppcState.tlb[tlb][set].pte[way] = 0;
				ppcState.tlb[tlb][set].tag[way] = TLB_TAG_INVALID;
			}
		}
	}

	ResetRegisters();
	PPCTables::InitTables(cpu_core);

	// We initialize the interpreter because
	// it is used on boot and code window independently.
	s_interpreter->Init();

	switch (cpu_core)
	{
	case PowerPC::CORE_INTERPRETER:
		s_cpu_core_base = s_interpreter;
		break;

	default:
		s_cpu_core_base = JitInterface::InitJitCore(cpu_core);
		if (!s_cpu_core_base) // Handle Situations where JIT core isn't available
		{
			WARN_LOG(POWERPC, "Jit core %d not available. Defaulting to interpreter.", cpu_core);
			s_cpu_core_base = s_interpreter;
		}
		break;
	}

	if (s_cpu_core_base != s_interpreter)
	{
		s_mode = MODE_JIT;
	}
	else
	{
		s_mode = MODE_INTERPRETER;
	}

	ppcState.iCache.Init();

	if (SConfig::GetInstance().bEnableDebugging)
		breakpoints.ClearAllTemporary();
}

void Shutdown()
{
	InjectExternalCPUCore(nullptr);
	JitInterface::Shutdown();
	s_interpreter->Shutdown();
	s_cpu_core_base = nullptr;
}

CoreMode GetMode()
{
	return !s_cpu_core_base_is_injected ? s_mode : MODE_INTERPRETER;
}

static void ApplyMode()
{
	switch (s_mode)
	{
	case MODE_INTERPRETER:  // Switching from JIT to interpreter
		s_cpu_core_base = s_interpreter;
		break;

	case MODE_JIT:  // Switching from interpreter to JIT.
		// Don't really need to do much. It'll work, the cache will refill itself.
		s_cpu_core_base = JitInterface::GetCore();
		if (!s_cpu_core_base) // Has a chance to not get a working JIT core if one isn't active on host
			s_cpu_core_base = s_interpreter;
		break;
	}
}

void SetMode(CoreMode new_mode)
{
	if (new_mode == s_mode)
		return;  // We don't need to do anything.

	s_mode = new_mode;

	// If we're using an external CPU core implementation then don't do anything.
	if (s_cpu_core_base_is_injected)
		return;

	ApplyMode();
}

const char* GetCPUName()
{
	return s_cpu_core_base->GetName();
}

void InjectExternalCPUCore(CPUCoreBase* new_cpu)
{
	// Previously injected.
	if (s_cpu_core_base_is_injected)
		s_cpu_core_base->Shutdown();

	// nullptr means just remove
	if (!new_cpu)
	{
		if (s_cpu_core_base_is_injected)
		{
			s_cpu_core_base_is_injected = false;
			ApplyMode();
		}
		return;
	}

	new_cpu->Init();
	s_cpu_core_base = new_cpu;
	s_cpu_core_base_is_injected = true;
}

void SingleStep()
{
	s_cpu_core_base->SingleStep();
}

void RunLoop()
{
	Host_UpdateDisasmDialog();
	s_cpu_core_base->Run();
	Host_UpdateDisasmDialog();
}

void UpdatePerformanceMonitor(u32 cycles, u32 num_load_stores, u32 num_fp_inst)
{
	switch (MMCR0.PMC1SELECT)
	{
	case 0: // No change
		break;
	case 1: // Processor cycles
		PowerPC::ppcState.spr[SPR_PMC1] += cycles;
		break;
	default:
		break;
	}

	switch (MMCR0.PMC2SELECT)
	{
	case 0: // No change
		break;
	case 1: // Processor cycles
		PowerPC::ppcState.spr[SPR_PMC2] += cycles;
		break;
	case 11: // Number of loads and stores completed
		PowerPC::ppcState.spr[SPR_PMC2] += num_load_stores;
		break;
	default:
		break;
	}

	switch (MMCR1.PMC3SELECT)
	{
	case 0: // No change
		break;
	case 1: // Processor cycles
		PowerPC::ppcState.spr[SPR_PMC3] += cycles;
		break;
	case 11: // Number of FPU instructions completed
		PowerPC::ppcState.spr[SPR_PMC3] += num_fp_inst;
		break;
	default:
		break;
	}

	switch (MMCR1.PMC4SELECT)
	{
	case 0: // No change
		break;
	case 1: // Processor cycles
		PowerPC::ppcState.spr[SPR_PMC4] += cycles;
		break;
	default:
		break;
	}

	if ((MMCR0.PMC1INTCONTROL && (PowerPC::ppcState.spr[SPR_PMC1] & 0x80000000) != 0) ||
		(MMCR0.PMCINTCONTROL && (PowerPC::ppcState.spr[SPR_PMC2] & 0x80000000) != 0) ||
		(MMCR0.PMCINTCONTROL && (PowerPC::ppcState.spr[SPR_PMC3] & 0x80000000) != 0) ||
		(MMCR0.PMCINTCONTROL && (PowerPC::ppcState.spr[SPR_PMC4] & 0x80000000) != 0))
		PowerPC::ppcState.Exceptions |= EXCEPTION_PERFORMANCE_MONITOR;
}

void CheckExceptions()
{
	u32 exceptions = ppcState.Exceptions;

	// Example procedure:
	// set SRR0 to either PC or NPC
	//SRR0 = NPC;
	// save specified MSR bits
	//SRR1 = MSR & 0x87C0FFFF;
	// copy ILE bit to LE
	//MSR |= (MSR >> 16) & 1;
	// clear MSR as specified
	//MSR &= ~0x04EF36; // 0x04FF36 also clears ME (only for machine check exception)
	// set to exception type entry point
	//NPC = 0x00000x00;

	// TODO(delroth): Exception priority is completely wrong here: depending on
	// the instruction class, exceptions should be executed in a given order,
	// which is very different from the one arbitrarily chosen here. See §6.1.5
	// in 6xx_pem.pdf.

	if (exceptions & EXCEPTION_ISI)
	{
		SRR0 = NPC;
		// Page fault occurred
		SRR1 = (MSR & 0x87C0FFFF) | (1 << 30);
		MSR |= (MSR >> 16) & 1;
		MSR &= ~0x04EF36;
		PC = NPC = 0x00000400;

		INFO_LOG(POWERPC, "EXCEPTION_ISI");
		ppcState.Exceptions &= ~EXCEPTION_ISI;
	}
	else if (exceptions & EXCEPTION_PROGRAM)
	{
		SRR0 = PC;
		// say that it's a trap exception
		SRR1 = (MSR & 0x87C0FFFF) | 0x20000;
		MSR |= (MSR >> 16) & 1;
		MSR &= ~0x04EF36;
		PC = NPC = 0x00000700;

		INFO_LOG(POWERPC, "EXCEPTION_PROGRAM");
		ppcState.Exceptions &= ~EXCEPTION_PROGRAM;
	}
	else if (exceptions & EXCEPTION_SYSCALL)
	{
		SRR0 = NPC;
		SRR1 = MSR & 0x87C0FFFF;
		MSR |= (MSR >> 16) & 1;
		MSR &= ~0x04EF36;
		PC = NPC = 0x00000C00;

		INFO_LOG(POWERPC, "EXCEPTION_SYSCALL (PC=%08x)", PC);
		ppcState.Exceptions &= ~EXCEPTION_SYSCALL;
	}
	else if (exceptions & EXCEPTION_FPU_UNAVAILABLE)
	{
		//This happens a lot - GameCube OS uses deferred FPU context switching
		SRR0 = PC; // re-execute the instruction
		SRR1 = MSR & 0x87C0FFFF;
		MSR |= (MSR >> 16) & 1;
		MSR &= ~0x04EF36;
		PC = NPC = 0x00000800;

		INFO_LOG(POWERPC, "EXCEPTION_FPU_UNAVAILABLE");
		ppcState.Exceptions &= ~EXCEPTION_FPU_UNAVAILABLE;
	}
#ifdef ENABLE_MEM_CHECK
	else if (exceptions & EXCEPTION_FAKE_MEMCHECK_HIT)
	{
		ppcState.Exceptions &= ~EXCEPTION_DSI & ~EXCEPTION_FAKE_MEMCHECK_HIT;
	}
#endif
	else if (exceptions & EXCEPTION_DSI)
	{
		SRR0 = PC;
		SRR1 = MSR & 0x87C0FFFF;
		MSR |= (MSR >> 16) & 1;
		MSR &= ~0x04EF36;
		PC = NPC = 0x00000300;
		//DSISR and DAR regs are changed in GenerateDSIException()

		INFO_LOG(POWERPC, "EXCEPTION_DSI");
		ppcState.Exceptions &= ~EXCEPTION_DSI;
	}
	else if (exceptions & EXCEPTION_ALIGNMENT)
	{
		//This never happens ATM
		// perhaps we can get dcb* instructions to use this :p
		SRR0 = PC;
		SRR1 = MSR & 0x87C0FFFF;
		MSR |= (MSR >> 16) & 1;
		MSR &= ~0x04EF36;
		PC = NPC = 0x00000600;

		//TODO crazy amount of DSISR options to check out

		INFO_LOG(POWERPC, "EXCEPTION_ALIGNMENT");
		ppcState.Exceptions &= ~EXCEPTION_ALIGNMENT;
	}

	// EXTERNAL INTERRUPT
	else if (MSR & 0x0008000)  // Handling is delayed until MSR.EE=1.
	{
		if (exceptions & EXCEPTION_EXTERNAL_INT)
		{
			// Pokemon gets this "too early", it hasn't a handler yet
			SRR0 = NPC;
			SRR1 = MSR & 0x87C0FFFF;
			MSR |= (MSR >> 16) & 1;
			MSR &= ~0x04EF36;
			PC = NPC = 0x00000500;

			INFO_LOG(POWERPC, "EXCEPTION_EXTERNAL_INT");
			ppcState.Exceptions &= ~EXCEPTION_EXTERNAL_INT;

			_dbg_assert_msg_(POWERPC, (SRR1 & 0x02) != 0, "EXTERNAL_INT unrecoverable???");
		}
		else if (exceptions & EXCEPTION_PERFORMANCE_MONITOR)
		{
			SRR0 = NPC;
			SRR1 = MSR & 0x87C0FFFF;
			MSR |= (MSR >> 16) & 1;
			MSR &= ~0x04EF36;
			PC = NPC = 0x00000F00;

			INFO_LOG(POWERPC, "EXCEPTION_PERFORMANCE_MONITOR");
			ppcState.Exceptions &= ~EXCEPTION_PERFORMANCE_MONITOR;
		}
		else if (exceptions & EXCEPTION_DECREMENTER)
		{
			SRR0 = NPC;
			SRR1 = MSR & 0x87C0FFFF;
			MSR |= (MSR >> 16) & 1;
			MSR &= ~0x04EF36;
			PC = NPC = 0x00000900;

			INFO_LOG(POWERPC, "EXCEPTION_DECREMENTER");
			ppcState.Exceptions &= ~EXCEPTION_DECREMENTER;
		}
	}
}

void CheckExternalExceptions()
{
	u32 exceptions = ppcState.Exceptions;

	// EXTERNAL INTERRUPT
	if (exceptions && (MSR & 0x0008000))  // Handling is delayed until MSR.EE=1.
	{
		if (exceptions & EXCEPTION_EXTERNAL_INT)
		{
			// Pokemon gets this "too early", it hasn't a handler yet
			SRR0 = NPC;
			SRR1 = MSR & 0x87C0FFFF;
			MSR |= (MSR >> 16) & 1;
			MSR &= ~0x04EF36;
			PC = NPC = 0x00000500;

			INFO_LOG(POWERPC, "EXCEPTION_EXTERNAL_INT");
			ppcState.Exceptions &= ~EXCEPTION_EXTERNAL_INT;

			_dbg_assert_msg_(POWERPC, (SRR1 & 0x02) != 0, "EXTERNAL_INT unrecoverable???");
		}
		else if (exceptions & EXCEPTION_PERFORMANCE_MONITOR)
		{
			SRR0 = NPC;
			SRR1 = MSR & 0x87C0FFFF;
			MSR |= (MSR >> 16) & 1;
			MSR &= ~0x04EF36;
			PC = NPC = 0x00000F00;

			INFO_LOG(POWERPC, "EXCEPTION_PERFORMANCE_MONITOR");
			ppcState.Exceptions &= ~EXCEPTION_PERFORMANCE_MONITOR;
		}
		else if (exceptions & EXCEPTION_DECREMENTER)
		{
			SRR0 = NPC;
			SRR1 = MSR & 0x87C0FFFF;
			MSR |= (MSR >> 16) & 1;
			MSR &= ~0x04EF36;
			PC = NPC = 0x00000900;

			INFO_LOG(POWERPC, "EXCEPTION_DECREMENTER");
			ppcState.Exceptions &= ~EXCEPTION_DECREMENTER;
		}
		else
		{
			_dbg_assert_msg_(POWERPC, 0, "Unknown EXT interrupt: Exceptions == %08x", exceptions);
			ERROR_LOG(POWERPC, "Unknown EXTERNAL INTERRUPT exception: Exceptions == %08x", exceptions);
		}
	}
}

void CheckBreakPoints()
{
	if (PowerPC::breakpoints.IsAddressBreakPoint(PC))
	{
		CPU::Break();
		if (PowerPC::breakpoints.IsTempBreakPoint(PC))
			PowerPC::breakpoints.Remove(PC);
	}
}

}  // namespace


// FPSCR update functions

void UpdateFPRF(double dvalue)
{
	FPSCR.FPRF = MathUtil::ClassifyDouble(dvalue);
	//if (FPSCR.FPRF == 0x11)
	//	PanicAlert("QNAN alert");
}<|MERGE_RESOLUTION|>--- conflicted
+++ resolved
@@ -25,12 +25,7 @@
 {
 
 // STATE_TO_SAVE
-<<<<<<< HEAD
 PowerPCState GC_ALIGNED16(ppcState);
-static volatile CPUState state = CPU_POWERDOWN;
-=======
-PowerPCState ppcState;
->>>>>>> 08d45b9f
 
 static CPUCoreBase* s_cpu_core_base             = nullptr;
 static bool         s_cpu_core_base_is_injected = false;
