// Copyright 2008 Dolphin Emulator Project
// Licensed under GPLv2+
// Refer to the license.txt file included.

#include "Core/PowerPC/SignatureDB/SignatureDB.h"

#include <memory>
#include <string>

#include "Common/CommonTypes.h"
#include "Common/Logging/Log.h"
#include "Common/StringUtil.h"
#include "Core/PowerPC/PPCSymbolDB.h"
#include "Core/PowerPC/PowerPC.h"

// Format Handlers
#include "Core/PowerPC/SignatureDB/CSVSignatureDB.h"
#include "Core/PowerPC/SignatureDB/DSYSignatureDB.h"
#include "Core/PowerPC/SignatureDB/MEGASignatureDB.h"

namespace
{
SignatureDB::HandlerType GetHandlerType(const std::string& file_path)
{
  if (StringEndsWith(file_path, ".csv"))
    return SignatureDB::HandlerType::CSV;
  if (StringEndsWith(file_path, ".mega"))
    return SignatureDB::HandlerType::MEGA;
  return SignatureDB::HandlerType::DSY;
}

std::unique_ptr<SignatureDBFormatHandler> CreateFormatHandler(SignatureDB::HandlerType handler)
{
  switch (handler)
  {
  default:
  case SignatureDB::HandlerType::DSY:
    return std::make_unique<DSYSignatureDB>();
  case SignatureDB::HandlerType::CSV:
    return std::make_unique<CSVSignatureDB>();
  case SignatureDB::HandlerType::MEGA:
    return std::make_unique<MEGASignatureDB>();
  }
}
}  // Anonymous namespace

SignatureDB::SignatureDB(HandlerType handler) : m_handler(CreateFormatHandler(handler))
{
}

SignatureDB::SignatureDB(const std::string& file_path) : SignatureDB(GetHandlerType(file_path))
{
}

void SignatureDB::Clear()
{
  m_handler->Clear();
}

bool SignatureDB::Load(const std::string& file_path)
{
  return m_handler->Load(file_path);
}

bool SignatureDB::Save(const std::string& file_path) const
{
  return m_handler->Save(file_path);
}

void SignatureDB::List() const
{
  m_handler->List();
}

void SignatureDB::Populate(const PPCSymbolDB* func_db, const std::string& filter)
{
  m_handler->Populate(func_db, filter);
}

void SignatureDB::Apply(PPCSymbolDB* func_db) const
{
  m_handler->Apply(func_db);
}

bool SignatureDB::Add(u32 start_addr, u32 size, const std::string& name)
{
  return m_handler->Add(start_addr, size, name);
}

// Adds a known function to the hash database
bool HashSignatureDB::Add(u32 startAddr, u32 size, const std::string& name)
{
  u32 hash = ComputeCodeChecksum(startAddr, startAddr + size - 4);

  DBFunc temp_dbfunc;
  temp_dbfunc.size = size;
  temp_dbfunc.name = name;

  FuncDB::iterator iter = m_database.find(hash);
  if (iter == m_database.end())
  {
    m_database[hash] = temp_dbfunc;
    return true;
  }
  return false;
}

void HashSignatureDB::List() const
{
  for (const auto& entry : m_database)
  {
    DEBUG_LOG(OSHLE, "%s : %i bytes, hash = %08x", entry.second.name.c_str(), entry.second.size,
              entry.first);
  }
  INFO_LOG(OSHLE, "%zu functions known in current database.", m_database.size());
}

void HashSignatureDB::Clear()
{
  m_database.clear();
}

void HashSignatureDB::Apply(PPCSymbolDB* symbol_db) const
{
  for (const auto& entry : m_database)
  {
    for (const auto& function : symbol_db->GetSymbolsFromHash(entry.first))
    {
      // Found the function. Let's rename it according to the symbol file.
      function->Rename(entry.second.name);
      if (entry.second.size == static_cast<unsigned int>(function->size))
      {
<<<<<<< HEAD
        function->name = symbol_db->Demangle(entry.second.name);
=======
>>>>>>> 14c2c609
        INFO_LOG(OSHLE, "Found %s at %08x (size: %08x)!", entry.second.name.c_str(),
                 function->address, function->size);
      }
      else
      {
<<<<<<< HEAD
        function->name = symbol_db->Demangle(entry.second.name);
=======
>>>>>>> 14c2c609
        ERROR_LOG(OSHLE, "Wrong size! Found %s at %08x (size: %08x instead of %08x)!",
                  entry.second.name.c_str(), function->address, function->size, entry.second.size);
      }
    }
  }
  symbol_db->Index();
}

void HashSignatureDB::Populate(const PPCSymbolDB* symbol_db, const std::string& filter)
{
  for (const auto& symbol : symbol_db->Symbols())
  {
    if ((filter.empty() && (!symbol.second.name.empty()) &&
         symbol.second.name.substr(0, 3) != "zz_" && symbol.second.name.substr(0, 1) != ".") ||
        ((!filter.empty()) && symbol.second.name.substr(0, filter.size()) == filter))
    {
      DBFunc temp_dbfunc;
      temp_dbfunc.name = symbol.second.name;
      temp_dbfunc.size = symbol.second.size;
      m_database[symbol.second.hash] = temp_dbfunc;
    }
  }
}

u32 HashSignatureDB::ComputeCodeChecksum(u32 offsetStart, u32 offsetEnd)
{
  u32 sum = 0;
  for (u32 offset = offsetStart; offset <= offsetEnd; offset += 4)
  {
    u32 opcode = PowerPC::HostRead_Instruction(offset);
    u32 op = opcode & 0xFC000000;
    u32 op2 = 0;
    u32 op3 = 0;
    u32 auxop = op >> 26;
    switch (auxop)
    {
    case 4:  // PS instructions
      op2 = opcode & 0x0000003F;
      switch (op2)
      {
      case 0:
      case 8:
      case 16:
      case 21:
      case 22:
        op3 = opcode & 0x000007C0;
      }
      break;

    case 7:  // addi muli etc
    case 8:
    case 10:
    case 11:
    case 12:
    case 13:
    case 14:
    case 15:
      op2 = opcode & 0x03FF0000;
      break;

    case 19:  // MCRF??
    case 31:  // integer
    case 63:  // fpu
      op2 = opcode & 0x000007FF;
      break;
    case 59:  // fpu
      op2 = opcode & 0x0000003F;
      if (op2 < 16)
        op3 = opcode & 0x000007C0;
      break;
    default:
      if (auxop >= 32 && auxop < 56)
        op2 = opcode & 0x03FF0000;
      break;
    }
    // Checksum only uses opcode, not opcode data, because opcode data changes
    // in all compilations, but opcodes don't!
    sum = (((sum << 17) & 0xFFFE0000) | ((sum >> 15) & 0x0001FFFF));
    sum = sum ^ (op | op2 | op3);
  }
  return sum;
}

SignatureDBFormatHandler::~SignatureDBFormatHandler() = default;<|MERGE_RESOLUTION|>--- conflicted
+++ resolved
@@ -130,19 +130,11 @@
       function->Rename(entry.second.name);
       if (entry.second.size == static_cast<unsigned int>(function->size))
       {
-<<<<<<< HEAD
-        function->name = symbol_db->Demangle(entry.second.name);
-=======
->>>>>>> 14c2c609
         INFO_LOG(OSHLE, "Found %s at %08x (size: %08x)!", entry.second.name.c_str(),
                  function->address, function->size);
       }
       else
       {
-<<<<<<< HEAD
-        function->name = symbol_db->Demangle(entry.second.name);
-=======
->>>>>>> 14c2c609
         ERROR_LOG(OSHLE, "Wrong size! Found %s at %08x (size: %08x instead of %08x)!",
                   entry.second.name.c_str(), function->address, function->size, entry.second.size);
       }
