--- conflicted
+++ resolved
@@ -25,11 +25,8 @@
 #include "Core/PowerPC/GDBStub.h"
 #include "Core/PowerPC/JitInterface.h"
 #include "Core/PowerPC/PowerPC.h"
-<<<<<<< HEAD
 #include "Core/Debugger/Debugger_SymbolMap.h"
-=======
 #include "Core/System.h"
->>>>>>> 19e85696
 
 #include "VideoCommon/VideoBackendBase.h"
 
@@ -532,7 +529,6 @@
   return ReadFromHardware<XCheckTLBFlag::OpcodeNoException, u32>(memory, address);
 }
 
-<<<<<<< HEAD
 // Taken from Ishii. SLIPPITODO: ask jas
 //static void Memcheck(u32 address, u32 var, bool write, size_t size)
 //{
@@ -797,11 +793,9 @@
 //}
 
 static void Memcheck(u32 address, u32 var, bool write, size_t size)
-=======
 std::optional<ReadResult<u32>> HostTryReadInstruction(const Core::CPUThreadGuard& guard,
                                                       const u32 address,
                                                       RequestedAddressSpace space)
->>>>>>> 19e85696
 {
   if (!HostIsInstructionRAMAddress(guard, address, space))
     return std::nullopt;
