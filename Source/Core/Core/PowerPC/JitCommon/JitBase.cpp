// Copyright 2008 Dolphin Emulator Project
// SPDX-License-Identifier: GPL-2.0-or-later

#include "Core/PowerPC/JitCommon/JitBase.h"

#include "Common/Align.h"
#include "Common/CommonTypes.h"
#include "Common/MemoryUtil.h"
#include "Common/Thread.h"
#include "Core/Config/MainSettings.h"
#include "Core/ConfigManager.h"
#include "Core/Core.h"
#include "Core/CoreTiming.h"
#include "Core/HW/CPU.h"
#include "Core/PowerPC/PPCAnalyst.h"
#include "Core/PowerPC/PowerPC.h"
#include "Core/Scripting/ScriptUtilities.h"
#include "Core/System.h"

#ifdef _WIN32
#include <windows.h>
#include <processthreadsapi.h>
#else
#include <unistd.h>
#endif

// The BLR optimization is nice, but it means that JITted code can overflow the
// native stack by repeatedly running BL.  (The chance of this happening in any
// retail game is close to 0, but correctness is correctness...) Also, the
// overflow might not happen directly in the JITted code but in a C++ function
// called from it, so we can't just adjust RSP in the case of a fault.
// Instead, we have to have extra stack space preallocated under the fault
// point which allows the code to continue, after wiping the JIT cache so we
// can reset things at a safe point.  Once this condition trips, the
// optimization is permanently disabled, under the assumption this will never
// happen in practice.

// On Unix, we just mark an appropriate region of the stack as PROT_NONE and
// handle it the same way as fastmem faults.  It's safe to take a fault with a
// bad RSP, because on Linux we can use sigaltstack and on OS X we're already
// on a separate thread.

// Windows is... under-documented.
// It already puts guard pages so it can automatically grow the stack and it
// doesn't look like there is a way to hook into a guard page fault and implement
// our own logic.
// But when windows reaches the last guard page, it raises a "Stack Overflow"
// exception which we can hook into, however by default it leaves you with less
// than 4kb of stack. So we use SetThreadStackGuarantee to trigger the Stack
// Overflow early while we still have 256kb of stack remaining.
// After resetting the stack to the top, we call _resetstkoflw() to restore
// the guard page at the 256kb mark.

const u8* JitBase::Dispatch(JitBase& jit)
{
  return jit.GetBlockCache()->Dispatch();
}

void JitTrampoline(JitBase& jit, u32 em_address)
{
  jit.Jit(em_address);
}

JitBase::JitBase(Core::System& system)
    : m_code_buffer(code_buffer_size), m_system(system), m_ppc_state(system.GetPPCState()),
      m_mmu(system.GetMMU())
{
  m_registered_config_callback_id = Config::AddConfigChangedCallback(
      [this] { Core::RunAsCPUThread([this] { RefreshConfig(); }); });
  RefreshConfig();
}

JitBase::~JitBase()
{
  Config::RemoveConfigChangedCallback(m_registered_config_callback_id);
}

void JitBase::RefreshConfig()
{
  bJITOff = Config::Get(Config::MAIN_DEBUG_JIT_OFF);
  bJITLoadStoreOff = Config::Get(Config::MAIN_DEBUG_JIT_LOAD_STORE_OFF);
  bJITLoadStorelXzOff = Config::Get(Config::MAIN_DEBUG_JIT_LOAD_STORE_LXZ_OFF);
  bJITLoadStorelwzOff = Config::Get(Config::MAIN_DEBUG_JIT_LOAD_STORE_LWZ_OFF);
  bJITLoadStorelbzxOff = Config::Get(Config::MAIN_DEBUG_JIT_LOAD_STORE_LBZX_OFF);
  bJITLoadStoreFloatingOff = Config::Get(Config::MAIN_DEBUG_JIT_LOAD_STORE_FLOATING_OFF);
  bJITLoadStorePairedOff = Config::Get(Config::MAIN_DEBUG_JIT_LOAD_STORE_PAIRED_OFF);
  bJITFloatingPointOff = Config::Get(Config::MAIN_DEBUG_JIT_FLOATING_POINT_OFF);
  bJITIntegerOff = Config::Get(Config::MAIN_DEBUG_JIT_INTEGER_OFF);
  bJITPairedOff = Config::Get(Config::MAIN_DEBUG_JIT_PAIRED_OFF);
  bJITSystemRegistersOff = Config::Get(Config::MAIN_DEBUG_JIT_SYSTEM_REGISTERS_OFF);
  bJITBranchOff = Config::Get(Config::MAIN_DEBUG_JIT_BRANCH_OFF);
  bJITRegisterCacheOff = Config::Get(Config::MAIN_DEBUG_JIT_REGISTER_CACHE_OFF);
  m_enable_debugging = Config::Get(Config::MAIN_ENABLE_DEBUGGING);
  m_enable_float_exceptions = Config::Get(Config::MAIN_FLOAT_EXCEPTIONS);
  m_enable_div_by_zero_exceptions = Config::Get(Config::MAIN_DIVIDE_BY_ZERO_EXCEPTIONS);
  m_low_dcbz_hack = Config::Get(Config::MAIN_LOW_DCBZ_HACK);
  m_fprf = Config::Get(Config::MAIN_FPRF);
  m_accurate_nans = Config::Get(Config::MAIN_ACCURATE_NANS);
  m_fastmem_enabled = Config::Get(Config::MAIN_FASTMEM);
  m_mmu_enabled = m_system.IsMMUMode();
  m_pause_on_panic_enabled = m_system.IsPauseOnPanicMode();
  m_accurate_cpu_cache_enabled = Config::Get(Config::MAIN_ACCURATE_CPU_CACHE);
  if (m_accurate_cpu_cache_enabled)
  {
    m_fastmem_enabled = false;
    // This hack is unneeded if the data cache is being emulated.
    m_low_dcbz_hack = false;
  }

  analyzer.SetDebuggingEnabled(m_enable_debugging);
  analyzer.SetBranchFollowingEnabled(Config::Get(Config::MAIN_JIT_FOLLOW_BRANCH));
  analyzer.SetFloatExceptionsEnabled(m_enable_float_exceptions);
  analyzer.SetDivByZeroExceptionsEnabled(m_enable_div_by_zero_exceptions);
}

void JitBase::InitBLROptimization()
{
  m_enable_blr_optimization = jo.enableBlocklink && m_fastmem_enabled && !m_enable_debugging;
  m_cleanup_after_stackfault = false;
}

void JitBase::ProtectStack()
{
  if (!m_enable_blr_optimization)
    return;

#ifdef _WIN32
  ULONG reserveSize = SAFE_STACK_SIZE;
  SetThreadStackGuarantee(&reserveSize);
#else
  auto [stack_addr, stack_size] = Common::GetCurrentThreadStack();

  const uintptr_t stack_base_addr = reinterpret_cast<uintptr_t>(stack_addr);
  const uintptr_t stack_middle_addr = reinterpret_cast<uintptr_t>(&stack_addr);
  if (stack_middle_addr < stack_base_addr || stack_middle_addr >= stack_base_addr + stack_size)
  {
    PanicAlertFmt("Failed to get correct stack base");
    m_enable_blr_optimization = false;
    return;
  }

  const long page_size = sysconf(_SC_PAGESIZE);
  if (page_size <= 0)
  {
    PanicAlertFmt("Failed to get page size");
    m_enable_blr_optimization = false;
    return;
  }

  const uintptr_t stack_guard_addr = Common::AlignUp(stack_base_addr + GUARD_OFFSET, page_size);
  if (stack_guard_addr >= stack_middle_addr ||
      stack_middle_addr - stack_guard_addr < GUARD_SIZE + MIN_UNSAFE_STACK_SIZE)
  {
    PanicAlertFmt("Stack is too small for BLR optimization (size {:x}, base {:x}, current stack "
                  "pointer {:x}, alignment {:x})",
                  stack_size, stack_base_addr, stack_middle_addr, page_size);
    m_enable_blr_optimization = false;
    return;
  }

  m_stack_guard = reinterpret_cast<u8*>(stack_guard_addr);
  Common::ReadProtectMemory(m_stack_guard, GUARD_SIZE);
#endif
}

void JitBase::UnprotectStack()
{
#ifndef _WIN32
  if (m_stack_guard)
  {
    Common::UnWriteProtectMemory(m_stack_guard, GUARD_SIZE);
    m_stack_guard = nullptr;
  }
#endif
}

bool JitBase::HandleStackFault()
{
  // It's possible the stack fault might have been caused by something other than
  // the BLR optimization. If the fault was triggered from another thread, or
  // when BLR optimization isn't enabled then there is nothing we can do about the fault.
  // Return false so the regular stack overflow handler can trigger (which crashes)
  if (!m_enable_blr_optimization || !Core::IsCPUThread())
    return false;

  WARN_LOG_FMT(POWERPC, "BLR cache disabled due to excessive BL in the emulated program.");

  UnprotectStack();
  m_enable_blr_optimization = false;

  // We're going to need to clear the whole cache to get rid of the bad
  // CALLs, but we can't yet.  Fake the downcount so we're forced to the
  // dispatcher (no block linking), and clear the cache so we're sent to
  // Jit. In the case of Windows, we will also need to call _resetstkoflw()
  // to reset the guard page.
  // Yeah, it's kind of gross.
  GetBlockCache()->InvalidateICache(0, 0xffffffff, true);
  m_system.GetCoreTiming().ForceExceptionCheck(0);
  m_cleanup_after_stackfault = true;

  return true;
}

void JitBase::CleanUpAfterStackFault()
{
  if (m_cleanup_after_stackfault)
  {
    ClearCache();
    m_cleanup_after_stackfault = false;
#ifdef _WIN32
    // The stack is in an invalid state with no guard page, reset it.
    _resetstkoflw();
#endif
  }
}

bool JitBase::CanMergeNextInstructions(int count) const
{
  if (m_system.GetCPU().IsStepping() || js.instructionsLeft < count)
    return false;
  // Be careful: a breakpoint kills flags in between instructions
  for (int i = 1; i <= count; i++)
  {
<<<<<<< HEAD
    if ((m_enable_debugging || Scripting::ScriptUtilities::IsScriptingCoreInitialized()) && PowerPC::breakpoints.IsAddressBreakPoint(js.op[i].address))
=======
    if (m_enable_debugging &&
        m_system.GetPowerPC().GetBreakPoints().IsAddressBreakPoint(js.op[i].address))
    {
>>>>>>> e9dbb93c
      return false;
    }
    if (js.op[i].isBranchTarget)
      return false;
  }
  return true;
}

void JitBase::UpdateMemoryAndExceptionOptions()
{
  bool any_watchpoints = m_system.GetPowerPC().GetMemChecks().HasAny();
  jo.fastmem = m_fastmem_enabled && jo.fastmem_arena && (m_ppc_state.msr.DR || !any_watchpoints);
  jo.memcheck = m_mmu_enabled || m_pause_on_panic_enabled || any_watchpoints;
  jo.fp_exceptions = m_enable_float_exceptions;
  jo.div_by_zero_exceptions = m_enable_div_by_zero_exceptions;
}

bool JitBase::ShouldHandleFPExceptionForInstruction(const PPCAnalyst::CodeOp* op)
{
  if (jo.fp_exceptions)
    return (op->opinfo->flags & FL_FLOAT_EXCEPTION) != 0;
  else if (jo.div_by_zero_exceptions)
    return (op->opinfo->flags & FL_FLOAT_DIV) != 0;
  else
    return false;
}<|MERGE_RESOLUTION|>--- conflicted
+++ resolved
@@ -115,7 +115,7 @@
 
 void JitBase::InitBLROptimization()
 {
-  m_enable_blr_optimization = jo.enableBlocklink && m_fastmem_enabled && !m_enable_debugging;
+  m_enable_blr_optimization = jo.enableBlocklink && m_fastmem_enabled && !(m_enable_debugging || Scripting::ScriptUtilities::IsScriptingCoreInitialized());
   m_cleanup_after_stackfault = false;
 }
 
@@ -221,13 +221,9 @@
   // Be careful: a breakpoint kills flags in between instructions
   for (int i = 1; i <= count; i++)
   {
-<<<<<<< HEAD
-    if ((m_enable_debugging || Scripting::ScriptUtilities::IsScriptingCoreInitialized()) && PowerPC::breakpoints.IsAddressBreakPoint(js.op[i].address))
-=======
-    if (m_enable_debugging &&
+    if ((m_enable_debugging || Scripting::ScriptUtilities::IsScriptingCoreInitialized()) &&
         m_system.GetPowerPC().GetBreakPoints().IsAddressBreakPoint(js.op[i].address))
     {
->>>>>>> e9dbb93c
       return false;
     }
     if (js.op[i].isBranchTarget)
