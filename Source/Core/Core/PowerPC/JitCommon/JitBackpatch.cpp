--- conflicted
+++ resolved
@@ -53,13 +53,12 @@
 
 bool Jitx86Base::BackPatch(u32 emAddress, SContext* ctx)
 {
-<<<<<<< HEAD
-	u8* codePtr = (u8*) ctx->CTX_PC;
-
-	if (!IsInSpace(codePtr))
-		return false;  // this will become a regular crash real soon after this
-
-	InstructionInfo info = {};
+  u8* codePtr = (u8*)ctx->CTX_PC;
+
+  if (!IsInSpace(codePtr))
+    return false;  // this will become a regular crash real soon after this
+
+  InstructionInfo info = {};
 
 	if (!DisassembleMov(codePtr, &info))
 	{
@@ -73,154 +72,6 @@
 			return false;
 		}
 	}
-
-	if (info.otherReg != RMEM)
-	{
-		PanicAlert("BackPatch : Base reg not RMEM."
-		           "\n\nAttempted to access %08x.", emAddress);
-		return false;
-	}
-
-	if (info.byteSwap && info.instructionSize < BACKPATCH_SIZE)
-	{
-		PanicAlert("BackPatch: MOVBE is too small");
-		return false;
-	}
-
-	auto it = registersInUseAtLoc.find(codePtr);
-	if (it == registersInUseAtLoc.end())
-	{
-		PanicAlert("BackPatch: no register use entry for address %p", codePtr);
-		return false;
-	}
-
-	BitSet32 registersInUse = it->second;
-
-	u8* exceptionHandler = nullptr;
-	if (jit->jo.memcheck)
-	{
-		auto it2 = exceptionHandlerAtLoc.find(codePtr);
-		if (it2 != exceptionHandlerAtLoc.end())
-			exceptionHandler = it2->second;
-	}
-
-	// Compute the start and length of the memory operation, including
-	// any byteswapping.
-	int totalSize = info.instructionSize;
-	u8 *start = codePtr;
-	if (!info.isMemoryWrite)
-	{
-		// MOVBE and single bytes don't need to be swapped.
-		if (!info.byteSwap && info.operandSize > 1)
-		{
-			// REX
-			if ((codePtr[totalSize] & 0xF0) == 0x40)
-				totalSize++;
-
-			// BSWAP
-			if (codePtr[totalSize] == 0x0F && (codePtr[totalSize + 1] & 0xF8) == 0xC8)
-				totalSize += 2;
-
-			if (info.operandSize == 2)
-			{
-				// operand size override
-				if (codePtr[totalSize] == 0x66)
-					totalSize++;
-				// REX
-				if ((codePtr[totalSize] & 0xF0) == 0x40)
-					totalSize++;
-				// SAR/ROL
-				_assert_(codePtr[totalSize] == 0xC1 && (codePtr[totalSize + 2] == 0x10 ||
-				                                        codePtr[totalSize + 2] == 0x08));
-				info.signExtend = (codePtr[totalSize + 1] & 0x10) != 0;
-				totalSize += 3;
-			}
-		}
-	}
-	else
-	{
-		if (info.byteSwap || info.hasImmediate)
-		{
-			// The instruction is a MOVBE but it failed so the value is still in little-endian byte order.
-		}
-		else
-		{
-			// We entered here with a BSWAP-ed register. We'll have to swap it back.
-			u64 *ptr = ContextRN(ctx, info.regOperandReg);
-			int bswapSize = 0;
-			switch (info.operandSize)
-			{
-			case 1:
-				bswapSize = 0;
-				break;
-			case 2:
-				bswapSize = 4 + (info.regOperandReg >= 8 ? 1 : 0);
-				*ptr = Common::swap16((u16) *ptr);
-				break;
-			case 4:
-				bswapSize = 2 + (info.regOperandReg >= 8 ? 1 : 0);
-				*ptr = Common::swap32((u32) *ptr);
-				break;
-			case 8:
-				bswapSize = 3;
-				*ptr = Common::swap64(*ptr);
-				break;
-			}
-			start = codePtr - bswapSize;
-			totalSize += bswapSize;
-		}
-	}
-
-	// In the trampoline code, we jump back into the block at the beginning
-	// of the next instruction. The next instruction comes immediately
-	// after the backpatched operation, or BACKPATCH_SIZE bytes after the start
-	// of the backpatched operation, whichever comes last. (The JIT inserts NOPs
-	// into the original code if necessary to ensure there is enough space
-	// to insert the backpatch jump.)
-	int padding = totalSize > BACKPATCH_SIZE ? totalSize - BACKPATCH_SIZE : 0;
-	u8* returnPtr = start + 5 + padding;
-
-	// Generate the trampoline.
-	const u8* trampoline;
-	if (info.isMemoryWrite)
-	{
-		// TODO: special case FIFO writes.
-		auto it3 = pcAtLoc.find(codePtr);
-		if (it3 == pcAtLoc.end())
-		{
-			PanicAlert("BackPatch: no pc entry for address %p", codePtr);
-			return false;
-		}
-
-		u32 pc = it3->second;
-		trampoline = trampolines.GenerateWriteTrampoline(info, registersInUse, exceptionHandler, returnPtr, pc);
-	}
-	else
-	{
-		trampoline = trampolines.GenerateReadTrampoline(info, registersInUse, exceptionHandler, returnPtr);
-	}
-
-	// Patch the original memory operation.
-	XEmitter emitter(start);
-	emitter.JMP(trampoline, true);
-	for (int i = 0; i < padding; ++i)
-		emitter.INT3();
-	ctx->CTX_PC = (u64)start;
-
-	return true;
-=======
-  u8* codePtr = (u8*)ctx->CTX_PC;
-
-  if (!IsInSpace(codePtr))
-    return false;  // this will become a regular crash real soon after this
-
-  InstructionInfo info = {};
-
-  if (!DisassembleMov(codePtr, &info))
-  {
-    BackPatchError("BackPatch - failed to disassemble MOV instruction", codePtr, emAddress);
-    return false;
-  }
 
   if (info.otherReg != RMEM)
   {
@@ -359,5 +210,4 @@
   ctx->CTX_PC = (u64)start;
 
   return true;
->>>>>>> dba9d86b
 }