// Copyright 2013 Dolphin Emulator Project
// Licensed under GPLv2
// Refer to the license.txt file included.

#include <initializer_list>
#include "Common/CommonTypes.h"

#include "Core/PowerPC/Jit64/Jit.h"
#include "Core/PowerPC/Jit64/JitAsm.h"
#include "Core/PowerPC/Jit64/JitRegCache.h"

// The branches are known good, or at least reasonably good.
// No need for a disable-mechanism.

// If defined, clears CR0 at blr and bl-s. If the assumption that
// flags never carry over between functions holds, then the task for
// an optimizer becomes much easier.

// #define ACID_TEST

// Zelda and many more games seem to pass the Acid Test.

using namespace Gen;

void Jit64::sc(UGeckoInstruction inst)
{
	INSTRUCTION_START
	JITDISABLE(bJITBranchOff);

	gpr.Flush();
	fpr.Flush();
	MOV(32, PPCSTATE(pc), Imm32(js.compilerPC + 4));
	LOCK();
	OR(32, PPCSTATE(Exceptions), Imm32(EXCEPTION_SYSCALL));
	WriteExceptionExit();
}

void Jit64::rfi(UGeckoInstruction inst)
{
	INSTRUCTION_START
	JITDISABLE(bJITBranchOff);

	gpr.Flush();
	fpr.Flush();
	// See Interpreter rfi for details
	const u32 mask = 0x87C0FFFF;
	const u32 clearMSR13 = 0xFFFBFFFF; // Mask used to clear the bit MSR[13]
	// MSR = ((MSR & ~mask) | (SRR1 & mask)) & clearMSR13;
	AND(32, PPCSTATE(msr), Imm32((~mask) & clearMSR13));
	MOV(32, R(RSCRATCH), PPCSTATE_SRR1);
	AND(32, R(RSCRATCH), Imm32(mask & clearMSR13));
	OR(32, PPCSTATE(msr), R(RSCRATCH));
	// NPC = SRR0;
	MOV(32, R(RSCRATCH), PPCSTATE_SRR0);
	WriteRfiExitDestInRSCRATCH();
}

void Jit64::bx(UGeckoInstruction inst)
{
	INSTRUCTION_START
	JITDISABLE(bJITBranchOff);

	// We must always process the following sentence
	// even if the blocks are merged by PPCAnalyst::Flatten().
	if (inst.LK)
		MOV(32, PPCSTATE_LR, Imm32(js.compilerPC + 4));

	// If this is not the last instruction of a block,
	// we will skip the rest process.
	// Because PPCAnalyst::Flatten() merged the blocks.
	if (!js.isLastInstruction)
	{
		return;
	}

	gpr.Flush();
	fpr.Flush();

	u32 destination;
	if (inst.AA)
		destination = SignExt26(inst.LI << 2);
	else
		destination = js.compilerPC + SignExt26(inst.LI << 2);
#ifdef ACID_TEST
	if (inst.LK)
		AND(32, PPCSTATE(cr), Imm32(~(0xFF000000)));
#endif
	if (destination == js.compilerPC)
	{
		//PanicAlert("Idle loop detected at %08x", destination);
		// CALL(ProtectFunction(&CoreTiming::Idle, 0));
		// JMP(Asm::testExceptions, true);
		// make idle loops go faster
		js.downcountAmount += 8;
	}
	WriteExit(destination, inst.LK, js.compilerPC + 4);
}

// TODO - optimize to hell and beyond
// TODO - make nice easy to optimize special cases for the most common
// variants of this instruction.
void Jit64::bcx(UGeckoInstruction inst)
{
	INSTRUCTION_START
	JITDISABLE(bJITBranchOff);

	u32 destination;
	if (inst.AA)
		destination = SignExt16(inst.BD << 2);
	else
		destination = js.compilerPC + SignExt16(inst.BD << 2);

	bool cc = analyzer.HasOption(PPCAnalyst::PPCAnalyzer::OPTION_CONDITIONAL_CONTINUE);
	bool forwardJumps = analyzer.HasOption(PPCAnalyst::PPCAnalyzer::OPTION_FORWARD_JUMP);
	bool jumpInBlock = cc && forwardJumps && destination > js.compilerPC && destination < js.blockEnd;
	int branchCount = 0;
	FixupBranch branch[2];

	// TODO: support ctr + condition branches. A bit of a catch because *both* branches have to be true
	// for the branch to be taken. Maybe invert the condition?
	if (!(inst.BO & BO_DONT_DECREMENT_FLAG) && !(inst.BO & BO_DONT_CHECK_CONDITION))
		jumpInBlock = false;

	if ((inst.BO & BO_DONT_DECREMENT_FLAG) == 0)  // Decrement and test CTR
	{
		bool dir = jumpInBlock ^ !!(inst.BO & BO_BRANCH_IF_CTR_0);
		SUB(32, PPCSTATE_CTR, Imm8(1));
		branch[branchCount++] = J_CC(dir ? CC_NZ : CC_Z, true);
	}

	FixupBranch pConditionBranch = { NULL, 0 };
	if ((inst.BO & BO_DONT_CHECK_CONDITION) == 0)  // Test a CR bit
	{
		bool dir = jumpInBlock ^ !(inst.BO_2 & BO_BRANCH_IF_TRUE);
		branch[branchCount++] = JumpIfCRFieldBit(inst.BI >> 2, 3 - (inst.BI & 3), dir);
	}

	if (jumpInBlock)
	{
		BranchTarget branchData = { {}, branchCount, js.downcountAmount, js.fifoBytesThisBlock, js.firstFPInstructionFound, gpr, fpr, js.op };
		for (int i = 0; i < branchCount; i++)
			branchData.sourceBranch[i] = branch[i];
		branch_targets.insert(std::make_pair(destination, branchData));
	}
	else
	{
		if (inst.LK)
			MOV(32, PPCSTATE_LR, Imm32(js.compilerPC + 4));

		gpr.Flush(FLUSH_MAINTAIN_STATE);
		fpr.Flush(FLUSH_MAINTAIN_STATE);
		WriteExit(destination, inst.LK, js.compilerPC + 4);

<<<<<<< HEAD
	if ((inst.BO & BO_DONT_CHECK_CONDITION) == 0)
		SetJumpTarget(pConditionDontBranch);
	if ((inst.BO & BO_DONT_DECREMENT_FLAG) == 0)
		SetJumpTarget(pCTRDontBranch);
=======
		while (branchCount > 0)
			SetJumpTarget(branch[--branchCount]);
	}
>>>>>>> 32bc35cc

	if (!cc)
	{
		gpr.Flush();
		fpr.Flush();
		WriteExit(js.compilerPC + 4);
	}
}

void Jit64::bcctrx(UGeckoInstruction inst)
{
	INSTRUCTION_START
	JITDISABLE(bJITBranchOff);

	// bcctrx doesn't decrement and/or test CTR
	_dbg_assert_msg_(POWERPC, inst.BO_2 & BO_DONT_DECREMENT_FLAG, "bcctrx with decrement and test CTR option is invalid!");

	if (inst.BO_2 & BO_DONT_CHECK_CONDITION)
	{
		// BO_2 == 1z1zz -> b always

		//NPC = CTR & 0xfffffffc;
		gpr.Flush();
		fpr.Flush();

		MOV(32, R(RSCRATCH), PPCSTATE_CTR);
		if (inst.LK_3)
			MOV(32, PPCSTATE_LR, Imm32(js.compilerPC + 4)); // LR = PC + 4;
		AND(32, R(RSCRATCH), Imm32(0xFFFFFFFC));
		WriteExitDestInRSCRATCH(inst.LK_3, js.compilerPC + 4);
	}
	else
	{
		// Rare condition seen in (just some versions of?) Nintendo's NES Emulator

		// BO_2 == 001zy -> b if false
		// BO_2 == 011zy -> b if true

		FixupBranch b = JumpIfCRFieldBit(inst.BI >> 2, 3 - (inst.BI & 3),
		                                 !(inst.BO_2 & BO_BRANCH_IF_TRUE));
		MOV(32, R(RSCRATCH), PPCSTATE_CTR);
		AND(32, R(RSCRATCH), Imm32(0xFFFFFFFC));
		//MOV(32, PPCSTATE(pc), R(RSCRATCH)); => Already done in WriteExitDestInRSCRATCH()
		if (inst.LK_3)
			MOV(32, PPCSTATE_LR, Imm32(js.compilerPC + 4)); // LR = PC + 4;

		gpr.Flush(FLUSH_MAINTAIN_STATE);
		fpr.Flush(FLUSH_MAINTAIN_STATE);
		WriteExitDestInRSCRATCH(inst.LK_3, js.compilerPC + 4);
		// Would really like to continue the block here, but it ends. TODO.
		SetJumpTarget(b);

		if (!analyzer.HasOption(PPCAnalyst::PPCAnalyzer::OPTION_CONDITIONAL_CONTINUE))
		{
			gpr.Flush();
			fpr.Flush();
			WriteExit(js.compilerPC + 4);
		}
	}
}

void Jit64::bclrx(UGeckoInstruction inst)
{
	INSTRUCTION_START
	JITDISABLE(bJITBranchOff);

	FixupBranch pCTRDontBranch;
	if ((inst.BO & BO_DONT_DECREMENT_FLAG) == 0)  // Decrement and test CTR
	{
		SUB(32, PPCSTATE_CTR, Imm8(1));
		if (inst.BO & BO_BRANCH_IF_CTR_0)
			pCTRDontBranch = J_CC(CC_NZ, true);
		else
			pCTRDontBranch = J_CC(CC_Z, true);
	}

	FixupBranch pConditionDontBranch;
	if ((inst.BO & BO_DONT_CHECK_CONDITION) == 0)  // Test a CR bit
	{
		pConditionDontBranch = JumpIfCRFieldBit(inst.BI >> 2, 3 - (inst.BI & 3),
		                                        !(inst.BO_2 & BO_BRANCH_IF_TRUE));
	}

	// This below line can be used to prove that blr "eats flags" in practice.
	// This observation could let us do some useful optimizations.
#ifdef ACID_TEST
	AND(32, PPCSTATE(cr), Imm32(~(0xFF000000)));
#endif

	MOV(32, R(RSCRATCH), PPCSTATE_LR);
	// We don't have to do this because WriteBLRExit handles it for us. Specifically, since we only ever push
	// divisible-by-four instruction addresses onto the stack, if the return address matches, we're already
	// good. If it doesn't match, the mispredicted-BLR code handles the fixup.
	if (!m_enable_blr_optimization)
		AND(32, R(RSCRATCH), Imm32(0xFFFFFFFC));
	if (inst.LK)
		MOV(32, PPCSTATE_LR, Imm32(js.compilerPC + 4));

	gpr.Flush(FLUSH_MAINTAIN_STATE);
	fpr.Flush(FLUSH_MAINTAIN_STATE);
	WriteBLRExit();

	if ((inst.BO & BO_DONT_CHECK_CONDITION) == 0)
		SetJumpTarget(pConditionDontBranch);
	if ((inst.BO & BO_DONT_DECREMENT_FLAG) == 0)
		SetJumpTarget(pCTRDontBranch);

	if (!analyzer.HasOption(PPCAnalyst::PPCAnalyzer::OPTION_CONDITIONAL_CONTINUE))
	{
		gpr.Flush();
		fpr.Flush();
		WriteExit(js.compilerPC + 4);
	}
}<|MERGE_RESOLUTION|>--- conflicted
+++ resolved
@@ -151,16 +151,9 @@
 		fpr.Flush(FLUSH_MAINTAIN_STATE);
 		WriteExit(destination, inst.LK, js.compilerPC + 4);
 
-<<<<<<< HEAD
-	if ((inst.BO & BO_DONT_CHECK_CONDITION) == 0)
-		SetJumpTarget(pConditionDontBranch);
-	if ((inst.BO & BO_DONT_DECREMENT_FLAG) == 0)
-		SetJumpTarget(pCTRDontBranch);
-=======
 		while (branchCount > 0)
 			SetJumpTarget(branch[--branchCount]);
 	}
->>>>>>> 32bc35cc
 
 	if (!cc)
 	{
