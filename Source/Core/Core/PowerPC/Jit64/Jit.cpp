--- conflicted
+++ resolved
@@ -276,18 +276,11 @@
   m_const_pool.Init(AllocChildCodeSpace(constpool_size), constpool_size);
   ResetCodePtr();
 
-<<<<<<< HEAD
   // BLR optimization has the same consequences as block linking, as well as
   // depending on the fault handler to be safe in the event of excessive BL.
   m_enable_blr_optimization = jo.enableBlocklink && m_fastmem_enabled && !(m_enable_debugging || Scripting::ScriptUtilities::IsScriptingCoreInitialized());
   m_cleanup_after_stackfault = false;
-
-  m_stack = nullptr;
-  if (m_enable_blr_optimization)
-    AllocStack();
-=======
   m_stack_guard = nullptr;
->>>>>>> e9dbb93c
 
   blocks.Init();
   asm_routines.Init();
@@ -1017,14 +1010,11 @@
         js.firstFPInstructionFound = true;
       }
 
-<<<<<<< HEAD
-      if ((Scripting::ScriptUtilities::IsScriptingCoreInitialized() || m_enable_debugging) && breakpoints.IsAddressBreakPoint(op.address) && !CPU::IsStepping())
-=======
+
       auto& cpu = m_system.GetCPU();
       auto& power_pc = m_system.GetPowerPC();
-      if (m_enable_debugging && power_pc.GetBreakPoints().IsAddressBreakPoint(op.address) &&
+      if ((Scripting::ScriptUtilities::IsScriptingCoreInitialized() || m_enable_debugging) && power_pc.GetBreakPoints().IsAddressBreakPoint(op.address) &&
           !cpu.IsStepping())
->>>>>>> e9dbb93c
       {
         gpr.Flush();
         fpr.Flush();
