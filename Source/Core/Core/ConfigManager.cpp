// Copyright 2008 Dolphin Emulator Project
// Licensed under GPLv2+
// Refer to the license.txt file included.

#include <cinttypes>
#include <memory>

#include "Common/CDUtils.h"
#include "Common/CommonPaths.h"
#include "Common/CommonTypes.h"
#include "Common/FileUtil.h"
<<<<<<< HEAD
#include "Common/IniFile.h"
#include "Core/ARBruteForcer.h"
=======
#include "Common/StringUtil.h"

>>>>>>> ad978122
#include "Core/ConfigManager.h"
#include "Core/Core.h" // for bWii
#include "Core/Boot/Boot.h"
#include "Core/Boot/Boot_DOL.h"
#include "Core/FifoPlayer/FifoDataFile.h"
#include "Core/HW/SI.h"
#include "Core/PowerPC/PowerPC.h"

#include "DiscIO/NANDContentLoader.h"
#include "DiscIO/VolumeCreator.h"

SConfig* SConfig::m_Instance;

<<<<<<< HEAD
static const struct
{
	const char* IniText;
	const bool  KBM;
	const bool  DInput;
	const int   DefaultKey;
	const int   DefaultModifier;
	const u32   DandXInputMapping;
	const u32   DInputMappingExtra;
} g_HKData[] = {
	{ "Open",                 true, false, 79 /* 'O' */,        2 /* wxMOD_CONTROL */, 0, 0 },
	{ "ChangeDisc",           true, false, 0,                   0 /* wxMOD_NONE */,    0, 0 },
	{ "RefreshList",          true, false, 0,                   0 /* wxMOD_NONE */,    0, 0 },
#ifdef __APPLE__
	{ "PlayPause",            true, false, 80 /* 'P' */,        2 /* wxMOD_CMD */,     0, 0 },
	{ "Stop",                 true, false, 87 /* 'W' */,        2 /* wxMOD_CMD */,     0, 0 },
	{ "Reset",                true, false, 0,                   0 /* wxMOD_NONE */,    0, 0 },
	{ "FrameAdvance",         true, false, 0,                   0 /* wxMOD_NONE */,    0, 0 },

	{ "StartRecording",       true, false, 0,                   0 /* wxMOD_NONE */,    0, 0 },
	{ "PlayRecording",        true, false, 0,                   0 /* wxMOD_NONE */,    0, 0 },
	{ "ExportRecording",      true, false, 0,                   0 /* wxMOD_NONE */,    0, 0 },
	{ "Readonlymode",         true, false, 0,                   0 /* wxMOD_NONE */,    0, 0 },

	{ "ToggleFullscreen",     true, false, 70 /* 'F' */,        2 /* wxMOD_CMD */,     0, 0 },
	{ "Screenshot",           true, false, 83 /* 'S' */,        2 /* wxMOD_CMD */,     0, 0 },
	{ "Exit",                 true, false, 0,                   0 /* wxMOD_NONE */,    0, 0 },

	{ "Wiimote1Connect",      true, false, 49 /* '1' */,        2 /* wxMOD_CMD */,     0, 0 },
	{ "Wiimote2Connect",      true, false, 50 /* '2' */,        2 /* wxMOD_CMD */,     0, 0 },
	{ "Wiimote3Connect",      true, false, 51 /* '3' */,        2 /* wxMOD_CMD */,     0, 0 },
	{ "Wiimote4Connect",      true, false, 52 /* '4' */,        2 /* wxMOD_CMD */,     0, 0 },
	{ "BalanceBoardConnect",  true, false, 53 /* '4' */,        2 /* wxMOD_CMD */,     0, 0 },
#else
	{ "PlayPause",            true, false, 349 /* WXK_F10 */,   0 /* wxMOD_NONE */,    0, 0 },
	{ "Stop",                 true, false, 27 /* WXK_ESCAPE */, 0 /* wxMOD_NONE */,    0, 0 },
	{ "Reset",                true, false, 0,                   0 /* wxMOD_NONE */,    0, 0 },
	{ "FrameAdvance",         true, false, 0,                   0 /* wxMOD_NONE */,    0, 0 },

	{ "StartRecording",       true, false, 0,                   0 /* wxMOD_NONE */,    0, 0 },
	{ "PlayRecording",        true, false, 0,                   0 /* wxMOD_NONE */,    0, 0 },
	{ "ExportRecording",      true, false, 0,                   0 /* wxMOD_NONE */,    0, 0 },
	{ "Readonlymode",         true, false, 0,                   0 /* wxMOD_NONE */,    0, 0 },

	{ "ToggleFullscreen",     true, false, 13 /* WXK_RETURN */, 1 /* wxMOD_ALT */,     0, 0 },
	{ "Screenshot",           true, false, 348 /* WXK_F9 */,    0 /* wxMOD_NONE */,    0, 0 },
	{ "Exit",                 true, false, 0,                   0 /* wxMOD_NONE */,    0, 0 },

	{ "Wiimote1Connect",      true, false, 344 /* WXK_F5 */,    1 /* wxMOD_ALT */,     0, 0 },
	{ "Wiimote2Connect",      true, false, 345 /* WXK_F6 */,    1 /* wxMOD_ALT */,     0, 0 },
	{ "Wiimote3Connect",      true, false, 346 /* WXK_F7 */,    1 /* wxMOD_ALT */,     0, 0 },
	{ "Wiimote4Connect",      true, false, 347 /* WXK_F8 */,    1 /* wxMOD_ALT */,     0, 0 },
	{ "BalanceBoardConnect",  true, false, 348 /* WXK_F9 */,    1 /* wxMOD_ALT */,     0, 0 },
#endif

	{ "VolumeDown",          true, false, 0,                    0 /* wxMOD_NONE */,    0, 0 },
	{ "VolumeUp",            true, false, 0,                    0 /* wxMOD_NONE */,    0, 0 },
	{ "VolumeToggleMute",    true, false, 0,                    0 /* wxMOD_NONE */,    0, 0 },

	{ "IncreaseIR",           true, false, 0,                   0 /* wxMOD_NONE */,    0, 0 },
	{ "DecreaseIR",           true, false, 0,                   0 /* wxMOD_NONE */,    0, 0 },
	{ "ToggleIR",             true, false, 0,                   0 /* wxMOD_NONE */,    0, 0 },
	{ "ToggleAspectRatio",    true, false, 0,                   0 /* wxMOD_NONE */,    0, 0 },
	{ "ToggleEFBCopies",      true, false, 0,                   0 /* wxMOD_NONE */,    0, 0 },
	{ "ToggleFog",            true, false, 0,                   0 /* wxMOD_NONE */,    0, 0 },
	{ "ToggleThrottle",       true, false, 9 /* '\t' */,        0 /* wxMOD_NONE */,    0, 0 },
	{ "DecreaseFrameLimit",   true, false, 0,                   0 /* wxMOD_NONE */,    0, 0 },
	{ "IncreaseFrameLimit",   true, false, 0,                   0 /* wxMOD_NONE */,    0, 0 },

	{ "FreelookDecreaseSpeed", true, false, 49 /* '1' */,       4 /* wxMOD_SHIFT */,   0, 0 },
	{ "FreelookIncreaseSpeed", true, false, 50 /* '2' */,       4 /* wxMOD_SHIFT */,   0, 0 },
	{ "FreelookResetSpeed",    true, false, 70 /* 'F' */,       4 /* wxMOD_SHIFT */,   0, 0 },
	{ "FreelookUp",            true, false, 69 /* 'E' */,       4 /* wxMOD_SHIFT */,   0, 0 },
	{ "FreelookDown",          true, false, 81 /* 'Q' */,       4 /* wxMOD_SHIFT */,   0, 0 },
	{ "FreelookLeft",          true, false, 65 /* 'A' */,       4 /* wxMOD_SHIFT */,   0, 0 },
	{ "FreelookRight",         true, false, 68 /* 'D' */,       4 /* wxMOD_SHIFT */,   0, 0 },
	{ "FreelookZoomIn",        true, false, 87 /* 'W' */,       4 /* wxMOD_SHIFT */,   0, 0 },
	{ "FreelookZoomOut",       true, false, 83 /* 'S' */,       4 /* wxMOD_SHIFT */,   0, 0 },
	{ "FreelookReset",         true, false, 82 /* 'R' */,       4 /* wxMOD_SHIFT */,   0, 0 },

	{ "DecreaseDepth",        true, false, 0,                   0 /* wxMOD_NONE */,    0, 0 },
	{ "IncreaseDepth",        true, false, 0,                   0 /* wxMOD_NONE */,    0, 0 },
	{ "DecreaseConvergence",  true, false, 0,                   0 /* wxMOD_NONE */,    0, 0 },
	{ "IncreaseConvergence",  true, false, 0,                   0 /* wxMOD_NONE */,    0, 0 },

	{ "LoadStateSlot1",       true, false, 340 /* WXK_F1 */,    0 /* wxMOD_NONE */,    0, 0 },
	{ "LoadStateSlot2",       true, false, 341 /* WXK_F2 */,    0 /* wxMOD_NONE */,    0, 0 },
	{ "LoadStateSlot3",       true, false, 342 /* WXK_F3 */,    0 /* wxMOD_NONE */,    0, 0 },
	{ "LoadStateSlot4",       true, false, 343 /* WXK_F4 */,    0 /* wxMOD_NONE */,    0, 0 },
	{ "LoadStateSlot5",       true, false, 344 /* WXK_F5 */,    0 /* wxMOD_NONE */,    0, 0 },
	{ "LoadStateSlot6",       true, false, 345 /* WXK_F6 */,    0 /* wxMOD_NONE */,    0, 0 },
	{ "LoadStateSlot7",       true, false, 346 /* WXK_F7 */,    0 /* wxMOD_NONE */,    0, 0 },
	{ "LoadStateSlot8",       true, false, 347 /* WXK_F8 */,    0 /* wxMOD_NONE */,    0, 0 },
	{ "LoadStateSlot9",       true, false, 0,                   0 /* wxMOD_NONE */,    0, 0 },
	{ "LoadStateSlot10",      true, false, 0,                   0 /* wxMOD_NONE */,    0, 0 },

	{ "SaveStateSlot1",       true, false, 340 /* WXK_F1 */,    4 /* wxMOD_SHIFT */,   0, 0 },
	{ "SaveStateSlot2",       true, false, 341 /* WXK_F2 */,    4 /* wxMOD_SHIFT */,   0, 0 },
	{ "SaveStateSlot3",       true, false, 342 /* WXK_F3 */,    4 /* wxMOD_SHIFT */,   0, 0 },
	{ "SaveStateSlot4",       true, false, 343 /* WXK_F4 */,    4 /* wxMOD_SHIFT */,   0, 0 },
	{ "SaveStateSlot5",       true, false, 344 /* WXK_F5 */,    4 /* wxMOD_SHIFT */,   0, 0 },
	{ "SaveStateSlot6",       true, false, 345 /* WXK_F6 */,    4 /* wxMOD_SHIFT */,   0, 0 },
	{ "SaveStateSlot7",       true, false, 346 /* WXK_F7 */,    4 /* wxMOD_SHIFT */,   0, 0 },
	{ "SaveStateSlot8",       true, false, 347 /* WXK_F8 */,    4 /* wxMOD_SHIFT */,   0, 0 },
	{ "SaveStateSlot9",       true, false, 0,                   0 /* wxMOD_NONE */,    0, 0 },
	{ "SaveStateSlot10",      true, false, 0,                   0 /* wxMOD_NONE */,    0, 0 },

	{ "SelectStateSlot1",	  true, false, 0,                    0,                     0, 0 },
	{ "SelectStateSlot2",	  true, false, 0,	                 0,                     0, 0 },
	{ "SelectStateSlot3",	  true, false, 0,	                 0,                     0, 0 },
	{ "SelectStateSlot4",	  true, false, 0,	                 0,                     0, 0 },
	{ "SelectStateSlot5",	  true, false, 0,	                 0,                     0, 0 },
	{ "SelectStateSlot6",	  true, false, 0,	                 0,                     0, 0 },
	{ "SelectStateSlot7",	  true, false, 0,	                 0,                     0, 0 },
	{ "SelectStateSlot8",	  true, false, 0,	                 0,                     0, 0 },
	{ "SelectStateSlot9",	  true, false, 0,	                 0,                     0, 0 },
	{ "SelectStateSlot10",	  true, false, 0,	                 0,                     0, 0 },
	{ "SaveSelectedSlot",	  true, false, 0,	                 0,                     0, 0 },
	{ "LoadSelectedSlot",	  true, false, 0,	                 0,                     0, 0 },
	 
	{ "LoadLastState1",       true, false, 0,                   0 /* wxMOD_NONE */,    0, 0 },
	{ "LoadLastState2",       true, false, 0,                   0 /* wxMOD_NONE */,    0, 0 },
	{ "LoadLastState3",       true, false, 0,                   0 /* wxMOD_NONE */,    0, 0 },
	{ "LoadLastState4",       true, false, 0,                   0 /* wxMOD_NONE */,    0, 0 },
	{ "LoadLastState5",       true, false, 0,                   0 /* wxMOD_NONE */,    0, 0 },
	{ "LoadLastState6",       true, false, 0,                   0 /* wxMOD_NONE */,    0, 0 },
	{ "LoadLastState7",       true, false, 0,                   0 /* wxMOD_NONE */,    0, 0 },
	{ "LoadLastState8",       true, false, 0,                   0 /* wxMOD_NONE */,    0, 0 },

	{ "SaveFirstState",       true, false, 0,                   0 /* wxMOD_NONE */,    0, 0 },
	{ "UndoLoadState",        true, false, 351 /* WXK_F12 */,   0 /* wxMOD_NONE */,    0, 0 },
	{ "UndoSaveState",        true, false, 351 /* WXK_F12 */,   4 /* wxMOD_SHIFT */,   0, 0 },
	{ "SaveStateFile",        true, false, 0,                   0 /* wxMOD_NONE */,    0, 0 },
	{ "LoadStateFile",        true, false, 0,                   0 /* wxMOD_NONE */,    0, 0 },
};

static const struct
{
	const char* IniText;
	const bool  KBM;
	const bool  DInput;
	const int   DefaultKey;
	const int   DefaultModifier;
	const u32   DandXInputMapping;
	const u32   DInputMappingExtra;
} g_VRData[] = {
		{ "FreelookReset",              true, false, 82, 4 /* wxMOD_SHIFT */, 0, 0 },
		{ "FreelookZoomIn",             true, false, 87, 4 /* wxMOD_SHIFT */, 0, 0 },
		{ "FreelookZoomOut",            true, false, 83, 4 /* wxMOD_SHIFT */, 0, 0 },
		{ "FreelookLeft",               true, false, 65, 4 /* wxMOD_SHIFT */, 0, 0 },
		{ "FreelookRight",              true, false, 68, 4 /* wxMOD_SHIFT */, 0, 0 },
		{ "FreelookUp",                 true, false, 69, 4 /* wxMOD_SHIFT */, 0, 0 },
		{ "FreelookDown",               true, false, 81, 4 /* wxMOD_SHIFT */, 0, 0 },
		{ "VRPermanentCameraForward",   true, false, 80, 4 /* wxMOD_SHIFT */, 0, 0 },
		{ "VRPermanentCameraBackward",  true, false, 59, 4 /* wxMOD_SHIFT */, 0, 0 },
		{ "VRLargerScale",              true, false, 61, 4 /* wxMOD_SHIFT */, 0, 0 },
		{ "VRSmallerScale",	            true, false, 45, 4 /* wxMOD_SHIFT */, 0, 0 },
		{ "VRGlobalLargerScale",        true, false,  0, 0 /* wxMOD_SHIFT */, 0, 0 },
		{ "VRGlobalSmallerScale",       true, false,  0, 0 /* wxMOD_SHIFT */, 0, 0 },
		{ "VRCameraTiltUp",             true, false, 79, 4 /* wxMOD_SHIFT */, 0, 0 },
		{ "VRCameraTiltDown",           true, false, 76, 4 /* wxMOD_SHIFT */, 0, 0 },

		{ "VRHUDForward",               true, false, 47, 4 /* wxMOD_SHIFT */, 0, 0 },
		{ "VRHUDBackward",              true, false, 46, 4 /* wxMOD_SHIFT */, 0, 0 },
		{ "VRHUDThicker",               true, false, 93, 4 /* wxMOD_SHIFT */, 0, 0 },
		{ "VRHUDThinner",               true, false, 91, 4 /* wxMOD_SHIFT */, 0, 0 },
		{ "VRHUD3DCloser",              true, false,  0, 0 /* wxMOD_NONE */, 0, 0 },
		{ "VRHUD3DFurther",             true, false,  0, 0 /* wxMOD_NONE */, 0, 0 },

		{ "VR2DScreenLarger",           true, false, 44, 4 /* wxMOD_SHIFT */, 0, 0 },
		{ "VR2DScreenSmaller",          true, false, 77, 4 /* wxMOD_SHIFT */, 0, 0 },
		{ "VR2DCameraForward",          true, false, 74, 4 /* wxMOD_SHIFT */, 0, 0 },
		{ "VR2DCameraBackward",         true, false, 85, 4 /* wxMOD_SHIFT */, 0, 0 },
		//{ "VR2DScreenLeft",             true, false, 0, 0 /* wxMOD_NONE */, 0, 0 }, //doesn't_exist_right_now?
		//{ "VR2DScreenRight",            true, false, 0, 0 /* wxMOD_NONE */, 0, 0 }, //doesn't_exist_right_now?
		{ "VR2DCameraUp",               true, false, 72, 4 /* wxMOD_SHIFT */, 0, 0 },
		{ "VR2DCameraDown",             true, false, 89, 4 /* wxMOD_SHIFT */, 0, 0 },
		{ "VR2DCameraTiltUp",           true, false, 73, 4 /* wxMOD_SHIFT */, 0, 0 },
		{ "VR2DCameraTiltDown",         true, false, 75, 4 /* wxMOD_SHIFT */, 0, 0 },
		{ "VR2DScreenThicker",          true, false, 84, 4 /* wxMOD_SHIFT */, 0, 0 },
		{ "VR2DScreenThinner",          true, false, 71, 4 /* wxMOD_SHIFT */, 0, 0 },

};

GPUDeterminismMode ParseGPUDeterminismMode(const std::string& mode)
{
	if (mode == "auto")
		return GPU_DETERMINISM_AUTO;
	if (mode == "none")
		return GPU_DETERMINISM_NONE;
	if (mode == "fake-completion")
		return GPU_DETERMINISM_FAKE_COMPLETION;

	NOTICE_LOG(BOOT, "Unknown GPU determinism mode %s", mode.c_str());
	return GPU_DETERMINISM_AUTO;
}

=======
>>>>>>> ad978122
SConfig::SConfig()
: bEnableDebugging(false), bAutomaticStart(false), bBootToPause(false),
  bJITNoBlockCache(false), bJITNoBlockLinking(false),
  bJITOff(false),
  bJITLoadStoreOff(false), bJITLoadStorelXzOff(false),
  bJITLoadStorelwzOff(false), bJITLoadStorelbzxOff(false),
  bJITLoadStoreFloatingOff(false), bJITLoadStorePairedOff(false),
  bJITFloatingPointOff(false), bJITIntegerOff(false),
  bJITPairedOff(false), bJITSystemRegistersOff(false),
  bJITBranchOff(false),
  bJITILTimeProfiling(false), bJITILOutputIR(false),
  bFPRF(false), bAccurateNaNs(false),
  bCPUThread(true), bDSPThread(false), bDSPHLE(true),
  bSkipIdle(true), bSyncGPUOnSkipIdleHack(true), bNTSC(false), bForceNTSCJ(false),
  bHLE_BS2(true), bEnableCheats(false),
  bEnableMemcardSdWriting(true),
  bDPL2Decoder(false), iLatency(14),
  bRunCompareServer(false), bRunCompareClient(false),
  bMMU(false), bDCBZOFF(false),
  iBBDumpPort(0),
  bFastDiscSpeed(false), bSyncGPU(false),
  SelectedLanguage(0), bOverrideGCLanguage(false), bWii(false),
  bConfirmStop(false), bHideCursor(false),
  bAutoHideCursor(false), bUsePanicHandlers(true), bOnScreenDisplayMessages(true),
  iRenderWindowXPos(-1), iRenderWindowYPos(-1),
  iRenderWindowWidth(640), iRenderWindowHeight(480),
  bRenderWindowAutoSize(false), bKeepWindowOnTop(false),
  bFullscreen(false), bRenderToMain(false),
  bProgressive(false), bPAL60(false),
  bDisableScreenSaver(false),
  iPosX(100), iPosY(100), iWidth(800), iHeight(600),
  bLoopFifoReplay(true)
{
	LoadDefaults();
	// Make sure we have log manager
	LoadSettings();
}

void SConfig::Init()
{
	m_Instance = new SConfig;
}

void SConfig::Shutdown()
{
	delete m_Instance;
	m_Instance = nullptr;
}

SConfig::~SConfig()
{
	SaveSettings();
	delete m_SYSCONF;
}


void SConfig::SaveSettings()
{
	NOTICE_LOG(BOOT, "Saving settings to %s", File::GetUserPath(F_DOLPHINCONFIG_IDX).c_str());
	IniFile ini;
	ini.Load(File::GetUserPath(F_DOLPHINCONFIG_IDX)); // load first to not kill unknown stuff

	SaveGeneralSettings(ini);
	SaveInterfaceSettings(ini);
<<<<<<< HEAD
	SaveHotkeySettings(ini);
	if (!ARBruteForcer::ch_dont_save_settings)
		SaveDisplaySettings(ini);
=======
	SaveDisplaySettings(ini);
>>>>>>> ad978122
	SaveGameListSettings(ini);
	SaveCoreSettings(ini);
	SaveMovieSettings(ini);
	SaveDSPSettings(ini);
	SaveInputSettings(ini);
	SaveFifoPlayerSettings(ini);
	SaveVRSettings(ini);

	ini.Save(File::GetUserPath(F_DOLPHINCONFIG_IDX));
	m_SYSCONF->Save();
}

void SConfig::SaveSingleSetting(std::string section_name, std::string setting_name, float value_to_save)
{
	IniFile iniFile;
	iniFile.Load(File::GetUserPath(D_CONFIG_IDX) + "Dolphin.ini");

	IniFile::Section* vr = iniFile.GetOrCreateSection(section_name);
	vr->Set(setting_name, value_to_save);
	iniFile.Save(File::GetUserPath(D_CONFIG_IDX) + "Dolphin.ini");
}

void SConfig::SaveGeneralSettings(IniFile& ini)
{
	IniFile::Section* general = ini.GetOrCreateSection("General");

	// General
	general->Set("LastFilename", m_LastFilename);
	general->Set("ShowLag", m_ShowLag);
	general->Set("ShowFrameCount", m_ShowFrameCount);

	// ISO folders
	// Clear removed folders
	int oldPaths;
	int numPaths = (int)m_ISOFolder.size();
	general->Get("GCMPathes", &oldPaths, 0);
	for (int i = 0; i < oldPaths; i++)
	{
		ini.DeleteKey("General", StringFromFormat("GCMPath%i", i));
	}
	ini.DeleteKey("General", "GCMPathes");
	ini.DeleteKey("General", "RecursiveGCMPaths");

	general->Get("ISOPaths", &oldPaths, 0);
	for (int i = numPaths; i < oldPaths; i++)
	{
		ini.DeleteKey("General", StringFromFormat("ISOPath%i", i));
	}

	general->Set("ISOPaths", numPaths);
	for (int i = 0; i < numPaths; i++)
	{
		general->Set(StringFromFormat("ISOPath%i", i), m_ISOFolder[i]);
	}

	general->Set("RecursiveISOPaths", m_RecursiveISOFolder);
	general->Set("NANDRootPath", m_NANDPath);
	general->Set("WirelessMac", m_WirelessMac);

#ifdef USE_GDBSTUB
#ifndef _WIN32
	general->Set("GDBSocket", gdb_socket);
#endif
	general->Set("GDBPort", iGDBPort);
#endif
}

void SConfig::SaveInterfaceSettings(IniFile& ini)
{
	IniFile::Section* interface = ini.GetOrCreateSection("Interface");

	interface->Set("ConfirmStop", bConfirmStop);
	interface->Set("UsePanicHandlers", bUsePanicHandlers);
	interface->Set("OnScreenDisplayMessages", bOnScreenDisplayMessages);
	interface->Set("HideCursor", bHideCursor);
	interface->Set("AutoHideCursor", bAutoHideCursor);
	interface->Set("MainWindowPosX", (iPosX == -32000) ? 0 : iPosX); // TODO - HAX
	interface->Set("MainWindowPosY", (iPosY == -32000) ? 0 : iPosY); // TODO - HAX
	interface->Set("MainWindowWidth", iWidth);
	interface->Set("MainWindowHeight", iHeight);
	interface->Set("Language", m_InterfaceLanguage);
	interface->Set("ShowToolbar", m_InterfaceToolbar);
	interface->Set("ShowStatusbar", m_InterfaceStatusbar);
	interface->Set("ShowLogWindow", m_InterfaceLogWindow);
	interface->Set("ShowLogConfigWindow", m_InterfaceLogConfigWindow);
	interface->Set("ExtendedFPSInfo", m_InterfaceExtendedFPSInfo);
	interface->Set("ThemeName40", theme_name);
	interface->Set("PauseOnFocusLost", m_PauseOnFocusLost);
}

<<<<<<< HEAD
void SConfig::SaveHotkeySettings(IniFile& ini)
{
	IniFile::Section* hotkeys = ini.GetOrCreateSection("Hotkeys");

	hotkeys->Set("XInputPolling", m_LocalCoreStartupParameter.bHotkeysXInput);

	for (int i = 0; i < NUM_HOTKEYS; i++)
	{
		hotkeys->Set(g_HKData[i].IniText, m_LocalCoreStartupParameter.iHotkey[i]);
		hotkeys->Set(std::string(g_HKData[i].IniText) + "Modifier",
			m_LocalCoreStartupParameter.iHotkeyModifier[i]);
		hotkeys->Set(std::string(g_HKData[i].IniText) + "KBM",
			m_LocalCoreStartupParameter.bHotkeyKBM[i]);
		hotkeys->Set(std::string(g_HKData[i].IniText) + "DInput",
			m_LocalCoreStartupParameter.bHotkeyDInput[i]);
		hotkeys->Set(std::string(g_HKData[i].IniText) + "XInputMapping",
			m_LocalCoreStartupParameter.iHotkeyDandXInputMapping[i]);
		hotkeys->Set(std::string(g_HKData[i].IniText) + "DInputMappingExtra",
			m_LocalCoreStartupParameter.iHotkeyDInputMappingExtra[i]);
	}
}

void SConfig::SaveVRSettings(IniFile& ini)
{
	IniFile::Section* vrsettings = ini.GetOrCreateSection("Hotkeys");

	for (int i = 0; i < NUM_VR_HOTKEYS; i++)
	{
		vrsettings->Set(g_VRData[i].IniText, m_LocalCoreStartupParameter.iVRSettings[i]);
		vrsettings->Set(std::string(g_VRData[i].IniText) + "Modifier",
			m_LocalCoreStartupParameter.iVRSettingsModifier[i]);
		vrsettings->Set(std::string(g_VRData[i].IniText) + "KBM",
			m_LocalCoreStartupParameter.bVRSettingsKBM[i]);
		vrsettings->Set(std::string(g_VRData[i].IniText) + "DInput",
			m_LocalCoreStartupParameter.bVRSettingsDInput[i]);
		vrsettings->Set(std::string(g_VRData[i].IniText) + "XInputMapping",
			m_LocalCoreStartupParameter.iVRSettingsDandXInputMapping[i]);
		vrsettings->Set(std::string(g_VRData[i].IniText) + "DInputMappingExtra",
			m_LocalCoreStartupParameter.iVRSettingsDInputMappingExtra[i]);
	}
}

=======
>>>>>>> ad978122
void SConfig::SaveDisplaySettings(IniFile& ini)
{
	IniFile::Section* display = ini.GetOrCreateSection("Display");

<<<<<<< HEAD
	if (!m_special_case)
		display->Set("FullscreenResolution", m_LocalCoreStartupParameter.strFullscreenResolution);
	display->Set("Fullscreen", m_LocalCoreStartupParameter.bFullscreen);
	display->Set("RenderToMain", m_LocalCoreStartupParameter.bRenderToMain);
	if (!m_special_case)
	{
		display->Set("RenderWindowXPos", m_LocalCoreStartupParameter.iRenderWindowXPos);
		display->Set("RenderWindowYPos", m_LocalCoreStartupParameter.iRenderWindowYPos);
		display->Set("RenderWindowWidth", m_LocalCoreStartupParameter.iRenderWindowWidth);
		display->Set("RenderWindowHeight", m_LocalCoreStartupParameter.iRenderWindowHeight);
	}
	display->Set("RenderWindowAutoSize", m_LocalCoreStartupParameter.bRenderWindowAutoSize);
	display->Set("KeepWindowOnTop", m_LocalCoreStartupParameter.bKeepWindowOnTop);
	display->Set("ProgressiveScan", m_LocalCoreStartupParameter.bProgressive);
	display->Set("DisableScreenSaver", m_LocalCoreStartupParameter.bDisableScreenSaver);
	display->Set("ForceNTSCJ", m_LocalCoreStartupParameter.bForceNTSCJ);

	IniFile::Section* vr = ini.GetOrCreateSection("VR");
#ifdef OCULUSSDK042
	vr->Set("AsynchronousTimewarp", m_LocalCoreStartupParameter.bAsynchronousTimewarp);
#endif
=======
	display->Set("FullscreenResolution", strFullscreenResolution);
	display->Set("Fullscreen", bFullscreen);
	display->Set("RenderToMain", bRenderToMain);
	display->Set("RenderWindowXPos", iRenderWindowXPos);
	display->Set("RenderWindowYPos", iRenderWindowYPos);
	display->Set("RenderWindowWidth", iRenderWindowWidth);
	display->Set("RenderWindowHeight", iRenderWindowHeight);
	display->Set("RenderWindowAutoSize", bRenderWindowAutoSize);
	display->Set("KeepWindowOnTop", bKeepWindowOnTop);
	display->Set("ProgressiveScan", bProgressive);
	display->Set("PAL60", bPAL60);
	display->Set("DisableScreenSaver", bDisableScreenSaver);
	display->Set("ForceNTSCJ", bForceNTSCJ);
>>>>>>> ad978122
}

void SConfig::SaveGameListSettings(IniFile& ini)
{
	IniFile::Section* gamelist = ini.GetOrCreateSection("GameList");

	gamelist->Set("ListDrives", m_ListDrives);
	gamelist->Set("ListWad", m_ListWad);
	gamelist->Set("ListElfDol", m_ListElfDol);
	gamelist->Set("ListWii", m_ListWii);
	gamelist->Set("ListGC", m_ListGC);
	gamelist->Set("ListJap", m_ListJap);
	gamelist->Set("ListPal", m_ListPal);
	gamelist->Set("ListUsa", m_ListUsa);
	gamelist->Set("ListAustralia", m_ListAustralia);
	gamelist->Set("ListFrance", m_ListFrance);
	gamelist->Set("ListGermany", m_ListGermany);
	gamelist->Set("ListItaly", m_ListItaly);
	gamelist->Set("ListKorea", m_ListKorea);
	gamelist->Set("ListNetherlands", m_ListNetherlands);
	gamelist->Set("ListRussia", m_ListRussia);
	gamelist->Set("ListSpain", m_ListSpain);
	gamelist->Set("ListTaiwan", m_ListTaiwan);
	gamelist->Set("ListWorld", m_ListWorld);
	gamelist->Set("ListUnknown", m_ListUnknown);
	gamelist->Set("ListSort", m_ListSort);
	gamelist->Set("ListSortSecondary", m_ListSort2);

	gamelist->Set("ColorCompressed", m_ColorCompressed);

	gamelist->Set("ColumnPlatform", m_showSystemColumn);
	gamelist->Set("ColumnBanner", m_showBannerColumn);
	gamelist->Set("ColumnNotes", m_showMakerColumn);
	gamelist->Set("ColumnID", m_showIDColumn);
	gamelist->Set("ColumnRegion", m_showRegionColumn);
	gamelist->Set("ColumnSize", m_showSizeColumn);
	gamelist->Set("ColumnState", m_showStateColumn);
}

void SConfig::SaveCoreSettings(IniFile& ini)
{
	IniFile::Section* core = ini.GetOrCreateSection("Core");

	core->Set("HLE_BS2", bHLE_BS2);
	core->Set("CPUCore", iCPUCore);
	core->Set("Fastmem", bFastmem);
	core->Set("CPUThread", bCPUThread);
	core->Set("DSPHLE", bDSPHLE);
	core->Set("SkipIdle", bSkipIdle);
	core->Set("SyncOnSkipIdle", bSyncGPUOnSkipIdleHack);
	core->Set("SyncGPU", bSyncGPU);
	core->Set("SyncGpuMaxDistance", iSyncGpuMaxDistance);
	core->Set("SyncGpuMinDistance", iSyncGpuMinDistance);
	core->Set("SyncGpuOverclock", fSyncGpuOverclock);
	core->Set("DefaultISO", m_strDefaultISO);
	core->Set("DVDRoot", m_strDVDRoot);
	core->Set("Apploader", m_strApploader);
	core->Set("EnableCheats", bEnableCheats);
	core->Set("SelectedLanguage", SelectedLanguage);
	core->Set("OverrideGCLang", bOverrideGCLanguage);
	core->Set("DPL2Decoder", bDPL2Decoder);
	core->Set("Latency", iLatency);
	core->Set("MemcardAPath", m_strMemoryCardA);
	core->Set("MemcardBPath", m_strMemoryCardB);
	core->Set("AgpCartAPath", m_strGbaCartA);
	core->Set("AgpCartBPath", m_strGbaCartB);
	core->Set("SlotA", m_EXIDevice[0]);
	core->Set("SlotB", m_EXIDevice[1]);
	core->Set("SerialPort1", m_EXIDevice[2]);
	core->Set("BBA_MAC", m_bba_mac);
	for (int i = 0; i < MAX_SI_CHANNELS; ++i)
	{
		core->Set(StringFromFormat("SIDevice%i", i), m_SIDevice[i]);
	}
	core->Set("WiiSDCard", m_WiiSDCard);
	core->Set("WiiKeyboard", m_WiiKeyboard);
	core->Set("WiimoteContinuousScanning", m_WiimoteContinuousScanning);
	core->Set("WiimoteEnableSpeaker", m_WiimoteEnableSpeaker);
<<<<<<< HEAD
	core->Set("RunCompareServer", m_LocalCoreStartupParameter.bRunCompareServer);
	core->Set("RunCompareClient", m_LocalCoreStartupParameter.bRunCompareClient);
	if (!ARBruteForcer::ch_dont_save_settings)
		core->Set("FrameLimit", m_Framelimit);
=======
	core->Set("RunCompareServer", bRunCompareServer);
	core->Set("RunCompareClient", bRunCompareClient);
	core->Set("FrameLimit", m_Framelimit);
>>>>>>> ad978122
	core->Set("FrameSkip", m_FrameSkip);
	core->Set("Overclock", m_OCFactor);
	core->Set("OverclockEnable", m_OCEnable);
	core->Set("GFXBackend", m_strVideoBackend);
	core->Set("GPUDeterminismMode", m_strGPUDeterminismMode);
	core->Set("GameCubeAdapter", m_GameCubeAdapter);
	core->Set("AdapterRumble", m_AdapterRumble);
	core->Set("PerfMapDir", m_perfDir);
}

void SConfig::SaveMovieSettings(IniFile& ini)
{
	IniFile::Section* movie = ini.GetOrCreateSection("Movie");

	movie->Set("PauseMovie", m_PauseMovie);
	movie->Set("Author", m_strMovieAuthor);
	movie->Set("DumpFrames", m_DumpFrames);
	movie->Set("DumpFramesSilent", m_DumpFramesSilent);
	movie->Set("ShowInputDisplay", m_ShowInputDisplay);
}

void SConfig::SaveDSPSettings(IniFile& ini)
{
	IniFile::Section* dsp = ini.GetOrCreateSection("DSP");

	dsp->Set("EnableJIT", m_DSPEnableJIT);
	dsp->Set("DumpAudio", m_DumpAudio);
<<<<<<< HEAD
	if (!ARBruteForcer::ch_dont_save_settings)
		dsp->Set("Backend", sBackend);
=======
	dsp->Set("DumpUCode", m_DumpUCode);
	dsp->Set("Backend", sBackend);
>>>>>>> ad978122
	dsp->Set("Volume", m_Volume);
	dsp->Set("CaptureLog", m_DSPCaptureLog);
}

void SConfig::SaveInputSettings(IniFile& ini)
{
	IniFile::Section* input = ini.GetOrCreateSection("Input");

	input->Set("BackgroundInput", m_BackgroundInput);
}

void SConfig::SaveFifoPlayerSettings(IniFile& ini)
{
	IniFile::Section* fifoplayer = ini.GetOrCreateSection("FifoPlayer");

	fifoplayer->Set("LoopReplay", bLoopFifoReplay);
}

void SConfig::LoadSettings()
{
	INFO_LOG(BOOT, "Loading Settings from %s", File::GetUserPath(F_DOLPHINCONFIG_IDX).c_str());
	IniFile ini;
	ini.Load(File::GetUserPath(F_DOLPHINCONFIG_IDX));

	LoadGeneralSettings(ini);
	LoadInterfaceSettings(ini);
	LoadDisplaySettings(ini);
	LoadGameListSettings(ini);
	LoadCoreSettings(ini);
	LoadMovieSettings(ini);
	LoadDSPSettings(ini);
	LoadInputSettings(ini);
	LoadFifoPlayerSettings(ini);
	LoadVRSettings(ini);

	m_SYSCONF = new SysConf();
}

void SConfig::LoadGeneralSettings(IniFile& ini)
{
	IniFile::Section* general = ini.GetOrCreateSection("General");

	general->Get("LastFilename", &m_LastFilename);
	general->Get("ShowLag", &m_ShowLag, false);
	general->Get("ShowFrameCount", &m_ShowFrameCount, false);
#ifdef USE_GDBSTUB
#ifndef _WIN32
	general->Get("GDBSocket", &gdb_socket, "");
#endif
	general->Get("GDBPort", &(iGDBPort), -1);
#endif

	m_ISOFolder.clear();
	int numISOPaths;

	if (general->Get("ISOPaths", &numISOPaths, 0))
	{
		for (int i = 0; i < numISOPaths; i++)
		{
			std::string tmpPath;
			general->Get(StringFromFormat("ISOPath%i", i), &tmpPath, "");
			m_ISOFolder.push_back(std::move(tmpPath));
		}
	}
	// Check for old file path (Changed in 4.0-4003)
	// This can probably be removed after 5.0 stable is launched
	else if (general->Get("GCMPathes", &numISOPaths, 0) && numISOPaths > 0)
	{
		for (int i = 0; i < numISOPaths; i++)
		{
			std::string tmpPath;
			general->Get(StringFromFormat("GCMPath%i", i), &tmpPath, "");
			bool found = false;
			for (size_t j = 0; j < m_ISOFolder.size(); ++j)
			{
				if (m_ISOFolder[j] == tmpPath)
				{
					found = true;
					break;
				}
			}
			if (!found)
				m_ISOFolder.push_back(std::move(tmpPath));
		}
	}

	if (!general->Get("RecursiveISOPaths", &m_RecursiveISOFolder, false) || !m_RecursiveISOFolder)
	{
		// Check for old name
		general->Get("RecursiveGCMPaths", &m_RecursiveISOFolder, false);
	}

	general->Get("NANDRootPath", &m_NANDPath);
	File::SetUserPath(D_WIIROOT_IDX, m_NANDPath);
	general->Get("WirelessMac", &m_WirelessMac);
}

void SConfig::LoadInterfaceSettings(IniFile& ini)
{
	IniFile::Section* interface = ini.GetOrCreateSection("Interface");

	interface->Get("ConfirmStop",             &bConfirmStop,      true);
	interface->Get("UsePanicHandlers",        &bUsePanicHandlers, true);
	interface->Get("OnScreenDisplayMessages", &bOnScreenDisplayMessages, true);
	interface->Get("HideCursor",              &bHideCursor,       false);
	interface->Get("AutoHideCursor",          &bAutoHideCursor,   false);
	interface->Get("MainWindowPosX",          &iPosX,             100);
	interface->Get("MainWindowPosY",          &iPosY,             100);
	interface->Get("MainWindowWidth",         &iWidth,            800);
	interface->Get("MainWindowHeight",        &iHeight,           600);
	interface->Get("Language",                &m_InterfaceLanguage,                           0);
	interface->Get("ShowToolbar",             &m_InterfaceToolbar,                            true);
	interface->Get("ShowStatusbar",           &m_InterfaceStatusbar,                          true);
	interface->Get("ShowLogWindow",           &m_InterfaceLogWindow,                          false);
	interface->Get("ShowLogConfigWindow",     &m_InterfaceLogConfigWindow,                    false);
	interface->Get("ExtendedFPSInfo",         &m_InterfaceExtendedFPSInfo,                    false);
	interface->Get("ThemeName40",             &theme_name,        "Clean");
	interface->Get("PauseOnFocusLost",        &m_PauseOnFocusLost,                            false);
}

<<<<<<< HEAD
void SConfig::LoadHotkeySettings(IniFile& ini)
{
	IniFile::Section* hotkeys = ini.GetOrCreateSection("Hotkeys");

	hotkeys->Get("XInputPolling", &m_LocalCoreStartupParameter.bHotkeysXInput, true);

	for (int i = 0; i < NUM_HOTKEYS; i++)
	{
		hotkeys->Get(g_HKData[i].IniText,
		    &m_LocalCoreStartupParameter.iHotkey[i], 0);
		hotkeys->Get(std::string(g_HKData[i].IniText) + "Modifier",
		    &m_LocalCoreStartupParameter.iHotkeyModifier[i], 0);
		hotkeys->Get(std::string(g_HKData[i].IniText) + "KBM",
			&m_LocalCoreStartupParameter.bHotkeyKBM[i], g_HKData[i].KBM);
		hotkeys->Get(std::string(g_HKData[i].IniText) + "DInput",
			&m_LocalCoreStartupParameter.bHotkeyDInput[i], g_HKData[i].DInput);
		hotkeys->Get(std::string(g_HKData[i].IniText) + "XInputMapping",
			&m_LocalCoreStartupParameter.iHotkeyDandXInputMapping[i], g_HKData[i].DandXInputMapping);
		hotkeys->Get(std::string(g_HKData[i].IniText) + "DInputMappingExtra",
			&m_LocalCoreStartupParameter.iHotkeyDInputMappingExtra[i], g_HKData[i].DInputMappingExtra);
	}
}

void SConfig::LoadVRSettings(IniFile& ini)
{
	IniFile::Section* vrsettings = ini.GetOrCreateSection("Hotkeys");


	for (int i = 0; i < NUM_VR_HOTKEYS; i++)
	{
		vrsettings->Get(g_VRData[i].IniText,
			&m_LocalCoreStartupParameter.iVRSettings[i], g_VRData[i].DefaultKey);
		vrsettings->Get(std::string(g_VRData[i].IniText) + "Modifier",
			&m_LocalCoreStartupParameter.iVRSettingsModifier[i], g_VRData[i].DefaultModifier);
		vrsettings->Get(std::string(g_VRData[i].IniText) + "KBM",
			&m_LocalCoreStartupParameter.bVRSettingsKBM[i], g_VRData[i].KBM);
		vrsettings->Get(std::string(g_VRData[i].IniText) + "DInput",
			&m_LocalCoreStartupParameter.bVRSettingsDInput[i], g_VRData[i].DInput);
		vrsettings->Get(std::string(g_VRData[i].IniText) + "XInputMapping",
			&m_LocalCoreStartupParameter.iVRSettingsDandXInputMapping[i], g_VRData[i].DandXInputMapping);
		vrsettings->Get(std::string(g_VRData[i].IniText) + "DInputMappingExtra",
			&m_LocalCoreStartupParameter.iVRSettingsDInputMappingExtra[i], g_VRData[i].DInputMappingExtra);
	}
}

=======
>>>>>>> ad978122
void SConfig::LoadDisplaySettings(IniFile& ini)
{
	IniFile::Section* display = ini.GetOrCreateSection("Display");

<<<<<<< HEAD
	if (ARBruteForcer::ch_bruteforce)
	{
		m_LocalCoreStartupParameter.bFullscreen = false;
		m_LocalCoreStartupParameter.strFullscreenResolution = "Auto";
		m_LocalCoreStartupParameter.bRenderToMain = false;
		m_LocalCoreStartupParameter.iRenderWindowXPos = -1;
		m_LocalCoreStartupParameter.iRenderWindowYPos = -1;
		m_LocalCoreStartupParameter.iRenderWindowWidth = 640;
		m_LocalCoreStartupParameter.iRenderWindowHeight = 480;
		m_LocalCoreStartupParameter.bRenderWindowAutoSize = false;
		m_LocalCoreStartupParameter.bKeepWindowOnTop = false;
		m_LocalCoreStartupParameter.bProgressive = false;
		m_LocalCoreStartupParameter.bDisableScreenSaver = true;
		m_LocalCoreStartupParameter.bForceNTSCJ = false;
	}
	else
	{
		display->Get("Fullscreen", &m_LocalCoreStartupParameter.bFullscreen, false);
		display->Get("FullscreenResolution", &m_LocalCoreStartupParameter.strFullscreenResolution, "Auto");
		display->Get("RenderToMain", &m_LocalCoreStartupParameter.bRenderToMain, false);
		display->Get("RenderWindowXPos", &m_LocalCoreStartupParameter.iRenderWindowXPos, -1);
		display->Get("RenderWindowYPos", &m_LocalCoreStartupParameter.iRenderWindowYPos, -1);
		display->Get("RenderWindowWidth", &m_LocalCoreStartupParameter.iRenderWindowWidth, 640);
		display->Get("RenderWindowHeight", &m_LocalCoreStartupParameter.iRenderWindowHeight, 480);
		display->Get("RenderWindowAutoSize", &m_LocalCoreStartupParameter.bRenderWindowAutoSize, false);
		display->Get("KeepWindowOnTop", &m_LocalCoreStartupParameter.bKeepWindowOnTop, false);
		display->Get("ProgressiveScan", &m_LocalCoreStartupParameter.bProgressive, false);
		display->Get("DisableScreenSaver", &m_LocalCoreStartupParameter.bDisableScreenSaver, true);
		display->Get("ForceNTSCJ", &m_LocalCoreStartupParameter.bForceNTSCJ, false);
	}

	IniFile::Section* vr = ini.GetOrCreateSection("VR");
#ifdef OCULUSSDK042
	vr->Get("AsynchronousTimewarp",      &m_LocalCoreStartupParameter.bAsynchronousTimewarp,   false);
#else
	m_LocalCoreStartupParameter.bAsynchronousTimewarp = false;
#endif
=======
	display->Get("Fullscreen",           &bFullscreen,             false);
	display->Get("FullscreenResolution", &strFullscreenResolution, "Auto");
	display->Get("RenderToMain",         &bRenderToMain,           false);
	display->Get("RenderWindowXPos",     &iRenderWindowXPos,       -1);
	display->Get("RenderWindowYPos",     &iRenderWindowYPos,       -1);
	display->Get("RenderWindowWidth",    &iRenderWindowWidth,      640);
	display->Get("RenderWindowHeight",   &iRenderWindowHeight,     480);
	display->Get("RenderWindowAutoSize", &bRenderWindowAutoSize,   false);
	display->Get("KeepWindowOnTop",      &bKeepWindowOnTop,        false);
	display->Get("ProgressiveScan",      &bProgressive,            false);
	display->Get("PAL60",                &bPAL60,                  true);
	display->Get("DisableScreenSaver",   &bDisableScreenSaver,     true);
	display->Get("ForceNTSCJ",           &bForceNTSCJ,             false);
>>>>>>> ad978122
}

void SConfig::LoadGameListSettings(IniFile& ini)
{
	IniFile::Section* gamelist = ini.GetOrCreateSection("GameList");

	gamelist->Get("ListDrives",        &m_ListDrives,  false);
	gamelist->Get("ListWad",           &m_ListWad,     true);
	gamelist->Get("ListElfDol",        &m_ListElfDol,  true);
	gamelist->Get("ListWii",           &m_ListWii,     true);
	gamelist->Get("ListGC",            &m_ListGC,      true);
	gamelist->Get("ListJap",           &m_ListJap,     true);
	gamelist->Get("ListPal",           &m_ListPal,     true);
	gamelist->Get("ListUsa",           &m_ListUsa,     true);

	gamelist->Get("ListAustralia",     &m_ListAustralia,     true);
	gamelist->Get("ListFrance",        &m_ListFrance,        true);
	gamelist->Get("ListGermany",       &m_ListGermany,       true);
	gamelist->Get("ListItaly",         &m_ListItaly,         true);
	gamelist->Get("ListKorea",         &m_ListKorea,         true);
	gamelist->Get("ListNetherlands",   &m_ListNetherlands,   true);
	gamelist->Get("ListRussia",        &m_ListRussia,        true);
	gamelist->Get("ListSpain",         &m_ListSpain,         true);
	gamelist->Get("ListTaiwan",        &m_ListTaiwan,        true);
	gamelist->Get("ListWorld",         &m_ListWorld,         true);
	gamelist->Get("ListUnknown",       &m_ListUnknown,       true);
	gamelist->Get("ListSort",          &m_ListSort,       3);
	gamelist->Get("ListSortSecondary", &m_ListSort2,      0);

	// Determines if compressed games display in blue
	gamelist->Get("ColorCompressed", &m_ColorCompressed, true);

	// Gamelist columns toggles
	gamelist->Get("ColumnPlatform",   &m_showSystemColumn,  true);
	gamelist->Get("ColumnBanner",     &m_showBannerColumn,  true);
	gamelist->Get("ColumnNotes",      &m_showMakerColumn,   true);
	gamelist->Get("ColumnID",         &m_showIDColumn,      false);
	gamelist->Get("ColumnRegion",     &m_showRegionColumn,  true);
	gamelist->Get("ColumnSize",       &m_showSizeColumn,    true);
	gamelist->Get("ColumnState",      &m_showStateColumn,   true);
}

void SConfig::LoadCoreSettings(IniFile& ini)
{
	IniFile::Section* core = ini.GetOrCreateSection("Core");

	core->Get("HLE_BS2",      &bHLE_BS2, false);
#ifdef _M_X86
	core->Get("CPUCore",      &iCPUCore, PowerPC::CORE_JIT64);
#elif _M_ARM_64
	core->Get("CPUCore",      &iCPUCore, PowerPC::CORE_JITARM64);
#else
	core->Get("CPUCore",      &iCPUCore, PowerPC::CORE_INTERPRETER);
#endif
	core->Get("Fastmem",           &bFastmem,      true);
	core->Get("DSPHLE",            &bDSPHLE,       true);
	core->Get("CPUThread",         &bCPUThread,    true);
	core->Get("SkipIdle",          &bSkipIdle,     true);
	core->Get("SyncOnSkipIdle",    &bSyncGPUOnSkipIdleHack, true);
	core->Get("DefaultISO",        &m_strDefaultISO);
	core->Get("DVDRoot",           &m_strDVDRoot);
	core->Get("Apploader",         &m_strApploader);
	core->Get("EnableCheats",      &bEnableCheats, false);
	core->Get("SelectedLanguage",  &SelectedLanguage, 0);
	core->Get("OverrideGCLang",    &bOverrideGCLanguage, false);
	core->Get("DPL2Decoder",       &bDPL2Decoder, false);
	core->Get("Latency",           &iLatency, 2);
	core->Get("MemcardAPath",      &m_strMemoryCardA);
	core->Get("MemcardBPath",      &m_strMemoryCardB);
	core->Get("AgpCartAPath",      &m_strGbaCartA);
	core->Get("AgpCartBPath",      &m_strGbaCartB);
	core->Get("SlotA",       (int*)&m_EXIDevice[0], EXIDEVICE_MEMORYCARD);
	core->Get("SlotB",       (int*)&m_EXIDevice[1], EXIDEVICE_NONE);
	core->Get("SerialPort1", (int*)&m_EXIDevice[2], EXIDEVICE_NONE);
	core->Get("BBA_MAC",           &m_bba_mac);
	core->Get("TimeProfiling",     &bJITILTimeProfiling, false);
	core->Get("OutputIR",          &bJITILOutputIR,      false);
	for (int i = 0; i < MAX_SI_CHANNELS; ++i)
	{
		core->Get(StringFromFormat("SIDevice%i", i), (u32*)&m_SIDevice[i], (i == 0) ? SIDEVICE_GC_CONTROLLER : SIDEVICE_NONE);
	}
	core->Get("WiiSDCard",                 &m_WiiSDCard,                                   false);
	core->Get("WiiKeyboard",               &m_WiiKeyboard,                                 false);
	core->Get("WiimoteContinuousScanning", &m_WiimoteContinuousScanning,                   false);
	core->Get("WiimoteEnableSpeaker",      &m_WiimoteEnableSpeaker,                        false);
<<<<<<< HEAD
	core->Get("RunCompareServer",          &m_LocalCoreStartupParameter.bRunCompareServer, false);
	core->Get("RunCompareClient",          &m_LocalCoreStartupParameter.bRunCompareClient, false);
	core->Get("MMU",                       &m_LocalCoreStartupParameter.bMMU,              false);
	core->Get("BBDumpPort",                &m_LocalCoreStartupParameter.iBBDumpPort,       -1);
	core->Get("SyncGPU",                   &m_LocalCoreStartupParameter.bSyncGPU,          false);
	core->Get("FastDiscSpeed",             &m_LocalCoreStartupParameter.bFastDiscSpeed,    false);
	core->Get("DCBZ",                      &m_LocalCoreStartupParameter.bDCBZOFF,          false);
	if (ARBruteForcer::ch_bruteforce)
		m_Framelimit = 0;
	else
		core->Get("FrameLimit",                &m_Framelimit,                                  1); // auto frame limit by default
	core->Get("Overclock",                 &m_OCFactor,                                    1.0f);
	core->Get("OverclockEnable",           &m_OCEnable,                                    false);
	core->Get("FrameSkip",                 &m_FrameSkip,                                   0);
	core->Get("GFXBackend",                &m_LocalCoreStartupParameter.m_strVideoBackend, "");
	core->Get("GPUDeterminismMode",        &m_LocalCoreStartupParameter.m_strGPUDeterminismMode, "auto");
	m_LocalCoreStartupParameter.m_GPUDeterminismMode = ParseGPUDeterminismMode(m_LocalCoreStartupParameter.m_strGPUDeterminismMode);
	core->Get("GameCubeAdapter",           &m_GameCubeAdapter,                             true);
=======
	core->Get("RunCompareServer",          &bRunCompareServer, false);
	core->Get("RunCompareClient",          &bRunCompareClient, false);
	core->Get("MMU",                       &bMMU,              false);
	core->Get("BBDumpPort",                &iBBDumpPort,       -1);
	core->Get("SyncGPU",                   &bSyncGPU,          false);
	core->Get("SyncGpuMaxDistance",        &iSyncGpuMaxDistance,  200000);
	core->Get("SyncGpuMinDistance",        &iSyncGpuMinDistance, -200000);
	core->Get("SyncGpuOverclock",          &fSyncGpuOverclock, 1.0);
	core->Get("FastDiscSpeed",             &bFastDiscSpeed,    false);
	core->Get("DCBZ",                      &bDCBZOFF,          false);
	core->Get("FrameLimit",                &m_Framelimit,                                  1); // auto frame limit by default
	core->Get("Overclock",                 &m_OCFactor,                                    1.0f);
	core->Get("OverclockEnable",           &m_OCEnable,                                    false);
	core->Get("FrameSkip",                 &m_FrameSkip,                                   0);
	core->Get("GFXBackend",                &m_strVideoBackend, "");
	core->Get("GPUDeterminismMode",        &m_strGPUDeterminismMode, "auto");
	core->Get("GameCubeAdapter",           &m_GameCubeAdapter,                             false);
>>>>>>> ad978122
	core->Get("AdapterRumble",             &m_AdapterRumble,                               true);
	core->Get("PerfMapDir",                &m_perfDir, "");
}

void SConfig::LoadMovieSettings(IniFile& ini)
{
	IniFile::Section* movie = ini.GetOrCreateSection("Movie");

	movie->Get("PauseMovie", &m_PauseMovie, false);
	movie->Get("Author", &m_strMovieAuthor, "");
	movie->Get("DumpFrames", &m_DumpFrames, false);
	movie->Get("DumpFramesSilent", &m_DumpFramesSilent, false);
	movie->Get("ShowInputDisplay", &m_ShowInputDisplay, false);
}

void SConfig::LoadDSPSettings(IniFile& ini)
{
	IniFile::Section* dsp = ini.GetOrCreateSection("DSP");

	dsp->Get("EnableJIT", &m_DSPEnableJIT, true);
	dsp->Get("DumpAudio", &m_DumpAudio, false);
	dsp->Get("DumpUCode", &m_DumpUCode, false);
#if defined __linux__ && HAVE_ALSA
	dsp->Get("Backend", &sBackend, BACKEND_ALSA);
#elif defined __APPLE__
	dsp->Get("Backend", &sBackend, BACKEND_COREAUDIO);
#elif defined _WIN32
	dsp->Get("Backend", &sBackend, BACKEND_XAUDIO2);
#elif defined ANDROID
	dsp->Get("Backend", &sBackend, BACKEND_OPENSLES);
#else
	dsp->Get("Backend", &sBackend, BACKEND_NULLSOUND);
#endif
	dsp->Get("Volume", &m_Volume, 100);
	dsp->Get("CaptureLog", &m_DSPCaptureLog, false);

	if (ARBruteForcer::ch_bruteforce)
		sBackend = BACKEND_NULLSOUND;

	m_IsMuted = false;
}

void SConfig::LoadInputSettings(IniFile& ini)
{
	IniFile::Section* input = ini.GetOrCreateSection("Input");

	input->Get("BackgroundInput", &m_BackgroundInput, false);
}

void SConfig::LoadFifoPlayerSettings(IniFile& ini)
{
	IniFile::Section* fifoplayer = ini.GetOrCreateSection("FifoPlayer");

	fifoplayer->Get("LoopReplay", &bLoopFifoReplay, true);
}

void SConfig::LoadDefaults()
{
	bEnableDebugging = false;
	bAutomaticStart = false;
	bBootToPause = false;

	#ifdef USE_GDBSTUB
	iGDBPort = -1;
	#ifndef _WIN32
	gdb_socket = "";
	#endif
	#endif

	iCPUCore = PowerPC::CORE_JIT64;
	bCPUThread = false;
	bSkipIdle = false;
	bSyncGPUOnSkipIdleHack = true;
	bRunCompareServer = false;
	bDSPHLE = true;
	bFastmem = true;
	bFPRF = false;
	bAccurateNaNs = false;
	bMMU = false;
	bDCBZOFF = false;
	iBBDumpPort = -1;
	bSyncGPU = false;
	bFastDiscSpeed = false;
	bEnableMemcardSdWriting = true;
	SelectedLanguage = 0;
	bOverrideGCLanguage = false;
	bWii = false;
	bDPL2Decoder = false;
	iLatency = 14;

	iPosX = 100;
	iPosY = 100;
	iWidth = 800;
	iHeight = 600;

	bLoopFifoReplay = true;

	bJITOff = false; // debugger only settings
	bJITLoadStoreOff = false;
	bJITLoadStoreFloatingOff = false;
	bJITLoadStorePairedOff = false;
	bJITFloatingPointOff = false;
	bJITIntegerOff = false;
	bJITPairedOff = false;
	bJITSystemRegistersOff = false;
	bJITBranchOff = false;

	m_strName = "NONE";
	m_strUniqueID = "00000000";
}
static const char* GetRegionOfCountry(DiscIO::IVolume::ECountry country)
{
	switch (country)
	{
	case DiscIO::IVolume::COUNTRY_USA:
		return USA_DIR;

	case DiscIO::IVolume::COUNTRY_TAIWAN:
	case DiscIO::IVolume::COUNTRY_KOREA:
		// TODO: Should these have their own Region Dir?
	case DiscIO::IVolume::COUNTRY_JAPAN:
		return JAP_DIR;

	case DiscIO::IVolume::COUNTRY_AUSTRALIA:
	case DiscIO::IVolume::COUNTRY_EUROPE:
	case DiscIO::IVolume::COUNTRY_FRANCE:
	case DiscIO::IVolume::COUNTRY_GERMANY:
	case DiscIO::IVolume::COUNTRY_ITALY:
	case DiscIO::IVolume::COUNTRY_NETHERLANDS:
	case DiscIO::IVolume::COUNTRY_RUSSIA:
	case DiscIO::IVolume::COUNTRY_SPAIN:
	case DiscIO::IVolume::COUNTRY_WORLD:
		return EUR_DIR;

	case DiscIO::IVolume::COUNTRY_UNKNOWN:
	default:
		return nullptr;
	}
}

bool SConfig::AutoSetup(EBootBS2 _BootBS2)
{
	std::string set_region_dir(EUR_DIR);

	switch (_BootBS2)
	{
	case BOOT_DEFAULT:
		{
			bool bootDrive = cdio_is_cdrom(m_strFilename);
			// Check if the file exist, we may have gotten it from a --elf command line
			// that gave an incorrect file name
			if (!bootDrive && !File::Exists(m_strFilename))
			{
				PanicAlertT("The specified file \"%s\" does not exist", m_strFilename.c_str());
				return false;
			}

			std::string Extension;
			SplitPath(m_strFilename, nullptr, nullptr, &Extension);
			if (!strcasecmp(Extension.c_str(), ".gcm") ||
				!strcasecmp(Extension.c_str(), ".iso") ||
				!strcasecmp(Extension.c_str(), ".wbfs") ||
				!strcasecmp(Extension.c_str(), ".ciso") ||
				!strcasecmp(Extension.c_str(), ".gcz") ||
				bootDrive)
			{
				m_BootType = BOOT_ISO;
				std::unique_ptr<DiscIO::IVolume> pVolume(DiscIO::CreateVolumeFromFilename(m_strFilename));
				if (pVolume == nullptr)
				{
					if (bootDrive)
						PanicAlertT("Could not read \"%s\".  "
								"There is no disc in the drive, or it is not a GC/Wii backup.  "
								"Please note that original GameCube and Wii discs cannot be read "
								"by most PC DVD drives.", m_strFilename.c_str());
					else
						PanicAlertT("\"%s\" is an invalid GCM/ISO file, or is not a GC/Wii ISO.",
								m_strFilename.c_str());
					return false;
				}
				m_strName = pVolume->GetInternalName();
				m_strUniqueID = pVolume->GetUniqueID();
				m_revision = pVolume->GetRevision();

				// Check if we have a Wii disc
				bWii = pVolume.get()->GetVolumeType() == DiscIO::IVolume::WII_DISC;

				const char* retrieved_region_dir = GetRegionOfCountry(pVolume->GetCountry());
				if (!retrieved_region_dir)
				{
					if (!PanicYesNoT("Your GCM/ISO file seems to be invalid (invalid country)."
						"\nContinue with PAL region?"))
						return false;
					retrieved_region_dir = EUR_DIR;
				}

				set_region_dir = retrieved_region_dir;
				bNTSC = set_region_dir == USA_DIR || set_region_dir == JAP_DIR;
			}
			else if (!strcasecmp(Extension.c_str(), ".elf"))
			{
				bWii = CBoot::IsElfWii(m_strFilename);
				// TODO: Right now GC homebrew boots in NTSC and Wii homebrew in PAL.
				// This is intentional so that Wii homebrew can boot in both 50Hz and 60Hz, without forcing all GC homebrew to 50Hz.
				// In the future, it probably makes sense to add a Region setting for homebrew somewhere in the emulator config.
				bNTSC = bWii ? false : true;
				set_region_dir = bNTSC ? USA_DIR : EUR_DIR;
				m_BootType = BOOT_ELF;
			}
			else if (!strcasecmp(Extension.c_str(), ".dol"))
			{
				CDolLoader dolfile(m_strFilename);
				bWii = dolfile.IsWii();
				// TODO: See the ELF code above.
				bNTSC = bWii ? false : true;
				set_region_dir = bNTSC ? USA_DIR : EUR_DIR;
				m_BootType = BOOT_DOL;
			}
			else if (!strcasecmp(Extension.c_str(), ".dff"))
			{
				bWii = true;
				set_region_dir = USA_DIR;
				bNTSC = true;
				m_BootType = BOOT_DFF;

				std::unique_ptr<FifoDataFile> ddfFile(FifoDataFile::Load(m_strFilename, true));

				if (ddfFile)
				{
					bWii = ddfFile->GetIsWii();
				}
			}
			else if (DiscIO::CNANDContentManager::Access().GetNANDLoader(m_strFilename).IsValid())
			{
				std::unique_ptr<DiscIO::IVolume> pVolume(DiscIO::CreateVolumeFromFilename(m_strFilename));
				const DiscIO::INANDContentLoader& ContentLoader = DiscIO::CNANDContentManager::Access().GetNANDLoader(m_strFilename);

				if (ContentLoader.GetContentByIndex(ContentLoader.GetBootIndex()) == nullptr)
				{
					//WAD is valid yet cannot be booted. Install instead.
					u64 installed = DiscIO::CNANDContentManager::Access().Install_WiiWAD(m_strFilename);
					if (installed)
						SuccessAlertT("The WAD has been installed successfully");
					return false; //do not boot
				}

				const char* retrieved_region_dir = GetRegionOfCountry(ContentLoader.GetCountry());
				set_region_dir = retrieved_region_dir ? retrieved_region_dir : EUR_DIR;
				bNTSC = set_region_dir == USA_DIR || set_region_dir == JAP_DIR;

				bWii = true;
				m_BootType = BOOT_WII_NAND;

				if (pVolume)
				{
					m_strName = pVolume->GetInternalName();
					m_strUniqueID = pVolume->GetUniqueID();
				}
				else
				{
					// null pVolume means that we are loading from nand folder (Most Likely Wii Menu)
					// if this is the second boot we would be using the Name and id of the last title
					m_strName.clear();
					m_strUniqueID.clear();
				}

				// Use the TitleIDhex for name and/or unique ID if launching from nand folder
				// or if it is not ascii characters (specifically sysmenu could potentially apply to other things)
				std::string titleidstr = StringFromFormat("%016" PRIx64, ContentLoader.GetTitleID());

				if (m_strName.empty())
				{
					m_strName = titleidstr;
				}
				if (m_strUniqueID.empty())
				{
					m_strUniqueID = titleidstr;
				}
			}
			else
			{
				PanicAlertT("Could not recognize ISO file %s", m_strFilename.c_str());
				return false;
			}
		}
		break;

	case BOOT_BS2_USA:
		set_region_dir = USA_DIR;
		m_strFilename.clear();
		bNTSC = true;
		break;

	case BOOT_BS2_JAP:
		set_region_dir = JAP_DIR;
		m_strFilename.clear();
		bNTSC = true;
		break;

	case BOOT_BS2_EUR:
		set_region_dir = EUR_DIR;
		m_strFilename.clear();
		bNTSC = false;
		break;
	}

	// Setup paths
	CheckMemcardPath(SConfig::GetInstance().m_strMemoryCardA, set_region_dir, true);
	CheckMemcardPath(SConfig::GetInstance().m_strMemoryCardB, set_region_dir, false);
	m_strSRAM = File::GetUserPath(F_GCSRAM_IDX);
	if (!bWii)
	{
		if (!bHLE_BS2)
		{
			m_strBootROM = File::GetUserPath(D_GCUSER_IDX) + DIR_SEP + set_region_dir + DIR_SEP GC_IPL;
			if (!File::Exists(m_strBootROM))
				m_strBootROM = File::GetSysDirectory() + GC_SYS_DIR + DIR_SEP + set_region_dir + DIR_SEP GC_IPL;

			if (!File::Exists(m_strBootROM))
			{
				WARN_LOG(BOOT, "Bootrom file %s not found - using HLE.", m_strBootROM.c_str());
				bHLE_BS2 = true;
			}
		}
	}
	else if (bWii && !bHLE_BS2)
	{
		WARN_LOG(BOOT, "GC bootrom file will not be loaded for Wii mode.");
		bHLE_BS2 = true;
	}

	return true;
}

void SConfig::CheckMemcardPath(std::string& memcardPath, const std::string& gameRegion, bool isSlotA)
{
	std::string ext("." + gameRegion + ".raw");
	if (memcardPath.empty())
	{
		// Use default memcard path if there is no user defined name
		std::string defaultFilename = isSlotA ? GC_MEMCARDA : GC_MEMCARDB;
		memcardPath = File::GetUserPath(D_GCUSER_IDX) + defaultFilename + ext;
	}
	else
	{
		std::string filename = memcardPath;
		std::string region = filename.substr(filename.size()-7, 3);
		bool hasregion = false;
		hasregion |= region.compare(USA_DIR) == 0;
		hasregion |= region.compare(JAP_DIR) == 0;
		hasregion |= region.compare(EUR_DIR) == 0;
		if (!hasregion)
		{
			// filename doesn't have region in the extension
			if (File::Exists(filename))
			{
				// If the old file exists we are polite and ask if we should copy it
				std::string oldFilename = filename;
				filename.replace(filename.size()-4, 4, ext);
				if (PanicYesNoT("Memory Card filename in Slot %c is incorrect\n"
					"Region not specified\n\n"
					"Slot %c path was changed to\n"
					"%s\n"
					"Would you like to copy the old file to this new location?\n",
					isSlotA ? 'A':'B', isSlotA ? 'A':'B', filename.c_str()))
				{
					if (!File::Copy(oldFilename, filename))
						PanicAlertT("Copy failed");
				}
			}
			memcardPath = filename; // Always correct the path!
		}
		else if (region.compare(gameRegion) != 0)
		{
			// filename has region, but it's not == gameRegion
			// Just set the correct filename, the EXI Device will create it if it doesn't exist
			memcardPath = filename.replace(filename.size()-ext.size(), ext.size(), ext);
		}
	}
}

DiscIO::IVolume::ELanguage SConfig::GetCurrentLanguage(bool wii) const
{
	DiscIO::IVolume::ELanguage language;
	if (wii)
		language = (DiscIO::IVolume::ELanguage)SConfig::GetInstance().m_SYSCONF->GetData<u8>("IPL.LNG");
	else
		language = (DiscIO::IVolume::ELanguage)(SConfig::GetInstance().SelectedLanguage + 1);

	// Get rid of invalid values (probably doesn't matter, but might as well do it)
	if (language > DiscIO::IVolume::ELanguage::LANGUAGE_UNKNOWN || language < 0)
		language = DiscIO::IVolume::ELanguage::LANGUAGE_UNKNOWN;
	return language;
}

IniFile SConfig::LoadDefaultGameIni() const
{
	return LoadDefaultGameIni(GetUniqueID(), m_revision);
}

IniFile SConfig::LoadLocalGameIni() const
{
	return LoadLocalGameIni(GetUniqueID(), m_revision);
}

IniFile SConfig::LoadGameIni() const
{
	return LoadGameIni(GetUniqueID(), m_revision);
}

IniFile SConfig::LoadDefaultGameIni(const std::string& id, u16 revision)
{
	IniFile game_ini;
	for (const std::string& filename : GetGameIniFilenames(id, revision))
		game_ini.Load(File::GetSysDirectory() + GAMESETTINGS_DIR DIR_SEP + filename, true);
	return game_ini;
}

IniFile SConfig::LoadLocalGameIni(const std::string& id, u16 revision)
{
	IniFile game_ini;
	for (const std::string& filename : GetGameIniFilenames(id, revision))
		game_ini.Load(File::GetUserPath(D_GAMESETTINGS_IDX) + filename, true);
	return game_ini;
}

IniFile SConfig::LoadGameIni(const std::string& id, u16 revision)
{
	IniFile game_ini;
	for (const std::string& filename : GetGameIniFilenames(id, revision))
		game_ini.Load(File::GetSysDirectory() + GAMESETTINGS_DIR DIR_SEP + filename, true);
	for (const std::string& filename : GetGameIniFilenames(id, revision))
		game_ini.Load(File::GetUserPath(D_GAMESETTINGS_IDX) + filename, true);
	return game_ini;
}

// Returns all possible filenames in ascending order of priority
std::vector<std::string> SConfig::GetGameIniFilenames(const std::string& id, u16 revision)
{
	std::vector<std::string> filenames;

	// INIs that match all regions
	if (id.size() >= 4)
		filenames.push_back(id.substr(0, 3) + ".ini");

	// Regular INIs
	filenames.push_back(id + ".ini");

	// INIs with specific revisions
	filenames.push_back(id + StringFromFormat("r%d", revision) + ".ini");

	return filenames;
}<|MERGE_RESOLUTION|>--- conflicted
+++ resolved
@@ -9,18 +9,15 @@
 #include "Common/CommonPaths.h"
 #include "Common/CommonTypes.h"
 #include "Common/FileUtil.h"
-<<<<<<< HEAD
-#include "Common/IniFile.h"
+#include "Common/StringUtil.h"
+
 #include "Core/ARBruteForcer.h"
-=======
-#include "Common/StringUtil.h"
-
->>>>>>> ad978122
 #include "Core/ConfigManager.h"
 #include "Core/Core.h" // for bWii
 #include "Core/Boot/Boot.h"
 #include "Core/Boot/Boot_DOL.h"
 #include "Core/FifoPlayer/FifoDataFile.h"
+#include "Core/HotkeyManager.h"
 #include "Core/HW/SI.h"
 #include "Core/PowerPC/PowerPC.h"
 
@@ -29,7 +26,6 @@
 
 SConfig* SConfig::m_Instance;
 
-<<<<<<< HEAD
 static const struct
 {
 	const char* IniText;
@@ -227,8 +223,6 @@
 	return GPU_DETERMINISM_AUTO;
 }
 
-=======
->>>>>>> ad978122
 SConfig::SConfig()
 : bEnableDebugging(false), bAutomaticStart(false), bBootToPause(false),
   bJITNoBlockCache(false), bJITNoBlockLinking(false),
@@ -293,13 +287,8 @@
 
 	SaveGeneralSettings(ini);
 	SaveInterfaceSettings(ini);
-<<<<<<< HEAD
-	SaveHotkeySettings(ini);
 	if (!ARBruteForcer::ch_dont_save_settings)
 		SaveDisplaySettings(ini);
-=======
-	SaveDisplaySettings(ini);
->>>>>>> ad978122
 	SaveGameListSettings(ini);
 	SaveCoreSettings(ini);
 	SaveMovieSettings(ini);
@@ -390,92 +379,58 @@
 	interface->Set("PauseOnFocusLost", m_PauseOnFocusLost);
 }
 
-<<<<<<< HEAD
 void SConfig::SaveHotkeySettings(IniFile& ini)
 {
 	IniFile::Section* hotkeys = ini.GetOrCreateSection("Hotkeys");
 
-	hotkeys->Set("XInputPolling", m_LocalCoreStartupParameter.bHotkeysXInput);
-
-	for (int i = 0; i < NUM_HOTKEYS; i++)
-	{
-		hotkeys->Set(g_HKData[i].IniText, m_LocalCoreStartupParameter.iHotkey[i]);
-		hotkeys->Set(std::string(g_HKData[i].IniText) + "Modifier",
-			m_LocalCoreStartupParameter.iHotkeyModifier[i]);
-		hotkeys->Set(std::string(g_HKData[i].IniText) + "KBM",
-			m_LocalCoreStartupParameter.bHotkeyKBM[i]);
-		hotkeys->Set(std::string(g_HKData[i].IniText) + "DInput",
-			m_LocalCoreStartupParameter.bHotkeyDInput[i]);
-		hotkeys->Set(std::string(g_HKData[i].IniText) + "XInputMapping",
-			m_LocalCoreStartupParameter.iHotkeyDandXInputMapping[i]);
-		hotkeys->Set(std::string(g_HKData[i].IniText) + "DInputMappingExtra",
-			m_LocalCoreStartupParameter.iHotkeyDInputMappingExtra[i]);
-	}
+	hotkeys->Set("XInputPolling", bHotkeysXInput);
+
+	//for (int i = 0; i < NUM_HOTKEYS; i++)
+	//{
+	//	hotkeys->Set(g_HKData[i].IniText, iHotkey[i]);
+	//	hotkeys->Set(std::string(g_HKData[i].IniText) + "Modifier",
+	//		iHotkeyModifier[i]);
+	//	hotkeys->Set(std::string(g_HKData[i].IniText) + "KBM",
+	//		bHotkeyKBM[i]);
+	//	hotkeys->Set(std::string(g_HKData[i].IniText) + "DInput",
+	//		bHotkeyDInput[i]);
+	//	hotkeys->Set(std::string(g_HKData[i].IniText) + "XInputMapping",
+	//		iHotkeyDandXInputMapping[i]);
+	//	hotkeys->Set(std::string(g_HKData[i].IniText) + "DInputMappingExtra",
+	//		iHotkeyDInputMappingExtra[i]);
+	//}
 }
 
 void SConfig::SaveVRSettings(IniFile& ini)
 {
-	IniFile::Section* vrsettings = ini.GetOrCreateSection("Hotkeys");
-
-	for (int i = 0; i < NUM_VR_HOTKEYS; i++)
-	{
-		vrsettings->Set(g_VRData[i].IniText, m_LocalCoreStartupParameter.iVRSettings[i]);
-		vrsettings->Set(std::string(g_VRData[i].IniText) + "Modifier",
-			m_LocalCoreStartupParameter.iVRSettingsModifier[i]);
-		vrsettings->Set(std::string(g_VRData[i].IniText) + "KBM",
-			m_LocalCoreStartupParameter.bVRSettingsKBM[i]);
-		vrsettings->Set(std::string(g_VRData[i].IniText) + "DInput",
-			m_LocalCoreStartupParameter.bVRSettingsDInput[i]);
-		vrsettings->Set(std::string(g_VRData[i].IniText) + "XInputMapping",
-			m_LocalCoreStartupParameter.iVRSettingsDandXInputMapping[i]);
-		vrsettings->Set(std::string(g_VRData[i].IniText) + "DInputMappingExtra",
-			m_LocalCoreStartupParameter.iVRSettingsDInputMappingExtra[i]);
-	}
-}
-
-=======
->>>>>>> ad978122
+}
+
 void SConfig::SaveDisplaySettings(IniFile& ini)
 {
 	IniFile::Section* display = ini.GetOrCreateSection("Display");
 
-<<<<<<< HEAD
 	if (!m_special_case)
-		display->Set("FullscreenResolution", m_LocalCoreStartupParameter.strFullscreenResolution);
-	display->Set("Fullscreen", m_LocalCoreStartupParameter.bFullscreen);
-	display->Set("RenderToMain", m_LocalCoreStartupParameter.bRenderToMain);
-	if (!m_special_case)
-	{
-		display->Set("RenderWindowXPos", m_LocalCoreStartupParameter.iRenderWindowXPos);
-		display->Set("RenderWindowYPos", m_LocalCoreStartupParameter.iRenderWindowYPos);
-		display->Set("RenderWindowWidth", m_LocalCoreStartupParameter.iRenderWindowWidth);
-		display->Set("RenderWindowHeight", m_LocalCoreStartupParameter.iRenderWindowHeight);
-	}
-	display->Set("RenderWindowAutoSize", m_LocalCoreStartupParameter.bRenderWindowAutoSize);
-	display->Set("KeepWindowOnTop", m_LocalCoreStartupParameter.bKeepWindowOnTop);
-	display->Set("ProgressiveScan", m_LocalCoreStartupParameter.bProgressive);
-	display->Set("DisableScreenSaver", m_LocalCoreStartupParameter.bDisableScreenSaver);
-	display->Set("ForceNTSCJ", m_LocalCoreStartupParameter.bForceNTSCJ);
-
-	IniFile::Section* vr = ini.GetOrCreateSection("VR");
-#ifdef OCULUSSDK042
-	vr->Set("AsynchronousTimewarp", m_LocalCoreStartupParameter.bAsynchronousTimewarp);
-#endif
-=======
-	display->Set("FullscreenResolution", strFullscreenResolution);
+		display->Set("FullscreenResolution", strFullscreenResolution);
 	display->Set("Fullscreen", bFullscreen);
 	display->Set("RenderToMain", bRenderToMain);
-	display->Set("RenderWindowXPos", iRenderWindowXPos);
-	display->Set("RenderWindowYPos", iRenderWindowYPos);
-	display->Set("RenderWindowWidth", iRenderWindowWidth);
-	display->Set("RenderWindowHeight", iRenderWindowHeight);
+	if (!m_special_case)
+	{
+		display->Set("RenderWindowXPos", iRenderWindowXPos);
+		display->Set("RenderWindowYPos", iRenderWindowYPos);
+		display->Set("RenderWindowWidth", iRenderWindowWidth);
+		display->Set("RenderWindowHeight", iRenderWindowHeight);
+	}
 	display->Set("RenderWindowAutoSize", bRenderWindowAutoSize);
 	display->Set("KeepWindowOnTop", bKeepWindowOnTop);
 	display->Set("ProgressiveScan", bProgressive);
 	display->Set("PAL60", bPAL60);
 	display->Set("DisableScreenSaver", bDisableScreenSaver);
 	display->Set("ForceNTSCJ", bForceNTSCJ);
->>>>>>> ad978122
+
+	IniFile::Section* vr = ini.GetOrCreateSection("VR");
+#ifdef OCULUSSDK042
+	vr->Set("AsynchronousTimewarp", bAsynchronousTimewarp);
+#endif
 }
 
 void SConfig::SaveGameListSettings(IniFile& ini)
@@ -554,16 +509,10 @@
 	core->Set("WiiKeyboard", m_WiiKeyboard);
 	core->Set("WiimoteContinuousScanning", m_WiimoteContinuousScanning);
 	core->Set("WiimoteEnableSpeaker", m_WiimoteEnableSpeaker);
-<<<<<<< HEAD
-	core->Set("RunCompareServer", m_LocalCoreStartupParameter.bRunCompareServer);
-	core->Set("RunCompareClient", m_LocalCoreStartupParameter.bRunCompareClient);
+	core->Set("RunCompareServer", bRunCompareServer);
+	core->Set("RunCompareClient", bRunCompareClient);
 	if (!ARBruteForcer::ch_dont_save_settings)
 		core->Set("FrameLimit", m_Framelimit);
-=======
-	core->Set("RunCompareServer", bRunCompareServer);
-	core->Set("RunCompareClient", bRunCompareClient);
-	core->Set("FrameLimit", m_Framelimit);
->>>>>>> ad978122
 	core->Set("FrameSkip", m_FrameSkip);
 	core->Set("Overclock", m_OCFactor);
 	core->Set("OverclockEnable", m_OCEnable);
@@ -591,13 +540,9 @@
 
 	dsp->Set("EnableJIT", m_DSPEnableJIT);
 	dsp->Set("DumpAudio", m_DumpAudio);
-<<<<<<< HEAD
+	dsp->Set("DumpUCode", m_DumpUCode);
 	if (!ARBruteForcer::ch_dont_save_settings)
 		dsp->Set("Backend", sBackend);
-=======
-	dsp->Set("DumpUCode", m_DumpUCode);
-	dsp->Set("Backend", sBackend);
->>>>>>> ad978122
 	dsp->Set("Volume", m_Volume);
 	dsp->Set("CaptureLog", m_DSPCaptureLog);
 }
@@ -718,111 +663,75 @@
 	interface->Get("PauseOnFocusLost",        &m_PauseOnFocusLost,                            false);
 }
 
-<<<<<<< HEAD
 void SConfig::LoadHotkeySettings(IniFile& ini)
 {
 	IniFile::Section* hotkeys = ini.GetOrCreateSection("Hotkeys");
 
-	hotkeys->Get("XInputPolling", &m_LocalCoreStartupParameter.bHotkeysXInput, true);
-
-	for (int i = 0; i < NUM_HOTKEYS; i++)
-	{
-		hotkeys->Get(g_HKData[i].IniText,
-		    &m_LocalCoreStartupParameter.iHotkey[i], 0);
-		hotkeys->Get(std::string(g_HKData[i].IniText) + "Modifier",
-		    &m_LocalCoreStartupParameter.iHotkeyModifier[i], 0);
-		hotkeys->Get(std::string(g_HKData[i].IniText) + "KBM",
-			&m_LocalCoreStartupParameter.bHotkeyKBM[i], g_HKData[i].KBM);
-		hotkeys->Get(std::string(g_HKData[i].IniText) + "DInput",
-			&m_LocalCoreStartupParameter.bHotkeyDInput[i], g_HKData[i].DInput);
-		hotkeys->Get(std::string(g_HKData[i].IniText) + "XInputMapping",
-			&m_LocalCoreStartupParameter.iHotkeyDandXInputMapping[i], g_HKData[i].DandXInputMapping);
-		hotkeys->Get(std::string(g_HKData[i].IniText) + "DInputMappingExtra",
-			&m_LocalCoreStartupParameter.iHotkeyDInputMappingExtra[i], g_HKData[i].DInputMappingExtra);
-	}
+	hotkeys->Get("XInputPolling", &bHotkeysXInput, true);
+
+	//for (int i = 0; i < NUM_HOTKEYS; i++)
+	//{
+	//	hotkeys->Get(g_HKData[i].IniText,
+	//	    &iHotkey[i], 0);
+	//	hotkeys->Get(std::string(g_HKData[i].IniText) + "Modifier",
+	//	    &iHotkeyModifier[i], 0);
+	//	hotkeys->Get(std::string(g_HKData[i].IniText) + "KBM",
+	//		&bHotkeyKBM[i], g_HKData[i].KBM);
+	//	hotkeys->Get(std::string(g_HKData[i].IniText) + "DInput",
+	//		&bHotkeyDInput[i], g_HKData[i].DInput);
+	//	hotkeys->Get(std::string(g_HKData[i].IniText) + "XInputMapping",
+	//		&iHotkeyDandXInputMapping[i], g_HKData[i].DandXInputMapping);
+	//	hotkeys->Get(std::string(g_HKData[i].IniText) + "DInputMappingExtra",
+	//		&iHotkeyDInputMappingExtra[i], g_HKData[i].DInputMappingExtra);
+	//}
 }
 
 void SConfig::LoadVRSettings(IniFile& ini)
 {
-	IniFile::Section* vrsettings = ini.GetOrCreateSection("Hotkeys");
-
-
-	for (int i = 0; i < NUM_VR_HOTKEYS; i++)
-	{
-		vrsettings->Get(g_VRData[i].IniText,
-			&m_LocalCoreStartupParameter.iVRSettings[i], g_VRData[i].DefaultKey);
-		vrsettings->Get(std::string(g_VRData[i].IniText) + "Modifier",
-			&m_LocalCoreStartupParameter.iVRSettingsModifier[i], g_VRData[i].DefaultModifier);
-		vrsettings->Get(std::string(g_VRData[i].IniText) + "KBM",
-			&m_LocalCoreStartupParameter.bVRSettingsKBM[i], g_VRData[i].KBM);
-		vrsettings->Get(std::string(g_VRData[i].IniText) + "DInput",
-			&m_LocalCoreStartupParameter.bVRSettingsDInput[i], g_VRData[i].DInput);
-		vrsettings->Get(std::string(g_VRData[i].IniText) + "XInputMapping",
-			&m_LocalCoreStartupParameter.iVRSettingsDandXInputMapping[i], g_VRData[i].DandXInputMapping);
-		vrsettings->Get(std::string(g_VRData[i].IniText) + "DInputMappingExtra",
-			&m_LocalCoreStartupParameter.iVRSettingsDInputMappingExtra[i], g_VRData[i].DInputMappingExtra);
-	}
-}
-
-=======
->>>>>>> ad978122
+}
+
 void SConfig::LoadDisplaySettings(IniFile& ini)
 {
 	IniFile::Section* display = ini.GetOrCreateSection("Display");
 
-<<<<<<< HEAD
 	if (ARBruteForcer::ch_bruteforce)
 	{
-		m_LocalCoreStartupParameter.bFullscreen = false;
-		m_LocalCoreStartupParameter.strFullscreenResolution = "Auto";
-		m_LocalCoreStartupParameter.bRenderToMain = false;
-		m_LocalCoreStartupParameter.iRenderWindowXPos = -1;
-		m_LocalCoreStartupParameter.iRenderWindowYPos = -1;
-		m_LocalCoreStartupParameter.iRenderWindowWidth = 640;
-		m_LocalCoreStartupParameter.iRenderWindowHeight = 480;
-		m_LocalCoreStartupParameter.bRenderWindowAutoSize = false;
-		m_LocalCoreStartupParameter.bKeepWindowOnTop = false;
-		m_LocalCoreStartupParameter.bProgressive = false;
-		m_LocalCoreStartupParameter.bDisableScreenSaver = true;
-		m_LocalCoreStartupParameter.bForceNTSCJ = false;
+		bFullscreen = false;
+		strFullscreenResolution = "Auto";
+		bRenderToMain = false;
+		iRenderWindowXPos = -1;
+		iRenderWindowYPos = -1;
+		iRenderWindowWidth = 640;
+		iRenderWindowHeight = 480;
+		bRenderWindowAutoSize = false;
+		bKeepWindowOnTop = false;
+		bProgressive = false;
+		bDisableScreenSaver = true;
+		bForceNTSCJ = false;
 	}
 	else
 	{
-		display->Get("Fullscreen", &m_LocalCoreStartupParameter.bFullscreen, false);
-		display->Get("FullscreenResolution", &m_LocalCoreStartupParameter.strFullscreenResolution, "Auto");
-		display->Get("RenderToMain", &m_LocalCoreStartupParameter.bRenderToMain, false);
-		display->Get("RenderWindowXPos", &m_LocalCoreStartupParameter.iRenderWindowXPos, -1);
-		display->Get("RenderWindowYPos", &m_LocalCoreStartupParameter.iRenderWindowYPos, -1);
-		display->Get("RenderWindowWidth", &m_LocalCoreStartupParameter.iRenderWindowWidth, 640);
-		display->Get("RenderWindowHeight", &m_LocalCoreStartupParameter.iRenderWindowHeight, 480);
-		display->Get("RenderWindowAutoSize", &m_LocalCoreStartupParameter.bRenderWindowAutoSize, false);
-		display->Get("KeepWindowOnTop", &m_LocalCoreStartupParameter.bKeepWindowOnTop, false);
-		display->Get("ProgressiveScan", &m_LocalCoreStartupParameter.bProgressive, false);
-		display->Get("DisableScreenSaver", &m_LocalCoreStartupParameter.bDisableScreenSaver, true);
-		display->Get("ForceNTSCJ", &m_LocalCoreStartupParameter.bForceNTSCJ, false);
+		display->Get("Fullscreen",           &bFullscreen,             false);
+		display->Get("FullscreenResolution", &strFullscreenResolution, "Auto");
+		display->Get("RenderToMain",         &bRenderToMain,           false);
+		display->Get("RenderWindowXPos",     &iRenderWindowXPos,       -1);
+		display->Get("RenderWindowYPos",     &iRenderWindowYPos,       -1);
+		display->Get("RenderWindowWidth",    &iRenderWindowWidth,      640);
+		display->Get("RenderWindowHeight",   &iRenderWindowHeight,     480);
+		display->Get("RenderWindowAutoSize", &bRenderWindowAutoSize,   false);
+		display->Get("KeepWindowOnTop",      &bKeepWindowOnTop,        false);
+		display->Get("ProgressiveScan",      &bProgressive,            false);
+		display->Get("PAL60",                &bPAL60,                  true);
+		display->Get("DisableScreenSaver",   &bDisableScreenSaver,     true);
+		display->Get("ForceNTSCJ",           &bForceNTSCJ,             false);
 	}
 
 	IniFile::Section* vr = ini.GetOrCreateSection("VR");
 #ifdef OCULUSSDK042
-	vr->Get("AsynchronousTimewarp",      &m_LocalCoreStartupParameter.bAsynchronousTimewarp,   false);
+	vr->Get("AsynchronousTimewarp", &bAsynchronousTimewarp,   false);
 #else
-	m_LocalCoreStartupParameter.bAsynchronousTimewarp = false;
+	bAsynchronousTimewarp = false;
 #endif
-=======
-	display->Get("Fullscreen",           &bFullscreen,             false);
-	display->Get("FullscreenResolution", &strFullscreenResolution, "Auto");
-	display->Get("RenderToMain",         &bRenderToMain,           false);
-	display->Get("RenderWindowXPos",     &iRenderWindowXPos,       -1);
-	display->Get("RenderWindowYPos",     &iRenderWindowYPos,       -1);
-	display->Get("RenderWindowWidth",    &iRenderWindowWidth,      640);
-	display->Get("RenderWindowHeight",   &iRenderWindowHeight,     480);
-	display->Get("RenderWindowAutoSize", &bRenderWindowAutoSize,   false);
-	display->Get("KeepWindowOnTop",      &bKeepWindowOnTop,        false);
-	display->Get("ProgressiveScan",      &bProgressive,            false);
-	display->Get("PAL60",                &bPAL60,                  true);
-	display->Get("DisableScreenSaver",   &bDisableScreenSaver,     true);
-	display->Get("ForceNTSCJ",           &bForceNTSCJ,             false);
->>>>>>> ad978122
 }
 
 void SConfig::LoadGameListSettings(IniFile& ini)
@@ -908,26 +817,6 @@
 	core->Get("WiiKeyboard",               &m_WiiKeyboard,                                 false);
 	core->Get("WiimoteContinuousScanning", &m_WiimoteContinuousScanning,                   false);
 	core->Get("WiimoteEnableSpeaker",      &m_WiimoteEnableSpeaker,                        false);
-<<<<<<< HEAD
-	core->Get("RunCompareServer",          &m_LocalCoreStartupParameter.bRunCompareServer, false);
-	core->Get("RunCompareClient",          &m_LocalCoreStartupParameter.bRunCompareClient, false);
-	core->Get("MMU",                       &m_LocalCoreStartupParameter.bMMU,              false);
-	core->Get("BBDumpPort",                &m_LocalCoreStartupParameter.iBBDumpPort,       -1);
-	core->Get("SyncGPU",                   &m_LocalCoreStartupParameter.bSyncGPU,          false);
-	core->Get("FastDiscSpeed",             &m_LocalCoreStartupParameter.bFastDiscSpeed,    false);
-	core->Get("DCBZ",                      &m_LocalCoreStartupParameter.bDCBZOFF,          false);
-	if (ARBruteForcer::ch_bruteforce)
-		m_Framelimit = 0;
-	else
-		core->Get("FrameLimit",                &m_Framelimit,                                  1); // auto frame limit by default
-	core->Get("Overclock",                 &m_OCFactor,                                    1.0f);
-	core->Get("OverclockEnable",           &m_OCEnable,                                    false);
-	core->Get("FrameSkip",                 &m_FrameSkip,                                   0);
-	core->Get("GFXBackend",                &m_LocalCoreStartupParameter.m_strVideoBackend, "");
-	core->Get("GPUDeterminismMode",        &m_LocalCoreStartupParameter.m_strGPUDeterminismMode, "auto");
-	m_LocalCoreStartupParameter.m_GPUDeterminismMode = ParseGPUDeterminismMode(m_LocalCoreStartupParameter.m_strGPUDeterminismMode);
-	core->Get("GameCubeAdapter",           &m_GameCubeAdapter,                             true);
-=======
 	core->Get("RunCompareServer",          &bRunCompareServer, false);
 	core->Get("RunCompareClient",          &bRunCompareClient, false);
 	core->Get("MMU",                       &bMMU,              false);
@@ -938,14 +827,17 @@
 	core->Get("SyncGpuOverclock",          &fSyncGpuOverclock, 1.0);
 	core->Get("FastDiscSpeed",             &bFastDiscSpeed,    false);
 	core->Get("DCBZ",                      &bDCBZOFF,          false);
-	core->Get("FrameLimit",                &m_Framelimit,                                  1); // auto frame limit by default
+	if (ARBruteForcer::ch_bruteforce)
+		m_Framelimit = 0;
+	else
+		core->Get("FrameLimit",                &m_Framelimit,                                  1); // auto frame limit by default
 	core->Get("Overclock",                 &m_OCFactor,                                    1.0f);
 	core->Get("OverclockEnable",           &m_OCEnable,                                    false);
 	core->Get("FrameSkip",                 &m_FrameSkip,                                   0);
 	core->Get("GFXBackend",                &m_strVideoBackend, "");
 	core->Get("GPUDeterminismMode",        &m_strGPUDeterminismMode, "auto");
-	core->Get("GameCubeAdapter",           &m_GameCubeAdapter,                             false);
->>>>>>> ad978122
+	m_GPUDeterminismMode = ParseGPUDeterminismMode(m_strGPUDeterminismMode);
+	core->Get("GameCubeAdapter",           &m_GameCubeAdapter,                             true);
 	core->Get("AdapterRumble",             &m_AdapterRumble,                               true);
 	core->Get("PerfMapDir",                &m_perfDir, "");
 }
