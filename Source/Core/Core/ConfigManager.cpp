// Copyright 2008 Dolphin Emulator Project
// SPDX-License-Identifier: GPL-2.0-or-later

#include "Core/ConfigManager.h"

#include <algorithm>
#include <climits>
#include <memory>
#include <optional>
#include <sstream>
#include <string>
#include <string_view>
#include <variant>

#include <Core/Core.h>

#include <fmt/format.h>

#include "AudioCommon/AudioCommon.h"

#include "Common/Assert.h"
#include "Common/CommonPaths.h"
#include "Common/CommonTypes.h"
#include "Common/Config/Config.h"
#include "Common/FileUtil.h"
#include "Common/IniFile.h"
#include "Common/Logging/Log.h"
#include "Common/MsgHandler.h"
#include "Common/NandPaths.h"
#include "Common/StringUtil.h"
#include "Common/Version.h"

#include "Core/Boot/Boot.h"
#include "Core/CommonTitles.h"
#include "Core/Config/DefaultLocale.h"
#include "Core/Config/MainSettings.h"
#include "Core/Config/SYSCONFSettings.h"
#include "Core/ConfigLoaders/GameConfigLoader.h"
#include "Core/Core.h"
#include "Core/DolphinAnalytics.h"
#include "Core/FifoPlayer/FifoDataFile.h"
#include "Core/HLE/HLE.h"
#include "Core/HW/DVD/DVDInterface.h"
#include "Core/HW/EXI/EXI_Device.h"
#include "Core/HW/SI/SI.h"
#include "Core/HW/SI/SI_Device.h"
#include "Core/Host.h"
#include "Core/IOS/ES/ES.h"
#include "Core/IOS/ES/Formats.h"
#include "Core/PatchEngine.h"
#include "Core/PowerPC/PPCSymbolDB.h"
#include "Core/PowerPC/PowerPC.h"
#include "Core/System.h"
#include "Core/TitleDatabase.h"
#include "VideoCommon/HiresTextures.h"

#include "DiscIO/Enums.h"
#include "DiscIO/Filesystem.h"
#include "DiscIO/Volume.h"
#include "DiscIO/VolumeWad.h"

SConfig* SConfig::m_Instance;

SConfig::SConfig()
{
  LoadDefaults();
  // Make sure we have log manager
  LoadSettings();
}

void SConfig::Init()
{
  m_Instance = new SConfig;
}

void SConfig::Shutdown()
{
  delete m_Instance;
  m_Instance = nullptr;
}

SConfig::~SConfig()
{
  SaveSettings();
}

void SConfig::SaveSettings()
{
  NOTICE_LOG_FMT(BOOT, "Saving settings to {}", File::GetUserPath(F_DOLPHINCONFIG_IDX));
  Config::Save();
}

void SConfig::LoadSettings()
{
  INFO_LOG_FMT(BOOT, "Loading Settings from {}", File::GetUserPath(F_DOLPHINCONFIG_IDX));
<<<<<<< HEAD
=======
  Config::Load();
}

void SConfig::ResetRunningGameMetadata()
{
  SetRunningGameMetadata("00000000", "", 0, 0, DiscIO::Region::Unknown);
}

void SConfig::SetRunningGameMetadata(const DiscIO::Volume& volume,
                                     const DiscIO::Partition& partition)
{
  if (partition == volume.GetGamePartition())
  {
    SetRunningGameMetadata(volume.GetGameID(), volume.GetGameTDBID(),
                           volume.GetTitleID().value_or(0), volume.GetRevision().value_or(0),
                           volume.GetRegion());
  }
  else
  {
    SetRunningGameMetadata(volume.GetGameID(partition), volume.GetGameTDBID(),
                           volume.GetTitleID(partition).value_or(0),
                           volume.GetRevision(partition).value_or(0), volume.GetRegion());
  }
}

void SConfig::SetRunningGameMetadata(const IOS::ES::TMDReader& tmd, DiscIO::Platform platform)
{
  const u64 tmd_title_id = tmd.GetTitleId();

  // If we're launching a disc game, we want to read the revision from
  // the disc header instead of the TMD. They can differ.
  // (IOS HLE ES calls us with a TMDReader rather than a volume when launching
  // a disc game, because ES has no reason to be accessing the disc directly.)
  if (platform == DiscIO::Platform::WiiWAD ||
      !Core::System::GetInstance().GetDVDInterface().UpdateRunningGameMetadata(tmd_title_id))
  {
    // If not launching a disc game, just read everything from the TMD.
    SetRunningGameMetadata(tmd.GetGameID(), tmd.GetGameTDBID(), tmd_title_id, tmd.GetTitleVersion(),
                           tmd.GetRegion());
  }
}

void SConfig::SetRunningGameMetadata(const std::string& game_id)
{
  SetRunningGameMetadata(game_id, "", 0, 0, DiscIO::Region::Unknown);
}

void SConfig::SetRunningGameMetadata(const std::string& game_id, const std::string& gametdb_id,
                                     u64 title_id, u16 revision, DiscIO::Region region)
{
  const bool was_changed = m_game_id != game_id || m_gametdb_id != gametdb_id ||
                           m_title_id != title_id || m_revision != revision;
  m_game_id = game_id;
  m_gametdb_id = gametdb_id;
  m_title_id = title_id;
  m_revision = revision;

  if (game_id.length() == 6)
  {
    m_debugger_game_id = game_id;
  }
  else if (title_id != 0)
  {
    m_debugger_game_id =
        fmt::format("{:08X}_{:08X}", static_cast<u32>(title_id >> 32), static_cast<u32>(title_id));
  }
  else
  {
    m_debugger_game_id.clear();
  }

  if (!was_changed)
    return;

  if (game_id == "00000000")
  {
    m_title_name.clear();
    m_title_description.clear();
    return;
  }

  const Core::TitleDatabase title_database;
  const DiscIO::Language language = GetLanguageAdjustedForRegion(bWii, region);
  m_title_name = title_database.GetTitleName(m_gametdb_id, language);
  m_title_description = title_database.Describe(m_gametdb_id, language);
  NOTICE_LOG_FMT(CORE, "Active title: {}", m_title_description);
  Host_TitleChanged();
  if (Core::IsRunning())
  {
    Core::UpdateTitle();
  }

  Config::AddLayer(ConfigLoaders::GenerateGlobalGameConfigLoader(game_id, revision));
  Config::AddLayer(ConfigLoaders::GenerateLocalGameConfigLoader(game_id, revision));

  if (Core::IsRunning())
    DolphinAnalytics::Instance().ReportGameStart();
}

void SConfig::OnNewTitleLoad(const Core::CPUThreadGuard& guard)
{
  if (!Core::IsRunning())
    return;

  if (!g_symbolDB.IsEmpty())
  {
    g_symbolDB.Clear();
    Host_NotifyMapLoaded();
  }
  CBoot::LoadMapFromFilename(guard);
  auto& system = Core::System::GetInstance();
  HLE::Reload(system);
  PatchEngine::Reload();
  HiresTexture::Update();
}

void SConfig::LoadDefaults()
{
  bAutomaticStart = false;
  bBootToPause = false;

  bWii = false;

  ResetRunningGameMetadata();
}

// Static method to make a simple game ID for elf/dol files
std::string SConfig::MakeGameID(std::string_view file_name)
{
  size_t lastdot = file_name.find_last_of(".");
  if (lastdot == std::string::npos)
    return "ID-" + std::string(file_name);
  return "ID-" + std::string(file_name.substr(0, lastdot));
}

struct SetGameMetadata
{
  SetGameMetadata(SConfig* config_, DiscIO::Region* region_) : config(config_), region(region_) {}
  bool operator()(const BootParameters::Disc& disc) const
  {
    *region = disc.volume->GetRegion();
    config->bWii = disc.volume->GetVolumeType() == DiscIO::Platform::WiiDisc;
    config->m_disc_booted_from_game_list = true;
    config->SetRunningGameMetadata(*disc.volume, disc.volume->GetGamePartition());
    return true;
  }

  bool operator()(const BootParameters::Executable& executable) const
  {
    if (!executable.reader->IsValid())
      return false;

    *region = DiscIO::Region::Unknown;
    config->bWii = executable.reader->IsWii();

    // Strip the .elf/.dol file extension and directories before the name
    SplitPath(executable.path, nullptr, &config->m_debugger_game_id, nullptr);

    // Set DOL/ELF game ID appropriately
    std::string executable_path = executable.path;
    constexpr char BACKSLASH = '\\';
    constexpr char FORWARDSLASH = '/';
    std::replace(executable_path.begin(), executable_path.end(), BACKSLASH, FORWARDSLASH);
    config->SetRunningGameMetadata(SConfig::MakeGameID(PathToFileName(executable_path)));

    Host_TitleChanged();

    return true;
  }

  bool operator()(const DiscIO::VolumeWAD& wad) const
  {
    if (!wad.GetTMD().IsValid())
    {
      PanicAlertFmtT("This WAD is not valid.");
      return false;
    }
    if (!IOS::ES::IsChannel(wad.GetTMD().GetTitleId()))
    {
      PanicAlertFmtT("This WAD is not bootable.");
      return false;
    }

    const IOS::ES::TMDReader& tmd = wad.GetTMD();
    *region = tmd.GetRegion();
    config->bWii = true;
    config->SetRunningGameMetadata(tmd, DiscIO::Platform::WiiWAD);

    return true;
  }

  bool operator()(const BootParameters::NANDTitle& nand_title) const
  {
    IOS::HLE::Kernel ios;
    const IOS::ES::TMDReader tmd = ios.GetES()->FindInstalledTMD(nand_title.id);
    if (!tmd.IsValid() || !IOS::ES::IsChannel(nand_title.id))
    {
      PanicAlertFmtT("This title cannot be booted.");
      return false;
    }

    *region = tmd.GetRegion();
    config->bWii = true;
    config->SetRunningGameMetadata(tmd, DiscIO::Platform::WiiWAD);

    return true;
  }

  bool operator()(const BootParameters::IPL& ipl) const
  {
    *region = ipl.region;
    config->bWii = false;
    Host_TitleChanged();

    return true;
  }

  bool operator()(const BootParameters::DFF& dff) const
  {
    std::unique_ptr<FifoDataFile> dff_file(FifoDataFile::Load(dff.dff_path, true));
    if (!dff_file)
      return false;

    *region = DiscIO::Region::NTSC_U;
    config->bWii = dff_file->GetIsWii();
    Host_TitleChanged();

    return true;
  }

private:
  SConfig* config;
  DiscIO::Region* region;
};

bool SConfig::SetPathsAndGameMetadata(const BootParameters& boot)
{
  m_is_mios = false;
  m_disc_booted_from_game_list = false;
  if (!std::visit(SetGameMetadata(this, &m_region), boot.parameters))
    return false;

  if (m_region == DiscIO::Region::Unknown)
    m_region = Config::Get(Config::MAIN_FALLBACK_REGION);

  // Set up paths
  const std::string region_dir = Config::GetDirectoryForRegion(Config::ToGameCubeRegion(m_region));
  m_strSRAM = File::GetUserPath(F_GCSRAM_IDX);
>>>>>>> 019bde6a
  m_strBootROM = Config::GetBootROMPath(region_dir);

  return true;
}

DiscIO::Language SConfig::GetCurrentLanguage(bool wii) const
{
  DiscIO::Language language;
  if (wii)
    language = static_cast<DiscIO::Language>(Config::Get(Config::SYSCONF_LANGUAGE));
  else
    language = DiscIO::FromGameCubeLanguage(Config::Get(Config::MAIN_GC_LANGUAGE));

  // Get rid of invalid values (probably doesn't matter, but might as well do it)
  if (language > DiscIO::Language::Unknown || language < DiscIO::Language::Japanese)
    language = DiscIO::Language::Unknown;
  return language;
}

DiscIO::Language SConfig::GetLanguageAdjustedForRegion(bool wii, DiscIO::Region region) const
{
  const DiscIO::Language language = GetCurrentLanguage(wii);

  if (!wii && region == DiscIO::Region::NTSC_K)
    region = DiscIO::Region::NTSC_J;  // NTSC-K only exists on Wii, so use a fallback

  if (!wii && region == DiscIO::Region::NTSC_J && language == DiscIO::Language::English)
    return DiscIO::Language::Japanese;  // English and Japanese both use the value 0 in GC SRAM

  if (!Config::Get(Config::MAIN_OVERRIDE_REGION_SETTINGS))
  {
    if (region == DiscIO::Region::NTSC_J)
      return DiscIO::Language::Japanese;

    if (region == DiscIO::Region::NTSC_U && language != DiscIO::Language::English &&
        (!wii || (language != DiscIO::Language::French && language != DiscIO::Language::Spanish)))
    {
      return DiscIO::Language::English;
    }

    if (region == DiscIO::Region::PAL &&
        (language < DiscIO::Language::English || language > DiscIO::Language::Dutch))
    {
      return DiscIO::Language::English;
    }

    if (region == DiscIO::Region::NTSC_K)
      return DiscIO::Language::Korean;
  }

  return language;
}

IniFile SConfig::LoadDefaultGameIni() const
{
  return LoadDefaultGameIni(GetGameID(), m_revision);
}

IniFile SConfig::LoadLocalGameIni() const
{
  return LoadLocalGameIni(GetGameID(), m_revision);
}

IniFile SConfig::LoadGameIni() const
{
  return LoadGameIni(GetGameID(), m_revision);
}

IniFile SConfig::LoadDefaultGameIni(const std::string& id, std::optional<u16> revision)
{
  IniFile game_ini;
  for (const std::string& filename : ConfigLoaders::GetGameIniFilenames(id, revision))
    game_ini.Load(File::GetSysDirectory() + GAMESETTINGS_DIR DIR_SEP + filename, true);
  return game_ini;
}

IniFile SConfig::LoadLocalGameIni(const std::string& id, std::optional<u16> revision)
{
  IniFile game_ini;
  for (const std::string& filename : ConfigLoaders::GetGameIniFilenames(id, revision))
    game_ini.Load(File::GetUserPath(D_GAMESETTINGS_IDX) + filename, true);
  return game_ini;
}

IniFile SConfig::LoadGameIni(const std::string& id, std::optional<u16> revision)
{
  IniFile game_ini;
  for (const std::string& filename : ConfigLoaders::GetGameIniFilenames(id, revision))
    game_ini.Load(File::GetSysDirectory() + GAMESETTINGS_DIR DIR_SEP + filename, true);
  for (const std::string& filename : ConfigLoaders::GetGameIniFilenames(id, revision))
    game_ini.Load(File::GetUserPath(D_GAMESETTINGS_IDX) + filename, true);
  return game_ini;
}<|MERGE_RESOLUTION|>--- conflicted
+++ resolved
@@ -93,8 +93,6 @@
 void SConfig::LoadSettings()
 {
   INFO_LOG_FMT(BOOT, "Loading Settings from {}", File::GetUserPath(F_DOLPHINCONFIG_IDX));
-<<<<<<< HEAD
-=======
   Config::Load();
 }
 
@@ -343,7 +341,6 @@
   // Set up paths
   const std::string region_dir = Config::GetDirectoryForRegion(Config::ToGameCubeRegion(m_region));
   m_strSRAM = File::GetUserPath(F_GCSRAM_IDX);
->>>>>>> 019bde6a
   m_strBootROM = Config::GetBootROMPath(region_dir);
 
   return true;
