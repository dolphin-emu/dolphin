--- conflicted
+++ resolved
@@ -706,16 +706,14 @@
     <ClCompile Include="PowerPC\Jit64Common\Jit64AsmCommon.cpp">
       <Filter>PowerPC\Jit64Common</Filter>
     </ClCompile>
-<<<<<<< HEAD
     <ClCompile Include="DolphinWatch.cpp">
       <Filter>DolphinWatch</Filter>
-=======
+    </ClCompile>
     <ClCompile Include="PowerPC\Jit64Common\Jit64Base.cpp">
       <Filter>PowerPC\Jit64Common</Filter>
     </ClCompile>
     <ClCompile Include="PowerPC\Jit64Common\TrampolineCache.cpp">
       <Filter>PowerPC\Jit64Common</Filter>
->>>>>>> f80f7b6f
     </ClCompile>
     <ClCompile Include="Analytics.cpp" />
     <ClCompile Include="PowerPC\SignatureDB\CSVSignatureDB.cpp" />
@@ -1300,13 +1298,12 @@
     <ClInclude Include="PowerPC\Jit64Common\Jit64AsmCommon.h">
       <Filter>PowerPC\Jit64Common</Filter>
     </ClInclude>
-<<<<<<< HEAD
     <ClInclude Include="DolphinWatch.h">
       <Filter>DolphinWatch</Filter>
     </ClInclude>
     <ClInclude Include="RemoteListener.h">
       <Filter>DolphinWatch</Filter>
-=======
+    </ClInclude>
     <ClInclude Include="PowerPC\Jit64Common\Jit64Base.h">
       <Filter>PowerPC\Jit64Common</Filter>
     </ClInclude>
@@ -1318,7 +1315,6 @@
     </ClInclude>
     <ClInclude Include="PowerPC\Jit64Common\TrampolineInfo.h">
       <Filter>PowerPC\Jit64Common</Filter>
->>>>>>> f80f7b6f
     </ClInclude>
     <ClInclude Include="Analytics.h" />
     <ClInclude Include="PowerPC\SignatureDB\CSVSignatureDB.h" />
