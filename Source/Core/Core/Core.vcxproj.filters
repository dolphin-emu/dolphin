﻿<?xml version="1.0" encoding="utf-8"?>
<Project ToolsVersion="15.0" xmlns="http://schemas.microsoft.com/developer/msbuild/2003">
  <ItemGroup>
    <Filter Include="ActionReplay">
      <UniqueIdentifier>{e0d231ab-7a66-45ce-a8e4-c0225308f763}</UniqueIdentifier>
    </Filter>
    <Filter Include="Boot">
      <UniqueIdentifier>{2472fb36-5473-4d49-ad2d-3699b78ab6e2}</UniqueIdentifier>
    </Filter>
    <Filter Include="ConfigLoader">
      <UniqueIdentifier>{259a11eb-ca07-4b31-b849-7286dbd4550a}</UniqueIdentifier>
    </Filter>
    <Filter Include="Debugger">
      <UniqueIdentifier>{ed683a12-55f0-49cb-918b-c7edbcf57268}</UniqueIdentifier>
    </Filter>
    <Filter Include="DSPCore">
      <UniqueIdentifier>{35594696-15a6-44cb-b811-04e3195eecf5}</UniqueIdentifier>
    </Filter>
    <Filter Include="FifoPlayer">
      <UniqueIdentifier>{659f0a99-77cf-46a0-a7a3-95afdd99be72}</UniqueIdentifier>
    </Filter>
    <Filter Include="GeckoCode">
      <UniqueIdentifier>{c1c76a12-b4f3-4a46-84e6-e11980b2e997}</UniqueIdentifier>
    </Filter>
    <Filter Include="HLE">
      <UniqueIdentifier>{256586c3-3a1b-4d7b-9f4a-2f7ffac9d23e}</UniqueIdentifier>
    </Filter>
    <Filter Include="HW %28Flipper/Hollywood%29">
      <UniqueIdentifier>{d060b137-c211-44eb-9cad-fc12dedbea73}</UniqueIdentifier>
    </Filter>
    <Filter Include="PowerPC">
      <UniqueIdentifier>{ebd24590-dfdc-433e-a411-21723e4b7cb5}</UniqueIdentifier>
    </Filter>
    <Filter Include="PowerPC\Cached Interpreter">
      <UniqueIdentifier>{d6410c05-51f9-422a-83d5-f0723e34b607}</UniqueIdentifier>
    </Filter>
    <Filter Include="PowerPC\Interpreter">
      <UniqueIdentifier>{523f8d77-4aa6-4762-8f27-96f02b5070b4}</UniqueIdentifier>
    </Filter>
    <Filter Include="PowerPC\Jit64">
      <UniqueIdentifier>{c67be826-2935-4d25-a213-e132fa2e63ef}</UniqueIdentifier>
    </Filter>
    <Filter Include="PowerPC\JitCommon">
      <UniqueIdentifier>{c88ec388-371f-4401-851c-a32dcdc0b88b}</UniqueIdentifier>
    </Filter>
    <Filter Include="DSPCore\Interpreter">
      <UniqueIdentifier>{6204f663-bbd0-4eb5-bc15-e3778d8b6091}</UniqueIdentifier>
    </Filter>
    <Filter Include="DSPCore\Jit">
      <UniqueIdentifier>{5377680f-d667-4f1a-aa86-b616c19a5cd4}</UniqueIdentifier>
    </Filter>
    <Filter Include="DSPCore\Jit\x64">
      <UniqueIdentifier>{712e3a61-b818-434e-a724-ef8de1f09027}</UniqueIdentifier>
    </Filter>
    <Filter Include="HW %28Flipper/Hollywood%29\AI - Audio Interface">
      <UniqueIdentifier>{d657188a-426d-46c8-af0a-caa148c6ed1b}</UniqueIdentifier>
    </Filter>
    <Filter Include="HW %28Flipper/Hollywood%29\DI - Drive Interface">
      <UniqueIdentifier>{2832269e-5c7d-47f8-b212-afcd9145e427}</UniqueIdentifier>
    </Filter>
    <Filter Include="HW %28Flipper/Hollywood%29\DSP Interface + HLE">
      <UniqueIdentifier>{9a10faaa-40c3-446c-81b6-5fc7a79d5329}</UniqueIdentifier>
    </Filter>
    <Filter Include="HW %28Flipper/Hollywood%29\DSP Interface + HLE\HLE">
      <UniqueIdentifier>{7a29a81c-1fee-4e5b-bfe1-5f941837bdc9}</UniqueIdentifier>
    </Filter>
    <Filter Include="HW %28Flipper/Hollywood%29\DSP Interface + HLE\HLE\uCodes">
      <UniqueIdentifier>{0eecffe7-f680-4d21-a05f-2f12c8244833}</UniqueIdentifier>
    </Filter>
    <Filter Include="HW %28Flipper/Hollywood%29\DSP Interface + HLE\LLE">
      <UniqueIdentifier>{9fcd7c03-c4be-477b-9c15-5f096ab9d0f6}</UniqueIdentifier>
    </Filter>
    <Filter Include="HW %28Flipper/Hollywood%29\Wiimote">
      <UniqueIdentifier>{69d8dcb1-f22b-47af-b1e4-f700b1a42e77}</UniqueIdentifier>
    </Filter>
    <Filter Include="HW %28Flipper/Hollywood%29\Wiimote\Emu">
      <UniqueIdentifier>{079f3720-45c8-4c54-8589-b7d00a8bc1ac}</UniqueIdentifier>
    </Filter>
    <Filter Include="HW %28Flipper/Hollywood%29\Wiimote\Real">
      <UniqueIdentifier>{bc3e845a-3d01-4713-aa32-f27110838d0c}</UniqueIdentifier>
    </Filter>
    <Filter Include="HW %28Flipper/Hollywood%29\EXI - Expansion Interface">
      <UniqueIdentifier>{d19f1218-0e28-4f24-a4b3-33fac750a899}</UniqueIdentifier>
    </Filter>
    <Filter Include="HW %28Flipper/Hollywood%29\GCKeyboard">
      <UniqueIdentifier>{15452851-6ca5-4520-bbf1-d4b810317be3}</UniqueIdentifier>
    </Filter>
    <Filter Include="HW %28Flipper/Hollywood%29\GCMemcard">
      <UniqueIdentifier>{d7b3050d-3dd9-4284-969c-c5ad3b3662d9}</UniqueIdentifier>
    </Filter>
    <Filter Include="HW %28Flipper/Hollywood%29\GCPad">
      <UniqueIdentifier>{15452851-6ca5-4520-bbf1-d4b810317be2}</UniqueIdentifier>
    </Filter>
    <Filter Include="HW %28Flipper/Hollywood%29\GP - Gather Pipe Fifo">
      <UniqueIdentifier>{2ef543bc-8125-4b96-9627-6d8c15a5b36a}</UniqueIdentifier>
    </Filter>
    <Filter Include="HW %28Flipper/Hollywood%29\MI - Memory Interface">
      <UniqueIdentifier>{dea96a0c-0274-4c9f-915e-97472e7f4578}</UniqueIdentifier>
    </Filter>
    <Filter Include="HW %28Flipper/Hollywood%29\PI - Processor Interface">
      <UniqueIdentifier>{9fbdb5b5-9179-4488-b0bf-75c1ccdb3a61}</UniqueIdentifier>
    </Filter>
    <Filter Include="HW %28Flipper/Hollywood%29\SI - Serial Interface">
      <UniqueIdentifier>{11385524-b10b-419b-8390-710791c53550}</UniqueIdentifier>
    </Filter>
    <Filter Include="HW %28Flipper/Hollywood%29\VI - Video Interface">
      <UniqueIdentifier>{fa27e799-34c8-440a-9de3-6720df6022e7}</UniqueIdentifier>
    </Filter>
    <Filter Include="HW %28Flipper/Hollywood%29\Wii IPC">
      <UniqueIdentifier>{2b41ab45-ba8c-45dc-92cc-9107c1fa3e36}</UniqueIdentifier>
    </Filter>
    <Filter Include="PowerPC\Jit64Common">
      <UniqueIdentifier>{81956f71-d9fe-454f-96a6-855195d611c4}</UniqueIdentifier>
    </Filter>
    <Filter Include="IOS">
      <UniqueIdentifier>{e14b3339-dc23-46d6-845d-7206dc4f88c3}</UniqueIdentifier>
    </Filter>
    <Filter Include="IOS\USB">
      <UniqueIdentifier>{c1e2e0dc-30ac-44cd-9909-e5b594647a04}</UniqueIdentifier>
    </Filter>
    <Filter Include="IOS\USB\Bluetooth">
      <UniqueIdentifier>{5846b261-397e-4e2a-89e3-88d22ab927c5}</UniqueIdentifier>
    </Filter>
    <Filter Include="IOS\Network">
      <UniqueIdentifier>{ab9cdd90-54d7-4f42-9248-d7903ce52cc8}</UniqueIdentifier>
    </Filter>
    <Filter Include="IOS\Network\IP">
      <UniqueIdentifier>{f20fc3ea-846b-4629-b86c-fd7860f73ee9}</UniqueIdentifier>
    </Filter>
    <Filter Include="IOS\Network\KD">
      <UniqueIdentifier>{165768ae-ee50-4789-8051-5c5b7023fa4b}</UniqueIdentifier>
    </Filter>
    <Filter Include="IOS\Network\NCD">
      <UniqueIdentifier>{a749993a-d2cf-46b6-9f7f-f76294e9ad02}</UniqueIdentifier>
    </Filter>
    <Filter Include="IOS\Network\WD">
      <UniqueIdentifier>{fc3080d6-d99a-44c6-bdd4-140cec1c6bf0}</UniqueIdentifier>
    </Filter>
    <Filter Include="IOS\DI">
      <UniqueIdentifier>{3db8c364-1d72-4660-9179-86d1c46904b9}</UniqueIdentifier>
    </Filter>
    <Filter Include="IOS\FS">
      <UniqueIdentifier>{75be4669-90fe-4280-b0ea-df350f481357}</UniqueIdentifier>
    </Filter>
    <Filter Include="IOS\ES">
      <UniqueIdentifier>{7fae98ef-4b62-4701-8f08-c496bd1ce2a7}</UniqueIdentifier>
    </Filter>
    <Filter Include="IOS\SDIO">
      <UniqueIdentifier>{b132ac6a-a02e-429e-858b-bfbc3fdc1851}</UniqueIdentifier>
    </Filter>
    <Filter Include="IOS\STM">
      <UniqueIdentifier>{2bfd4ecc-7225-48f0-91b9-efb42aaf71bf}</UniqueIdentifier>
    </Filter>
    <Filter Include="IOS\WFS">
      <UniqueIdentifier>{1fa9df3e-6741-4045-b2f6-457b4a0540a9}</UniqueIdentifier>
    </Filter>
    <Filter Include="Config">
      <UniqueIdentifier>{a3d4778e-1891-458e-9bd1-009c2f5e8ed9}</UniqueIdentifier>
    </Filter>
    <Filter Include="PowerPC\SignatureDB">
      <UniqueIdentifier>{f0b52c84-49f4-470a-b037-edeea5634b9e}</UniqueIdentifier>
    </Filter>
    <Filter Include="HW %28Flipper/Hollywood%29\Wiimote\Common">
      <UniqueIdentifier>{ee6645da-3ad9-4fe7-809f-e4646d0b0ca5}</UniqueIdentifier>
    </Filter>
    <Filter Include="HW %28Flipper/Hollywood%29\Wiimote\Emu\Extension">
      <UniqueIdentifier>{68c09d7e-4f5a-435d-a0d2-7eb7a74d7054}</UniqueIdentifier>
    </Filter>
    <Filter Include="PrimeHack">
      <UniqueIdentifier>{a1b42782-823b-46d3-ab7c-6f26989ad6d2}</UniqueIdentifier>
    </Filter>
    <Filter Include="PrimeHack\Games">
      <UniqueIdentifier>{2d4eae2e-a4a9-4cec-90ea-fab727450317}</UniqueIdentifier>
    </Filter>
  </ItemGroup>
  <ItemGroup>
    <ClCompile Include="BootManager.cpp" />
    <ClCompile Include="ConfigManager.cpp" />
    <ClCompile Include="Core.cpp" />
    <ClCompile Include="CoreTiming.cpp" />
    <ClCompile Include="HotkeyManager.cpp" />
    <ClCompile Include="LibusbUtils.cpp" />
    <ClCompile Include="MemTools.cpp" />
    <ClCompile Include="Movie.cpp" />
    <ClCompile Include="NetPlayClient.cpp" />
    <ClCompile Include="NetPlayServer.cpp" />
    <ClCompile Include="PatchEngine.cpp" />
    <ClCompile Include="State.cpp" />
    <ClCompile Include="SysConf.cpp" />
    <ClCompile Include="TitleDatabase.cpp" />
    <ClCompile Include="WiiRoot.cpp" />
    <ClCompile Include="WiiUtils.cpp" />
    <ClCompile Include="ActionReplay.cpp">
      <Filter>ActionReplay</Filter>
    </ClCompile>
    <ClCompile Include="ARDecrypt.cpp">
      <Filter>ActionReplay</Filter>
    </ClCompile>
    <ClCompile Include="Boot\Boot.cpp">
      <Filter>Boot</Filter>
    </ClCompile>
    <ClCompile Include="Boot\Boot_BS2Emu.cpp">
      <Filter>Boot</Filter>
    </ClCompile>
    <ClCompile Include="Boot\Boot_WiiWAD.cpp">
      <Filter>Boot</Filter>
    </ClCompile>
    <ClCompile Include="Boot\DolReader.cpp">
      <Filter>Boot</Filter>
    </ClCompile>
    <ClCompile Include="Boot\ElfReader.cpp">
      <Filter>Boot</Filter>
    </ClCompile>
    <ClCompile Include="Debugger\Debugger_SymbolMap.cpp">
      <Filter>Debugger</Filter>
    </ClCompile>
    <ClCompile Include="Debugger\Dump.cpp">
      <Filter>Debugger</Filter>
    </ClCompile>
    <ClCompile Include="Debugger\PPCDebugInterface.cpp">
      <Filter>Debugger</Filter>
    </ClCompile>
    <ClCompile Include="Debugger\RSO.cpp">
      <Filter>Debugger</Filter>
    </ClCompile>
    <ClCompile Include="DSP\Interpreter\DSPIntArithmetic.cpp">
      <Filter>DSPCore\Interpreter</Filter>
    </ClCompile>
    <ClCompile Include="DSP\Interpreter\DSPIntBranch.cpp">
      <Filter>DSPCore\Interpreter</Filter>
    </ClCompile>
    <ClCompile Include="DSP\Interpreter\DSPIntCCUtil.cpp">
      <Filter>DSPCore\Interpreter</Filter>
    </ClCompile>
    <ClCompile Include="DSP\Interpreter\DSPInterpreter.cpp">
      <Filter>DSPCore\Interpreter</Filter>
    </ClCompile>
    <ClCompile Include="DSP\Interpreter\DSPIntExtOps.cpp">
      <Filter>DSPCore\Interpreter</Filter>
    </ClCompile>
    <ClCompile Include="DSP\Interpreter\DSPIntLoadStore.cpp">
      <Filter>DSPCore\Interpreter</Filter>
    </ClCompile>
    <ClCompile Include="DSP\Interpreter\DSPIntMisc.cpp">
      <Filter>DSPCore\Interpreter</Filter>
    </ClCompile>
    <ClCompile Include="DSP\Interpreter\DSPIntMultiplier.cpp">
      <Filter>DSPCore\Interpreter</Filter>
    </ClCompile>
    <ClCompile Include="DSP\Interpreter\DSPIntTables.cpp">
      <Filter>DSPCore\Interpreter</Filter>
    </ClCompile>
    <ClCompile Include="DSP\Jit\DSPEmitterBase.cpp">
      <Filter>DSPCore\Jit</Filter>
    </ClCompile>
    <ClCompile Include="DSP\Jit\x64\DSPJitRegCache.cpp">
      <Filter>DSPCore\Jit\x64</Filter>
    </ClCompile>
    <ClCompile Include="DSP\Jit\x64\DSPJitMultiplier.cpp">
      <Filter>DSPCore\Jit\x64</Filter>
    </ClCompile>
    <ClCompile Include="DSP\Jit\x64\DSPJitMisc.cpp">
      <Filter>DSPCore\Jit\x64</Filter>
    </ClCompile>
    <ClCompile Include="DSP\Jit\x64\DSPJitLoadStore.cpp">
      <Filter>DSPCore\Jit\x64</Filter>
    </ClCompile>
    <ClCompile Include="DSP\Jit\x64\DSPJitExtOps.cpp">
      <Filter>DSPCore\Jit\x64</Filter>
    </ClCompile>
    <ClCompile Include="DSP\Jit\x64\DSPJitCCUtil.cpp">
      <Filter>DSPCore\Jit\x64</Filter>
    </ClCompile>
    <ClCompile Include="DSP\Jit\x64\DSPJitArithmetic.cpp">
      <Filter>DSPCore\Jit\x64</Filter>
    </ClCompile>
    <ClCompile Include="DSP\Jit\x64\DSPJitBranch.cpp">
      <Filter>DSPCore\Jit\x64</Filter>
    </ClCompile>
    <ClCompile Include="DSP\Jit\x64\DSPEmitter.cpp">
      <Filter>DSPCore\Jit\x64</Filter>
    </ClCompile>
    <ClCompile Include="DSP\Jit\x64\DSPJitTables.cpp">
      <Filter>DSPCore\Jit\x64</Filter>
    </ClCompile>
    <ClCompile Include="DSP\Jit\x64\DSPJitUtil.cpp">
      <Filter>DSPCore\Jit\x64</Filter>
    </ClCompile>
    <ClCompile Include="FifoPlayer\FifoAnalyzer.cpp">
      <Filter>FifoPlayer</Filter>
    </ClCompile>
    <ClCompile Include="FifoPlayer\FifoDataFile.cpp">
      <Filter>FifoPlayer</Filter>
    </ClCompile>
    <ClCompile Include="FifoPlayer\FifoPlaybackAnalyzer.cpp">
      <Filter>FifoPlayer</Filter>
    </ClCompile>
    <ClCompile Include="FifoPlayer\FifoPlayer.cpp">
      <Filter>FifoPlayer</Filter>
    </ClCompile>
    <ClCompile Include="FifoPlayer\FifoRecordAnalyzer.cpp">
      <Filter>FifoPlayer</Filter>
    </ClCompile>
    <ClCompile Include="FifoPlayer\FifoRecorder.cpp">
      <Filter>FifoPlayer</Filter>
    </ClCompile>
    <ClCompile Include="GeckoCode.cpp">
      <Filter>GeckoCode</Filter>
    </ClCompile>
    <ClCompile Include="GeckoCodeConfig.cpp">
      <Filter>GeckoCode</Filter>
    </ClCompile>
    <ClCompile Include="HLE\HLE.cpp">
      <Filter>HLE</Filter>
    </ClCompile>
    <ClCompile Include="HLE\HLE_Misc.cpp">
      <Filter>HLE</Filter>
    </ClCompile>
    <ClCompile Include="HLE\HLE_OS.cpp">
      <Filter>HLE</Filter>
    </ClCompile>
    <ClCompile Include="HLE\HLE_VarArgs.cpp">
      <Filter>HLE</Filter>
    </ClCompile>
    <ClCompile Include="PowerPC\BreakPoints.cpp">
      <Filter>PowerPC</Filter>
    </ClCompile>
    <ClCompile Include="PowerPC\CachedInterpreter\CachedInterpreter.cpp">
      <Filter>PowerPC\Cached Interpreter</Filter>
    </ClCompile>
    <ClCompile Include="PowerPC\CachedInterpreter\InterpreterBlockCache.cpp">
      <Filter>PowerPC\Cached Interpreter</Filter>
    </ClCompile>
    <ClCompile Include="PowerPC\Interpreter\Interpreter.cpp">
      <Filter>PowerPC\Interpreter</Filter>
    </ClCompile>
    <ClCompile Include="PowerPC\Interpreter\Interpreter_Branch.cpp">
      <Filter>PowerPC\Interpreter</Filter>
    </ClCompile>
    <ClCompile Include="PowerPC\Interpreter\Interpreter_FloatingPoint.cpp">
      <Filter>PowerPC\Interpreter</Filter>
    </ClCompile>
    <ClCompile Include="PowerPC\Interpreter\Interpreter_Integer.cpp">
      <Filter>PowerPC\Interpreter</Filter>
    </ClCompile>
    <ClCompile Include="PowerPC\Interpreter\Interpreter_LoadStore.cpp">
      <Filter>PowerPC\Interpreter</Filter>
    </ClCompile>
    <ClCompile Include="PowerPC\Interpreter\Interpreter_LoadStorePaired.cpp">
      <Filter>PowerPC\Interpreter</Filter>
    </ClCompile>
    <ClCompile Include="PowerPC\Interpreter\Interpreter_Paired.cpp">
      <Filter>PowerPC\Interpreter</Filter>
    </ClCompile>
    <ClCompile Include="PowerPC\Interpreter\Interpreter_SystemRegisters.cpp">
      <Filter>PowerPC\Interpreter</Filter>
    </ClCompile>
    <ClCompile Include="PowerPC\Interpreter\Interpreter_Tables.cpp">
      <Filter>PowerPC\Interpreter</Filter>
    </ClCompile>
    <ClCompile Include="PowerPC\Jit64\Jit.cpp">
      <Filter>PowerPC\Jit64</Filter>
    </ClCompile>
    <ClCompile Include="PowerPC\Jit64\Jit64_Tables.cpp">
      <Filter>PowerPC\Jit64</Filter>
    </ClCompile>
    <ClCompile Include="HW\AudioInterface.cpp">
      <Filter>HW %28Flipper/Hollywood%29\AI - Audio Interface</Filter>
    </ClCompile>
    <ClCompile Include="HW\StreamADPCM.cpp">
      <Filter>HW %28Flipper/Hollywood%29\AI - Audio Interface</Filter>
    </ClCompile>
    <ClCompile Include="HW\DVD\DVDInterface.cpp">
      <Filter>HW %28Flipper/Hollywood%29\DI - Drive Interface</Filter>
    </ClCompile>
    <ClCompile Include="HW\DVD\DVDMath.cpp">
      <Filter>HW %28Flipper/Hollywood%29\DI - Drive Interface</Filter>
    </ClCompile>
    <ClCompile Include="HW\DVD\DVDThread.cpp">
      <Filter>HW %28Flipper/Hollywood%29\DI - Drive Interface</Filter>
    </ClCompile>
    <ClCompile Include="HW\DVD\FileMonitor.cpp">
      <Filter>HW %28Flipper/Hollywood%29\DI - Drive Interface</Filter>
    </ClCompile>
    <ClCompile Include="HW\DSPHLE\UCodes\AX.cpp">
      <Filter>HW %28Flipper/Hollywood%29\DSP Interface + HLE\HLE\uCodes</Filter>
    </ClCompile>
    <ClCompile Include="HW\DSPHLE\UCodes\AXWii.cpp">
      <Filter>HW %28Flipper/Hollywood%29\DSP Interface + HLE\HLE\uCodes</Filter>
    </ClCompile>
    <ClCompile Include="HW\DSPHLE\UCodes\CARD.cpp">
      <Filter>HW %28Flipper/Hollywood%29\DSP Interface + HLE\HLE\uCodes</Filter>
    </ClCompile>
    <ClCompile Include="HW\DSPHLE\UCodes\GBA.cpp">
      <Filter>HW %28Flipper/Hollywood%29\DSP Interface + HLE\HLE\uCodes</Filter>
    </ClCompile>
    <ClCompile Include="HW\DSPHLE\UCodes\INIT.cpp">
      <Filter>HW %28Flipper/Hollywood%29\DSP Interface + HLE\HLE\uCodes</Filter>
    </ClCompile>
    <ClCompile Include="HW\DSPHLE\UCodes\ROM.cpp">
      <Filter>HW %28Flipper/Hollywood%29\DSP Interface + HLE\HLE\uCodes</Filter>
    </ClCompile>
    <ClCompile Include="HW\DSPHLE\UCodes\Zelda.cpp">
      <Filter>HW %28Flipper/Hollywood%29\DSP Interface + HLE\HLE\uCodes</Filter>
    </ClCompile>
    <ClCompile Include="HW\DSPHLE\UCodes\UCodes.cpp">
      <Filter>HW %28Flipper/Hollywood%29\DSP Interface + HLE\HLE\uCodes</Filter>
    </ClCompile>
    <ClCompile Include="HW\DSPHLE\DSPHLE.cpp">
      <Filter>HW %28Flipper/Hollywood%29\DSP Interface + HLE\HLE</Filter>
    </ClCompile>
    <ClCompile Include="HW\DSPHLE\MailHandler.cpp">
      <Filter>HW %28Flipper/Hollywood%29\DSP Interface + HLE\HLE</Filter>
    </ClCompile>
    <ClCompile Include="HW\DSPLLE\DSPDebugInterface.cpp">
      <Filter>HW %28Flipper/Hollywood%29\DSP Interface + HLE\LLE</Filter>
    </ClCompile>
    <ClCompile Include="HW\DSPLLE\DSPHost.cpp">
      <Filter>HW %28Flipper/Hollywood%29\DSP Interface + HLE\LLE</Filter>
    </ClCompile>
    <ClCompile Include="HW\DSPLLE\DSPLLE.cpp">
      <Filter>HW %28Flipper/Hollywood%29\DSP Interface + HLE\LLE</Filter>
    </ClCompile>
    <ClCompile Include="HW\DSPLLE\DSPLLEGlobals.cpp">
      <Filter>HW %28Flipper/Hollywood%29\DSP Interface + HLE\LLE</Filter>
    </ClCompile>
    <ClCompile Include="HW\DSPLLE\DSPSymbols.cpp">
      <Filter>HW %28Flipper/Hollywood%29\DSP Interface + HLE\LLE</Filter>
    </ClCompile>
    <ClCompile Include="HW\DSP.cpp">
      <Filter>HW %28Flipper/Hollywood%29\DSP Interface + HLE</Filter>
    </ClCompile>
    <ClCompile Include="HW\EXI\EXI.cpp">
      <Filter>HW %28Flipper/Hollywood%29\EXI - Expansion Interface</Filter>
    </ClCompile>
    <ClCompile Include="HW\EXI\EXI_Channel.cpp">
      <Filter>HW %28Flipper/Hollywood%29\EXI - Expansion Interface</Filter>
    </ClCompile>
    <ClCompile Include="HW\EXI\EXI_Device.cpp">
      <Filter>HW %28Flipper/Hollywood%29\EXI - Expansion Interface</Filter>
    </ClCompile>
    <ClCompile Include="HW\EXI\EXI_DeviceAD16.cpp">
      <Filter>HW %28Flipper/Hollywood%29\EXI - Expansion Interface</Filter>
    </ClCompile>
    <ClCompile Include="HW\EXI\EXI_DeviceAGP.cpp">
      <Filter>HW %28Flipper/Hollywood%29\EXI - Expansion Interface</Filter>
    </ClCompile>
    <ClCompile Include="HW\EXI\EXI_DeviceDummy.cpp">
      <Filter>HW %28Flipper/Hollywood%29\EXI - Expansion Interface</Filter>
    </ClCompile>
    <ClCompile Include="HW\EXI\EXI_DeviceEthernet.cpp">
      <Filter>HW %28Flipper/Hollywood%29\EXI - Expansion Interface</Filter>
    </ClCompile>
    <ClCompile Include="HW\EXI\EXI_DeviceGecko.cpp">
      <Filter>HW %28Flipper/Hollywood%29\EXI - Expansion Interface</Filter>
    </ClCompile>
    <ClCompile Include="HW\EXI\EXI_DeviceIPL.cpp">
      <Filter>HW %28Flipper/Hollywood%29\EXI - Expansion Interface</Filter>
    </ClCompile>
    <ClCompile Include="HW\EXI\EXI_DeviceMemoryCard.cpp">
      <Filter>HW %28Flipper/Hollywood%29\EXI - Expansion Interface</Filter>
    </ClCompile>
    <ClCompile Include="HW\EXI\EXI_DeviceMic.cpp">
      <Filter>HW %28Flipper/Hollywood%29\EXI - Expansion Interface</Filter>
    </ClCompile>
    <ClCompile Include="HW\EXI\BBA-TAP\TAP_Win32.cpp">
      <Filter>HW %28Flipper/Hollywood%29\EXI - Expansion Interface</Filter>
    </ClCompile>
    <ClCompile Include="HW\Sram.cpp">
      <Filter>HW %28Flipper/Hollywood%29\EXI - Expansion Interface</Filter>
    </ClCompile>
    <ClCompile Include="HW\GCMemcard\GCIFile.cpp">
      <Filter>HW %28Flipper/Hollywood%29\GCMemcard</Filter>
    </ClCompile>
    <ClCompile Include="HW\GCMemcard\GCMemcard.cpp">
      <Filter>HW %28Flipper/Hollywood%29\GCMemcard</Filter>
    </ClCompile>
    <ClCompile Include="HW\GCMemcard\GCMemcardDirectory.cpp">
      <Filter>HW %28Flipper/Hollywood%29\GCMemcard</Filter>
    </ClCompile>
    <ClCompile Include="HW\GCMemcard\GCMemcardRaw.cpp">
      <Filter>HW %28Flipper/Hollywood%29\GCMemcard</Filter>
    </ClCompile>
    <ClCompile Include="HW\GCPad.cpp">
      <Filter>HW %28Flipper/Hollywood%29\GCPad</Filter>
    </ClCompile>
    <ClCompile Include="HW\GCPadEmu.cpp">
      <Filter>HW %28Flipper/Hollywood%29\GCPad</Filter>
    </ClCompile>
    <ClCompile Include="HW\GPFifo.cpp">
      <Filter>HW %28Flipper/Hollywood%29\GP - Gather Pipe Fifo</Filter>
    </ClCompile>
    <ClCompile Include="HW\MemoryInterface.cpp">
      <Filter>HW %28Flipper/Hollywood%29\MI - Memory Interface</Filter>
    </ClCompile>
    <ClCompile Include="HW\ProcessorInterface.cpp">
      <Filter>HW %28Flipper/Hollywood%29\PI - Processor Interface</Filter>
    </ClCompile>
    <ClCompile Include="HW\SI\SI.cpp">
      <Filter>HW %28Flipper/Hollywood%29\SI - Serial Interface</Filter>
    </ClCompile>
    <ClCompile Include="HW\SI\SI_Device.cpp">
      <Filter>HW %28Flipper/Hollywood%29\SI - Serial Interface</Filter>
    </ClCompile>
    <ClCompile Include="HW\SI\SI_DeviceDanceMat.cpp">
      <Filter>HW %28Flipper/Hollywood%29\SI - Serial Interface</Filter>
    </ClCompile>
    <ClCompile Include="HW\SI\SI_DeviceGBA.cpp">
      <Filter>HW %28Flipper/Hollywood%29\SI - Serial Interface</Filter>
    </ClCompile>
    <ClCompile Include="HW\SI\SI_DeviceGCAdapter.cpp">
      <Filter>HW %28Flipper/Hollywood%29\SI - Serial Interface</Filter>
    </ClCompile>
    <ClCompile Include="HW\SI\SI_DeviceGCController.cpp">
      <Filter>HW %28Flipper/Hollywood%29\SI - Serial Interface</Filter>
    </ClCompile>
    <ClCompile Include="HW\SI\SI_DeviceGCSteeringWheel.cpp">
      <Filter>HW %28Flipper/Hollywood%29\SI - Serial Interface</Filter>
    </ClCompile>
    <ClCompile Include="HW\SI\SI_DeviceKeyboard.cpp">
      <Filter>HW %28Flipper/Hollywood%29\SI - Serial Interface</Filter>
    </ClCompile>
    <ClCompile Include="HW\SI\SI_DeviceNull.cpp">
      <Filter>HW %28Flipper/Hollywood%29\SI - Serial Interface</Filter>
    </ClCompile>
    <ClCompile Include="HW\VideoInterface.cpp">
      <Filter>HW %28Flipper/Hollywood%29\VI - Video Interface</Filter>
    </ClCompile>
    <ClCompile Include="HW\WiimoteEmu\EmuSubroutines.cpp">
      <Filter>HW %28Flipper/Hollywood%29\Wiimote\Emu</Filter>
    </ClCompile>
    <ClCompile Include="HW\WiimoteEmu\Encryption.cpp">
      <Filter>HW %28Flipper/Hollywood%29\Wiimote\Emu</Filter>
    </ClCompile>
    <ClCompile Include="HW\WiimoteEmu\WiimoteEmu.cpp">
      <Filter>HW %28Flipper/Hollywood%29\Wiimote\Emu</Filter>
    </ClCompile>
    <ClCompile Include="HW\WiimoteReal\IOWin.cpp">
      <Filter>HW %28Flipper/Hollywood%29\Wiimote\Real</Filter>
    </ClCompile>
    <ClCompile Include="HW\WiimoteReal\WiimoteReal.cpp">
      <Filter>HW %28Flipper/Hollywood%29\Wiimote\Real</Filter>
    </ClCompile>
    <ClCompile Include="HW\WII_IPC.cpp">
      <Filter>HW %28Flipper/Hollywood%29\Wii IPC</Filter>
    </ClCompile>
    <ClCompile Include="HW\CPU.cpp">
      <Filter>HW %28Flipper/Hollywood%29</Filter>
    </ClCompile>
    <ClCompile Include="HW\HW.cpp">
      <Filter>HW %28Flipper/Hollywood%29</Filter>
    </ClCompile>
    <ClCompile Include="HW\Memmap.cpp">
      <Filter>HW %28Flipper/Hollywood%29</Filter>
    </ClCompile>
    <ClCompile Include="HW\MMIO.cpp">
      <Filter>HW %28Flipper/Hollywood%29</Filter>
    </ClCompile>
    <ClCompile Include="HW\SystemTimers.cpp">
      <Filter>HW %28Flipper/Hollywood%29</Filter>
    </ClCompile>
    <ClCompile Include="HW\WiiSave.cpp">
      <Filter>HW %28Flipper/Hollywood%29</Filter>
    </ClCompile>
    <ClCompile Include="DSP\DSPAssembler.cpp">
      <Filter>DSPCore</Filter>
    </ClCompile>
    <ClCompile Include="DSP\DSPAccelerator.cpp">
      <Filter>DSPCore</Filter>
    </ClCompile>
    <ClCompile Include="DSP\DSPAnalyzer.cpp">
      <Filter>DSPCore</Filter>
    </ClCompile>
    <ClCompile Include="DSP\DSPCaptureLogger.cpp">
      <Filter>DSPCore</Filter>
    </ClCompile>
    <ClCompile Include="DSP\DSPCodeUtil.cpp">
      <Filter>DSPCore</Filter>
    </ClCompile>
    <ClCompile Include="DSP\DSPCore.cpp">
      <Filter>DSPCore</Filter>
    </ClCompile>
    <ClCompile Include="DSP\DSPDisassembler.cpp">
      <Filter>DSPCore</Filter>
    </ClCompile>
    <ClCompile Include="DSPEmulator.cpp">
      <Filter>DSPCore</Filter>
    </ClCompile>
    <ClCompile Include="DSP\DSPHWInterface.cpp">
      <Filter>DSPCore</Filter>
    </ClCompile>
    <ClCompile Include="DSP\DSPMemoryMap.cpp">
      <Filter>DSPCore</Filter>
    </ClCompile>
    <ClCompile Include="DSP\DSPStacks.cpp">
      <Filter>DSPCore</Filter>
    </ClCompile>
    <ClCompile Include="DSP\DSPTables.cpp">
      <Filter>DSPCore</Filter>
    </ClCompile>
    <ClCompile Include="DSP\LabelMap.cpp">
      <Filter>DSPCore</Filter>
    </ClCompile>
    <ClCompile Include="HW\Wiimote.cpp">
      <Filter>HW %28Flipper/Hollywood%29\Wiimote</Filter>
    </ClCompile>
    <ClCompile Include="PowerPC\JitInterface.cpp">
      <Filter>PowerPC</Filter>
    </ClCompile>
    <ClCompile Include="PowerPC\PowerPC.cpp">
      <Filter>PowerPC</Filter>
    </ClCompile>
    <ClCompile Include="PowerPC\PPCAnalyst.cpp">
      <Filter>PowerPC</Filter>
    </ClCompile>
    <ClCompile Include="PowerPC\PPCCache.cpp">
      <Filter>PowerPC</Filter>
    </ClCompile>
    <ClCompile Include="PowerPC\PPCSymbolDB.cpp">
      <Filter>PowerPC</Filter>
    </ClCompile>
    <ClCompile Include="PowerPC\PPCTables.cpp">
      <Filter>PowerPC</Filter>
    </ClCompile>
    <ClCompile Include="PowerPC\JitCommon\JitAsmCommon.cpp">
      <Filter>PowerPC\JitCommon</Filter>
    </ClCompile>
    <ClCompile Include="PowerPC\JitCommon\JitBase.cpp">
      <Filter>PowerPC\JitCommon</Filter>
    </ClCompile>
    <ClCompile Include="PowerPC\JitCommon\JitCache.cpp">
      <Filter>PowerPC\JitCommon</Filter>
    </ClCompile>
    <ClCompile Include="PowerPC\Jit64\Jit_Branch.cpp">
      <Filter>PowerPC\Jit64</Filter>
    </ClCompile>
    <ClCompile Include="PowerPC\Jit64\Jit_SystemRegisters.cpp">
      <Filter>PowerPC\Jit64</Filter>
    </ClCompile>
    <ClCompile Include="PowerPC\Jit64\Jit_FloatingPoint.cpp">
      <Filter>PowerPC\Jit64</Filter>
    </ClCompile>
    <ClCompile Include="PowerPC\Jit64\Jit_Integer.cpp">
      <Filter>PowerPC\Jit64</Filter>
    </ClCompile>
    <ClCompile Include="PowerPC\Jit64\Jit_LoadStore.cpp">
      <Filter>PowerPC\Jit64</Filter>
    </ClCompile>
    <ClCompile Include="PowerPC\Jit64\Jit_LoadStoreFloating.cpp">
      <Filter>PowerPC\Jit64</Filter>
    </ClCompile>
    <ClCompile Include="PowerPC\Jit64\Jit_LoadStorePaired.cpp">
      <Filter>PowerPC\Jit64</Filter>
    </ClCompile>
    <ClCompile Include="PowerPC\Jit64\Jit_Paired.cpp">
      <Filter>PowerPC\Jit64</Filter>
    </ClCompile>
    <ClCompile Include="PowerPC\Jit64\JitAsm.cpp">
      <Filter>PowerPC\Jit64</Filter>
    </ClCompile>
    <ClCompile Include="HW\GCKeyboardEmu.cpp">
      <Filter>HW %28Flipper/Hollywood%29\GCKeyboard</Filter>
    </ClCompile>
    <ClCompile Include="HW\GCKeyboard.cpp">
      <Filter>HW %28Flipper/Hollywood%29\GCKeyboard</Filter>
    </ClCompile>
    <ClCompile Include="PowerPC\MMU.cpp">
      <Filter>PowerPC</Filter>
    </ClCompile>
    <ClCompile Include="PowerPC\Jit64Common\BlockCache.cpp">
      <Filter>PowerPC\Jit64Common</Filter>
    </ClCompile>
    <ClCompile Include="PowerPC\Jit64Common\EmuCodeBlock.cpp">
      <Filter>PowerPC\Jit64Common</Filter>
    </ClCompile>
    <ClCompile Include="PowerPC\Jit64Common\FarCodeCache.cpp">
      <Filter>PowerPC\Jit64Common</Filter>
    </ClCompile>
    <ClCompile Include="PowerPC\Jit64Common\Jit64AsmCommon.cpp">
      <Filter>PowerPC\Jit64Common</Filter>
    </ClCompile>
    <ClCompile Include="PowerPC\Jit64Common\TrampolineCache.cpp">
      <Filter>PowerPC\Jit64Common</Filter>
    </ClCompile>
    <ClCompile Include="Analytics.cpp" />
    <ClCompile Include="PowerPC\SignatureDB\CSVSignatureDB.cpp">
      <Filter>PowerPC\SignatureDB</Filter>
    </ClCompile>
    <ClCompile Include="PowerPC\SignatureDB\DSYSignatureDB.cpp">
      <Filter>PowerPC\SignatureDB</Filter>
    </ClCompile>
    <ClCompile Include="PowerPC\SignatureDB\MEGASignatureDB.cpp">
      <Filter>PowerPC\SignatureDB</Filter>
    </ClCompile>
    <ClCompile Include="PowerPC\SignatureDB\SignatureDB.cpp">
      <Filter>PowerPC\SignatureDB</Filter>
    </ClCompile>
    <ClCompile Include="IOS\USB\Bluetooth\BTBase.cpp">
      <Filter>IOS\USB\Bluetooth</Filter>
    </ClCompile>
    <ClCompile Include="IOS\USB\Bluetooth\BTEmu.cpp">
      <Filter>IOS\USB\Bluetooth</Filter>
    </ClCompile>
    <ClCompile Include="IOS\USB\Bluetooth\BTReal.cpp">
      <Filter>IOS\USB\Bluetooth</Filter>
    </ClCompile>
    <ClCompile Include="IOS\USB\Bluetooth\BTStub.cpp">
      <Filter>IOS\USB\Bluetooth</Filter>
    </ClCompile>
    <ClCompile Include="IOS\Device.cpp">
      <Filter>IOS</Filter>
    </ClCompile>
    <ClCompile Include="IOS\DeviceStub.cpp">
      <Filter>IOS</Filter>
    </ClCompile>
    <ClCompile Include="IOS\DolphinDevice.cpp">
      <Filter>IOS</Filter>
    </ClCompile>
    <ClCompile Include="IOS\DI\DI.cpp">
      <Filter>IOS\DI</Filter>
    </ClCompile>
    <ClCompile Include="IOS\FS\FileSystem.cpp">
      <Filter>IOS\FS</Filter>
    </ClCompile>
    <ClCompile Include="IOS\FS\FileSystemProxy.cpp">
      <Filter>IOS\FS</Filter>
    </ClCompile>
    <ClCompile Include="IOS\FS\HostBackend\FS.cpp">
      <Filter>IOS\FS</Filter>
    </ClCompile>
    <ClCompile Include="IOS\FS\HostBackend\File.cpp">
      <Filter>IOS\FS</Filter>
    </ClCompile>
    <ClCompile Include="IOS\ES\ES.cpp">
      <Filter>IOS\ES</Filter>
    </ClCompile>
    <ClCompile Include="IOS\ES\Formats.cpp">
      <Filter>IOS\ES</Filter>
    </ClCompile>
    <ClCompile Include="IOS\ES\Identity.cpp">
      <Filter>IOS\ES</Filter>
    </ClCompile>
    <ClCompile Include="IOS\ES\NandUtils.cpp">
      <Filter>IOS\ES</Filter>
    </ClCompile>
    <ClCompile Include="IOS\ES\TitleContents.cpp">
      <Filter>IOS\ES</Filter>
    </ClCompile>
    <ClCompile Include="IOS\ES\TitleInformation.cpp">
      <Filter>IOS\ES</Filter>
    </ClCompile>
    <ClCompile Include="IOS\ES\TitleManagement.cpp">
      <Filter>IOS\ES</Filter>
    </ClCompile>
    <ClCompile Include="IOS\ES\Views.cpp">
      <Filter>IOS\ES</Filter>
    </ClCompile>
    <ClCompile Include="IOS\Network\ICMPLin.cpp">
      <Filter>IOS\Network</Filter>
    </ClCompile>
    <ClCompile Include="IOS\IOS.cpp">
      <Filter>IOS</Filter>
    </ClCompile>
    <ClCompile Include="IOS\IOSC.cpp">
      <Filter>IOS</Filter>
    </ClCompile>
    <ClCompile Include="IOS\MIOS.cpp">
      <Filter>IOS</Filter>
    </ClCompile>
    <ClCompile Include="IOS\VersionInfo.cpp">
      <Filter>IOS</Filter>
    </ClCompile>
    <ClCompile Include="IOS\Network\MACUtils.cpp">
      <Filter>IOS\Network</Filter>
    </ClCompile>
    <ClCompile Include="IOS\Network\Socket.cpp">
      <Filter>IOS\Network</Filter>
    </ClCompile>
    <ClCompile Include="IOS\Network\SSL.cpp">
      <Filter>IOS\Network</Filter>
    </ClCompile>
    <ClCompile Include="IOS\Network\IP\Top.cpp">
      <Filter>IOS\Network\IP</Filter>
    </ClCompile>
    <ClCompile Include="IOS\Network\KD\NetKDRequest.cpp">
      <Filter>IOS\Network\KD</Filter>
    </ClCompile>
    <ClCompile Include="IOS\Network\KD\NetKDTime.cpp">
      <Filter>IOS\Network\KD</Filter>
    </ClCompile>
    <ClCompile Include="IOS\Network\KD\NWC24Config.cpp">
      <Filter>IOS\Network\KD</Filter>
    </ClCompile>
    <ClCompile Include="IOS\Network\NCD\Manage.cpp">
      <Filter>IOS\Network\NCD</Filter>
    </ClCompile>
    <ClCompile Include="IOS\Network\WD\Command.cpp">
      <Filter>IOS\Network\WD</Filter>
    </ClCompile>
    <ClCompile Include="IOS\SDIO\SDIOSlot0.cpp">
      <Filter>IOS\SDIO</Filter>
    </ClCompile>
    <ClCompile Include="IOS\STM\STM.cpp">
      <Filter>IOS\STM</Filter>
    </ClCompile>
    <ClCompile Include="IOS\USB\Common.cpp">
      <Filter>IOS\USB</Filter>
    </ClCompile>
    <ClCompile Include="IOS\USB\LibusbDevice.cpp">
      <Filter>IOS\USB</Filter>
    </ClCompile>
    <ClCompile Include="IOS\USB\Host.cpp">
      <Filter>IOS\USB</Filter>
    </ClCompile>
    <ClCompile Include="IOS\USB\OH0\OH0.cpp">
      <Filter>IOS\USB</Filter>
    </ClCompile>
    <ClCompile Include="IOS\USB\OH0\OH0Device.cpp">
      <Filter>IOS\USB</Filter>
    </ClCompile>
    <ClCompile Include="IOS\USB\USB_HID\HIDv4.cpp">
      <Filter>IOS\USB</Filter>
    </ClCompile>
    <ClCompile Include="IOS\USB\USB_HID\HIDv5.cpp">
      <Filter>IOS\USB</Filter>
    </ClCompile>
    <ClCompile Include="IOS\USB\USB_VEN\VEN.cpp">
      <Filter>IOS\USB</Filter>
    </ClCompile>
    <ClCompile Include="IOS\USB\USBV0.cpp">
      <Filter>IOS\USB</Filter>
    </ClCompile>
    <ClCompile Include="IOS\USB\USBV4.cpp">
      <Filter>IOS\USB</Filter>
    </ClCompile>
    <ClCompile Include="IOS\USB\USBV5.cpp">
      <Filter>IOS\USB</Filter>
    </ClCompile>
    <ClCompile Include="IOS\USB\USB_KBD.cpp">
      <Filter>IOS\USB</Filter>
    </ClCompile>
    <ClCompile Include="IOS\WFS\WFSI.cpp">
      <Filter>IOS\WFS</Filter>
    </ClCompile>
    <ClCompile Include="IOS\WFS\WFSSRV.cpp">
      <Filter>IOS\WFS</Filter>
    </ClCompile>
    <ClCompile Include="IOS\USB\Bluetooth\WiimoteDevice.cpp">
      <Filter>IOS\USB\Bluetooth</Filter>
    </ClCompile>
    <ClCompile Include="IOS\USB\Bluetooth\WiimoteHIDAttr.cpp">
      <Filter>IOS\USB\Bluetooth</Filter>
    </ClCompile>
    <ClCompile Include="PowerPC\Jit64Common\ConstantPool.cpp">
      <Filter>PowerPC\Jit64Common</Filter>
    </ClCompile>
    <ClCompile Include="ConfigLoaders\BaseConfigLoader.cpp">
      <Filter>ConfigLoader</Filter>
    </ClCompile>
    <ClCompile Include="ConfigLoaders\GameConfigLoader.cpp">
      <Filter>ConfigLoader</Filter>
    </ClCompile>
    <ClCompile Include="ConfigLoaders\MovieConfigLoader.cpp">
      <Filter>ConfigLoader</Filter>
    </ClCompile>
    <ClCompile Include="ConfigLoaders\NetPlayConfigLoader.cpp">
      <Filter>ConfigLoader</Filter>
    </ClCompile>
    <ClCompile Include="ConfigLoaders\IsSettingSaveable.cpp">
      <Filter>ConfigLoader</Filter>
    </ClCompile>
    <ClCompile Include="Config\GraphicsSettings.cpp">
      <Filter>Config</Filter>
    </ClCompile>
    <ClCompile Include="Config\MainSettings.cpp">
      <Filter>Config</Filter>
    </ClCompile>
    <ClCompile Include="Config\NetplaySettings.cpp">
      <Filter>Config</Filter>
    </ClCompile>
    <ClCompile Include="Config\SYSCONFSettings.cpp">
      <Filter>Config</Filter>
    </ClCompile>
    <ClCompile Include="IOS\Network\NCD\WiiNetConfig.cpp">
      <Filter>IOS\Network\NCD</Filter>
    </ClCompile>
    <ClCompile Include="Config\UISettings.cpp">
      <Filter>Config</Filter>
    </ClCompile>
    <ClCompile Include="PowerPC\Jit64\RegCache\FPURegCache.cpp" />
    <ClCompile Include="PowerPC\Jit64\RegCache\GPRRegCache.cpp" />
    <ClCompile Include="PowerPC\Jit64\RegCache\JitRegCache.cpp" />
    <ClCompile Include="HW\WiimoteEmu\I2CBus.cpp">
      <Filter>HW %28Flipper/Hollywood%29\Wiimote\Emu</Filter>
    </ClCompile>
    <ClCompile Include="HW\WiimoteEmu\MotionPlus.cpp">
      <Filter>HW %28Flipper/Hollywood%29\Wiimote\Emu</Filter>
    </ClCompile>
    <ClCompile Include="HW\WiimoteEmu\Camera.cpp">
      <Filter>HW %28Flipper/Hollywood%29\Wiimote\Emu</Filter>
    </ClCompile>
    <ClCompile Include="HW\WiimoteEmu\Speaker.cpp">
      <Filter>HW %28Flipper/Hollywood%29\Wiimote\Emu</Filter>
    </ClCompile>
    <ClCompile Include="HW\WiimoteEmu\Dynamics.cpp">
      <Filter>HW %28Flipper/Hollywood%29\Wiimote\Emu</Filter>
    </ClCompile>
    <ClCompile Include="HW\WiimoteEmu\Extension\Classic.cpp">
      <Filter>HW %28Flipper/Hollywood%29\Wiimote\Emu\Extension</Filter>
    </ClCompile>
    <ClCompile Include="HW\WiimoteEmu\Extension\DrawsomeTablet.cpp">
      <Filter>HW %28Flipper/Hollywood%29\Wiimote\Emu\Extension</Filter>
    </ClCompile>
    <ClCompile Include="HW\WiimoteEmu\Extension\Drums.cpp">
      <Filter>HW %28Flipper/Hollywood%29\Wiimote\Emu\Extension</Filter>
    </ClCompile>
    <ClCompile Include="HW\WiimoteEmu\Extension\Guitar.cpp">
      <Filter>HW %28Flipper/Hollywood%29\Wiimote\Emu\Extension</Filter>
    </ClCompile>
    <ClCompile Include="HW\WiimoteEmu\Extension\Nunchuk.cpp">
      <Filter>HW %28Flipper/Hollywood%29\Wiimote\Emu\Extension</Filter>
    </ClCompile>
    <ClCompile Include="HW\WiimoteEmu\Extension\TaTaCon.cpp">
      <Filter>HW %28Flipper/Hollywood%29\Wiimote\Emu\Extension</Filter>
    </ClCompile>
    <ClCompile Include="HW\WiimoteEmu\Extension\Turntable.cpp">
      <Filter>HW %28Flipper/Hollywood%29\Wiimote\Emu\Extension</Filter>
    </ClCompile>
    <ClCompile Include="HW\WiimoteEmu\Extension\UDrawTablet.cpp">
      <Filter>HW %28Flipper/Hollywood%29\Wiimote\Emu\Extension</Filter>
    </ClCompile>
    <ClCompile Include="HW\WiimoteEmu\Extension\Extension.cpp">
      <Filter>HW %28Flipper/Hollywood%29\Wiimote\Emu\Extension</Filter>
    </ClCompile>
    <ClCompile Include="HW\WiimoteEmu\ExtensionPort.cpp">
      <Filter>HW %28Flipper/Hollywood%29\Wiimote\Emu</Filter>
    </ClCompile>
    <ClCompile Include="HW\WiimoteCommon\DataReport.cpp">
      <Filter>HW %28Flipper/Hollywood%29\Wiimote\Common</Filter>
    </ClCompile>
    <ClCompile Include="HW\AddressSpace.cpp">
      <Filter>HW %28Flipper/Hollywood%29</Filter>
    </ClCompile>
    <ClCompile Include="PowerPC\ConditionRegister.cpp" />
<<<<<<< HEAD
    <ClCompile Include="PrimeHack\HackConfig.cpp">
      <Filter>PrimeHack</Filter>
    </ClCompile>
    <ClCompile Include="PrimeHack\HackManager.cpp">
      <Filter>PrimeHack</Filter>
    </ClCompile>
    <ClCompile Include="PrimeHack\Games\MP1.cpp">
      <Filter>PrimeHack\Games</Filter>
    </ClCompile>
    <ClCompile Include="PrimeHack\Games\MP2.cpp">
      <Filter>PrimeHack\Games</Filter>
    </ClCompile>
    <ClCompile Include="PrimeHack\Games\MP3.cpp">
      <Filter>PrimeHack\Games</Filter>
    </ClCompile>
    <ClCompile Include="PrimeHack\PrimeUtils.cpp">
      <Filter>PrimeHack</Filter>
    </ClCompile>
=======
>>>>>>> 15fc71cf
  </ItemGroup>
  <ItemGroup>
    <ClInclude Include="BootManager.h" />
    <ClInclude Include="ConfigManager.h" />
    <ClInclude Include="Core.h" />
    <ClInclude Include="CoreTiming.h" />
    <ClInclude Include="Host.h" />
    <ClInclude Include="HotkeyManager.h" />
    <ClInclude Include="LibusbUtils.h" />
    <ClInclude Include="MemTools.h" />
    <ClInclude Include="Movie.h" />
    <ClInclude Include="NetPlayClient.h" />
    <ClInclude Include="NetPlayProto.h" />
    <ClInclude Include="NetPlayServer.h" />
    <ClInclude Include="PatchEngine.h" />
    <ClInclude Include="State.h" />
    <ClInclude Include="SysConf.h" />
    <ClInclude Include="Titles.h" />
    <ClInclude Include="TitleDatabase.h" />
    <ClInclude Include="WiiRoot.h" />
    <ClInclude Include="WiiUtils.h" />
    <ClInclude Include="ActionReplay.h">
      <Filter>ActionReplay</Filter>
    </ClInclude>
    <ClInclude Include="ARDecrypt.h">
      <Filter>ActionReplay</Filter>
    </ClInclude>
    <ClInclude Include="Boot\Boot.h">
      <Filter>Boot</Filter>
    </ClInclude>
    <ClInclude Include="Boot\DolReader.h">
      <Filter>Boot</Filter>
    </ClInclude>
    <ClInclude Include="Boot\ElfReader.h">
      <Filter>Boot</Filter>
    </ClInclude>
    <ClInclude Include="Boot\ElfTypes.h">
      <Filter>Boot</Filter>
    </ClInclude>
    <ClInclude Include="Debugger\Debugger_SymbolMap.h">
      <Filter>Debugger</Filter>
    </ClInclude>
    <ClInclude Include="Debugger\Dump.h">
      <Filter>Debugger</Filter>
    </ClInclude>
    <ClInclude Include="Debugger\GCELF.h">
      <Filter>Debugger</Filter>
    </ClInclude>
    <ClInclude Include="Debugger\PPCDebugInterface.h">
      <Filter>Debugger</Filter>
    </ClInclude>
    <ClInclude Include="Debugger\RSO.h">
      <Filter>Debugger</Filter>
    </ClInclude>
    <ClInclude Include="DSP\Interpreter\DSPIntCCUtil.h">
      <Filter>DSPCore\Interpreter</Filter>
    </ClInclude>
    <ClInclude Include="DSP\Interpreter\DSPInterpreter.h">
      <Filter>DSPCore\Interpreter</Filter>
    </ClInclude>
    <ClInclude Include="DSP\Interpreter\DSPIntExtOps.h">
      <Filter>DSPCore\Interpreter</Filter>
    </ClInclude>
    <ClInclude Include="DSP\Interpreter\DSPIntTables.h">
      <Filter>DSPCore\Interpreter</Filter>
    </ClInclude>
    <ClInclude Include="DSP\Interpreter\DSPIntUtil.h">
      <Filter>DSPCore\Interpreter</Filter>
    </ClInclude>
    <ClInclude Include="DSP\Jit\DSPEmitterBase.h">
      <Filter>DSPCore\Jit</Filter>
    </ClInclude>
    <ClInclude Include="DSP\Jit\x64\DSPJitRegCache.h">
      <Filter>DSPCore\Jit\x64</Filter>
    </ClInclude>
    <ClInclude Include="DSP\Jit\x64\DSPJitTables.h">
      <Filter>DSPCore\Jit\x64</Filter>
    </ClInclude>
    <ClInclude Include="DSP\Jit\x64\DSPEmitter.h">
      <Filter>DSPCore\Jit\x64</Filter>
    </ClInclude>
    <ClInclude Include="FifoPlayer\FifoAnalyzer.h">
      <Filter>FifoPlayer</Filter>
    </ClInclude>
    <ClInclude Include="FifoPlayer\FifoDataFile.h">
      <Filter>FifoPlayer</Filter>
    </ClInclude>
    <ClInclude Include="FifoPlayer\FifoPlaybackAnalyzer.h">
      <Filter>FifoPlayer</Filter>
    </ClInclude>
    <ClInclude Include="FifoPlayer\FifoPlayer.h">
      <Filter>FifoPlayer</Filter>
    </ClInclude>
    <ClInclude Include="FifoPlayer\FifoRecordAnalyzer.h">
      <Filter>FifoPlayer</Filter>
    </ClInclude>
    <ClInclude Include="FifoPlayer\FifoRecorder.h">
      <Filter>FifoPlayer</Filter>
    </ClInclude>
    <ClInclude Include="GeckoCode.h">
      <Filter>GeckoCode</Filter>
    </ClInclude>
    <ClInclude Include="GeckoCodeConfig.h">
      <Filter>GeckoCode</Filter>
    </ClInclude>
    <ClInclude Include="HLE\HLE.h">
      <Filter>HLE</Filter>
    </ClInclude>
    <ClInclude Include="HLE\HLE_Misc.h">
      <Filter>HLE</Filter>
    </ClInclude>
    <ClInclude Include="HLE\HLE_OS.h">
      <Filter>HLE</Filter>
    </ClInclude>
    <ClInclude Include="HLE\HLE_VarArgs.h">
      <Filter>HLE</Filter>
    </ClInclude>
    <ClInclude Include="PowerPC\CachedInterpreter\CachedInterpreter.h">
      <Filter>PowerPC\Cached Interpreter</Filter>
    </ClInclude>
    <ClInclude Include="PowerPC\CachedInterpreter\InterpreterBlockCache.h">
      <Filter>PowerPC\Cached Interpreter</Filter>
    </ClInclude>
    <ClInclude Include="PowerPC\Interpreter\ExceptionUtils.h">
      <Filter>PowerPC\Interpreter</Filter>
    </ClInclude>
    <ClInclude Include="PowerPC\Interpreter\Interpreter.h">
      <Filter>PowerPC\Interpreter</Filter>
    </ClInclude>
    <ClInclude Include="PowerPC\Interpreter\Interpreter_FPUtils.h">
      <Filter>PowerPC\Interpreter</Filter>
    </ClInclude>
    <ClInclude Include="PowerPC\Jit64\Jit.h">
      <Filter>PowerPC\Jit64</Filter>
    </ClInclude>
    <ClInclude Include="HW\AudioInterface.h">
      <Filter>HW %28Flipper/Hollywood%29\AI - Audio Interface</Filter>
    </ClInclude>
    <ClInclude Include="HW\StreamADPCM.h">
      <Filter>HW %28Flipper/Hollywood%29\AI - Audio Interface</Filter>
    </ClInclude>
    <ClInclude Include="HW\DVD\DVDInterface.h">
      <Filter>HW %28Flipper/Hollywood%29\DI - Drive Interface</Filter>
    </ClInclude>
    <ClInclude Include="HW\DVD\DVDMath.h">
      <Filter>HW %28Flipper/Hollywood%29\DI - Drive Interface</Filter>
    </ClInclude>
    <ClInclude Include="HW\DVD\DVDThread.h">
      <Filter>HW %28Flipper/Hollywood%29\DI - Drive Interface</Filter>
    </ClInclude>
    <ClInclude Include="HW\DVD\FileMonitor.h">
      <Filter>HW %28Flipper/Hollywood%29\DI - Drive Interface</Filter>
    </ClInclude>
    <ClInclude Include="HW\DSPHLE\UCodes\AX.h">
      <Filter>HW %28Flipper/Hollywood%29\DSP Interface + HLE\HLE\uCodes</Filter>
    </ClInclude>
    <ClInclude Include="HW\DSPHLE\UCodes\AXVoice.h">
      <Filter>HW %28Flipper/Hollywood%29\DSP Interface + HLE\HLE\uCodes</Filter>
    </ClInclude>
    <ClInclude Include="HW\DSPHLE\UCodes\AXStructs.h">
      <Filter>HW %28Flipper/Hollywood%29\DSP Interface + HLE\HLE\uCodes</Filter>
    </ClInclude>
    <ClInclude Include="HW\DSPHLE\UCodes\AXWii.h">
      <Filter>HW %28Flipper/Hollywood%29\DSP Interface + HLE\HLE\uCodes</Filter>
    </ClInclude>
    <ClInclude Include="HW\DSPHLE\UCodes\CARD.h">
      <Filter>HW %28Flipper/Hollywood%29\DSP Interface + HLE\HLE\uCodes</Filter>
    </ClInclude>
    <ClInclude Include="HW\DSPHLE\UCodes\GBA.h">
      <Filter>HW %28Flipper/Hollywood%29\DSP Interface + HLE\HLE\uCodes</Filter>
    </ClInclude>
    <ClInclude Include="HW\DSPHLE\UCodes\INIT.h">
      <Filter>HW %28Flipper/Hollywood%29\DSP Interface + HLE\HLE\uCodes</Filter>
    </ClInclude>
    <ClInclude Include="HW\DSPHLE\UCodes\ROM.h">
      <Filter>HW %28Flipper/Hollywood%29\DSP Interface + HLE\HLE\uCodes</Filter>
    </ClInclude>
    <ClInclude Include="HW\DSPHLE\UCodes\Zelda.h">
      <Filter>HW %28Flipper/Hollywood%29\DSP Interface + HLE\HLE\uCodes</Filter>
    </ClInclude>
    <ClInclude Include="HW\DSPHLE\UCodes\UCodes.h">
      <Filter>HW %28Flipper/Hollywood%29\DSP Interface + HLE\HLE\uCodes</Filter>
    </ClInclude>
    <ClInclude Include="HW\DSPHLE\DSPHLE.h">
      <Filter>HW %28Flipper/Hollywood%29\DSP Interface + HLE\HLE</Filter>
    </ClInclude>
    <ClInclude Include="HW\DSPHLE\MailHandler.h">
      <Filter>HW %28Flipper/Hollywood%29\DSP Interface + HLE\HLE</Filter>
    </ClInclude>
    <ClInclude Include="HW\DSPLLE\DSPDebugInterface.h">
      <Filter>HW %28Flipper/Hollywood%29\DSP Interface + HLE\LLE</Filter>
    </ClInclude>
    <ClInclude Include="DSP\DSPHost.h">
      <Filter>HW %28Flipper/Hollywood%29\DSP Interface + HLE\LLE</Filter>
    </ClInclude>
    <ClInclude Include="HW\DSPLLE\DSPLLE.h">
      <Filter>HW %28Flipper/Hollywood%29\DSP Interface + HLE\LLE</Filter>
    </ClInclude>
    <ClInclude Include="HW\DSPLLE\DSPLLEGlobals.h">
      <Filter>HW %28Flipper/Hollywood%29\DSP Interface + HLE\LLE</Filter>
    </ClInclude>
    <ClInclude Include="HW\DSPLLE\DSPSymbols.h">
      <Filter>HW %28Flipper/Hollywood%29\DSP Interface + HLE\LLE</Filter>
    </ClInclude>
    <ClInclude Include="HW\DSP.h">
      <Filter>HW %28Flipper/Hollywood%29\DSP Interface + HLE</Filter>
    </ClInclude>
    <ClInclude Include="HW\EXI\EXI.h">
      <Filter>HW %28Flipper/Hollywood%29\EXI - Expansion Interface</Filter>
    </ClInclude>
    <ClInclude Include="HW\EXI\EXI_Channel.h">
      <Filter>HW %28Flipper/Hollywood%29\EXI - Expansion Interface</Filter>
    </ClInclude>
    <ClInclude Include="HW\EXI\EXI_Device.h">
      <Filter>HW %28Flipper/Hollywood%29\EXI - Expansion Interface</Filter>
    </ClInclude>
    <ClInclude Include="HW\EXI\EXI_DeviceAD16.h">
      <Filter>HW %28Flipper/Hollywood%29\EXI - Expansion Interface</Filter>
    </ClInclude>
    <ClInclude Include="HW\EXI\EXI_DeviceAGP.h">
      <Filter>HW %28Flipper/Hollywood%29\EXI - Expansion Interface</Filter>
    </ClInclude>
    <ClInclude Include="HW\EXI\EXI_DeviceDummy.h">
      <Filter>HW %28Flipper/Hollywood%29\EXI - Expansion Interface</Filter>
    </ClInclude>
    <ClInclude Include="HW\EXI\EXI_DeviceEthernet.h">
      <Filter>HW %28Flipper/Hollywood%29\EXI - Expansion Interface</Filter>
    </ClInclude>
    <ClInclude Include="HW\EXI\EXI_DeviceGecko.h">
      <Filter>HW %28Flipper/Hollywood%29\EXI - Expansion Interface</Filter>
    </ClInclude>
    <ClInclude Include="HW\EXI\EXI_DeviceIPL.h">
      <Filter>HW %28Flipper/Hollywood%29\EXI - Expansion Interface</Filter>
    </ClInclude>
    <ClInclude Include="HW\EXI\EXI_DeviceMemoryCard.h">
      <Filter>HW %28Flipper/Hollywood%29\EXI - Expansion Interface</Filter>
    </ClInclude>
    <ClInclude Include="HW\EXI\EXI_DeviceMic.h">
      <Filter>HW %28Flipper/Hollywood%29\EXI - Expansion Interface</Filter>
    </ClInclude>
    <ClInclude Include="HW\EXI\BBA-TAP\TAP_Win32.h">
      <Filter>HW %28Flipper/Hollywood%29\EXI - Expansion Interface</Filter>
    </ClInclude>
    <ClInclude Include="HW\Sram.h">
      <Filter>HW %28Flipper/Hollywood%29\EXI - Expansion Interface</Filter>
    </ClInclude>
    <ClInclude Include="HW\GCMemcard\GCIFile.h">
      <Filter>HW %28Flipper/Hollywood%29\GCMemcard</Filter>
    </ClInclude>
    <ClInclude Include="HW\GCMemcard\GCMemcard.h">
      <Filter>HW %28Flipper/Hollywood%29\GCMemcard</Filter>
    </ClInclude>
    <ClInclude Include="HW\GCMemcard\GCMemcardDirectory.h">
      <Filter>HW %28Flipper/Hollywood%29\GCMemcard</Filter>
    </ClInclude>
    <ClInclude Include="HW\GCMemcard\GCMemcardRaw.h">
      <Filter>HW %28Flipper/Hollywood%29\GCMemcard</Filter>
    </ClInclude>
    <ClInclude Include="HW\GCPadEmu.h">
      <Filter>HW %28Flipper/Hollywood%29\GCPad</Filter>
    </ClInclude>
    <ClInclude Include="HW\GCPad.h">
      <Filter>HW %28Flipper/Hollywood%29\GCPad</Filter>
    </ClInclude>
    <ClInclude Include="HW\GPFifo.h">
      <Filter>HW %28Flipper/Hollywood%29\GP - Gather Pipe Fifo</Filter>
    </ClInclude>
    <ClInclude Include="HW\MemoryInterface.h">
      <Filter>HW %28Flipper/Hollywood%29\MI - Memory Interface</Filter>
    </ClInclude>
    <ClInclude Include="HW\ProcessorInterface.h">
      <Filter>HW %28Flipper/Hollywood%29\PI - Processor Interface</Filter>
    </ClInclude>
    <ClInclude Include="HW\SI\SI.h">
      <Filter>HW %28Flipper/Hollywood%29\SI - Serial Interface</Filter>
    </ClInclude>
    <ClInclude Include="HW\SI\SI_Device.h">
      <Filter>HW %28Flipper/Hollywood%29\SI - Serial Interface</Filter>
    </ClInclude>
    <ClInclude Include="HW\SI\SI_DeviceDanceMat.h">
      <Filter>HW %28Flipper/Hollywood%29\SI - Serial Interface</Filter>
    </ClInclude>
    <ClInclude Include="HW\SI\SI_DeviceGBA.h">
      <Filter>HW %28Flipper/Hollywood%29\SI - Serial Interface</Filter>
    </ClInclude>
    <ClInclude Include="HW\SI\SI_DeviceGCAdapter.h">
      <Filter>HW %28Flipper/Hollywood%29\SI - Serial Interface</Filter>
    </ClInclude>
    <ClInclude Include="HW\SI\SI_DeviceGCController.h">
      <Filter>HW %28Flipper/Hollywood%29\SI - Serial Interface</Filter>
    </ClInclude>
    <ClInclude Include="HW\SI\SI_DeviceGCSteeringWheel.h">
      <Filter>HW %28Flipper/Hollywood%29\SI - Serial Interface</Filter>
    </ClInclude>
    <ClInclude Include="HW\SI\SI_DeviceKeyboard.h">
      <Filter>HW %28Flipper/Hollywood%29\SI - Serial Interface</Filter>
    </ClInclude>
    <ClInclude Include="HW\SI\SI_DeviceNull.h">
      <Filter>HW %28Flipper/Hollywood%29\SI - Serial Interface</Filter>
    </ClInclude>
    <ClInclude Include="HW\VideoInterface.h">
      <Filter>HW %28Flipper/Hollywood%29\VI - Video Interface</Filter>
    </ClInclude>
    <ClInclude Include="HW\WiimoteEmu\Encryption.h">
      <Filter>HW %28Flipper/Hollywood%29\Wiimote\Emu</Filter>
    </ClInclude>
    <ClInclude Include="HW\WiimoteEmu\WiimoteEmu.h">
      <Filter>HW %28Flipper/Hollywood%29\Wiimote\Emu</Filter>
    </ClInclude>
    <ClInclude Include="HW\WiimoteReal\WiimoteReal.h">
      <Filter>HW %28Flipper/Hollywood%29\Wiimote\Real</Filter>
    </ClInclude>
    <ClInclude Include="HW\WiimoteReal\WiimoteRealBase.h">
      <Filter>HW %28Flipper/Hollywood%29\Wiimote\Real</Filter>
    </ClInclude>
    <ClInclude Include="HW\WII_IPC.h">
      <Filter>HW %28Flipper/Hollywood%29\Wii IPC</Filter>
    </ClInclude>
    <ClInclude Include="HW\CPU.h">
      <Filter>HW %28Flipper/Hollywood%29</Filter>
    </ClInclude>
    <ClInclude Include="HW\HW.h">
      <Filter>HW %28Flipper/Hollywood%29</Filter>
    </ClInclude>
    <ClInclude Include="HW\Memmap.h">
      <Filter>HW %28Flipper/Hollywood%29</Filter>
    </ClInclude>
    <ClInclude Include="HW\MMIO.h">
      <Filter>HW %28Flipper/Hollywood%29</Filter>
    </ClInclude>
    <ClInclude Include="HW\MMIOHandlers.h">
      <Filter>HW %28Flipper/Hollywood%29</Filter>
    </ClInclude>
    <ClInclude Include="HW\SystemTimers.h">
      <Filter>HW %28Flipper/Hollywood%29</Filter>
    </ClInclude>
    <ClInclude Include="HW\WiiSave.h">
      <Filter>HW %28Flipper/Hollywood%29</Filter>
    </ClInclude>
    <ClInclude Include="HW\WiiSaveStructs.h">
      <Filter>HW %28Flipper/Hollywood%29</Filter>
    </ClInclude>
    <ClInclude Include="DSP\DSPAssembler.h">
      <Filter>DSPCore</Filter>
    </ClInclude>
    <ClInclude Include="DSP\DSPAccelerator.h">
      <Filter>DSPCore</Filter>
    </ClInclude>
    <ClInclude Include="DSP\DSPAnalyzer.h">
      <Filter>DSPCore</Filter>
    </ClInclude>
    <ClInclude Include="DSP\DSPBreakpoints.h">
      <Filter>DSPCore</Filter>
    </ClInclude>
    <ClInclude Include="DSP\DSPCaptureLogger.h">
      <Filter>DSPCore</Filter>
    </ClInclude>
    <ClInclude Include="DSP\DSPCodeUtil.h">
      <Filter>DSPCore</Filter>
    </ClInclude>
    <ClInclude Include="DSP\DSPCommon.h">
      <Filter>DSPCore</Filter>
    </ClInclude>
    <ClInclude Include="DSP\DSPCore.h">
      <Filter>DSPCore</Filter>
    </ClInclude>
    <ClInclude Include="DSP\DSPDisassembler.h">
      <Filter>DSPCore</Filter>
    </ClInclude>
    <ClInclude Include="DSPEmulator.h">
      <Filter>DSPCore</Filter>
    </ClInclude>
    <ClInclude Include="DSP\DSPHWInterface.h">
      <Filter>DSPCore</Filter>
    </ClInclude>
    <ClInclude Include="DSP\DSPMemoryMap.h">
      <Filter>DSPCore</Filter>
    </ClInclude>
    <ClInclude Include="DSP\DSPStacks.h">
      <Filter>DSPCore</Filter>
    </ClInclude>
    <ClInclude Include="DSP\DSPTables.h">
      <Filter>DSPCore</Filter>
    </ClInclude>
    <ClInclude Include="DSP\LabelMap.h">
      <Filter>DSPCore</Filter>
    </ClInclude>
    <ClInclude Include="HW\Wiimote.h">
      <Filter>HW %28Flipper/Hollywood%29\Wiimote</Filter>
    </ClInclude>
    <ClInclude Include="PowerPC\BreakPoints.h">
      <Filter>PowerPC</Filter>
    </ClInclude>
    <ClInclude Include="PowerPC\CPUCoreBase.h">
      <Filter>PowerPC</Filter>
    </ClInclude>
    <ClInclude Include="PowerPC\Gekko.h">
      <Filter>PowerPC</Filter>
    </ClInclude>
    <ClInclude Include="PowerPC\JitInterface.h">
      <Filter>PowerPC</Filter>
    </ClInclude>
    <ClInclude Include="PowerPC\MMU.h">
      <Filter>PowerPC</Filter>
    </ClInclude>
    <ClInclude Include="PowerPC\PowerPC.h">
      <Filter>PowerPC</Filter>
    </ClInclude>
    <ClInclude Include="PowerPC\PPCAnalyst.h">
      <Filter>PowerPC</Filter>
    </ClInclude>
    <ClInclude Include="PowerPC\PPCCache.h">
      <Filter>PowerPC</Filter>
    </ClInclude>
    <ClInclude Include="PowerPC\PPCSymbolDB.h">
      <Filter>PowerPC</Filter>
    </ClInclude>
    <ClInclude Include="PowerPC\PPCTables.h">
      <Filter>PowerPC</Filter>
    </ClInclude>
    <ClInclude Include="PowerPC\Profiler.h">
      <Filter>PowerPC</Filter>
    </ClInclude>
    <ClInclude Include="PowerPC\JitCommon\JitAsmCommon.h">
      <Filter>PowerPC\JitCommon</Filter>
    </ClInclude>
    <ClInclude Include="PowerPC\JitCommon\JitBase.h">
      <Filter>PowerPC\JitCommon</Filter>
    </ClInclude>
    <ClInclude Include="PowerPC\JitCommon\JitCache.h">
      <Filter>PowerPC\JitCommon</Filter>
    </ClInclude>
    <ClInclude Include="PowerPC\Jit64\FPURegCache.h">
      <Filter>PowerPC\Jit64</Filter>
    </ClInclude>
    <ClInclude Include="PowerPC\Jit64\GPRRegCache.h">
      <Filter>PowerPC\Jit64</Filter>
    </ClInclude>
    <ClInclude Include="PowerPC\Jit64\JitRegCache.h">
      <Filter>PowerPC\Jit64</Filter>
    </ClInclude>
    <ClInclude Include="PowerPC\Jit64\JitAsm.h">
      <Filter>PowerPC\Jit64</Filter>
    </ClInclude>
    <ClInclude Include="MachineContext.h" />
    <ClInclude Include="HW\GCKeyboardEmu.h">
      <Filter>HW %28Flipper/Hollywood%29\GCKeyboard</Filter>
    </ClInclude>
    <ClInclude Include="HW\GCKeyboard.h">
      <Filter>HW %28Flipper/Hollywood%29\GCKeyboard</Filter>
    </ClInclude>
    <ClInclude Include="PowerPC\Jit64Common\BlockCache.h">
      <Filter>PowerPC\Jit64Common</Filter>
    </ClInclude>
    <ClInclude Include="PowerPC\Jit64Common\EmuCodeBlock.h">
      <Filter>PowerPC\Jit64Common</Filter>
    </ClInclude>
    <ClInclude Include="PowerPC\Jit64Common\FarCodeCache.h">
      <Filter>PowerPC\Jit64Common</Filter>
    </ClInclude>
    <ClInclude Include="PowerPC\Jit64Common\Jit64AsmCommon.h">
      <Filter>PowerPC\Jit64Common</Filter>
    </ClInclude>
    <ClInclude Include="PowerPC\Jit64Common\Jit64Constants.h">
      <Filter>PowerPC\Jit64Common</Filter>
    </ClInclude>
    <ClInclude Include="PowerPC\Jit64Common\Jit64PowerPCState.h">
      <Filter>PowerPC\Jit64Common</Filter>
    </ClInclude>
    <ClInclude Include="PowerPC\Jit64Common\TrampolineCache.h">
      <Filter>PowerPC\Jit64Common</Filter>
    </ClInclude>
    <ClInclude Include="PowerPC\Jit64Common\TrampolineInfo.h">
      <Filter>PowerPC\Jit64Common</Filter>
    </ClInclude>
    <ClInclude Include="Analytics.h" />
    <ClInclude Include="PowerPC\SignatureDB\CSVSignatureDB.h">
      <Filter>PowerPC\SignatureDB</Filter>
    </ClInclude>
    <ClInclude Include="PowerPC\SignatureDB\DSYSignatureDB.h">
      <Filter>PowerPC\SignatureDB</Filter>
    </ClInclude>
    <ClInclude Include="PowerPC\SignatureDB\MEGASignatureDB.h">
      <Filter>PowerPC\SignatureDB</Filter>
    </ClInclude>
    <ClInclude Include="PowerPC\SignatureDB\SignatureDB.h">
      <Filter>PowerPC\SignatureDB</Filter>
    </ClInclude>
    <ClInclude Include="IOS\USB\Bluetooth\BTBase.h">
      <Filter>IOS\USB\Bluetooth</Filter>
    </ClInclude>
    <ClInclude Include="IOS\USB\Bluetooth\BTEmu.h">
      <Filter>IOS\USB\Bluetooth</Filter>
    </ClInclude>
    <ClInclude Include="IOS\USB\Bluetooth\BTReal.h">
      <Filter>IOS\USB\Bluetooth</Filter>
    </ClInclude>
    <ClInclude Include="IOS\USB\Bluetooth\BTStub.h">
      <Filter>IOS\USB\Bluetooth</Filter>
    </ClInclude>
    <ClInclude Include="IOS\DeviceStub.h">
      <Filter>IOS</Filter>
    </ClInclude>
    <ClInclude Include="IOS\DolphinDevice.h">
      <Filter>IOS</Filter>
    </ClInclude>
    <ClInclude Include="IOS\DI\DI.h">
      <Filter>IOS\DI</Filter>
    </ClInclude>
    <ClInclude Include="IOS\ES\ES.h">
      <Filter>IOS\ES</Filter>
    </ClInclude>
    <ClInclude Include="IOS\FS\FileSystem.h">
      <Filter>IOS\FS</Filter>
    </ClInclude>
    <ClInclude Include="IOS\FS\FileSystemProxy.h">
      <Filter>IOS\FS</Filter>
    </ClInclude>
    <ClInclude Include="IOS\FS\HostBackend\File.h">
      <Filter>IOS\FS</Filter>
    </ClInclude>
    <ClInclude Include="IOS\FS\HostBackend\FS.h">
      <Filter>IOS\FS</Filter>
    </ClInclude>
    <ClInclude Include="IOS\ES\Formats.h">
      <Filter>IOS\ES</Filter>
    </ClInclude>
    <ClInclude Include="IOS\USB\Bluetooth\hci.h">
      <Filter>IOS\USB\Bluetooth</Filter>
    </ClInclude>
    <ClInclude Include="IOS\USB\Bluetooth\l2cap.h">
      <Filter>IOS\USB\Bluetooth</Filter>
    </ClInclude>
    <ClInclude Include="IOS\Network\ICMP.h">
      <Filter>IOS\Network</Filter>
    </ClInclude>
    <ClInclude Include="IOS\Network\ICMPLin.h">
      <Filter>IOS\Network</Filter>
    </ClInclude>
    <ClInclude Include="IOS\Network\MACUtils.h">
      <Filter>IOS\Network</Filter>
    </ClInclude>
    <ClInclude Include="IOS\Network\Socket.h">
      <Filter>IOS\Network</Filter>
    </ClInclude>
    <ClInclude Include="IOS\Network\SSL.h">
      <Filter>IOS\Network</Filter>
    </ClInclude>
    <ClInclude Include="IOS\Network\IP\Top.h">
      <Filter>IOS\Network\IP</Filter>
    </ClInclude>
    <ClInclude Include="IOS\Network\KD\NetKDRequest.h">
      <Filter>IOS\Network\KD</Filter>
    </ClInclude>
    <ClInclude Include="IOS\Network\KD\NetKDTime.h">
      <Filter>IOS\Network\KD</Filter>
    </ClInclude>
    <ClInclude Include="IOS\Network\KD\NWC24Config.h">
      <Filter>IOS\Network\KD</Filter>
    </ClInclude>
    <ClInclude Include="IOS\Network\NCD\Manage.h">
      <Filter>IOS\Network\NCD</Filter>
    </ClInclude>
    <ClInclude Include="IOS\Network\WD\Command.h">
      <Filter>IOS\Network\WD</Filter>
    </ClInclude>
    <ClInclude Include="IOS\SDIO\SDIOSlot0.h">
      <Filter>IOS\SDIO</Filter>
    </ClInclude>
    <ClInclude Include="IOS\STM\STM.h">
      <Filter>IOS\STM</Filter>
    </ClInclude>
    <ClInclude Include="IOS\USB\Common.h">
      <Filter>IOS\USB</Filter>
    </ClInclude>
    <ClInclude Include="IOS\USB\LibusbDevice.h">
      <Filter>IOS\USB</Filter>
    </ClInclude>
    <ClInclude Include="IOS\USB\Host.h">
      <Filter>IOS\USB</Filter>
    </ClInclude>
    <ClInclude Include="IOS\USB\OH0\OH0.h">
      <Filter>IOS\USB</Filter>
    </ClInclude>
    <ClInclude Include="IOS\USB\OH0\OH0Device.h">
      <Filter>IOS\USB</Filter>
    </ClInclude>
    <ClInclude Include="IOS\USB\USB_HID\HIDv4.h">
      <Filter>IOS\USB</Filter>
    </ClInclude>
    <ClInclude Include="IOS\USB\USB_HID\HIDv5.h">
      <Filter>IOS\USB</Filter>
    </ClInclude>
    <ClInclude Include="IOS\USB\USB_VEN\VEN.h">
      <Filter>IOS\USB</Filter>
    </ClInclude>
    <ClInclude Include="IOS\USB\USBV0.h">
      <Filter>IOS\USB</Filter>
    </ClInclude>
    <ClInclude Include="IOS\USB\USBV4.h">
      <Filter>IOS\USB</Filter>
    </ClInclude>
    <ClInclude Include="IOS\USB\USBV5.h">
      <Filter>IOS\USB</Filter>
    </ClInclude>
    <ClInclude Include="IOS\USB\USB_KBD.h">
      <Filter>IOS\USB</Filter>
    </ClInclude>
    <ClInclude Include="IOS\WFS\WFSI.h">
      <Filter>IOS\WFS</Filter>
    </ClInclude>
    <ClInclude Include="IOS\WFS\WFSSRV.h">
      <Filter>IOS\WFS</Filter>
    </ClInclude>
    <ClInclude Include="IOS\USB\Bluetooth\WiimoteDevice.h">
      <Filter>IOS\USB\Bluetooth</Filter>
    </ClInclude>
    <ClInclude Include="IOS\USB\Bluetooth\WiimoteHIDAttr.h">
      <Filter>IOS\USB\Bluetooth</Filter>
    </ClInclude>
    <ClInclude Include="IOS\Device.h">
      <Filter>IOS</Filter>
    </ClInclude>
    <ClInclude Include="IOS\IOS.h">
      <Filter>IOS</Filter>
    </ClInclude>
    <ClInclude Include="IOS\IOSC.h">
      <Filter>IOS</Filter>
    </ClInclude>
    <ClInclude Include="IOS\MIOS.h">
      <Filter>IOS</Filter>
    </ClInclude>
    <ClInclude Include="IOS\VersionInfo.h">
      <Filter>IOS</Filter>
    </ClInclude>
    <ClInclude Include="PowerPC\Jit64Common\ConstantPool.h">
      <Filter>PowerPC\Jit64Common</Filter>
    </ClInclude>
    <ClInclude Include="ConfigLoaders\BaseConfigLoader.h">
      <Filter>ConfigLoader</Filter>
    </ClInclude>
    <ClInclude Include="ConfigLoaders\GameConfigLoader.h">
      <Filter>ConfigLoader</Filter>
    </ClInclude>
    <ClInclude Include="ConfigLoaders\MovieConfigLoader.h">
      <Filter>ConfigLoader</Filter>
    </ClInclude>
    <ClInclude Include="ConfigLoaders\NetPlayConfigLoader.h">
      <Filter>ConfigLoader</Filter>
    </ClInclude>
    <ClInclude Include="ConfigLoaders\IsSettingSaveable.h">
      <Filter>ConfigLoader</Filter>
    </ClInclude>
    <ClInclude Include="Config\GraphicsSettings.h">
      <Filter>Config</Filter>
    </ClInclude>
    <ClInclude Include="Config\MainSettings.h">
      <Filter>Config</Filter>
    </ClInclude>
    <ClInclude Include="Config\NetplaySettings.h">
      <Filter>Config</Filter>
    </ClInclude>
    <ClInclude Include="Config\SYSCONFSettings.h">
      <Filter>Config</Filter>
    </ClInclude>
    <ClInclude Include="IOS\Network\NCD\WiiNetConfig.h">
      <Filter>IOS\Network\NCD</Filter>
    </ClInclude>
    <ClInclude Include="HW\WiimoteCommon\WiimoteConstants.h">
      <Filter>HW %28Flipper/Hollywood%29\Wiimote\Common</Filter>
    </ClInclude>
    <ClInclude Include="HW\WiimoteCommon\WiimoteHid.h">
      <Filter>HW %28Flipper/Hollywood%29\Wiimote\Common</Filter>
    </ClInclude>
    <ClInclude Include="HW\WiimoteCommon\WiimoteReport.h">
      <Filter>HW %28Flipper/Hollywood%29\Wiimote\Common</Filter>
    </ClInclude>
    <ClInclude Include="Config\UISettings.h">
      <Filter>Config</Filter>
    </ClInclude>
    <ClInclude Include="HW\WiimoteEmu\I2CBus.h">
      <Filter>HW %28Flipper/Hollywood%29\Wiimote\Emu</Filter>
    </ClInclude>
    <ClInclude Include="HW\WiimoteEmu\MotionPlus.h">
      <Filter>HW %28Flipper/Hollywood%29\Wiimote\Emu</Filter>
    </ClInclude>
    <ClInclude Include="HW\WiimoteEmu\Camera.h">
      <Filter>HW %28Flipper/Hollywood%29\Wiimote\Emu</Filter>
    </ClInclude>
    <ClInclude Include="HW\WiimoteEmu\Speaker.h">
      <Filter>HW %28Flipper/Hollywood%29\Wiimote\Emu</Filter>
    </ClInclude>
    <ClInclude Include="HW\WiimoteEmu\Dynamics.h">
      <Filter>HW %28Flipper/Hollywood%29\Wiimote\Emu</Filter>
    </ClInclude>
    <ClInclude Include="HW\WiimoteEmu\Extension\Classic.h">
      <Filter>HW %28Flipper/Hollywood%29\Wiimote\Emu\Extension</Filter>
    </ClInclude>
    <ClInclude Include="HW\WiimoteEmu\Extension\DrawsomeTablet.h">
      <Filter>HW %28Flipper/Hollywood%29\Wiimote\Emu\Extension</Filter>
    </ClInclude>
    <ClInclude Include="HW\WiimoteEmu\Extension\Drums.h">
      <Filter>HW %28Flipper/Hollywood%29\Wiimote\Emu\Extension</Filter>
    </ClInclude>
    <ClInclude Include="HW\WiimoteEmu\Extension\Guitar.h">
      <Filter>HW %28Flipper/Hollywood%29\Wiimote\Emu\Extension</Filter>
    </ClInclude>
    <ClInclude Include="HW\WiimoteEmu\Extension\Nunchuk.h">
      <Filter>HW %28Flipper/Hollywood%29\Wiimote\Emu\Extension</Filter>
    </ClInclude>
    <ClInclude Include="HW\WiimoteEmu\Extension\TaTaCon.h">
      <Filter>HW %28Flipper/Hollywood%29\Wiimote\Emu\Extension</Filter>
    </ClInclude>
    <ClInclude Include="HW\WiimoteEmu\Extension\Turntable.h">
      <Filter>HW %28Flipper/Hollywood%29\Wiimote\Emu\Extension</Filter>
    </ClInclude>
    <ClInclude Include="HW\WiimoteEmu\Extension\UDrawTablet.h">
      <Filter>HW %28Flipper/Hollywood%29\Wiimote\Emu\Extension</Filter>
    </ClInclude>
    <ClInclude Include="HW\WiimoteEmu\Extension\Extension.h">
      <Filter>HW %28Flipper/Hollywood%29\Wiimote\Emu\Extension</Filter>
    </ClInclude>
    <ClInclude Include="HW\WiimoteEmu\ExtensionPort.h">
      <Filter>HW %28Flipper/Hollywood%29\Wiimote\Emu</Filter>
    </ClInclude>
    <ClInclude Include="HW\WiimoteCommon\DataReport.h">
      <Filter>HW %28Flipper/Hollywood%29\Wiimote\Common</Filter>
    </ClInclude>
    <ClInclude Include="PowerPC\ConditionRegister.h" />
    <ClInclude Include="HW\AddressSpace.h">
      <Filter>HW %28Flipper/Hollywood%29</Filter>
    </ClInclude>
<<<<<<< HEAD
    <ClInclude Include="PrimeHack\HackConfig.h">
      <Filter>PrimeHack</Filter>
    </ClInclude>
    <ClInclude Include="PrimeHack\HackManager.h">
      <Filter>PrimeHack</Filter>
    </ClInclude>
    <ClInclude Include="PrimeHack\PrimeMod.h">
      <Filter>PrimeHack</Filter>
    </ClInclude>
    <ClInclude Include="PrimeHack\Games\MP1.h">
      <Filter>PrimeHack\Games</Filter>
    </ClInclude>
    <ClInclude Include="PrimeHack\Games\MP2.h">
      <Filter>PrimeHack\Games</Filter>
    </ClInclude>
    <ClInclude Include="PrimeHack\Games\MP3.h">
      <Filter>PrimeHack\Games</Filter>
    </ClInclude>
    <ClInclude Include="PrimeHack\PrimeUtils.h">
      <Filter>PrimeHack</Filter>
    </ClInclude>
=======
>>>>>>> 15fc71cf
  </ItemGroup>
  <ItemGroup>
    <Text Include="CMakeLists.txt" />
  </ItemGroup>
</Project><|MERGE_RESOLUTION|>--- conflicted
+++ resolved
@@ -942,7 +942,6 @@
       <Filter>HW %28Flipper/Hollywood%29</Filter>
     </ClCompile>
     <ClCompile Include="PowerPC\ConditionRegister.cpp" />
-<<<<<<< HEAD
     <ClCompile Include="PrimeHack\HackConfig.cpp">
       <Filter>PrimeHack</Filter>
     </ClCompile>
@@ -961,8 +960,6 @@
     <ClCompile Include="PrimeHack\PrimeUtils.cpp">
       <Filter>PrimeHack</Filter>
     </ClCompile>
-=======
->>>>>>> 15fc71cf
   </ItemGroup>
   <ItemGroup>
     <ClInclude Include="BootManager.h" />
@@ -1695,7 +1692,6 @@
     <ClInclude Include="HW\AddressSpace.h">
       <Filter>HW %28Flipper/Hollywood%29</Filter>
     </ClInclude>
-<<<<<<< HEAD
     <ClInclude Include="PrimeHack\HackConfig.h">
       <Filter>PrimeHack</Filter>
     </ClInclude>
@@ -1717,8 +1713,6 @@
     <ClInclude Include="PrimeHack\PrimeUtils.h">
       <Filter>PrimeHack</Filter>
     </ClInclude>
-=======
->>>>>>> 15fc71cf
   </ItemGroup>
   <ItemGroup>
     <Text Include="CMakeLists.txt" />
