// Copyright 2010 Dolphin Emulator Project
// SPDX-License-Identifier: GPL-2.0-or-later

#include "Core/NetPlayServer.h"

#include <algorithm>
#include <chrono>
#include <cstddef>
#include <cstdio>
#include <memory>
#include <mutex>
#include <optional>
#include <string>
#include <thread>
#include <type_traits>
#include <unordered_set>
#include <utility>
#include <vector>

#include <fmt/format.h>
#include <fmt/ranges.h>

#include "Common/CommonPaths.h"
#include "Common/ENet.h"
#include "Common/FileUtil.h"
#include "Common/HttpRequest.h"
#include "Common/Logging/Log.h"
#include "Common/MsgHandler.h"
#include "Common/SFMLHelper.h"
#include "Common/StringUtil.h"
#include "Common/UPnP.h"
#include "Common/Version.h"

#include "Core/AchievementManager.h"
#include "Core/ActionReplay.h"
#include "Core/Boot/Boot.h"
#include "Core/Config/GraphicsSettings.h"
#include "Core/Config/MainSettings.h"
#include "Core/Config/NetplaySettings.h"
#include "Core/Config/SYSCONFSettings.h"
#include "Core/Config/SessionSettings.h"
#include "Core/ConfigLoaders/GameConfigLoader.h"
#include "Core/ConfigManager.h"
#include "Core/GeckoCode.h"
#include "Core/GeckoCodeConfig.h"
#include "Core/HW/EXI/EXI.h"
#include "Core/HW/EXI/EXI_Device.h"
#ifdef HAS_LIBMGBA
#include "Core/HW/GBACore.h"
#endif
#include "Core/HW/GCMemcard/GCMemcard.h"
#include "Core/HW/GCMemcard/GCMemcardDirectory.h"
#include "Core/HW/GCMemcard/GCMemcardRaw.h"
#include "Core/HW/Sram.h"
#include "Core/HW/SystemTimers.h"
#include "Core/HW/WiiSave.h"
#include "Core/HW/WiiSaveStructs.h"
#include "Core/HW/WiimoteEmu/DesiredWiimoteState.h"
#include "Core/HW/WiimoteEmu/WiimoteEmu.h"
#include "Core/HW/WiimoteReal/WiimoteReal.h"
#include "Core/IOS/ES/ES.h"
#include "Core/IOS/FS/FileSystem.h"
#include "Core/IOS/IOS.h"
#include "Core/IOS/Uids.h"
#include "Core/NetPlayClient.h"  //for NetPlayUI
#include "Core/NetPlayCommon.h"
#include "Core/SyncIdentifier.h"
#include "Core/System.h"

#include "DiscIO/Enums.h"
#include "DiscIO/RiivolutionPatcher.h"

#include "InputCommon/ControllerEmu/ControlGroup/Attachments.h"
#include "InputCommon/GCPadStatus.h"
#include "InputCommon/InputConfig.h"

#include "UICommon/GameFile.h"

#if !defined(_WIN32)
#include <sys/socket.h>
#include <sys/types.h>
#ifdef __HAIKU__
#define _BSD_SOURCE
#include <bsd/ifaddrs.h>
#elif !defined ANDROID
#include <ifaddrs.h>
#endif
#include <arpa/inet.h>
#endif
#include "Core.h"

namespace NetPlay
{
NetPlayServer::~NetPlayServer()
{
  if (is_connected)
  {
    m_do_loop = false;
    m_chunked_data_event.Set();
    m_chunked_data_complete_event.Set();
    if (m_chunked_data_thread.joinable())
      m_chunked_data_thread.join();
    m_thread.join();
    enet_host_destroy(m_server);

    if (Common::g_MainNetHost.get() == m_server)
    {
      Common::g_MainNetHost.release();
    }

    if (m_traversal_client)
    {
      Common::g_TraversalClient->m_Client = nullptr;
      Common::ReleaseTraversalClient();
    }
  }

#ifdef USE_UPNP
  Common::UPnP::StopPortmapping();
#endif
}

// called from ---GUI--- thread
NetPlayServer::NetPlayServer(const u16 port, const bool forward_port, NetPlayUI* dialog,
                             const NetTraversalConfig& traversal_config)
    : m_dialog(dialog)
{
  //--use server time
  if (enet_initialize() != 0)
  {
    PanicAlertFmtT("Enet Didn't Initialize");
  }

  m_pad_map.fill(0);
  m_gba_config.fill({});
  m_wiimote_map.fill(0);

  if (traversal_config.use_traversal)
  {
    if (!Common::EnsureTraversalClient(traversal_config.traversal_host,
                                       traversal_config.traversal_port,
                                       traversal_config.traversal_port_alt, port))
    {
      return;
    }

    Common::g_TraversalClient->m_Client = this;
    m_traversal_client = Common::g_TraversalClient.get();

    m_server = Common::g_MainNetHost.get();

    if (Common::g_TraversalClient->HasFailed())
      Common::g_TraversalClient->ReconnectToServer();
  }
  else
  {
    ENetAddress serverAddr;
    serverAddr.host = ENET_HOST_ANY;
    serverAddr.port = port;
    m_server = enet_host_create(&serverAddr, 10, CHANNEL_COUNT, 0, 0);
    if (m_server != nullptr)
    {
      m_server->mtu = std::min(m_server->mtu, NetPlay::MAX_ENET_MTU);
      m_server->intercept = Common::ENet::InterceptCallback;
    }

    SetupIndex();
  }
  if (m_server != nullptr)
  {
    is_connected = true;
    m_do_loop = true;
    m_thread = std::thread(&NetPlayServer::ThreadFunc, this);
    m_target_buffer_size = 5;
    m_chunked_data_thread = std::thread(&NetPlayServer::ChunkedDataThreadFunc, this);

#ifdef USE_UPNP
    if (forward_port && !traversal_config.use_traversal)
      Common::UPnP::TryPortmapping(port);
#endif
  }
}

static PlayerId* PeerPlayerId(ENetPeer* peer)
{
  return static_cast<PlayerId*>(peer->data);
}

static void ClearPeerPlayerId(ENetPeer* peer)
{
  if (peer->data)
  {
    delete PeerPlayerId(peer);
    peer->data = nullptr;
  }
}

void NetPlayServer::SetupIndex()
{
  if (!Config::Get(Config::NETPLAY_USE_INDEX) || Config::Get(Config::NETPLAY_INDEX_NAME).empty() ||
      Config::Get(Config::NETPLAY_INDEX_REGION).empty())
  {
    return;
  }

  NetPlaySession session;

  session.name = Config::Get(Config::NETPLAY_INDEX_NAME);
  session.region = Config::Get(Config::NETPLAY_INDEX_REGION);
  session.has_password = !Config::Get(Config::NETPLAY_INDEX_PASSWORD).empty();
  session.method = m_traversal_client ? "traversal" : "direct";
  session.game_id = m_selected_game_name.empty() ? "UNKNOWN" : m_selected_game_name;
  session.player_count = static_cast<int>(m_players.size());
  session.in_game = m_is_running;
  session.port = GetPort();

  if (m_traversal_client)
  {
    if (!m_traversal_client->IsConnected())
      return;

    session.server_id = std::string(Common::g_TraversalClient->GetHostID().data(), 8);
  }
  else
  {
    Common::HttpRequest request;
    // ENet does not support IPv6, so IPv4 has to be used
    request.UseIPv4();
    Common::HttpRequest::Response response =
        request.Get("https://ip.dolphin-emu.org/", {{"X-Is-Dolphin", "1"}});

    if (!response.has_value())
      return;

    session.server_id = std::string(response->begin(), response->end());
  }

  session.EncryptID(Config::Get(Config::NETPLAY_INDEX_PASSWORD));

  bool success = m_index.Add(session);
  if (m_dialog != nullptr)
    m_dialog->OnIndexAdded(success, success ? "" : m_index.GetLastError());

  m_index.SetErrorCallback([this] {
    if (m_dialog != nullptr)
      m_dialog->OnIndexRefreshFailed(m_index.GetLastError());
  });
}

// called from ---NETPLAY--- thread
void NetPlayServer::ThreadFunc()
{
  INFO_LOG_FMT(NETPLAY, "NetPlayServer starting.");

  while (m_do_loop)
  {
    // update pings every so many seconds
    if ((m_ping_timer.ElapsedMs() > 1000) || m_update_pings)
    {
      // only used as an identifier, not time value, so truncation is fine
      m_ping_key = static_cast<u32>(Common::Timer::NowMs());

      sf::Packet spac;
      spac << MessageID::Ping;
      spac << m_ping_key;

      m_ping_timer.Start();
      SendToClients(spac);

      m_index.SetPlayerCount(static_cast<int>(m_players.size()));
      m_index.SetGame(m_selected_game_name);
      m_index.SetInGame(m_is_running);

      m_update_pings = false;
    }

    ENetEvent netEvent;
    int net;
    if (m_traversal_client)
      m_traversal_client->HandleResends();
    net = enet_host_service(m_server, &netEvent, 1000);
    while (!m_async_queue.Empty())
    {
      INFO_LOG_FMT(NETPLAY, "Processing async queue event.");
      {
        std::lock_guard lkp(m_crit.players);
        INFO_LOG_FMT(NETPLAY, "Locked player mutex.");
        auto& e = m_async_queue.Front();
        if (e.target_mode == TargetMode::Only)
        {
          if (m_players.contains(e.target_pid))
            Send(m_players.at(e.target_pid).socket, e.packet, e.channel_id);
        }
        else
        {
          SendToClients(e.packet, e.target_pid, e.channel_id);
        }
      }
      INFO_LOG_FMT(NETPLAY, "Processing async queue event done.");
      m_async_queue.Pop();
    }
    if (net > 0)
    {
      switch (netEvent.type)
      {
      case ENET_EVENT_TYPE_CONNECT:
      {
        // Actual client initialization is deferred to the receive event, so here
        // we'll just log the new connection.
        INFO_LOG_FMT(NETPLAY, "Peer connected from: {:x}:{}", netEvent.peer->address.host,
                     netEvent.peer->address.port);
      }
      break;
      case ENET_EVENT_TYPE_RECEIVE:
      {
        INFO_LOG_FMT(NETPLAY, "enet_host_service: receive event");

        sf::Packet rpac;
        rpac.append(netEvent.packet->data, netEvent.packet->dataLength);

        if (!netEvent.peer->data)
        {
          // uninitialized client, we'll assume this is their initialization packet
          ConnectionError error;
          {
            INFO_LOG_FMT(NETPLAY, "Initializing peer {:x}:{}", netEvent.peer->address.host,
                         netEvent.peer->address.port);
            std::lock_guard lkg(m_crit.game);
            error = OnConnect(netEvent.peer, rpac);
          }

          if (error != ConnectionError::NoError)
          {
            INFO_LOG_FMT(NETPLAY, "Error {} initializing peer {:x}:{}", u8(error),
                         netEvent.peer->address.host, netEvent.peer->address.port);

            sf::Packet spac;
            spac << error;
            // don't need to lock, this client isn't in the client map
            Send(netEvent.peer, spac);

            ClearPeerPlayerId(netEvent.peer);
            enet_peer_disconnect_later(netEvent.peer, 0);
          }
        }
        else
        {
          auto it = m_players.find(*PeerPlayerId(netEvent.peer));
          Client& client = it->second;
          if (OnData(rpac, client) != 0)
          {
            INFO_LOG_FMT(NETPLAY, "Invalid packet from client {}, disconnecting.", client.pid);

            // if a bad packet is received, disconnect the client
            std::lock_guard lkg(m_crit.game);
            OnDisconnect(client);

            ClearPeerPlayerId(netEvent.peer);
          }
          else
          {
            INFO_LOG_FMT(NETPLAY, "successfully handled packet from client {}", client.pid);
          }
        }
        enet_packet_destroy(netEvent.packet);
      }
      break;
      case ENET_EVENT_TYPE_DISCONNECT:
      {
        INFO_LOG_FMT(NETPLAY, "enet_host_service: disconnect event");

        std::lock_guard lkg(m_crit.game);
        if (!netEvent.peer->data)
        {
          ERROR_LOG_FMT(NETPLAY, "enet_host_service: no peer data");
          break;
        }
        const auto player_id = *PeerPlayerId(netEvent.peer);
        auto it = m_players.find(player_id);
        if (it != m_players.end())
        {
          Client& client = it->second;
          INFO_LOG_FMT(NETPLAY, "Disconnecting client {}.", client.pid);
          OnDisconnect(client);

          ClearPeerPlayerId(netEvent.peer);
        }
        else
        {
          ERROR_LOG_FMT(NETPLAY, "Invalid player {} to disconnect.", player_id);
        }
      }
      break;
      default:
        // not a valid switch case due to not technically being part of the enum
        if (static_cast<int>(netEvent.type) == Common::ENet::SKIPPABLE_EVENT)
          INFO_LOG_FMT(NETPLAY, "enet_host_service: skippable packet event");
        else
          ERROR_LOG_FMT(NETPLAY, "enet_host_service: unknown event type: {}", int(netEvent.type));
        break;
      }
    }
    else if (net == 0)
    {
      INFO_LOG_FMT(NETPLAY, "enet_host_service: no event occurred");
    }
    else
    {
      ERROR_LOG_FMT(NETPLAY, "enet_host_service error: {}", net);
    }
  }

  INFO_LOG_FMT(NETPLAY, "NetPlayServer shutting down.");

  // close listening socket and client sockets
  for (auto& player_entry : m_players)
  {
    ClearPeerPlayerId(player_entry.second.socket);
    enet_peer_disconnect(player_entry.second.socket, 0);
  }
  m_players.clear();
}

static void SendSyncIdentifier(sf::Packet& spac, const SyncIdentifier& sync_identifier)
{
  // We cast here due to a potential long vs long long mismatch
  spac << static_cast<sf::Uint64>(sync_identifier.dol_elf_size);

  spac << sync_identifier.game_id;
  spac << sync_identifier.revision;
  spac << sync_identifier.disc_number;
  spac << sync_identifier.is_datel;

  for (const u8& x : sync_identifier.sync_hash)
    spac << x;
}

// called from ---NETPLAY--- thread
ConnectionError NetPlayServer::OnConnect(ENetPeer* incoming_connection, sf::Packet& received_packet)
{
  std::string netplay_version;
  received_packet >> netplay_version;



  if (m_is_running || m_start_pending)
    return ConnectionError::GameRunning;

  if (m_players.size() >= 255)
    return ConnectionError::ServerFull;

  Client new_player{};
  new_player.pid = GiveFirstAvailableIDTo(incoming_connection);
  new_player.socket = incoming_connection;

  received_packet >> new_player.revision;
  received_packet >> new_player.name;

  if (StringUTF8CodePointCount(new_player.name) > MAX_NAME_LENGTH)
    return ConnectionError::NameTooLong;

  // Update time in milliseconds of no acknoledgment of
  // sent packets before a connection is deemed disconnected
  enet_peer_timeout(incoming_connection, 0, PEER_TIMEOUT.count(), PEER_TIMEOUT.count());

  // force a ping on first netplay loop
  m_update_pings = true;

  AssignNewUserAPad(new_player);

  // tell other players a new player joined
  SendResponseToAllPlayers(MessageID::PlayerJoin, new_player.pid, new_player.name,
                           new_player.revision);

  // tell new client they connected and their ID
  SendResponseToPlayer(new_player, MessageID::ConnectionSuccessful, new_player.pid);

  // tell new client the selected game
  if (!m_selected_game_name.empty())
  {
    sf::Packet send_packet;
    send_packet << MessageID::ChangeGame;
    SendSyncIdentifier(send_packet, m_selected_game_identifier);
    send_packet << m_selected_game_name;
    Send(new_player.socket, send_packet);
  }

  if (!m_host_input_authority)
    SendResponseToPlayer(new_player, MessageID::PadBuffer, m_target_buffer_size);

  SendResponseToPlayer(new_player, MessageID::HostInputAuthority, m_host_input_authority);

  for (const auto& existing_player : m_players)
  {
    SendResponseToPlayer(new_player, MessageID::PlayerJoin, existing_player.second.pid,
                         existing_player.second.name, existing_player.second.revision);

    SendResponseToPlayer(new_player, MessageID::GameStatus, existing_player.second.pid,
                         static_cast<u8>(existing_player.second.game_status));
  }

  if (Config::Get(Config::NETPLAY_ENABLE_QOS))
    new_player.qos_session = Common::QoSSession(new_player.socket);

  {
    std::lock_guard lkp(m_crit.players);
    // add new player to list of players
    m_players.emplace(*PeerPlayerId(new_player.socket), std::move(new_player));
    // sync pad mappings with everyone
    UpdatePadMapping();
    UpdateGBAConfig();
    UpdateWiimoteMapping();
  }

  return ConnectionError::NoError;
}

// called from ---NETPLAY--- thread
unsigned int NetPlayServer::OnDisconnect(const Client& player)
{
  const PlayerId pid = player.pid;

  if (m_is_running)
  {
    for (PlayerId& mapping : m_pad_map)
    {
      if (mapping == pid && pid != 1)
      {
        std::lock_guard lkg(m_crit.game);
        m_is_running = false;
        break;
      }
    }
  }


  if (m_start_pending)
  {
    ChunkedDataAbort();
    m_dialog->OnGameStartAborted();
    m_start_pending = false;
  }

  sf::Packet spac;
  spac << MessageID::PlayerLeave;
  spac << pid;

  enet_peer_disconnect(player.socket, 0);

  std::lock_guard lkp(m_crit.players);
  auto it = m_players.find(player.pid);
  if (it != m_players.end())
    m_players.erase(it);

  // alert other players of disconnect
  SendToClients(spac);

  for (size_t i = 0; i < m_pad_map.size(); ++i)
  {
    if (m_pad_map[i] == pid)
    {
      m_pad_map[i] = 0;
      m_gba_config[i].enabled = false;
      UpdatePadMapping();
      UpdateGBAConfig();
    }
  }

  for (PlayerId& mapping : m_wiimote_map)
  {
    if (mapping == pid)
    {
      mapping = 0;
      UpdateWiimoteMapping();
    }
  }

  return 0;
}

// called from ---GUI--- thread
PadMappingArray NetPlayServer::GetPadMapping() const
{
  return m_pad_map;
}

GBAConfigArray NetPlayServer::GetGBAConfig() const
{
  return m_gba_config;
}

PadMappingArray NetPlayServer::GetWiimoteMapping() const
{
  return m_wiimote_map;
}

// called from ---GUI--- thread
void NetPlayServer::SetPadMapping(const PadMappingArray& mappings)
{
  m_pad_map = mappings;
  UpdatePadMapping();
}

// called from ---GUI--- thread
void NetPlayServer::SetGBAConfig(const GBAConfigArray& mappings, bool update_rom)
{
#ifdef HAS_LIBMGBA
  m_gba_config = mappings;
  if (update_rom)
  {
    for (size_t i = 0; i < m_gba_config.size(); ++i)
    {
      auto& config = m_gba_config[i];
      if (!config.enabled)
        continue;
      std::string rom_path = Config::Get(Config::MAIN_GBA_ROM_PATHS[i]);
      config.has_rom = HW::GBA::Core::GetRomInfo(rom_path.c_str(), config.hash, config.title);
    }
  }
#endif
  UpdateGBAConfig();
}

// called from ---GUI--- thread
void NetPlayServer::SetWiimoteMapping(const PadMappingArray& mappings)
{
  m_wiimote_map = mappings;
  UpdateWiimoteMapping();
}

// called from ---GUI--- thread and ---NETPLAY--- thread
void NetPlayServer::UpdatePadMapping()
{
  sf::Packet spac;
  spac << MessageID::PadMapping;
  for (PlayerId mapping : m_pad_map)
  {
    spac << mapping;
  }
  SendToClients(spac);
}

// called from ---GUI--- thread and ---NETPLAY--- thread
void NetPlayServer::UpdateGBAConfig()
{
  sf::Packet spac;
  spac << MessageID::GBAConfig;
  for (const auto& config : m_gba_config)
  {
    spac << config.enabled << config.has_rom << config.title;
    for (auto& data : config.hash)
      spac << data;
  }
  SendToClients(spac);
}

// called from ---NETPLAY--- thread
void NetPlayServer::UpdateWiimoteMapping()
{
  sf::Packet spac;
  spac << MessageID::WiimoteMapping;
  for (PlayerId mapping : m_wiimote_map)
  {
    spac << mapping;
  }
  SendToClients(spac);
}

// called from ---GUI--- thread and ---NETPLAY--- thread
void NetPlayServer::AdjustPadBufferSize(unsigned int size)
{
  std::lock_guard lkg(m_crit.game);

  m_target_buffer_size = size;

  // not needed on clients with host input authority
  if (!m_host_input_authority)
  {
    // tell clients to change buffer size
    sf::Packet spac;
    spac << MessageID::PadBuffer;
    spac << m_target_buffer_size;

    SendAsyncToClients(std::move(spac));
  }
}

void NetPlayServer::SetHostInputAuthority(const bool enable)
{
  std::lock_guard lkg(m_crit.game);

  m_host_input_authority = enable;

  // tell clients about the new value
  sf::Packet spac;
  spac << MessageID::HostInputAuthority;
  spac << m_host_input_authority;

  SendAsyncToClients(std::move(spac));

  // resend pad buffer to clients when disabled
  if (!m_host_input_authority)
    AdjustPadBufferSize(m_target_buffer_size);
}

void NetPlayServer::SendAsync(sf::Packet&& packet, const PlayerId pid, const u8 channel_id)
{
  {
    std::lock_guard lkq(m_crit.async_queue_write);
    m_async_queue.Push(AsyncQueueEntry{std::move(packet), pid, TargetMode::Only, channel_id});
  }
  Common::ENet::WakeupThread(m_server);
}

void NetPlayServer::SendAsyncToClients(sf::Packet&& packet, const PlayerId skip_pid,
                                       const u8 channel_id)
{
  {
    std::lock_guard lkq(m_crit.async_queue_write);
    m_async_queue.Push(
        AsyncQueueEntry{std::move(packet), skip_pid, TargetMode::AllExcept, channel_id});
  }
  Common::ENet::WakeupThread(m_server);
}

void NetPlayServer::SendChunked(sf::Packet&& packet, const PlayerId pid, const std::string& title)
{
  {
    std::lock_guard lkq(m_crit.chunked_data_queue_write);
    m_chunked_data_queue.Push(
        ChunkedDataQueueEntry{std::move(packet), pid, TargetMode::Only, title});
  }
  m_chunked_data_event.Set();
}

void NetPlayServer::SendChunkedToClients(sf::Packet&& packet, const PlayerId skip_pid,
                                         const std::string& title)
{
  {
    std::lock_guard lkq(m_crit.chunked_data_queue_write);
    m_chunked_data_queue.Push(
        ChunkedDataQueueEntry{std::move(packet), skip_pid, TargetMode::AllExcept, title});
  }
  m_chunked_data_event.Set();
}

// called from ---NETPLAY--- thread
unsigned int NetPlayServer::OnData(sf::Packet& packet, Client& player)
{
  MessageID mid;
  packet >> mid;

  INFO_LOG_FMT(NETPLAY, "Got client message: {:x} from client {}", static_cast<u8>(mid),
               player.pid);

  // don't need lock because this is the only thread that modifies the players
  // only need locks for writes to m_players in this thread

  switch (mid)
  {
  case MessageID::ChatMessage:
  {
    std::string msg;
    packet >> msg;

    // send msg to other clients
    sf::Packet spac;
    spac << MessageID::ChatMessage;
    spac << player.pid;
    spac << msg;

    SendToClients(spac, player.pid);
  }
  break;

  case MessageID::ChunkedDataProgress:
  {
    u32 cid;
    packet >> cid;
    u64 progress = Common::PacketReadU64(packet);

    m_dialog->SetChunkedProgress(player.pid, progress);
  }
  break;

  case MessageID::ChunkedDataComplete:
  {
    u32 cid;
    packet >> cid;

    if (m_chunked_data_complete_count.contains(cid))
    {
      m_chunked_data_complete_count[cid]++;
      m_chunked_data_complete_event.Set();
    }
  }
  break;

  case MessageID::SendCodes:
  {
    std::string codes;
    packet >> codes;

    // send codes to other clients
    sf::Packet spac;
    spac << MessageID::SendCodes;
    spac << codes;

    SendToClients(spac);
  }
  break;

  case MessageID::PadData:
  {
    // if this is pad data from the last game still being received, ignore it
    if (player.current_game != m_current_game)
      break;

    sf::Packet spac;
    spac << (m_host_input_authority ? MessageID::PadHostData : MessageID::PadData);

    while (!packet.endOfPacket())
    {
      PadIndex map;
      packet >> map;

      // If the data is not from the correct player,
      // then disconnect them.
      if (m_pad_map.at(map) != player.pid)
      {
        return 1;
      }

      GCPadStatus pad;
      packet >> pad.button;
      spac << map << pad.button;
      if (!m_gba_config.at(map).enabled)
      {
        packet >> pad.analogA >> pad.analogB >> pad.stickX >> pad.stickY >> pad.substickX >>
            pad.substickY >> pad.triggerLeft >> pad.triggerRight >> pad.isConnected;

        spac << pad.analogA << pad.analogB << pad.stickX << pad.stickY << pad.substickX
             << pad.substickY << pad.triggerLeft << pad.triggerRight << pad.isConnected;
      }
    }

    if (m_host_input_authority)
    {
      // Prevent crash before game stop if the golfer disconnects
      if (m_current_golfer != 0 && m_players.contains(m_current_golfer))
        Send(m_players.at(m_current_golfer).socket, spac);
    }
    else
    {
      SendToClients(spac, player.pid);
    }
  }
  break;

  case MessageID::PadHostData:
  {
    // Kick player if they're not the golfer.
    if (m_current_golfer != 0 && player.pid != m_current_golfer)
      return 1;

    sf::Packet spac;
    spac << MessageID::PadData;

    while (!packet.endOfPacket())
    {
      PadIndex map;
      packet >> map;

      GCPadStatus pad;
      packet >> pad.button;
      spac << map << pad.button;
      if (!m_gba_config.at(map).enabled)
      {
        packet >> pad.analogA >> pad.analogB >> pad.stickX >> pad.stickY >> pad.substickX >>
            pad.substickY >> pad.triggerLeft >> pad.triggerRight >> pad.isConnected;

        spac << pad.analogA << pad.analogB << pad.stickX << pad.stickY << pad.substickX
             << pad.substickY << pad.triggerLeft << pad.triggerRight << pad.isConnected;
      }
    }

    SendToClients(spac, player.pid);
  }
  break;

  case MessageID::WiimoteData:
  {
    // if this is Wiimote data from the last game still being received, ignore it
    if (player.current_game != m_current_game)
      break;

    sf::Packet spac;
    spac << MessageID::WiimoteData;

    while (!packet.endOfPacket())
    {
      PadIndex map;
      packet >> map;

      // If the data is not from the correct player,
      // then disconnect them.
      if (m_wiimote_map.at(map) != player.pid)
      {
        return 1;
      }

      WiimoteEmu::SerializedWiimoteState pad;
      packet >> pad.length;
      if (pad.length > pad.data.size())
        return 1;
      for (size_t i = 0; i < pad.length; ++i)
        packet >> pad.data[i];

      spac << map;
      spac << pad.length;
      for (size_t i = 0; i < pad.length; ++i)
        spac << pad.data[i];
    }

    SendToClients(spac, player.pid);
  }
  break;

  case MessageID::GolfRequest:
  {
    PlayerId pid;
    packet >> pid;

    // Check if player ID is valid and sender isn't a spectator
    if (!m_players.contains(pid) || !PlayerHasControllerMapped(player.pid))
      break;

    if (m_host_input_authority && m_settings.golf_mode && m_pending_golfer == 0 &&
        m_current_golfer != pid && PlayerHasControllerMapped(pid))
    {
      m_pending_golfer = pid;

      sf::Packet spac;
      spac << MessageID::GolfPrepare;
      Send(m_players[pid].socket, spac);
    }
  }
  break;

  case MessageID::GolfRelease:
  {
    if (m_pending_golfer == 0)
      break;

    sf::Packet spac;
    spac << MessageID::GolfSwitch;
    spac << m_pending_golfer;
    SendToClients(spac);
  }
  break;

  case MessageID::GolfAcquire:
  {
    if (m_pending_golfer == 0)
      break;

    m_current_golfer = m_pending_golfer;
    m_pending_golfer = 0;
  }
  break;

  case MessageID::GolfPrepare:
  {
    if (m_pending_golfer == 0)
      break;

    m_current_golfer = 0;

    sf::Packet spac;
    spac << MessageID::GolfSwitch;
    spac << PlayerId{0};
    SendToClients(spac);
  }
  break;

  case MessageID::Pong:
  {
    // truncation (> ~49 days elapsed) should never happen here
    const u32 ping = static_cast<u32>(m_ping_timer.ElapsedMs());
    u32 ping_key = 0;
    packet >> ping_key;

    if (m_ping_key == ping_key)
    {
      player.ping = ping;
    }

    sf::Packet spac;
    spac << MessageID::PlayerPingData;
    spac << player.pid;
    spac << player.ping;

    SendToClients(spac);
  }
  break;

  case MessageID::StartGame:
  {
    packet >> player.current_game;
  }
  break;

  case MessageID::StopGame:
  {
    if (!m_is_running)
      break;

    m_is_running = false;

    // tell clients to stop game
    sf::Packet spac;
    spac << MessageID::StopGame;

    std::lock_guard lkp(m_crit.players);
    SendToClients(spac);
  }
  break;

  case MessageID::GameStatus:
  {
    SyncIdentifierComparison status;
    packet >> status;

    m_players[player.pid].game_status = status;

    // send msg to other clients
    sf::Packet spac;
    spac << MessageID::GameStatus;
    spac << player.pid;
    spac << status;

    SendToClients(spac);
  }
  break;

  case MessageID::ClientCapabilities:
  {
    packet >> m_players[player.pid].has_ipl_dump;
    packet >> m_players[player.pid].has_hardware_fma;
  }
  break;

  case MessageID::PowerButton:
  {
    sf::Packet spac;
    spac << MessageID::PowerButton;
    SendToClients(spac, player.pid);
  }
  break;

  case MessageID::TimeBase:
  {
    u64 timebase = Common::PacketReadU64(packet);
    u32 frame;
    packet >> frame;

    if (m_desync_detected)
      break;

    std::vector<std::pair<PlayerId, u64>>& timebases = m_timebase_by_frame[frame];
    timebases.emplace_back(player.pid, timebase);
    if (timebases.size() >= m_players.size())
    {
      // we have all records for this frame

      if (!std::all_of(timebases.begin(), timebases.end(), [&](std::pair<PlayerId, u64> pair) {
            return pair.second == timebases[0].second;
          }))
      {
        int pid_to_blame = 0;
        for (auto pair : timebases)
        {
          if (std::all_of(timebases.begin(), timebases.end(), [&](std::pair<PlayerId, u64> other) {
                return other.first == pair.first || other.second != pair.second;
              }))
          {
            // we are the only outlier
            pid_to_blame = pair.first;
            break;
          }
        }

        sf::Packet spac;
        spac << MessageID::DesyncDetected;
        spac << pid_to_blame;
        spac << frame;
        SendToClients(spac);

        m_desync_detected = true;
      }
      m_timebase_by_frame.erase(frame);
    }
  }
  break;

  case MessageID::GameDigestProgress:
  {
    int progress;
    packet >> progress;

    sf::Packet spac;
    spac << MessageID::GameDigestProgress;
    spac << player.pid;
    spac << progress;

    SendToClients(spac);
  }
  break;

  case MessageID::GameDigestResult:
  {
    std::string result;
    packet >> result;

    sf::Packet spac;
    spac << MessageID::GameDigestResult;
    spac << player.pid;
    spac << result;

    SendToClients(spac);
  }
  break;

  case MessageID::GameDigestError:
  {
    std::string error;
    packet >> error;

    sf::Packet spac;
    spac << MessageID::GameDigestError;
    spac << player.pid;
    spac << error;

    SendToClients(spac);
  }
  break;

  case MessageID::SyncSaveData:
  {
    SyncSaveDataID sub_id;
    packet >> sub_id;

    INFO_LOG_FMT(NETPLAY, "Got client SyncSaveData message: {:x} from client {}", u8(sub_id),
                 player.pid);

    switch (sub_id)
    {
    case SyncSaveDataID::Success:
    {
      if (m_start_pending)
      {
        m_save_data_synced_players++;
        if (m_save_data_synced_players >= m_players.size() - 1)
        {
          INFO_LOG_FMT(NETPLAY, "SyncSaveData: All players synchronized. ({} >= {})",
                       m_save_data_synced_players, m_players.size() - 1);
          m_dialog->AppendChat(Common::GetStringT("All players' saves synchronized."));

          // Saves are synced, check if codes are as well and attempt to start the game
          m_saves_synced = true;
          CheckSyncAndStartGame();
        }
        else
        {
          INFO_LOG_FMT(NETPLAY, "SyncSaveData: Not all players synchronized. ({} < {})",
                       m_save_data_synced_players, m_players.size() - 1);
        }
      }
      else
      {
        INFO_LOG_FMT(NETPLAY, "SyncSaveData: Start not pending.");
      }
    }
    break;

    case SyncSaveDataID::Failure:
    {
      m_dialog->AppendChat(Common::FmtFormatT("{0} failed to synchronize.", player.name));
      m_dialog->OnGameStartAborted();
      ChunkedDataAbort();
      m_start_pending = false;
    }
    break;

    default:
      PanicAlertFmtT(
          "Unknown SYNC_SAVE_DATA message with id:{0} received from player:{1} Kicking player!",
          static_cast<u8>(sub_id), player.pid);
      return 1;
    }
  }
  break;

  case MessageID::SyncCodes:
  {
    // Receive Status of Code Sync
    SyncCodeID sub_id;
    packet >> sub_id;

    INFO_LOG_FMT(NETPLAY, "Got client SyncCodes message: {:x} from client {}", u8(sub_id),
                 player.pid);

    // Check If Code Sync was successful or not
    switch (sub_id)
    {
    case SyncCodeID::Success:
    {
      if (m_start_pending)
      {
        if (++m_codes_synced_players >= m_players.size() - 1)
        {
          INFO_LOG_FMT(NETPLAY, "SyncCodes: All players synchronized. ({} >= {})",
                       m_codes_synced_players, m_players.size() - 1);

          m_dialog->AppendChat(Common::GetStringT("All players' codes synchronized."));

          // Codes are synced, check if saves are as well and attempt to start the game
          m_codes_synced = true;
          CheckSyncAndStartGame();
        }
        else
        {
          INFO_LOG_FMT(NETPLAY, "SyncCodes: Not all players synchronized. ({} < {})",
                       m_codes_synced_players, m_players.size() - 1);
        }
      }
      else
      {
        INFO_LOG_FMT(NETPLAY, "SyncCodes: Start not pending.");
      }
    }
    break;

    case SyncCodeID::Failure:
    {
      m_dialog->AppendChat(Common::FmtFormatT("{0} failed to synchronize codes.", player.name));
      m_dialog->OnGameStartAborted();
      m_start_pending = false;
    }
    break;

    default:
      PanicAlertFmtT(
          "Unknown SYNC_GECKO_CODES message with id:{0} received from player:{1} Kicking player!",
          static_cast<u8>(sub_id), player.pid);
      return 1;
    }
  }
  break;

  case MessageID::ScheduleExternalEvent:
  {
    ExternalEventID eeid;
    packet >> eeid;

    sf::Packet spac;
    spac << MessageID::ScheduleExternalEvent;
    spac << eeid;
    const u64 uid = m_external_event_uid_counter++;
    spac << sf::Uint64(uid);
    auto& core_timing = Core::System::GetInstance().GetCoreTiming();

    // We schedule the event in the future so that it's likely it will reach all users in time.
    // There's a syncing logic in place to ensure the event executes at the same timepoint
    // everywhere even if this packet is a bit too late, but the sync can get tripped up (and
    // subsequently time out) if there's too large of a time distance between multiple players
    // executing the sync function, because one of them may be waiting for controller input while
    // another is waiting for the event timepoint sync.
    const u64 target_timepoint =
        static_cast<u64>(core_timing.GetGlobals().global_timer) + Core::System::GetInstance().GetSystemTimers().GetTicksPerSecond();
    spac << sf::Uint64(target_timepoint);
    SendToClients(spac);
  }
  break;

  case MessageID::SyncTimepointForExternalEvent:
  {
    sf::Uint64 uid;
    packet >> uid;
    sf::Uint64 timepoint;
    packet >> timepoint;

    sf::Packet spac;
    spac << MessageID::SyncTimepointForExternalEvent;
    spac << player.pid;
    spac << uid;
    spac << timepoint;
    SendToClients(spac, player.pid);
  }
  break;

  default:
    PanicAlertFmtT("Unknown message with id:{0} received from player:{1} Kicking player!",
                   static_cast<u8>(mid), player.pid);
    // unknown message, kick the client
    return 1;
  }

  return 0;
}

void NetPlayServer::OnTraversalStateChanged()
{
  const Common::TraversalClient::State state = m_traversal_client->GetState();

  if (Common::g_TraversalClient->GetHostID()[0] != '\0')
    SetupIndex();

  if (!m_dialog)
    return;

  if (state == Common::TraversalClient::State::Failure)
    m_dialog->OnTraversalError(m_traversal_client->GetFailureReason());

  m_dialog->OnTraversalStateChanged(state);
}

void NetPlayServer::OnTtlDetermined(u8 ttl)
{
  m_dialog->OnTtlDetermined(ttl);
}

// called from ---GUI--- thread
void NetPlayServer::SendChatMessage(const std::string& msg)
{
  sf::Packet spac;
  spac << MessageID::ChatMessage;
  spac << PlayerId{0};  // server ID always 0
  spac << msg;

  SendAsyncToClients(std::move(spac));
}

// called from ---GUI--- thread
bool NetPlayServer::ChangeGame(const SyncIdentifier& sync_identifier,
                               const std::string& netplay_name)
{
  std::lock_guard lkg(m_crit.game);

  INFO_LOG_FMT(NETPLAY, "Changing game to {} ({:02x}).", netplay_name,
               fmt::join(sync_identifier.sync_hash, ""));

  m_selected_game_identifier = sync_identifier;
  m_selected_game_name = netplay_name;

  // send changed game to clients
  sf::Packet spac;
  spac << MessageID::ChangeGame;
  SendSyncIdentifier(spac, m_selected_game_identifier);
  spac << m_selected_game_name;

  SendAsyncToClients(std::move(spac));

  return true;
}

// called from ---GUI--- thread
bool NetPlayServer::ComputeGameDigest(const SyncIdentifier& sync_identifier)
{
  sf::Packet spac;
  spac << MessageID::ComputeGameDigest;
  SendSyncIdentifier(spac, sync_identifier);

  SendAsyncToClients(std::move(spac));

  return true;
}

// called from ---GUI--- thread
bool NetPlayServer::AbortGameDigest()
{
  sf::Packet spac;
  spac << MessageID::GameDigestAbort;

  SendAsyncToClients(std::move(spac));
  return true;
}

// called from ---GUI--- thread
bool NetPlayServer::SetupNetSettings()
{
  const auto game = m_dialog->FindGameFile(m_selected_game_identifier);
  if (game == nullptr)
  {
    ERROR_LOG_FMT(NETPLAY, "Game {:02x} not found in game list.",
                  fmt::join(m_selected_game_identifier.sync_hash, ""));
    PanicAlertFmtT("Selected game doesn't exist in game list!");
    return false;
  }

  INFO_LOG_FMT(NETPLAY, "Loading game settings for {:02x}.",
               fmt::join(m_selected_game_identifier.sync_hash, ""));

  NetPlay::NetSettings settings;

  // Load GameINI so we can sync the settings from it
  Config::AddLayer(
      ConfigLoaders::GenerateGlobalGameConfigLoader(game->GetGameID(), game->GetRevision()));
  Config::AddLayer(
      ConfigLoaders::GenerateLocalGameConfigLoader(game->GetGameID(), game->GetRevision()));

  // Copy all relevant settings
  settings.cpu_thread = Config::Get(Config::MAIN_CPU_THREAD);
  settings.cpu_core = Config::Get(Config::MAIN_CPU_CORE);
  settings.enable_cheats = Config::AreCheatsEnabled();
  settings.enable_hardcore = AchievementManager::GetInstance().IsHardcoreModeActive();
  settings.selected_language = Config::Get(Config::MAIN_GC_LANGUAGE);
  settings.override_region_settings = Config::Get(Config::MAIN_OVERRIDE_REGION_SETTINGS);
  settings.dsp_hle = Config::Get(Config::MAIN_DSP_HLE);
  settings.dsp_enable_jit = Config::Get(Config::MAIN_DSP_JIT);
  settings.ram_override_enable = Config::Get(Config::MAIN_RAM_OVERRIDE_ENABLE);
  settings.mem1_size = Config::Get(Config::MAIN_MEM1_SIZE);
  settings.mem2_size = Config::Get(Config::MAIN_MEM2_SIZE);
  settings.fallback_region = Config::Get(Config::MAIN_FALLBACK_REGION);
  settings.allow_sd_writes = Config::Get(Config::MAIN_ALLOW_SD_WRITES);
  settings.oc_enable = Config::Get(Config::MAIN_OVERCLOCK_ENABLE);
  settings.oc_factor = Config::Get(Config::MAIN_OVERCLOCK);

  for (ExpansionInterface::Slot slot : ExpansionInterface::SLOTS)
  {
    ExpansionInterface::EXIDeviceType device;
    if (slot == ExpansionInterface::Slot::SP1)
    {
      // There's no way the BBA is going to sync, disable it
      device = ExpansionInterface::EXIDeviceType::None;
    }
    else
    {
      device = Config::Get(Config::GetInfoForEXIDevice(slot));
    }
    settings.exi_device[slot] = device;
  }

  settings.memcard_size_override = Config::Get(Config::MAIN_MEMORY_CARD_SIZE);

  for (size_t i = 0; i < Config::SYSCONF_SETTINGS.size(); ++i)
  {
    std::visit(
        [&](auto* info) {
          static_assert(sizeof(info->GetDefaultValue()) <= sizeof(u32));
          settings.sysconf_settings[i] = static_cast<u32>(Config::Get(*info));
        },
        Config::SYSCONF_SETTINGS[i].config_info);
  }

  settings.efb_access_enable = Config::Get(Config::GFX_HACK_EFB_ACCESS_ENABLE);
  settings.bbox_enable = Config::Get(Config::GFX_HACK_BBOX_ENABLE);
  settings.force_progressive = Config::Get(Config::GFX_HACK_FORCE_PROGRESSIVE);
  settings.efb_to_texture_enable = Config::Get(Config::GFX_HACK_SKIP_EFB_COPY_TO_RAM);
  settings.xfb_to_texture_enable = Config::Get(Config::GFX_HACK_SKIP_XFB_COPY_TO_RAM);
  settings.disable_copy_to_vram = Config::Get(Config::GFX_HACK_DISABLE_COPY_TO_VRAM);
  settings.immediate_xfb_enable = Config::Get(Config::GFX_HACK_IMMEDIATE_XFB);
  settings.efb_emulate_format_changes = Config::Get(Config::GFX_HACK_EFB_EMULATE_FORMAT_CHANGES);
  settings.safe_texture_cache_color_samples =
      Config::Get(Config::GFX_SAFE_TEXTURE_CACHE_COLOR_SAMPLES);
  settings.perf_queries_enable = Config::Get(Config::GFX_PERF_QUERIES_ENABLE);
  settings.float_exceptions = Config::Get(Config::MAIN_FLOAT_EXCEPTIONS);
  settings.divide_by_zero_exceptions = Config::Get(Config::MAIN_DIVIDE_BY_ZERO_EXCEPTIONS);
  settings.fprf = Config::Get(Config::MAIN_FPRF);
  settings.accurate_nans = Config::Get(Config::MAIN_ACCURATE_NANS);
  settings.disable_icache = Config::Get(Config::MAIN_DISABLE_ICACHE);
  settings.sync_on_skip_idle = Config::Get(Config::MAIN_SYNC_ON_SKIP_IDLE);
  settings.sync_gpu = Config::Get(Config::MAIN_SYNC_GPU);
  settings.sync_gpu_max_distance = Config::Get(Config::MAIN_SYNC_GPU_MAX_DISTANCE);
  settings.sync_gpu_min_distance = Config::Get(Config::MAIN_SYNC_GPU_MIN_DISTANCE);
  settings.sync_gpu_overclock = Config::Get(Config::MAIN_SYNC_GPU_OVERCLOCK);
  settings.jit_follow_branch = Config::Get(Config::MAIN_JIT_FOLLOW_BRANCH);
  settings.fast_disc_speed = Config::Get(Config::MAIN_FAST_DISC_SPEED);
  settings.mmu = Config::Get(Config::MAIN_MMU);
  settings.fastmem = Config::Get(Config::MAIN_FASTMEM);
  settings.skip_ipl = Config::Get(Config::MAIN_SKIP_IPL) || !DoAllPlayersHaveIPLDump();
  settings.load_ipl_dump = Config::Get(Config::SESSION_LOAD_IPL_DUMP) && DoAllPlayersHaveIPLDump();
  settings.vertex_rounding = Config::Get(Config::GFX_HACK_VERTEX_ROUNDING);
  settings.internal_resolution = Config::Get(Config::GFX_EFB_SCALE);
  settings.efb_scaled_copy = Config::Get(Config::GFX_HACK_COPY_EFB_SCALED);
  settings.fast_depth_calc = Config::Get(Config::GFX_FAST_DEPTH_CALC);
  settings.enable_pixel_lighting = Config::Get(Config::GFX_ENABLE_PIXEL_LIGHTING);
  settings.widescreen_hack = Config::Get(Config::GFX_WIDESCREEN_HACK);
  settings.force_texture_filtering = Config::Get(Config::GFX_ENHANCE_FORCE_TEXTURE_FILTERING);
  settings.max_anisotropy = Config::Get(Config::GFX_ENHANCE_MAX_ANISOTROPY);
  settings.force_true_color = Config::Get(Config::GFX_ENHANCE_FORCE_TRUE_COLOR);
  settings.disable_copy_filter = Config::Get(Config::GFX_ENHANCE_DISABLE_COPY_FILTER);
  settings.disable_fog = Config::Get(Config::GFX_DISABLE_FOG);
  settings.arbitrary_mipmap_detection = Config::Get(Config::GFX_ENHANCE_ARBITRARY_MIPMAP_DETECTION);
  settings.arbitrary_mipmap_detection_threshold =
      Config::Get(Config::GFX_ENHANCE_ARBITRARY_MIPMAP_DETECTION_THRESHOLD);
  settings.enable_gpu_texture_decoding = Config::Get(Config::GFX_ENABLE_GPU_TEXTURE_DECODING);
  settings.defer_efb_copies = Config::Get(Config::GFX_HACK_DEFER_EFB_COPIES);
  settings.efb_access_tile_size = Config::Get(Config::GFX_HACK_EFB_ACCESS_TILE_SIZE);
  settings.efb_access_defer_invalidation = Config::Get(Config::GFX_HACK_EFB_DEFER_INVALIDATION);

  settings.savedata_load = Config::Get(Config::NETPLAY_SAVEDATA_LOAD);
  settings.savedata_write = settings.savedata_load && Config::Get(Config::NETPLAY_SAVEDATA_WRITE);
  settings.savedata_sync_all_wii =
      settings.savedata_load && Config::Get(Config::NETPLAY_SAVEDATA_SYNC_ALL_WII);

  settings.strict_settings_sync = Config::Get(Config::NETPLAY_STRICT_SETTINGS_SYNC);
  settings.sync_codes = Config::Get(Config::NETPLAY_SYNC_CODES);
  settings.golf_mode = Config::Get(Config::NETPLAY_NETWORK_MODE) == "golf";
  settings.use_fma = DoAllPlayersHaveHardwareFMA();
  settings.hide_remote_gbas = Config::Get(Config::NETPLAY_HIDE_REMOTE_GBAS);

  // Unload GameINI to restore things to normal
  Config::RemoveLayer(Config::LayerType::GlobalGame);
  Config::RemoveLayer(Config::LayerType::LocalGame);

  m_settings = settings;

  return true;
}

bool NetPlayServer::DoAllPlayersHaveIPLDump() const
{
  return std::all_of(m_players.begin(), m_players.end(),
                     [](const auto& p) { return p.second.has_ipl_dump; });
}

bool NetPlayServer::DoAllPlayersHaveHardwareFMA() const
{
  return std::all_of(m_players.begin(), m_players.end(),
                     [](const auto& p) { return p.second.has_hardware_fma; });
}

struct SaveSyncInfo
{
  u8 save_count = 0;
  std::shared_ptr<const UICommon::GameFile> game;
  bool has_wii_save = false;
  std::unique_ptr<IOS::HLE::FS::FileSystem> configured_fs;
  std::optional<std::vector<u8>> mii_data;
  std::vector<std::pair<u64, WiiSave::StoragePointer>> wii_saves;
  std::optional<DiscIO::Riivolution::SavegameRedirect> redirected_save;
};

// called from ---GUI--- thread
bool NetPlayServer::RequestStartGame()
{
  INFO_LOG_FMT(NETPLAY, "Start Game requested.");

  if (!SetupNetSettings())
    return false;

  bool start_now = true;

  if (m_settings.savedata_load)
  {
    auto save_sync_info = CollectSaveSyncInfo();
    if (!save_sync_info)
    {
      PanicAlertFmtT("Error collecting save data!");
      m_start_pending = false;
      return false;
    }

    if (save_sync_info->has_wii_save)
    {
      // Set titles for host-side loading in WiiRoot
      std::vector<u64> titles;
      for (const auto& [title_id, storage] : save_sync_info->wii_saves)
        titles.push_back(title_id);
      m_dialog->SetHostWiiSyncData(
          std::move(titles),
          save_sync_info->redirected_save ? save_sync_info->redirected_save->m_target_path : "");
    }

    if (m_players.size() > 1)
    {
      start_now = false;
      m_start_pending = true;
      if (!SyncSaveData(*save_sync_info))
      {
        PanicAlertFmtT("Error synchronizing save data!");
        m_start_pending = false;
        return false;
      }
    }
  }

  // Check To Send Codes to Clients
  if (m_settings.sync_codes && m_players.size() > 1)
  {
    start_now = false;
    m_start_pending = true;
    if (!SyncCodes())
    {
      PanicAlertFmtT("Error synchronizing cheat codes!");
      m_start_pending = false;
      return false;
    }
  }

  if (start_now)
  {
    return StartGame();
  }

  INFO_LOG_FMT(NETPLAY, "Waiting for data sync with clients.");
  return true;
}

// called from multiple threads
bool NetPlayServer::StartGame()
{
  INFO_LOG_FMT(NETPLAY, "Starting game.");

  m_timebase_by_frame.clear();
  m_desync_detected = false;
  std::lock_guard lkg(m_crit.game);
  // only used as an identifier, not time value, so truncation is fine
  m_current_game = static_cast<u32>(Common::Timer::NowMs());

  // no change, just update with clients
  if (!m_host_input_authority)
    AdjustPadBufferSize(m_target_buffer_size);

  m_current_golfer = 1;
  m_pending_golfer = 0;

  const sf::Uint64 initial_rtc = GetInitialNetPlayRTC();

  const std::string region = Config::GetDirectoryForRegion(
      Config::ToGameCubeRegion(m_dialog->FindGameFile(m_selected_game_identifier)->GetRegion()));

  // load host's GC SRAM
  SConfig::GetInstance().m_strSRAM = File::GetUserPath(F_GCSRAM_IDX);
  InitSRAM(&m_settings.sram, SConfig::GetInstance().m_strSRAM);

  // tell clients to start game
  sf::Packet spac;
  spac << MessageID::StartGame;
  spac << m_current_game;
  spac << m_settings.cpu_thread;
  spac << m_settings.cpu_core;
  spac << m_settings.enable_cheats;
  spac << m_settings.enable_hardcore;
  spac << m_settings.selected_language;
  spac << m_settings.override_region_settings;
  spac << m_settings.dsp_enable_jit;
  spac << m_settings.dsp_hle;
  spac << m_settings.ram_override_enable;
  spac << m_settings.mem1_size;
  spac << m_settings.mem2_size;
  spac << m_settings.fallback_region;
  spac << m_settings.allow_sd_writes;
  spac << m_settings.oc_enable;
  spac << m_settings.oc_factor;

  for (auto slot : ExpansionInterface::SLOTS)
    spac << static_cast<int>(m_settings.exi_device[slot]);

  spac << m_settings.memcard_size_override;

  for (u32 value : m_settings.sysconf_settings)
    spac << value;

  spac << m_settings.efb_access_enable;
  spac << m_settings.bbox_enable;
  spac << m_settings.force_progressive;
  spac << m_settings.efb_to_texture_enable;
  spac << m_settings.xfb_to_texture_enable;
  spac << m_settings.disable_copy_to_vram;
  spac << m_settings.immediate_xfb_enable;
  spac << m_settings.efb_emulate_format_changes;
  spac << m_settings.safe_texture_cache_color_samples;
  spac << m_settings.perf_queries_enable;
  spac << m_settings.float_exceptions;
  spac << m_settings.divide_by_zero_exceptions;
  spac << m_settings.fprf;
  spac << m_settings.accurate_nans;
  spac << m_settings.disable_icache;
  spac << m_settings.sync_on_skip_idle;
  spac << m_settings.sync_gpu;
  spac << m_settings.sync_gpu_max_distance;
  spac << m_settings.sync_gpu_min_distance;
  spac << m_settings.sync_gpu_overclock;
  spac << m_settings.jit_follow_branch;
  spac << m_settings.fast_disc_speed;
  spac << m_settings.mmu;
  spac << m_settings.fastmem;
  spac << m_settings.skip_ipl;
  spac << m_settings.load_ipl_dump;
  spac << m_settings.vertex_rounding;
  spac << m_settings.internal_resolution;
  spac << m_settings.efb_scaled_copy;
  spac << m_settings.fast_depth_calc;
  spac << m_settings.enable_pixel_lighting;
  spac << m_settings.widescreen_hack;
  spac << m_settings.force_texture_filtering;
  spac << m_settings.max_anisotropy;
  spac << m_settings.force_true_color;
  spac << m_settings.disable_copy_filter;
  spac << m_settings.disable_fog;
  spac << m_settings.arbitrary_mipmap_detection;
  spac << m_settings.arbitrary_mipmap_detection_threshold;
  spac << m_settings.enable_gpu_texture_decoding;
  spac << m_settings.defer_efb_copies;
  spac << m_settings.efb_access_tile_size;
  spac << m_settings.efb_access_defer_invalidation;
  spac << m_settings.savedata_load;
  spac << m_settings.savedata_write;
  spac << m_settings.savedata_sync_all_wii;
  spac << m_settings.strict_settings_sync;
  spac << initial_rtc;
  spac << region;
  spac << m_settings.sync_codes;

  spac << m_settings.golf_mode;
  spac << m_settings.use_fma;
  spac << m_settings.hide_remote_gbas;

  for (size_t i = 0; i < sizeof(m_settings.sram); ++i)
    spac << m_settings.sram[i];

  SendAsyncToClients(std::move(spac));

  m_start_pending = false;
  m_is_running = true;

  return true;
}

void NetPlayServer::AbortGameStart()
{
  if (m_start_pending)
  {
    INFO_LOG_FMT(NETPLAY, "Aborting game start.");
    m_dialog->OnGameStartAborted();
    ChunkedDataAbort();
    m_start_pending = false;
  }
  else
  {
    INFO_LOG_FMT(NETPLAY, "Aborting game start but no game start pending.");
  }
}

// called from ---GUI--- thread
std::optional<SaveSyncInfo> NetPlayServer::CollectSaveSyncInfo()
{
  INFO_LOG_FMT(NETPLAY, "Collecting saves.");

  SaveSyncInfo sync_info;

  sync_info.save_count = 0;
  for (ExpansionInterface::Slot slot : ExpansionInterface::MEMCARD_SLOTS)
  {
    if (m_settings.exi_device[slot] == ExpansionInterface::EXIDeviceType::MemoryCard)
    {
      INFO_LOG_FMT(NETPLAY, "Adding memory card (raw) in slot {}.", slot);
      ++sync_info.save_count;
    }
    else if (Config::Get(Config::GetInfoForEXIDevice(slot)) ==
             ExpansionInterface::EXIDeviceType::MemoryCardFolder)
    {
      INFO_LOG_FMT(NETPLAY, "Adding memory card (folder) in slot {}.", slot);
      ++sync_info.save_count;
    }
  }

  sync_info.game = m_dialog->FindGameFile(m_selected_game_identifier);
  if (sync_info.game == nullptr)
  {
    PanicAlertFmtT("Selected game doesn't exist in game list!");
    return std::nullopt;
  }

  sync_info.has_wii_save = false;
  if (m_settings.savedata_load && (sync_info.game->GetPlatform() == DiscIO::Platform::WiiDisc ||
                                   sync_info.game->GetPlatform() == DiscIO::Platform::WiiWAD ||
                                   sync_info.game->GetPlatform() == DiscIO::Platform::ELFOrDOL))
  {
    INFO_LOG_FMT(NETPLAY, "Adding Wii saves.");

    sync_info.has_wii_save = true;
    ++sync_info.save_count;

    sync_info.configured_fs = IOS::HLE::FS::MakeFileSystem(IOS::HLE::FS::Location::Configured);
    if (m_settings.savedata_sync_all_wii)
    {
      IOS::HLE::Kernel ios;
      for (const u64 title : ios.GetESCore().GetInstalledTitles())
      {
        auto save = WiiSave::MakeNandStorage(sync_info.configured_fs.get(), title);
        if (save && save->ReadHeader().has_value() && save->ReadBkHeader().has_value() &&
            save->ReadFiles().has_value())
        {
          sync_info.wii_saves.emplace_back(title, std::move(save));
        }
        else
        {
          INFO_LOG_FMT(NETPLAY, "Skipping Wii save of title {:016x}.", title);
        }
      }
    }
    else if (sync_info.game->GetPlatform() == DiscIO::Platform::WiiDisc ||
             sync_info.game->GetPlatform() == DiscIO::Platform::WiiWAD)
    {
      auto save =
          WiiSave::MakeNandStorage(sync_info.configured_fs.get(), sync_info.game->GetTitleID());
      sync_info.wii_saves.emplace_back(sync_info.game->GetTitleID(), std::move(save));
    }

    {
      auto file = sync_info.configured_fs->OpenFile(
          IOS::PID_KERNEL, IOS::PID_KERNEL, Common::GetMiiDatabasePath(), IOS::HLE::FS::Mode::Read);
      if (file)
      {
        std::vector<u8> file_data(file->GetStatus()->size);
        if (!file->Read(file_data.data(), file_data.size()))
          return std::nullopt;
        sync_info.mii_data = std::move(file_data);
      }
    }

    if (sync_info.game->GetBlobType() == DiscIO::BlobType::MOD_DESCRIPTOR)
    {
      auto boot_params = BootParameters::GenerateFromFile(sync_info.game->GetFilePath());
      if (boot_params)
      {
        sync_info.redirected_save =
            DiscIO::Riivolution::ExtractSavegameRedirect(boot_params->riivolution_patches);
      }
    }
  }

  for (size_t i = 0; i < m_gba_config.size(); ++i)
  {
    const auto& config = m_gba_config[i];
    if (config.enabled && config.has_rom)
    {
      INFO_LOG_FMT(NETPLAY, "Adding GBA save in slot {}.", i);
      ++sync_info.save_count;
    }
  }

  return sync_info;
}

// called from ---GUI--- thread
bool NetPlayServer::SyncSaveData(const SaveSyncInfo& sync_info)
{
  INFO_LOG_FMT(NETPLAY, "Sending {} savegame chunks to clients.", sync_info.save_count);

  // We're about to sync saves, so set m_saves_synced to false (waits to start game)
  m_saves_synced = false;

  m_save_data_synced_players = 0;

  {
    sf::Packet pac;
    pac << MessageID::SyncSaveData;
    pac << SyncSaveDataID::Notify;
    pac << sync_info.save_count;

    // send this on the chunked data channel to ensure it's sequenced properly
    SendAsyncToClients(std::move(pac), 0, CHUNKED_DATA_CHANNEL);
  }

  if (sync_info.save_count == 0)
    return true;

  const auto game_region = sync_info.game->GetRegion();
  const auto gamecube_region = Config::ToGameCubeRegion(game_region);
  const std::string region = Config::GetDirectoryForRegion(gamecube_region);

  for (ExpansionInterface::Slot slot : ExpansionInterface::MEMCARD_SLOTS)
  {
    const bool is_slot_a = slot == ExpansionInterface::Slot::A;

    if (m_settings.exi_device[slot] == ExpansionInterface::EXIDeviceType::MemoryCard)
    {
      const int size_override = m_settings.memcard_size_override;
      const u16 card_size_mbits =
          size_override >= 0 && size_override <= 4 ?
              static_cast<u16>(Memcard::MBIT_SIZE_MEMORY_CARD_59 << size_override) :
              Memcard::MBIT_SIZE_MEMORY_CARD_2043;
      const std::string path = Config::GetMemcardPath(slot, game_region, card_size_mbits);

      sf::Packet pac;
      pac << MessageID::SyncSaveData;
      pac << SyncSaveDataID::RawData;
      pac << is_slot_a << region << size_override;

      if (File::Exists(path))
      {
        INFO_LOG_FMT(NETPLAY, "Sending data of raw memcard {} in slot {}.", path,
                     is_slot_a ? 'A' : 'B');
        if (!CompressFileIntoPacket(path, pac))
          return false;
      }
      else
      {
        // No file, so we'll say the size is 0
        INFO_LOG_FMT(NETPLAY, "Sending empty marker for raw memcard {} in slot {}.", path,
                     is_slot_a ? 'A' : 'B');
        pac << sf::Uint64{0};
      }

      SendChunkedToClients(std::move(pac), 1,
                           fmt::format("Memory Card {} Synchronization", is_slot_a ? 'A' : 'B'));
    }
    else if (Config::Get(Config::GetInfoForEXIDevice(slot)) ==
             ExpansionInterface::EXIDeviceType::MemoryCardFolder)
    {
      const std::string path = Config::GetGCIFolderPath(slot, gamecube_region);

      sf::Packet pac;
      pac << MessageID::SyncSaveData;
      pac << SyncSaveDataID::GCIData;
      pac << is_slot_a;

      if (File::IsDirectory(path))
      {
        std::vector<std::string> files =
            GCMemcardDirectory::GetFileNamesForGameID(path + DIR_SEP, sync_info.game->GetGameID());

        INFO_LOG_FMT(NETPLAY, "Sending data of GCI memcard {} in slot {} ({} files).", path,
                     is_slot_a ? 'A' : 'B', files.size());

        pac << static_cast<u8>(files.size());

        for (const std::string& file : files)
        {
          const std::string filename = file.substr(file.find_last_of('/') + 1);
          INFO_LOG_FMT(NETPLAY, "Sending GCI {}.", filename);
          pac << filename;
          if (!CompressFileIntoPacket(file, pac))
            return false;
        }
      }
      else
      {
        INFO_LOG_FMT(NETPLAY, "Sending empty marker for GCI memcard {} in slot {}.", path,
                     is_slot_a ? 'A' : 'B');

        pac << static_cast<u8>(0);
      }

      SendChunkedToClients(std::move(pac), 1,
                           fmt::format("GCI Folder {} Synchronization", is_slot_a ? 'A' : 'B'));
    }
  }

  if (sync_info.has_wii_save)
  {
    sf::Packet pac;
    pac << MessageID::SyncSaveData;
    pac << SyncSaveDataID::WiiData;

    // Shove the Mii data into the start the packet
    if (sync_info.mii_data)
    {
      INFO_LOG_FMT(NETPLAY, "Sending Mii data.");
      pac << true;
      if (!CompressBufferIntoPacket(*sync_info.mii_data, pac))
        return false;
    }
    else
    {
      INFO_LOG_FMT(NETPLAY, "Not sending Mii data.");
      pac << false;  // no mii data
    }

    // Carry on with the save files
    INFO_LOG_FMT(NETPLAY, "Sending {} Wii saves.", sync_info.wii_saves.size());
    pac << static_cast<u32>(sync_info.wii_saves.size());

    for (const auto& [title_id, storage] : sync_info.wii_saves)
    {
      pac << sf::Uint64{title_id};

      if (storage->SaveExists())
      {
        const std::optional<WiiSave::Header> header = storage->ReadHeader();
        const std::optional<WiiSave::BkHeader> bk_header = storage->ReadBkHeader();
        const std::optional<std::vector<WiiSave::Storage::SaveFile>> files = storage->ReadFiles();
        if (!header || !bk_header || !files)
        {
          INFO_LOG_FMT(NETPLAY, "Wii save of title {:016x} is corrupted.", title_id);
          return false;
        }

        INFO_LOG_FMT(NETPLAY, "Sending Wii save of title {:016x}.", title_id);
        pac << true;  // save exists

        // Header
        pac << sf::Uint64{header->tid};
        pac << header->banner_size << header->permissions << header->unk1;
        for (u8 byte : header->md5)
          pac << byte;
        pac << header->unk2;
        for (size_t i = 0; i < header->banner_size; i++)
          pac << header->banner[i];

        // BkHeader
        pac << bk_header->size << bk_header->magic << bk_header->ngid << bk_header->number_of_files
            << bk_header->size_of_files << bk_header->unk1 << bk_header->unk2
            << bk_header->total_size;
        for (u8 byte : bk_header->unk3)
          pac << byte;
        pac << sf::Uint64{bk_header->tid};
        for (u8 byte : bk_header->mac_address)
          pac << byte;

        // Files
        for (const WiiSave::Storage::SaveFile& file : *files)
        {
          INFO_LOG_FMT(NETPLAY, "Sending Wii save data of type {} at {}",
                       static_cast<u8>(file.type), file.path);

          pac << file.mode << file.attributes << file.type << file.path;

          if (file.type == WiiSave::Storage::SaveFile::Type::File)
          {
            const std::optional<std::vector<u8>>& data = *file.data;
            if (!data || !CompressBufferIntoPacket(*data, pac))
              return false;
          }
        }
      }
      else
      {
        INFO_LOG_FMT(NETPLAY, "No data for Wii save of title {:016x}.", title_id);
        pac << false;  // save does not exist
      }
    }

    if (sync_info.redirected_save)
    {
      INFO_LOG_FMT(NETPLAY, "Sending redirected save at {}.",
                   sync_info.redirected_save->m_target_path);
      pac << true;
      if (!CompressFolderIntoPacket(sync_info.redirected_save->m_target_path, pac))
        return false;
    }
    else
    {
      INFO_LOG_FMT(NETPLAY, "Not sending redirected save.");
      pac << false;  // no redirected save
    }

    SendChunkedToClients(std::move(pac), 1, "Wii Save Synchronization");
  }

  for (size_t i = 0; i < m_gba_config.size(); ++i)
  {
    if (m_gba_config[i].enabled && m_gba_config[i].has_rom)
    {
      sf::Packet pac;
      pac << MessageID::SyncSaveData;
      pac << SyncSaveDataID::GBAData;
      pac << static_cast<u8>(i);

      std::string path;
#ifdef HAS_LIBMGBA
      path = HW::GBA::Core::GetSavePath(Config::Get(Config::MAIN_GBA_ROM_PATHS[i]),
                                        static_cast<int>(i));
#endif
      if (File::Exists(path))
      {
        INFO_LOG_FMT(NETPLAY, "Sending data of GBA save at {} for slot {}.", path, i);
        if (!CompressFileIntoPacket(path, pac))
          return false;
      }
      else
      {
        // No file, so we'll say the size is 0
        INFO_LOG_FMT(NETPLAY, "Sending empty marker for GBA save at {} for slot {}.", path, i);
        pac << sf::Uint64{0};
      }

      SendChunkedToClients(std::move(pac), 1,
                           fmt::format("GBA{} Save File Synchronization", i + 1));
    }
  }

  return true;
}

bool NetPlayServer::SyncCodes()
{
  INFO_LOG_FMT(NETPLAY, "Sending codes to clients.");

  // Sync Codes is ticked, so set m_codes_synced to false
  m_codes_synced = false;

  // Get Game Path
  const auto game = m_dialog->FindGameFile(m_selected_game_identifier);
  if (game == nullptr)
  {
    PanicAlertFmtT("Selected game doesn't exist in game list!");
    return false;
  }

  // Find all INI files
  const auto game_id = game->GetGameID();
  const auto revision = game->GetRevision();
  Common::IniFile globalIni;
  for (const std::string& filename : ConfigLoaders::GetGameIniFilenames(game_id, revision))
    globalIni.Load(File::GetSysDirectory() + GAMESETTINGS_DIR DIR_SEP + filename, true);
  Common::IniFile localIni;
  for (const std::string& filename : ConfigLoaders::GetGameIniFilenames(game_id, revision))
    localIni.Load(File::GetUserPath(D_GAMESETTINGS_IDX) + filename, true);

  // Initialize Number of Synced Players
  m_codes_synced_players = 0;

  // Notify Clients of Incoming Code Sync
  {
    sf::Packet pac;
    pac << MessageID::SyncCodes;
    pac << SyncCodeID::Notify;
    SendAsyncToClients(std::move(pac));
  }
  // Sync Gecko Codes
  {
    std::vector<Gecko::GeckoCode> codes = Gecko::LoadCodes(globalIni, localIni);

#ifdef USE_RETRO_ACHIEVEMENTS
    AchievementManager::GetInstance().FilterApprovedGeckoCodes(codes, game_id);
#endif  // USE_RETRO_ACHIEVEMENTS

    // Create a Gecko Code Vector with just the active codes
    std::vector<Gecko::GeckoCode> active_codes = Gecko::SetAndReturnActiveCodes(codes);

    // Determine Codelist Size
    u16 codelines = 0;
    for (const Gecko::GeckoCode& active_code : active_codes)
    {
      INFO_LOG_FMT(NETPLAY, "Indexing {}", active_code.name);
      for (const Gecko::GeckoCode::Code& code : active_code.codes)
      {
        INFO_LOG_FMT(NETPLAY, "{:08x} {:08x}", code.address, code.data);
        codelines++;
      }
    }

    // Output codelines to send
    INFO_LOG_FMT(NETPLAY, "Sending {} Gecko codelines", codelines);

    // Send initial packet. Notify of the sync operation and total number of lines being sent.
    {
      sf::Packet pac;
      pac << MessageID::SyncCodes;
      pac << SyncCodeID::NotifyGecko;
      pac << codelines;
      SendAsyncToClients(std::move(pac));
    }

    // Send entire codeset in the second packet
    {
      sf::Packet pac;
      pac << MessageID::SyncCodes;
      pac << SyncCodeID::GeckoData;
      std::vector<std::string> v_ActiveGeckoCodes = {};
      // Iterate through the active code vector and send each codeline
      for (const Gecko::GeckoCode& active_code : active_codes)
      {
        INFO_LOG_FMT(NETPLAY, "Sending {}", active_code.name);
        for (const Gecko::GeckoCode::Code& code : active_code.codes)
        {
          INFO_LOG_FMT(NETPLAY, "{:08x} {:08x}", code.address, code.data);
          pac << code.address;
          pac << code.data;
          v_ActiveGeckoCodes.push_back(active_code.name);
        }
      }
      sf::Packet packet;
      packet << MessageID::SendCodes;
      std::string codeStr = "";
      for (const std::string code : v_ActiveGeckoCodes)
        codeStr += "• " + code + "\n";
      packet << codeStr;
      SendAsyncToClients(std::move(pac));
      
    }
  }

  // Sync AR Codes
  {
    std::vector<ActionReplay::ARCode> codes = ActionReplay::LoadCodes(globalIni, localIni);
#ifdef USE_RETRO_ACHIEVEMENTS
    AchievementManager::GetInstance().FilterApprovedARCodes(codes, game_id);
#endif  // USE_RETRO_ACHIEVEMENTS
    // Create an AR Code Vector with just the active codes
    std::vector<ActionReplay::ARCode> active_codes = ActionReplay::ApplyAndReturnCodes(codes);

    // Determine Codelist Size
    u16 codelines = 0;
    for (const ActionReplay::ARCode& active_code : active_codes)
    {
      INFO_LOG_FMT(NETPLAY, "Indexing {}", active_code.name);
      for (const ActionReplay::AREntry& op : active_code.ops)
      {
        INFO_LOG_FMT(NETPLAY, "{:08x} {:08x}", op.cmd_addr, op.value);
        codelines++;
      }
    }

    // Output codelines to send
    INFO_LOG_FMT(NETPLAY, "Sending {} AR codelines", codelines);

    // Send initial packet. Notify of the sync operation and total number of lines being sent.
    {
      sf::Packet pac;
      pac << MessageID::SyncCodes;
      pac << SyncCodeID::NotifyAR;
      pac << codelines;
      SendAsyncToClients(std::move(pac));
    }

    // Send entire codeset in the second packet
    {
      sf::Packet pac;
      pac << MessageID::SyncCodes;
      pac << SyncCodeID::ARData;
      // Iterate through the active code vector and send each codeline
<<<<<<< HEAD
      std::vector<std::string> v_ActiveARCodes = {};
      for (const ActionReplay::ARCode& active_code : s_active_codes)
=======
      for (const ActionReplay::ARCode& active_code : active_codes)
>>>>>>> b4a19673
      {
        INFO_LOG_FMT(NETPLAY, "Sending {}", active_code.name);
        for (const ActionReplay::AREntry& op : active_code.ops)
        {
          INFO_LOG_FMT(NETPLAY, "{:08x} {:08x}", op.cmd_addr, op.value);
          pac << op.cmd_addr;
          pac << op.value;
          v_ActiveARCodes.push_back(active_code.name);
        }
      }
      sf::Packet packet;
      packet << MessageID::SendCodes;
      std::string codeStr = "";
      for (const std::string code : v_ActiveARCodes)
        codeStr += "• " + code + "\n";
      packet << codeStr;
      SendAsyncToClients(std::move(pac));
    }
  }

  return true;
}

void NetPlayServer::CheckSyncAndStartGame()
{
  if (m_saves_synced && m_codes_synced)
  {
    INFO_LOG_FMT(NETPLAY, "Synchronized, starting game.");
    StartGame();
  }
  else
  {
    INFO_LOG_FMT(NETPLAY, "Not synchronized.");
  }
}

u64 NetPlayServer::GetInitialNetPlayRTC() const
{
  if (Config::Get(Config::MAIN_CUSTOM_RTC_ENABLE))
    return Config::Get(Config::MAIN_CUSTOM_RTC_VALUE);

  return Common::Timer::GetLocalTimeSinceJan1970();
}

// called from multiple threads
void NetPlayServer::SendToClients(const sf::Packet& packet, const PlayerId skip_pid,
                                  const u8 channel_id)
{
  for (auto& p : m_players)
  {
    if (p.second.pid && p.second.pid != skip_pid)
    {
      Send(p.second.socket, packet, channel_id);
    }
  }
}

void NetPlayServer::Send(ENetPeer* socket, const sf::Packet& packet, const u8 channel_id)
{
  Common::ENet::SendPacket(socket, packet, channel_id);
}

void NetPlayServer::KickPlayer(PlayerId player)
{
  for (auto& current_player : m_players)
  {
    if (current_player.second.pid == player)
    {
      enet_peer_disconnect(current_player.second.socket, 0);
      return;
    }
  }
}

bool NetPlayServer::PlayerHasControllerMapped(const PlayerId pid) const
{
  const auto mapping_matches_player_id = [pid](const PlayerId& mapping) { return mapping == pid; };

  return std::any_of(m_pad_map.begin(), m_pad_map.end(), mapping_matches_player_id) ||
         std::any_of(m_wiimote_map.begin(), m_wiimote_map.end(), mapping_matches_player_id);
}

void NetPlayServer::AssignNewUserAPad(const Client& player)
{
  for (PlayerId& mapping : m_pad_map)
  {
    // 0 means unmapped
    if (mapping == 0)
    {
      mapping = player.pid;
      break;
    }
  }
}

PlayerId NetPlayServer::GiveFirstAvailableIDTo(ENetPeer* player)
{
  PlayerId pid = 1;
  for (auto i = m_players.begin(); i != m_players.end(); ++i)
  {
    if (i->second.pid == pid)
    {
      pid++;
      i = m_players.begin();
    }
  }
  player->data = new PlayerId(pid);
  return pid;
}

template <typename... Data>
void NetPlayServer::SendResponseToPlayer(const Client& player, const MessageID message_id,
                                         Data&&... data_to_send)
{
  sf::Packet response;
  response << message_id;
  // this is a C++17 fold expression used to call the << operator for all of the data
  (response << ... << std::forward<Data>(data_to_send));

  Send(player.socket, response);
}

template <typename... Data>
void NetPlayServer::SendResponseToAllPlayers(const MessageID message_id, Data&&... data_to_send)
{
  sf::Packet response;
  response << message_id;
  // this is a C++17 fold expression used to call the << operator for all of the data
  (response << ... << std::forward<Data>(data_to_send));

  SendToClients(response);
}

u16 NetPlayServer::GetPort() const
{
  return m_server->address.port;
}

// called from ---GUI--- thread
std::unordered_set<std::string> NetPlayServer::GetInterfaceSet() const
{
  std::unordered_set<std::string> result;
  for (const auto& list_entry : GetInterfaceListInternal())
    result.emplace(list_entry.first);
  return result;
}

// called from ---GUI--- thread
std::string NetPlayServer::GetInterfaceHost(const std::string& inter) const
{
  char buf[16]{};
  fmt::format_to_n(buf, sizeof(buf) - 1, ":{}", GetPort());

  auto lst = GetInterfaceListInternal();
  for (const auto& list_entry : lst)
  {
    if (list_entry.first == inter)
    {
      return list_entry.second + buf;
    }
  }
  return "?";
}

// called from ---GUI--- thread
std::vector<std::pair<std::string, std::string>> NetPlayServer::GetInterfaceListInternal() const
{
  std::vector<std::pair<std::string, std::string>> result;
#if defined(_WIN32)

#elif defined(ANDROID)
// Android has no getifaddrs for some stupid reason.  If this
// functionality ends up actually being used on Android, fix this.
#else
  ifaddrs* ifp = nullptr;
  char buf[512];
  if (getifaddrs(&ifp) != -1)
  {
    for (ifaddrs* curifp = ifp; curifp; curifp = curifp->ifa_next)
    {
      sockaddr* sa = curifp->ifa_addr;

      if (sa == nullptr)
        continue;
      if (sa->sa_family != AF_INET)
        continue;
      sockaddr_in* sai = (struct sockaddr_in*)sa;
      if (ntohl(((struct sockaddr_in*)sa)->sin_addr.s_addr) == 0x7f000001)
        continue;
      const char* ip = inet_ntop(sa->sa_family, &sai->sin_addr, buf, sizeof(buf));
      if (ip == nullptr)
        continue;
      result.emplace_back(std::make_pair(curifp->ifa_name, ip));
    }
    freeifaddrs(ifp);
  }
#endif
  if (result.empty())
    result.emplace_back(std::make_pair("!local!", "127.0.0.1"));
  return result;
}

// called from ---Chunked Data--- thread
void NetPlayServer::ChunkedDataThreadFunc()
{
  INFO_LOG_FMT(NETPLAY, "Starting Chunked Data Thread.");

  while (m_do_loop)
  {
    m_chunked_data_event.Wait();

    if (m_abort_chunked_data)
    {
      // thread-safe clear
      while (!m_chunked_data_queue.Empty())
        m_chunked_data_queue.Pop();

      m_abort_chunked_data = false;
    }

    while (!m_chunked_data_queue.Empty())
    {
      if (!m_do_loop)
        return;
      if (m_abort_chunked_data)
        break;
      auto& e = m_chunked_data_queue.Front();
      const u32 id = m_next_chunked_data_id++;

      m_chunked_data_complete_count[id] = 0;
      size_t player_count;
      {
        std::vector<int> players;
        if (e.target_mode == TargetMode::Only)
        {
          players.push_back(e.target_pid);
        }
        else
        {
          for (auto& pl : m_players)
          {
            if (pl.second.pid != e.target_pid)
              players.push_back(pl.second.pid);
          }
        }
        player_count = players.size();

        INFO_LOG_FMT(NETPLAY, "Informing players {} of data chunk {} start.",
                     fmt::join(players, ", "), id);

        sf::Packet pac;
        pac << MessageID::ChunkedDataStart;
        pac << id << e.title << sf::Uint64{e.packet.getDataSize()};

        ChunkedDataSend(std::move(pac), e.target_pid, e.target_mode);

        if (e.target_mode == TargetMode::AllExcept && e.target_pid == 1)
          m_dialog->ShowChunkedProgressDialog(e.title, e.packet.getDataSize(), players);
      }

      const bool enable_limit = Config::Get(Config::NETPLAY_ENABLE_CHUNKED_UPLOAD_LIMIT);
      const float bytes_per_second =
          (std::max(Config::Get(Config::NETPLAY_CHUNKED_UPLOAD_LIMIT), 1u) / 8.0f) * 1024.0f;
      const std::chrono::duration<double> send_interval(CHUNKED_DATA_UNIT_SIZE / bytes_per_second);
      bool skip_wait = false;
      size_t index = 0;
      do
      {
        if (!m_do_loop)
          return;
        if (m_abort_chunked_data)
        {
          INFO_LOG_FMT(NETPLAY, "Informing players of data chunk {} abort.", id);

          sf::Packet pac;
          pac << MessageID::ChunkedDataAbort;
          pac << id;
          ChunkedDataSend(std::move(pac), e.target_pid, e.target_mode);
          break;
        }
        if (e.target_mode == TargetMode::Only)
        {
          if (!m_players.contains(e.target_pid))
          {
            skip_wait = true;
            break;
          }
        }

        auto start = std::chrono::steady_clock::now();

        sf::Packet pac;
        pac << MessageID::ChunkedDataPayload;
        pac << id;
        size_t len = std::min(CHUNKED_DATA_UNIT_SIZE, e.packet.getDataSize() - index);
        pac.append(static_cast<const u8*>(e.packet.getData()) + index, len);

        INFO_LOG_FMT(NETPLAY, "Sending data chunk of {} ({} bytes at {}/{}).", id, len, index,
                     e.packet.getDataSize());

        ChunkedDataSend(std::move(pac), e.target_pid, e.target_mode);
        index += CHUNKED_DATA_UNIT_SIZE;

        if (enable_limit)
        {
          std::chrono::duration<double> delta = std::chrono::steady_clock::now() - start;
          std::this_thread::sleep_for(send_interval - delta);
        }
      } while (index < e.packet.getDataSize());

      if (!m_abort_chunked_data)
      {
        INFO_LOG_FMT(NETPLAY, "Informing players of data chunk {} end.", id);

        sf::Packet pac;
        pac << MessageID::ChunkedDataEnd;
        pac << id;
        ChunkedDataSend(std::move(pac), e.target_pid, e.target_mode);
      }

      while (m_chunked_data_complete_count[id] < player_count && m_do_loop &&
             !m_abort_chunked_data && !skip_wait)
        m_chunked_data_complete_event.Wait();
      m_chunked_data_complete_count.erase(id);
      m_dialog->HideChunkedProgressDialog();

      m_chunked_data_queue.Pop();
    }
  }

  INFO_LOG_FMT(NETPLAY, "Stopping Chunked Data Thread.");
}

// called from ---Chunked Data--- thread
void NetPlayServer::ChunkedDataSend(sf::Packet&& packet, const PlayerId pid,
                                    const TargetMode target_mode)
{
  if (target_mode == TargetMode::Only)
  {
    SendAsync(std::move(packet), pid, CHUNKED_DATA_CHANNEL);
  }
  else
  {
    SendAsyncToClients(std::move(packet), pid, CHUNKED_DATA_CHANNEL);
  }
}

void NetPlayServer::ChunkedDataAbort()
{
  m_abort_chunked_data = true;
  m_chunked_data_event.Set();
  m_chunked_data_complete_event.Set();
}
}  // namespace NetPlay<|MERGE_RESOLUTION|>--- conflicted
+++ resolved
@@ -2225,12 +2225,8 @@
       pac << MessageID::SyncCodes;
       pac << SyncCodeID::ARData;
       // Iterate through the active code vector and send each codeline
-<<<<<<< HEAD
       std::vector<std::string> v_ActiveARCodes = {};
       for (const ActionReplay::ARCode& active_code : s_active_codes)
-=======
-      for (const ActionReplay::ARCode& active_code : active_codes)
->>>>>>> b4a19673
       {
         INFO_LOG_FMT(NETPLAY, "Sending {}", active_code.name);
         for (const ActionReplay::AREntry& op : active_code.ops)
