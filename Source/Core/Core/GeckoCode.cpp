// Copyright 2010 Dolphin Emulator Project
// SPDX-License-Identifier: GPL-2.0-or-later

#include "Core/GeckoCode.h"

#include <algorithm>
#include <iterator>
#include <mutex>
#include <tuple>
#include <vector>

#include "Common/ChunkFile.h"
#include "Common/CommonPaths.h"
#include "Common/CommonTypes.h"
#include "Common/Config/Config.h"
#include "Common/FileUtil.h"

#include "Core/Config/MainSettings.h"
#include "Core/ConfigManager.h"
#include "Core/PowerPC/MMU.h"
#include "Core/PowerPC/PowerPC.h"
#include "Core/System.h"

#include "VideoCommon/OnScreenDisplay.h"

namespace Gecko
{
static constexpr u32 CODE_SIZE = 8;

bool operator==(const GeckoCode& lhs, const GeckoCode& rhs)
{
  return lhs.codes == rhs.codes;
}

bool operator!=(const GeckoCode& lhs, const GeckoCode& rhs)
{
  return !operator==(lhs, rhs);
}

bool operator==(const GeckoCode::Code& lhs, const GeckoCode::Code& rhs)
{
  return std::tie(lhs.address, lhs.data) == std::tie(rhs.address, rhs.data);
}

bool operator!=(const GeckoCode::Code& lhs, const GeckoCode::Code& rhs)
{
  return !operator==(lhs, rhs);
}

// return true if a code exists
bool GeckoCode::Exist(u32 address, u32 data) const
{
  return std::find_if(codes.begin(), codes.end(), [&](const Code& code) {
           return code.address == address && code.data == data;
         }) != codes.end();
}

enum class Installation
{
  Uninstalled,
  Installed,
  Failed
};

static Installation s_code_handler_installed = Installation::Uninstalled;
// the currently active codes
static std::vector<GeckoCode> s_active_codes;
static std::vector<GeckoCode> s_synced_codes;
static std::mutex s_active_codes_lock;

void SetActiveCodes(std::span<const GeckoCode> gcodes)
{
  std::lock_guard lk(s_active_codes_lock);

  DEBUG_LOG_FMT(ACTIONREPLAY, "Setting up active codes...");

  s_active_codes.clear();
  if (Config::Get(Config::MAIN_ENABLE_CHEATS))
  {
    s_active_codes.reserve(gcodes.size());
    std::copy_if(gcodes.begin(), gcodes.end(), std::back_inserter(s_active_codes),
                 [](const GeckoCode& code) { return code.enabled; });
  }
  s_active_codes.shrink_to_fit();

  s_code_handler_installed = Installation::Uninstalled;
}

void SetSyncedCodesAsActive()
{
  s_active_codes.clear();
  s_active_codes.reserve(s_synced_codes.size());
  s_active_codes = s_synced_codes;
}

void UpdateSyncedCodes(std::span<const GeckoCode> gcodes)
{
  s_synced_codes.clear();
  s_synced_codes.reserve(gcodes.size());
  std::copy_if(gcodes.begin(), gcodes.end(), std::back_inserter(s_synced_codes),
               [](const GeckoCode& code) { return code.enabled; });
  s_synced_codes.shrink_to_fit();
}

std::vector<GeckoCode> SetAndReturnActiveCodes(std::span<const GeckoCode> gcodes)
{
  std::lock_guard lk(s_active_codes_lock);

  s_active_codes.clear();
  if (Config::Get(Config::MAIN_ENABLE_CHEATS))
  {
    s_active_codes.reserve(gcodes.size());
    std::copy_if(gcodes.begin(), gcodes.end(), std::back_inserter(s_active_codes),
                 [](const GeckoCode& code) { return code.enabled; });
  }
  s_active_codes.shrink_to_fit();

  s_code_handler_installed = Installation::Uninstalled;

  return s_active_codes;
}

// Requires s_active_codes_lock
// NOTE: Refer to "codehandleronly.s" from Gecko OS.
static Installation InstallCodeHandlerLocked(const Core::CPUThreadGuard& guard)
{
  std::string data;
  if (!File::ReadFileToString(File::GetSysDirectory() + GECKO_CODE_HANDLER, data))
  {
    ERROR_LOG_FMT(ACTIONREPLAY,
                  "Could not enable cheats because " GECKO_CODE_HANDLER " was missing.");
    return Installation::Failed;
  }

  if (data.size() > INSTALLER_END_ADDRESS - INSTALLER_BASE_ADDRESS - CODE_SIZE)
  {
    ERROR_LOG_FMT(ACTIONREPLAY, GECKO_CODE_HANDLER " is too big. The file may be corrupt.");
    return Installation::Failed;
  }

  u8 mmio_addr = 0xCC;
  if (SConfig::GetInstance().bWii)
  {
    mmio_addr = 0xCD;
  }

  // Install code handler
  for (u32 i = 0; i < data.size(); ++i)
    PowerPC::HostWrite_U8(guard, data[i], INSTALLER_BASE_ADDRESS + i);

  // Patch the code handler to the current system type (Gamecube/Wii)
  for (unsigned int h = 0; h < data.length(); h += 4)
  {
    // Patch MMIO address
    if (PowerPC::HostRead_U32(guard, INSTALLER_BASE_ADDRESS + h) ==
        (0x3f000000u | ((mmio_addr ^ 1) << 8)))
    {
      NOTICE_LOG_FMT(ACTIONREPLAY, "Patching MMIO access at {:08x}", INSTALLER_BASE_ADDRESS + h);
      PowerPC::HostWrite_U32(guard, 0x3f000000u | mmio_addr << 8, INSTALLER_BASE_ADDRESS + h);
    }
  }

  u32 codelist_base_address = INSTALLER_BASE_ADDRESS + static_cast<u32>(data.length()) - CODE_SIZE;
  u32 codelist_end_address = INSTALLER_END_ADDRESS;

  // Write a magic value to 'gameid' (codehandleronly does not actually read this).
<<<<<<< HEAD
  PowerPC::HostWrite_U32(MAGIC_GAMEID, INSTALLER_BASE_ADDRESS);

  // Install the custom bootloader to write gecko codes to the heaps
  if (SConfig::GetInstance().m_melee_version == Melee::Version::NTSC ||
      SConfig::GetInstance().m_melee_version == Melee::Version::MEX)
=======
  // This value will be read back and modified over time by HLE_Misc::GeckoCodeHandlerICacheFlush.
  PowerPC::HostWrite_U32(guard, MAGIC_GAMEID, INSTALLER_BASE_ADDRESS);

  // Create GCT in memory
  PowerPC::HostWrite_U32(guard, 0x00d0c0de, codelist_base_address);
  PowerPC::HostWrite_U32(guard, 0x00d0c0de, codelist_base_address + 4);

  // Each code is 8 bytes (2 words) wide. There is a starter code and an end code.
  const u32 start_address = codelist_base_address + CODE_SIZE;
  const u32 end_address = codelist_end_address - CODE_SIZE;
  u32 next_address = start_address;

  // NOTE: Only active codes are in the list
  for (const GeckoCode& active_code : s_active_codes)
>>>>>>> 19e85696
  {
    // Write GCT loader into memory which will eventually load the real GCT into the heap
    std::string bootloaderData;
    std::string _bootloaderFilename = File::GetSysDirectory() + GCT_BOOTLOADER;
    if (!File::ReadFileToString(_bootloaderFilename, bootloaderData))
    {
      OSD::AddMessage("bootloader.gct not found in Sys folder.", 30000, 0xFFFF0000);
      ERROR_LOG_FMT(ACTIONREPLAY, "Could not enable cheats because bootloader.gct was missing.");
      return Installation::Failed;
    }

    if (bootloaderData.length() > codelist_end_address - codelist_base_address)
    {
<<<<<<< HEAD
      OSD::AddMessage("Gecko bootloader too large.", 30000, 0xFFFF0000);
      ERROR_LOG_FMT(SLIPPI, "Gecko bootloader too large");
      return Installation::Failed;
=======
      PowerPC::HostWrite_U32(guard, code.address, next_address);
      PowerPC::HostWrite_U32(guard, code.data, next_address + 4);
      next_address += CODE_SIZE;
>>>>>>> 19e85696
    }

    // Install bootloader gct
    for (size_t i = 0; i < bootloaderData.length(); ++i)
      PowerPC::HostWrite_U8(bootloaderData[i], static_cast<u32>(codelist_base_address + i));
  }
  else
  {
    // Create GCT in memory
    PowerPC::HostWrite_U32(0x00d0c0de, codelist_base_address);
    PowerPC::HostWrite_U32(0x00d0c0de, codelist_base_address + 4);

    // Each code is 8 bytes (2 words) wide. There is a starter code and an end code.
    const u32 start_address = codelist_base_address + CODE_SIZE;
    const u32 end_address = codelist_end_address - CODE_SIZE;
    u32 next_address = start_address;

    // NOTE: Only active codes are in the list
    for (const GeckoCode& active_code : s_active_codes)
    {
      // If the code is not going to fit in the space we have left then we have to skip it
      if (next_address + active_code.codes.size() * CODE_SIZE > end_address)
      {
        OSD::AddMessage(
            fmt::format("Ran out of memory applying gecko codes. Too many codes enabled. "
                        "Need {} bytes, only {} remain.",
                        active_code.codes.size() * CODE_SIZE, end_address - next_address),
            30000, 0xFFFF0000);
        NOTICE_LOG_FMT(ACTIONREPLAY,
                       "Too many GeckoCodes! Ran out of storage space in Game RAM. Could "
                       "not write: \"{}\". Need {} bytes, only {} remain.",
                       active_code.name, active_code.codes.size() * CODE_SIZE,
                       end_address - next_address);
        continue;
      }

      for (const GeckoCode::Code& code : active_code.codes)
      {
        PowerPC::HostWrite_U32(code.address, next_address);
        PowerPC::HostWrite_U32(code.data, next_address + 4);
        next_address += CODE_SIZE;
      }
    }

    WARN_LOG_FMT(ACTIONREPLAY, "GeckoCodes: Using {} of {} bytes", next_address - start_address,
                 end_address - start_address);

    // Stop code. Tells the handler that this is the end of the list.
    PowerPC::HostWrite_U32(0xF0000000, next_address);
    PowerPC::HostWrite_U32(0x00000000, next_address + 4);
  }

<<<<<<< HEAD
  // Write 0 to trampoline address, not sure why this is necessary
  PowerPC::HostWrite_U32(0, HLE_TRAMPOLINE_ADDRESS);
=======
  // Stop code. Tells the handler that this is the end of the list.
  PowerPC::HostWrite_U32(guard, 0xF0000000, next_address);
  PowerPC::HostWrite_U32(guard, 0x00000000, next_address + 4);
  PowerPC::HostWrite_U32(guard, 0, HLE_TRAMPOLINE_ADDRESS);
>>>>>>> 19e85696

  // Turn on codes
  PowerPC::HostWrite_U8(guard, 1, INSTALLER_BASE_ADDRESS + 7);

  auto& system = Core::System::GetInstance();
  auto& ppc_state = system.GetPPCState();

  // Invalidate the icache and any asm codes
  for (unsigned int j = 0; j < (INSTALLER_END_ADDRESS - INSTALLER_BASE_ADDRESS); j += 32)
  {
    ppc_state.iCache.Invalidate(INSTALLER_BASE_ADDRESS + j);
  }

  return Installation::Installed;
}

// Gecko needs to participate in the savestate system because the handler is embedded within the
// game directly. The PC may be inside the code handler in the save state and the codehandler.bin
// on the disk may be different resulting in the PC pointing at a different instruction and then
// the game malfunctions or crashes. [Also, self-modifying codes will break since the
// modifications will be reset]
void DoState(PointerWrap& p)
{
  std::lock_guard codes_lock(s_active_codes_lock);
  p.Do(s_code_handler_installed);
  // FIXME: The active codes list will disagree with the embedded GCT
}

void Shutdown()
{
  std::lock_guard codes_lock(s_active_codes_lock);
  s_active_codes.clear();
  s_code_handler_installed = Installation::Uninstalled;
}

void RunCodeHandler(const Core::CPUThreadGuard& guard)
{
  if (!Config::Get(Config::MAIN_ENABLE_CHEATS))
    return;

  // NOTE: Need to release the lock because of GUI deadlocks with PanicAlert in HostWrite_*
  {
    std::lock_guard codes_lock(s_active_codes_lock);
    if (s_code_handler_installed != Installation::Installed)
    {
      // Don't spam retry if the install failed. The corrupt / missing disk file is not likely to be
      // fixed within 1 frame of the last error.
      if (s_active_codes.empty() || s_code_handler_installed == Installation::Failed)
        return;
      s_code_handler_installed = InstallCodeHandlerLocked(guard);

      // A warning was already issued for the install failing
      if (s_code_handler_installed != Installation::Installed)
        return;
    }
  }

  auto& system = Core::System::GetInstance();
  auto& ppc_state = system.GetPPCState();

  // We always do this to avoid problems with the stack since we're branching in random locations.
  // Even with function call return hooks (PC == LR), hand coded assembler won't necessarily
  // follow the ABI. [Volatile FPR, GPR, CR may not be volatile]
  // The codehandler will STMW all of the GPR registers, but we need to fix the Stack's Red
  // Zone, the LR, PC (return address) and the volatile floating point registers.
  // Build a function call stack frame.
  u32 SFP = ppc_state.gpr[1];                     // Stack Frame Pointer
  ppc_state.gpr[1] -= 256;                        // Stack's Red Zone
  ppc_state.gpr[1] -= 16 + 2 * 14 * sizeof(u64);  // Our stack frame
                                                  // (HLE_Misc::GeckoReturnTrampoline)
  ppc_state.gpr[1] -= 8;                          // Fake stack frame for codehandler
  ppc_state.gpr[1] &= 0xFFFFFFF0;                 // Align stack to 16bytes
  u32 SP = ppc_state.gpr[1];                      // Stack Pointer
  PowerPC::HostWrite_U32(guard, SP + 8, SP);
  // SP + 4 is reserved for the codehandler to save LR to the stack.
  PowerPC::HostWrite_U32(guard, SFP, SP + 8);  // Real stack frame
  PowerPC::HostWrite_U32(guard, ppc_state.pc, SP + 12);
  PowerPC::HostWrite_U32(guard, LR(ppc_state), SP + 16);
  PowerPC::HostWrite_U32(guard, ppc_state.cr.Get(), SP + 20);
  // Registers FPR0->13 are volatile
  for (int i = 0; i < 14; ++i)
  {
    PowerPC::HostWrite_U64(guard, ppc_state.ps[i].PS0AsU64(), SP + 24 + 2 * i * sizeof(u64));
    PowerPC::HostWrite_U64(guard, ppc_state.ps[i].PS1AsU64(), SP + 24 + (2 * i + 1) * sizeof(u64));
  }
  DEBUG_LOG_FMT(ACTIONREPLAY,
                "GeckoCodes: Initiating phantom branch-and-link. "
<<<<<<< HEAD
                "PC = {:#010x}, SP = {:#010x}, SFP = {:#010x}\n",
                PC, SP, SFP);
  LR = HLE_TRAMPOLINE_ADDRESS;
  PC = NPC = ENTRY_POINT;
=======
                "PC = {:#010x}, SP = {:#010x}, SFP = {:#010x}",
                ppc_state.pc, SP, SFP);
  LR(ppc_state) = HLE_TRAMPOLINE_ADDRESS;
  ppc_state.pc = ppc_state.npc = ENTRY_POINT;
>>>>>>> 19e85696
}

u32 GetGctLength()
{
  std::lock_guard<std::mutex> lk(s_active_codes_lock);

  int i = 0;

  for (const GeckoCode& active_code : s_active_codes)
  {
    if (active_code.enabled)
    {
      i += 8 * static_cast<int>(active_code.codes.size());
    }
  }

  return i + 0x10;  // 0x10 is the fixed size of the header and terminator
}

std::vector<u8> uint32ToVector(u32 num)
{
  u8 byte0 = num >> 24;
  u8 byte1 = (num & 0xFF0000) >> 16;
  u8 byte2 = (num & 0xFF00) >> 8;
  u8 byte3 = num & 0xFF;

  return std::vector<u8>({byte0, byte1, byte2, byte3});
}

void appendWordToBuffer(std::vector<u8>* buf, u32 word)
{
  auto wordVector = uint32ToVector(word);
  buf->insert(buf->end(), wordVector.begin(), wordVector.end());
}

std::vector<u8> GenerateGct()
{
  std::vector<u8> res;

  // Write header
  appendWordToBuffer(&res, 0x00d0c0de);
  appendWordToBuffer(&res, 0x00d0c0de);

  std::lock_guard<std::mutex> lk(s_active_codes_lock);

  // Write codes
  for (const GeckoCode& active_code : s_active_codes)
  {
    if (active_code.enabled)
    {
      for (const GeckoCode::Code& code : active_code.codes)
      {
        appendWordToBuffer(&res, code.address);
        appendWordToBuffer(&res, code.data);
      }
    }
  }

  // Write footer
  appendWordToBuffer(&res, 0xff000000);
  appendWordToBuffer(&res, 0x00000000);

  return res;
}

}  // namespace Gecko<|MERGE_RESOLUTION|>--- conflicted
+++ resolved
@@ -164,28 +164,11 @@
   u32 codelist_end_address = INSTALLER_END_ADDRESS;
 
   // Write a magic value to 'gameid' (codehandleronly does not actually read this).
-<<<<<<< HEAD
-  PowerPC::HostWrite_U32(MAGIC_GAMEID, INSTALLER_BASE_ADDRESS);
-
-  // Install the custom bootloader to write gecko codes to the heaps
+  PowerPC::HostWrite_U32(guard, MAGIC_GAMEID, INSTALLER_BASE_ADDRESS);
+
+  // Install the custom bootloader to write gecko codes to the heap
   if (SConfig::GetInstance().m_melee_version == Melee::Version::NTSC ||
       SConfig::GetInstance().m_melee_version == Melee::Version::MEX)
-=======
-  // This value will be read back and modified over time by HLE_Misc::GeckoCodeHandlerICacheFlush.
-  PowerPC::HostWrite_U32(guard, MAGIC_GAMEID, INSTALLER_BASE_ADDRESS);
-
-  // Create GCT in memory
-  PowerPC::HostWrite_U32(guard, 0x00d0c0de, codelist_base_address);
-  PowerPC::HostWrite_U32(guard, 0x00d0c0de, codelist_base_address + 4);
-
-  // Each code is 8 bytes (2 words) wide. There is a starter code and an end code.
-  const u32 start_address = codelist_base_address + CODE_SIZE;
-  const u32 end_address = codelist_end_address - CODE_SIZE;
-  u32 next_address = start_address;
-
-  // NOTE: Only active codes are in the list
-  for (const GeckoCode& active_code : s_active_codes)
->>>>>>> 19e85696
   {
     // Write GCT loader into memory which will eventually load the real GCT into the heap
     std::string bootloaderData;
@@ -199,15 +182,9 @@
 
     if (bootloaderData.length() > codelist_end_address - codelist_base_address)
     {
-<<<<<<< HEAD
       OSD::AddMessage("Gecko bootloader too large.", 30000, 0xFFFF0000);
       ERROR_LOG_FMT(SLIPPI, "Gecko bootloader too large");
       return Installation::Failed;
-=======
-      PowerPC::HostWrite_U32(guard, code.address, next_address);
-      PowerPC::HostWrite_U32(guard, code.data, next_address + 4);
-      next_address += CODE_SIZE;
->>>>>>> 19e85696
     }
 
     // Install bootloader gct
@@ -217,8 +194,8 @@
   else
   {
     // Create GCT in memory
-    PowerPC::HostWrite_U32(0x00d0c0de, codelist_base_address);
-    PowerPC::HostWrite_U32(0x00d0c0de, codelist_base_address + 4);
+    PowerPC::HostWrite_U32(guard, 0x00d0c0de, codelist_base_address);
+    PowerPC::HostWrite_U32(guard, 0x00d0c0de, codelist_base_address + 4);
 
     // Each code is 8 bytes (2 words) wide. There is a starter code and an end code.
     const u32 start_address = codelist_base_address + CODE_SIZE;
@@ -260,15 +237,13 @@
     PowerPC::HostWrite_U32(0x00000000, next_address + 4);
   }
 
-<<<<<<< HEAD
-  // Write 0 to trampoline address, not sure why this is necessary
-  PowerPC::HostWrite_U32(0, HLE_TRAMPOLINE_ADDRESS);
-=======
+  WARN_LOG_FMT(ACTIONREPLAY, "GeckoCodes: Using {} of {} bytes", next_address - start_address,
+               end_address - start_address);
+
   // Stop code. Tells the handler that this is the end of the list.
   PowerPC::HostWrite_U32(guard, 0xF0000000, next_address);
   PowerPC::HostWrite_U32(guard, 0x00000000, next_address + 4);
   PowerPC::HostWrite_U32(guard, 0, HLE_TRAMPOLINE_ADDRESS);
->>>>>>> 19e85696
 
   // Turn on codes
   PowerPC::HostWrite_U8(guard, 1, INSTALLER_BASE_ADDRESS + 7);
@@ -356,17 +331,10 @@
   }
   DEBUG_LOG_FMT(ACTIONREPLAY,
                 "GeckoCodes: Initiating phantom branch-and-link. "
-<<<<<<< HEAD
-                "PC = {:#010x}, SP = {:#010x}, SFP = {:#010x}\n",
-                PC, SP, SFP);
-  LR = HLE_TRAMPOLINE_ADDRESS;
-  PC = NPC = ENTRY_POINT;
-=======
                 "PC = {:#010x}, SP = {:#010x}, SFP = {:#010x}",
                 ppc_state.pc, SP, SFP);
   LR(ppc_state) = HLE_TRAMPOLINE_ADDRESS;
   ppc_state.pc = ppc_state.npc = ENTRY_POINT;
->>>>>>> 19e85696
 }
 
 u32 GetGctLength()
