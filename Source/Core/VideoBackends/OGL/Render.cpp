<<<<<<< HEAD
// Copyright 2013 Dolphin Emulator Project
// Licensed under GPLv2
// Refer to the license.txt file included.

#include <algorithm>
#include <cinttypes>
#include <cmath>
#include <cstdio>
#include <string>
#include <vector>
#include <SOIL/SOIL.h>

#include "Common/Atomic.h"
#include "Common/CommonPaths.h"
#include "Common/FileUtil.h"
#include "Common/Profiler.h"
#include "Common/StringUtil.h"
#include "Common/Thread.h"
#include "Common/Timer.h"

#include "Core/ConfigManager.h"
#include "Core/Core.h"
#include "Core/Movie.h"

#include "VideoBackends/OGL/BoundingBox.h"
#include "VideoBackends/OGL/FramebufferManager.h"
#include "VideoBackends/OGL/GLInterfaceBase.h"
#include "VideoBackends/OGL/GLUtil.h"
#include "VideoBackends/OGL/main.h"
#include "VideoBackends/OGL/PostProcessing.h"
#include "VideoBackends/OGL/ProgramShaderCache.h"
#include "VideoBackends/OGL/RasterFont.h"
#include "VideoBackends/OGL/Render.h"
#include "VideoBackends/OGL/SamplerCache.h"
#include "VideoBackends/OGL/StreamBuffer.h"
#include "VideoBackends/OGL/TextureCache.h"
#include "VideoBackends/OGL/TextureConverter.h"
#include "VideoBackends/OGL/VertexManager.h"

#include "VideoCommon/BPFunctions.h"
#include "VideoCommon/BPStructs.h"
#include "VideoCommon/DriverDetails.h"
#include "VideoCommon/Fifo.h"
#include "VideoCommon/FPSCounter.h"
#include "VideoCommon/ImageWrite.h"
#include "VideoCommon/OnScreenDisplay.h"
#include "VideoCommon/PixelEngine.h"
#include "VideoCommon/Statistics.h"
#include "VideoCommon/VertexLoader.h"
#include "VideoCommon/VertexLoaderManager.h"
#include "VideoCommon/VertexShaderGen.h"
#include "VideoCommon/VertexShaderManager.h"
#include "VideoCommon/VideoConfig.h"
#include "VideoCommon/VR.h"

#if defined _WIN32 || defined HAVE_LIBAV
#include "VideoCommon/AVIDump.h"
#endif

static bool g_first_rift_frame = true;
static GLsync eyesFence = 0;

void VideoConfig::UpdateProjectionHack()
{
	::UpdateProjectionHack(g_Config.iPhackvalue, g_Config.sPhackvalue);
}

static int OSDInternalW, OSDInternalH;

namespace OGL
{

enum MultisampleMode
{
	MULTISAMPLE_OFF,
	MULTISAMPLE_2X,
	MULTISAMPLE_4X,
	MULTISAMPLE_8X,
	MULTISAMPLE_SSAA_4X,
};


VideoConfig g_ogl_config;

// Declarations and definitions
// ----------------------------
static GLuint s_ShowEFBCopyRegions_VBO = 0;
static GLuint s_ShowEFBCopyRegions_VAO = 0;
static SHADER s_ShowEFBCopyRegions;

static GLuint g_man_texture = 0;

static RasterFont* s_pfont = nullptr;

// 1 for no MSAA. Use s_MSAASamples > 1 to check for MSAA.
static int s_MSAASamples = 1;
static int s_LastMultisampleMode = 0;

static bool s_LastStereo = false;

static u32 s_blendMode;

static bool s_vsync;

// EFB cache related
static const u32 EFB_CACHE_RECT_SIZE = 64; // Cache 64x64 blocks.
static const u32 EFB_CACHE_WIDTH = (EFB_WIDTH + EFB_CACHE_RECT_SIZE - 1) / EFB_CACHE_RECT_SIZE; // round up
static const u32 EFB_CACHE_HEIGHT = (EFB_HEIGHT + EFB_CACHE_RECT_SIZE - 1) / EFB_CACHE_RECT_SIZE;
static bool s_efbCacheValid[2][EFB_CACHE_WIDTH * EFB_CACHE_HEIGHT];
static bool s_efbCacheIsCleared = false;
static std::vector<u32> s_efbCache[2][EFB_CACHE_WIDTH * EFB_CACHE_HEIGHT]; // 2 for PEEK_Z and PEEK_COLOR

static int GetNumMSAASamples(int MSAAMode)
{
	int samples;
	switch (MSAAMode)
	{
		case MULTISAMPLE_OFF:
			samples = 1;
			break;

		case MULTISAMPLE_2X:
			samples = 2;
			break;

		case MULTISAMPLE_4X:
		case MULTISAMPLE_SSAA_4X:
			samples = 4;
			break;

		case MULTISAMPLE_8X:
			samples = 8;
			break;

		default:
			samples = 1;
	}

	if (samples <= g_ogl_config.max_samples)
		return samples;

	// TODO: move this to InitBackendInfo
	OSD::AddMessage(StringFromFormat("%d Anti Aliasing samples selected, but only %d supported by your GPU.", samples, g_ogl_config.max_samples), 10000);
	return g_ogl_config.max_samples;
}

static void ApplySSAASettings()
{
	// GLES3 doesn't support SSAA
	if (GLInterface->GetMode() == GLInterfaceMode::MODE_OPENGL)
	{
		if (g_ActiveConfig.iMultisampleMode == MULTISAMPLE_SSAA_4X)
		{
			if (g_ogl_config.bSupportSampleShading)
			{
				glEnable(GL_SAMPLE_SHADING_ARB);
				GLfloat min_sample_shading_value = static_cast<GLfloat>(s_MSAASamples);
				glMinSampleShadingARB(min_sample_shading_value);
			}
			else
			{
				// TODO: move this to InitBackendInfo
				OSD::AddMessage("SSAA Anti Aliasing isn't supported by your GPU.", 10000);
			}
		}
		else if (g_ogl_config.bSupportSampleShading)
		{
			glDisable(GL_SAMPLE_SHADING_ARB);
		}
	}
}

static void GLAPIENTRY ErrorCallback( GLenum source, GLenum type, GLuint id, GLenum severity, GLsizei length, const char* message, const void* userParam)
{
	const char *s_source;
	const char *s_type;

	switch (source)
	{
		case GL_DEBUG_SOURCE_API_ARB:             s_source = "API"; break;
		case GL_DEBUG_SOURCE_WINDOW_SYSTEM_ARB:   s_source = "Window System"; break;
		case GL_DEBUG_SOURCE_SHADER_COMPILER_ARB: s_source = "Shader Compiler"; break;
		case GL_DEBUG_SOURCE_THIRD_PARTY_ARB:     s_source = "Third Party"; break;
		case GL_DEBUG_SOURCE_APPLICATION_ARB:     s_source = "Application"; break;
		case GL_DEBUG_SOURCE_OTHER_ARB:           s_source = "Other"; break;
		default:                                  s_source = "Unknown"; break;
	}
	switch (type)
	{
		case GL_DEBUG_TYPE_ERROR_ARB:               s_type = "Error"; break;
		case GL_DEBUG_TYPE_DEPRECATED_BEHAVIOR_ARB: s_type = "Deprecated"; break;
		case GL_DEBUG_TYPE_UNDEFINED_BEHAVIOR_ARB:  s_type = "Undefined"; break;
		case GL_DEBUG_TYPE_PORTABILITY_ARB:         s_type = "Portability"; break;
		case GL_DEBUG_TYPE_PERFORMANCE_ARB:         s_type = "Performance"; break;
		case GL_DEBUG_TYPE_OTHER_ARB:               s_type = "Other"; break;
		default:                                    s_type = "Unknown"; break;
	}
	switch (severity)
	{
		case GL_DEBUG_SEVERITY_HIGH_ARB:   ERROR_LOG(VIDEO, "id: %x, source: %s, type: %s - %s", id, s_source, s_type, message); break;
		case GL_DEBUG_SEVERITY_MEDIUM_ARB: WARN_LOG(VIDEO, "id: %x, source: %s, type: %s - %s", id, s_source, s_type, message); break;
		case GL_DEBUG_SEVERITY_LOW_ARB:    WARN_LOG(VIDEO, "id: %x, source: %s, type: %s - %s", id, s_source, s_type, message); break;
		default:                           ERROR_LOG(VIDEO, "id: %x, source: %s, type: %s - %s", id, s_source, s_type, message); break;
	}
}

// Two small Fallbacks to avoid GL_ARB_ES2_compatibility
static void GLAPIENTRY DepthRangef(GLfloat neardepth, GLfloat fardepth)
{
	glDepthRange(neardepth, fardepth);
}
static void GLAPIENTRY ClearDepthf(GLfloat depthval)
{
	glClearDepth(depthval);
}

static void InitDriverInfo()
{
	std::string svendor = std::string(g_ogl_config.gl_vendor);
	std::string srenderer = std::string(g_ogl_config.gl_renderer);
	std::string sversion = std::string(g_ogl_config.gl_version);
	DriverDetails::Vendor vendor = DriverDetails::VENDOR_UNKNOWN;
	DriverDetails::Driver driver = DriverDetails::DRIVER_UNKNOWN;
	double version = 0.0;
	u32 family = 0;

	// Get the vendor first
	if (svendor == "NVIDIA Corporation" && srenderer != "NVIDIA Tegra")
	{
		vendor = DriverDetails::VENDOR_NVIDIA;
	}
	else if (svendor == "ATI Technologies Inc." || svendor == "Advanced Micro Devices, Inc.")
	{
		vendor = DriverDetails::VENDOR_ATI;
	}
	else if (std::string::npos != sversion.find("Mesa"))
	{
		vendor = DriverDetails::VENDOR_MESA;
	}
	else if (std::string::npos != svendor.find("Intel"))
	{
		vendor = DriverDetails::VENDOR_INTEL;
	}
	else if (svendor == "ARM")
	{
		vendor = DriverDetails::VENDOR_ARM;
	}
	else if (svendor == "http://limadriver.org/")
	{
		vendor = DriverDetails::VENDOR_ARM;
		driver = DriverDetails::DRIVER_LIMA;
	}
	else if (svendor == "Qualcomm")
	{
		vendor = DriverDetails::VENDOR_QUALCOMM;
	}
	else if (svendor == "Imagination Technologies")
	{
		vendor = DriverDetails::VENDOR_IMGTEC;
	}
	else if (svendor == "NVIDIA Corporation" && srenderer == "NVIDIA Tegra")
	{
		vendor = DriverDetails::VENDOR_TEGRA;
	}
	else if (svendor == "Vivante Corporation")
	{
		vendor = DriverDetails::VENDOR_VIVANTE;
	}

	// Get device family and driver version...if we care about it
	switch (vendor)
	{
		case DriverDetails::VENDOR_QUALCOMM:
		{
			driver = DriverDetails::DRIVER_QUALCOMM;
			double glVersion;
			sscanf(g_ogl_config.gl_version, "OpenGL ES %lg V@%lg", &glVersion, &version);
		}
		break;
		case DriverDetails::VENDOR_ARM:
			// Currently the Mali-T line has two families in it.
			// Mali-T6xx and Mali-T7xx
			// These two families are similar enough that they share bugs in their drivers.
			//
			// Mali drivers provide no way to explicitly find out what video driver is running.
			// This is similar to how we can't find the Nvidia driver version in Windows.
			// Good thing is that ARM introduces a new video driver about once every two years so we can
			// find the driver version by the features it exposes.
			// r2p0 - No OpenGL ES 3.0 support (We don't support this)
			// r3p0 - OpenGL ES 3.0 support
			// r4p0 - Supports 'GL_EXT_shader_pixel_local_storage' extension.

			driver = DriverDetails::DRIVER_ARM;
			if (GLExtensions::Supports("GL_EXT_shader_pixel_local_storage"))
				version = 400;
			else
				version = 300;
		break;
		case DriverDetails::VENDOR_MESA:
		{
			if (svendor == "nouveau")
				driver = DriverDetails::DRIVER_NOUVEAU;
			else if (svendor == "Intel Open Source Technology Center")
				driver = DriverDetails::DRIVER_I965;
			else if (std::string::npos != srenderer.find("AMD") || std::string::npos != srenderer.find("ATI"))
				driver = DriverDetails::DRIVER_R600;

			int major = 0;
			int minor = 0;
			int release = 0;
			sscanf(g_ogl_config.gl_version, "%*s Mesa %d.%d.%d", &major, &minor, &release);
			version = 100*major + 10*minor + release;
		}
		break;
		case DriverDetails::VENDOR_INTEL: // Happens in OS X/Windows
		{
			sscanf(g_ogl_config.gl_renderer, "Intel HD Graphics %d", &family);
#ifdef _WIN32
			int glmajor = 0;
			int glminor = 0;
			int major = 0;
			int minor = 0;
			int release = 0;
			int revision = 0;
			// Example version string: '4.3.0 - Build 10.18.10.3907'
			sscanf(g_ogl_config.gl_version, "%d.%d.0 - Build %d.%d.%d.%d", &glmajor, &glminor, &major, &minor, &release, &revision);
			version = 100000000 * major + 1000000 * minor + 10000 * release + revision;
			version /= 10000;
#endif
		}
		break;
		case DriverDetails::VENDOR_NVIDIA:
		{
			int glmajor = 0;
			int glminor = 0;
			int glrelease = 0;
			int major = 0;
			int minor = 0;
			// TODO: this is known to be broken on windows
			// nvidia seems to have removed their driver version from this string, so we can't get it.
			// hopefully we'll never have to workaround nvidia bugs
			sscanf(g_ogl_config.gl_version, "%d.%d.%d NVIDIA %d.%d", &glmajor, &glminor, &glrelease, &major, &minor);
			version = 100*major + minor;
		}
		break;
		// We don't care about these
		default:
		break;
	}
	DriverDetails::Init(vendor, driver, version, family);
}

// Init functions
Renderer::Renderer()
{
	g_first_rift_frame = true;
	OSDInternalW = 0;
	OSDInternalH = 0;

	s_ShowEFBCopyRegions_VBO = 0;
	s_blendMode = 0;

	bool bSuccess = true;

	// Init extension support.
	if (!GLExtensions::Init())
	{
		// OpenGL 2.0 is required for all shader based drawings. There is no way to get this by extensions
		PanicAlert("GPU: OGL ERROR: Does your video card support OpenGL 2.0?");
		bSuccess = false;
	}

	g_ogl_config.gl_vendor = (const char*)glGetString(GL_VENDOR);
	g_ogl_config.gl_renderer = (const char*)glGetString(GL_RENDERER);
	g_ogl_config.gl_version = (const char*)glGetString(GL_VERSION);
	g_ogl_config.glsl_version = (const char*)glGetString(GL_SHADING_LANGUAGE_VERSION);

	InitDriverInfo();

	// check for the max vertex attributes
	GLint numvertexattribs = 0;
	glGetIntegerv(GL_MAX_VERTEX_ATTRIBS, &numvertexattribs);
	if (numvertexattribs < 16)
	{
		PanicAlert("GPU: OGL ERROR: Number of attributes %d not enough.\n"
				"GPU: Does your video card support OpenGL 2.x?",
				numvertexattribs);
		bSuccess = false;
	}

	// check the max texture width and height
	GLint max_texture_size;
	glGetIntegerv(GL_MAX_TEXTURE_SIZE, (GLint *)&max_texture_size);
	if (max_texture_size < 1024)
	{
		PanicAlert("GL_MAX_TEXTURE_SIZE too small at %i - must be at least 1024.",
				max_texture_size);
		bSuccess = false;
	}

	if (!GLExtensions::Supports("GL_ARB_framebuffer_object"))
	{
		// We want the ogl3 framebuffer instead of the ogl2 one for better blitting support.
		// It's also compatible with the gles3 one.
		PanicAlert("GPU: ERROR: Need GL_ARB_framebuffer_object for multiple render targets.\n"
				"GPU: Does your video card support OpenGL 3.0?");
		bSuccess = false;
	}

	if (!GLExtensions::Supports("GL_ARB_vertex_array_object"))
	{
		// This extension is used to replace lots of pointer setting function.
		// Also gles3 requires to use it.
		PanicAlert("GPU: OGL ERROR: Need GL_ARB_vertex_array_object.\n"
				"GPU: Does your video card support OpenGL 3.0?");
		bSuccess = false;
	}

	if (!GLExtensions::Supports("GL_ARB_map_buffer_range"))
	{
		// ogl3 buffer mapping for better streaming support.
		// The ogl2 one also isn't in gles3.
		PanicAlert("GPU: OGL ERROR: Need GL_ARB_map_buffer_range.\n"
				"GPU: Does your video card support OpenGL 3.0?");
		bSuccess = false;
	}

	if (!GLExtensions::Supports("GL_ARB_uniform_buffer_object"))
	{
		// ubo allow us to keep the current constants on shader switches
		// we also can stream them much nicer and pack into it whatever we want to
		PanicAlert("GPU: OGL ERROR: Need GL_ARB_uniform_buffer_object.\n"
				"GPU: Does your video card support OpenGL 3.1?");
		bSuccess = false;
	}
	else if (DriverDetails::HasBug(DriverDetails::BUG_BROKENUBO))
	{
		PanicAlert("Buggy GPU driver detected.\n"
				"Please either install the closed-source GPU driver or update your Mesa 3D version.");
		bSuccess = false;
	}

	if (!GLExtensions::Supports("GL_ARB_sampler_objects"))
	{
		// Our sampler cache uses this extension. It could easyly be workaround and it's by far the
		// highest requirement, but it seems that no driver lacks support for it.
		PanicAlert("GPU: OGL ERROR: Need GL_ARB_sampler_objects.\n"
				"GPU: Does your video card support OpenGL 3.3?");
		bSuccess = false;
	}

	if (GLExtensions::Version() < 300)
	{
		// integer vertex attributes require a gl3 only function
		PanicAlert("GPU: OGL ERROR: Need OpenGL version 3.\n"
				"GPU: Does your video card support OpenGL 3?");
		bSuccess = false;
	}

	// OpenGL 3 doesn't provide GLES like float functions for depth.
	// They are in core in OpenGL 4.1, so almost every driver should support them.
	// But for the oldest ones, we provide fallbacks to the old double functions.
	if (!GLExtensions::Supports("GL_ARB_ES2_compatibility") && GLInterface->GetMode() == GLInterfaceMode::MODE_OPENGL)
	{
		glDepthRangef = DepthRangef;
		glClearDepthf = ClearDepthf;
	}

	g_Config.backend_info.bSupportsDualSourceBlend = GLExtensions::Supports("GL_ARB_blend_func_extended");
	g_Config.backend_info.bSupportsPrimitiveRestart = !DriverDetails::HasBug(DriverDetails::BUG_PRIMITIVERESTART) &&
				((GLExtensions::Version() >= 310) || GLExtensions::Supports("GL_NV_primitive_restart"));
	g_Config.backend_info.bSupportsEarlyZ = GLExtensions::Supports("GL_ARB_shader_image_load_store");
	g_Config.backend_info.bSupportsBBox = GLExtensions::Supports("GL_ARB_shader_storage_buffer_object");
	g_Config.backend_info.bSupportsGSInstancing = GLExtensions::Supports("GL_ARB_gpu_shader5");
	g_Config.backend_info.bSupportsGeometryShaders = (GLExtensions::Version() >= 320) &&
			!DriverDetails::HasBug(DriverDetails::BUG_INTELBROKENINTERFACEBLOCKS);

	// Desktop OpenGL supports the binding layout if it supports 420pack
	// OpenGL ES 3.1 supports it implicitly without an extension
	g_Config.backend_info.bSupportsBindingLayout = GLExtensions::Supports("GL_ARB_shading_language_420pack");

	g_ogl_config.bSupportsGLSLCache = GLExtensions::Supports("GL_ARB_get_program_binary");
	g_ogl_config.bSupportsGLPinnedMemory = GLExtensions::Supports("GL_AMD_pinned_memory");
	g_ogl_config.bSupportsGLSync = GLExtensions::Supports("GL_ARB_sync");
	g_ogl_config.bSupportsGLBaseVertex = GLExtensions::Supports("GL_ARB_draw_elements_base_vertex") ||
	                                     GLExtensions::Supports("GL_EXT_draw_elements_base_vertex");
	g_ogl_config.bSupportsGLBufferStorage = GLExtensions::Supports("GL_ARB_buffer_storage");
	g_ogl_config.bSupportsMSAA = GLExtensions::Supports("GL_ARB_texture_multisample");
	g_ogl_config.bSupportSampleShading = GLExtensions::Supports("GL_ARB_sample_shading");
	g_ogl_config.bSupportOGL31 = GLExtensions::Version() >= 310;
	g_ogl_config.bSupportViewportFloat = GLExtensions::Supports("GL_ARB_viewport_array");

	if (GLInterface->GetMode() == GLInterfaceMode::MODE_OPENGLES3)
	{
		if (strstr(g_ogl_config.glsl_version, "3.0"))
		{
			g_ogl_config.eSupportedGLSLVersion = GLSLES_300;
			g_ogl_config.bSupportsAEP = false;
			g_Config.backend_info.bSupportsGeometryShaders = false;
		}
		else
		{
			g_ogl_config.eSupportedGLSLVersion = GLSLES_310;
			g_ogl_config.bSupportsAEP = GLExtensions::Supports("GL_ANDROID_extension_pack_es31a");
			g_Config.backend_info.bSupportsBindingLayout = true;
			g_Config.backend_info.bSupportsEarlyZ = true;
			g_Config.backend_info.bSupportsGeometryShaders = g_ogl_config.bSupportsAEP;
		}
	}
	else
	{
		if (strstr(g_ogl_config.glsl_version, "1.00") || strstr(g_ogl_config.glsl_version, "1.10") || strstr(g_ogl_config.glsl_version, "1.20"))
		{
			PanicAlert("GPU: OGL ERROR: Need at least GLSL 1.30\n"
					"GPU: Does your video card support OpenGL 3.0?\n"
					"GPU: Your driver supports GLSL %s", g_ogl_config.glsl_version);
			bSuccess = false;
		}
		else if (strstr(g_ogl_config.glsl_version, "1.30"))
		{
			g_ogl_config.eSupportedGLSLVersion = GLSL_130;
			g_Config.backend_info.bSupportsEarlyZ = false; // layout keyword is only supported on glsl150+
			g_Config.backend_info.bSupportsGeometryShaders = false; // geometry shaders are only supported on glsl150+
		}
		else if (strstr(g_ogl_config.glsl_version, "1.40"))
		{
			g_ogl_config.eSupportedGLSLVersion = GLSL_140;
			g_Config.backend_info.bSupportsEarlyZ = false; // layout keyword is only supported on glsl150+
			g_Config.backend_info.bSupportsGeometryShaders = false; // geometry shaders are only supported on glsl150+
		}
		else
		{
			g_ogl_config.eSupportedGLSLVersion = GLSL_150;
		}

		// Desktop OpenGL can't have the Android Extension Pack
		g_ogl_config.bSupportsAEP = false;
	}

	if (GLExtensions::Supports("GL_KHR_debug"))
	{
		glDebugMessageControl(GL_DONT_CARE, GL_DONT_CARE, GL_DONT_CARE, 0, nullptr, true);
		glDebugMessageCallback( ErrorCallback, nullptr );
		glEnable( GL_DEBUG_OUTPUT );
	}
	else if (GLExtensions::Supports("GL_ARB_debug_output"))
	{
		glDebugMessageControlARB(GL_DONT_CARE, GL_DONT_CARE, GL_DONT_CARE, 0, nullptr, true);
		glDebugMessageCallbackARB( ErrorCallback, nullptr );
		glEnable( GL_DEBUG_OUTPUT );
	}

	int samples;
	glGetIntegerv(GL_SAMPLES, &samples);
	if (samples > 1)
	{
		// MSAA on default framebuffer isn't working because of glBlitFramebuffer.
		// It also isn't useful as we don't render anything to the default framebuffer.
		// We also try to get a non-msaa fb, so this only happens when forced by the driver.
		PanicAlert("MSAA on default framebuffer isn't supported.\n"
			"Please avoid forcing dolphin to use MSAA by the driver.\n"
			"%d samples on default framebuffer found.", samples);
		bSuccess = false;
	}

	if (g_Config.iStereoMode > 0 && !g_Config.backend_info.bSupportsGeometryShaders)
		OSD::AddMessage("Stereoscopic 3D isn't supported by your GPU, support for OpenGL 3.2 is required.", 10000);

	if (!bSuccess)
	{
		// Not all needed extensions are supported, so we have to stop here.
		// Else some of the next calls might crash.
		return;
	}

	glGetIntegerv(GL_MAX_SAMPLES, &g_ogl_config.max_samples);
	if (g_ogl_config.max_samples < 1 || !g_ogl_config.bSupportsMSAA)
		g_ogl_config.max_samples = 1;

	g_Config.VerifyValidity();
	UpdateActiveConfig();

	OSD::AddMessage(StringFromFormat("Video Info: %s, %s, %s",
				g_ogl_config.gl_vendor,
				g_ogl_config.gl_renderer,
				g_ogl_config.gl_version), 5000);

	WARN_LOG(VIDEO,"Missing OGL Extensions: %s%s%s%s%s%s%s%s%s%s%s",
			g_ActiveConfig.backend_info.bSupportsDualSourceBlend ? "" : "DualSourceBlend ",
			g_ActiveConfig.backend_info.bSupportsPrimitiveRestart ? "" : "PrimitiveRestart ",
			g_ActiveConfig.backend_info.bSupportsEarlyZ ? "" : "EarlyZ ",
			g_ogl_config.bSupportsGLPinnedMemory ? "" : "PinnedMemory ",
			g_ogl_config.bSupportsGLSLCache ? "" : "ShaderCache ",
			g_ogl_config.bSupportsGLBaseVertex ? "" : "BaseVertex ",
			g_ogl_config.bSupportsGLBufferStorage ? "" : "BufferStorage ",
			g_ogl_config.bSupportsGLSync ? "" : "Sync ",
			g_ogl_config.bSupportsMSAA ? "" : "MSAA ",
			g_ogl_config.bSupportSampleShading ? "" : "SSAA ",
			g_ActiveConfig.backend_info.bSupportsGSInstancing ? "" : "GSInstancing "
			);

	s_LastMultisampleMode = g_ActiveConfig.iMultisampleMode;
	s_MSAASamples = GetNumMSAASamples(s_LastMultisampleMode);
	ApplySSAASettings();
	s_LastStereo = g_ActiveConfig.iStereoMode > 0;

	// Decide framebuffer size
	s_backbuffer_width = (int)GLInterface->GetBackBufferWidth();
	s_backbuffer_height = (int)GLInterface->GetBackBufferHeight();

	// Handle VSync on/off
	s_vsync = g_ActiveConfig.IsVSync();
	GLInterface->SwapInterval(s_vsync);

	// TODO: Move these somewhere else?
	FramebufferManagerBase::SetLastXfbWidth(MAX_XFB_WIDTH);
	FramebufferManagerBase::SetLastXfbHeight(MAX_XFB_HEIGHT);

	UpdateDrawRectangle(s_backbuffer_width, s_backbuffer_height);

	s_LastEFBScale = g_ActiveConfig.iEFBScale;
	CalculateTargetSize(s_backbuffer_width, s_backbuffer_height);

	// Because of the fixed framebuffer size we need to disable the resolution
	// options while running
	g_Config.bRunning = true;

	glStencilFunc(GL_ALWAYS, 0, 0);
	glBlendFunc(GL_ONE, GL_ONE);

	glViewport(0, 0, GetTargetWidth(), GetTargetHeight()); // Reset The Current Viewport

	glClearColor(0.0f, 0.0f, 0.0f, 1.0f);
	glClearDepthf(1.0f);
	glEnable(GL_DEPTH_TEST);
	glDepthFunc(GL_LEQUAL);

	glPixelStorei(GL_UNPACK_ALIGNMENT, 4);  // 4-byte pixel alignment

	glDisable(GL_STENCIL_TEST);
	glEnable(GL_SCISSOR_TEST);

	glScissor(0, 0, GetTargetWidth(), GetTargetHeight());
	glBlendColor(0, 0, 0, 0.5f);
	glClearDepthf(1.0f);

	if (g_ActiveConfig.backend_info.bSupportsPrimitiveRestart)
	{
		if (GLInterface->GetMode() == GLInterfaceMode::MODE_OPENGLES3)
		{
			glEnable(GL_PRIMITIVE_RESTART_FIXED_INDEX);
		}
		else
		{
			if (g_ogl_config.bSupportOGL31)
			{
				glEnable(GL_PRIMITIVE_RESTART);
				glPrimitiveRestartIndex(65535);
			}
			else
			{
				glEnableClientState(GL_PRIMITIVE_RESTART_NV);
				glPrimitiveRestartIndexNV(65535);
			}
		}
	}
	UpdateActiveConfig();
	ClearEFBCache();

	{
		/* load an image file directly as a new OpenGL texture */
		unsigned char* img;
		int width, height, channels;
		/*	try to load the image	*/
		img = SOIL_load_image((File::GetSysDirectory() + "man.png").c_str(), &width, &height, &channels, SOIL_LOAD_AUTO);
		glGenTextures(1, &g_man_texture);
		glActiveTexture(GL_TEXTURE0 + 9);
		glBindTexture(GL_TEXTURE_2D, g_man_texture);
		glTexParameterf(GL_TEXTURE_2D, GL_TEXTURE_MIN_FILTER, GL_LINEAR_MIPMAP_NEAREST);
		glTexParameterf(GL_TEXTURE_2D, GL_TEXTURE_MAG_FILTER, GL_LINEAR);
		glTexParameterf(GL_TEXTURE_2D, GL_TEXTURE_WRAP_S, GL_CLAMP);
		glTexParameterf(GL_TEXTURE_2D, GL_TEXTURE_WRAP_T, GL_CLAMP);
		glTexImage2D(GL_TEXTURE_2D, 0, GL_RGBA, (GLsizei)width, (GLsizei)height, 0, GL_RGBA, GL_UNSIGNED_BYTE, img);
		SOIL_free_image_data(img);
	}
}

Renderer::~Renderer()
{
}

void Renderer::Shutdown()
{
	static int ElementArrayBufferBinding, ArrayBufferBinding;
#ifdef HAVE_OCULUSSDK
	if (g_has_rift && !g_first_rift_frame && g_ActiveConfig.bEnableVR && !g_ActiveConfig.bAsynchronousTimewarp)
	{
		//TargetRectangle targetRc = ConvertEFBRectangle(rc);

		// for msaa mode, we must resolve the efb content to non-msaa
		//FramebufferManager::ResolveAndGetRenderTarget(rc, 0);
		//FramebufferManager::ResolveAndGetRenderTarget(rc, 1);

		// Render to the real/postprocessing buffer now. (resolve have changed this in msaa mode)
		//m_post_processor->BindTargetFramebuffer();

		//ovrHmd_EndEyeRender(hmd, ovrEye_Left, g_left_eye_pose, &FramebufferManager::m_eye_texture[ovrEye_Left].Texture);
		//ovrHmd_EndEyeRender(hmd, ovrEye_Right, g_right_eye_pose, &FramebufferManager::m_eye_texture[ovrEye_Right].Texture);

		// Let OVR do distortion rendering, Present and flush/sync.
		glGetIntegerv(GL_ELEMENT_ARRAY_BUFFER_BINDING, &ElementArrayBufferBinding);
		glGetIntegerv(GL_ARRAY_BUFFER_BINDING, &ArrayBufferBinding);
		ovrHmd_EndFrame(hmd, g_eye_poses, &FramebufferManager::m_eye_texture[0].Texture);
		Common::AtomicIncrement(g_drawn_vr);
		glBindBuffer(GL_ELEMENT_ARRAY_BUFFER, ElementArrayBufferBinding);
		glBindBuffer(GL_ARRAY_BUFFER, ArrayBufferBinding);
	}
#endif
	g_first_rift_frame = true;

	delete g_framebuffer_manager;

	g_Config.bRunning = false;
	UpdateActiveConfig();

	glDeleteBuffers(1, &s_ShowEFBCopyRegions_VBO);
	glDeleteVertexArrays(1, &s_ShowEFBCopyRegions_VAO);
	s_ShowEFBCopyRegions_VBO = 0;

	delete s_pfont;
	s_pfont = nullptr;
	s_ShowEFBCopyRegions.Destroy();

	delete m_post_processor;
	m_post_processor = nullptr;

	OpenGL_DeleteAttributelessVAO();
}

void Renderer::Init()
{
	// Initialize the FramebufferManager
	g_framebuffer_manager = new FramebufferManager(s_target_width, s_target_height,
			s_MSAASamples);

	m_post_processor = new OpenGLPostProcessing();

	s_pfont = new RasterFont();

	ProgramShaderCache::CompileShader(s_ShowEFBCopyRegions,
		"in vec2 rawpos;\n"
		"in vec3 color0;\n"
		"out vec4 c;\n"
		"void main(void) {\n"
		"	gl_Position = vec4(rawpos, 0.0, 1.0);\n"
		"	c = vec4(color0, 1.0);\n"
		"}\n",
		"in vec4 c;\n"
		"out vec4 ocol0;\n"
		"void main(void) {\n"
		"	ocol0 = c;\n"
		"}\n");

	OpenGL_CreateAttributelessVAO();

	// creating buffers
	glGenBuffers(1, &s_ShowEFBCopyRegions_VBO);
	glGenVertexArrays(1, &s_ShowEFBCopyRegions_VAO);
	glBindBuffer(GL_ARRAY_BUFFER, s_ShowEFBCopyRegions_VBO);
	glBindVertexArray( s_ShowEFBCopyRegions_VAO );
	glEnableVertexAttribArray(SHADER_POSITION_ATTRIB);
	glVertexAttribPointer(SHADER_POSITION_ATTRIB, 2, GL_FLOAT, 0, sizeof(GLfloat)*5, nullptr);
	glEnableVertexAttribArray(SHADER_COLOR0_ATTRIB);
	glVertexAttribPointer(SHADER_COLOR0_ATTRIB, 3, GL_FLOAT, 0, sizeof(GLfloat)*5, (GLfloat*)nullptr+2);
}

// Create On-Screen-Messages
void Renderer::DrawDebugInfo()
{
	// Reset viewport for drawing text
	glViewport(0, 0, GLInterface->GetBackBufferWidth(), GLInterface->GetBackBufferHeight());

	// Draw various messages on the screen, like FPS, statistics, etc.
	std::string debug_info;

	if (g_ActiveConfig.bShowFPS || SConfig::GetInstance().m_ShowFrameCount)
	{
		std::string fps = "";
		if (g_ActiveConfig.bShowFPS)
			debug_info += StringFromFormat("FPS: %d", m_fps_counter.m_fps);

		if (g_ActiveConfig.bShowFPS && SConfig::GetInstance().m_ShowFrameCount)
			debug_info += " - ";
		if (SConfig::GetInstance().m_ShowFrameCount)
		{
			debug_info += StringFromFormat("Frame: %llu", (unsigned long long) Movie::g_currentFrame);
			if (Movie::IsPlayingInput())
				debug_info += StringFromFormat(" / %llu", (unsigned long long) Movie::g_totalFrames);
		}

		debug_info += "\n";
	}

	if (SConfig::GetInstance().m_ShowLag)
		debug_info += StringFromFormat("Lag: %" PRIu64 "\n", Movie::g_currentLagCount);

	if (SConfig::GetInstance().m_ShowInputDisplay)
		debug_info += Movie::GetInputDisplay();

	debug_info += Profiler::ToString();

	if (GLInterface->GetMode() == GLInterfaceMode::MODE_OPENGL && g_ActiveConfig.bShowEFBCopyRegions)
	{
		// Set Line Size
		glLineWidth(3.0f);

		// 2*Coords + 3*Color
		GLsizeiptr length = stats.efb_regions.size() * sizeof(GLfloat) * (2 + 3) * 2 * 6;
		glBindBuffer(GL_ARRAY_BUFFER, s_ShowEFBCopyRegions_VBO);
		glBufferData(GL_ARRAY_BUFFER, length, nullptr, GL_STREAM_DRAW);
		GLfloat *Vertices = (GLfloat*)glMapBufferRange(GL_ARRAY_BUFFER, 0, length, GL_MAP_WRITE_BIT);

		// Draw EFB copy regions rectangles
		int a = 0;
		GLfloat color[3] = {0.0f, 1.0f, 1.0f};

		for (const EFBRectangle& rect : stats.efb_regions)
		{
			GLfloat halfWidth = EFB_WIDTH / 2.0f;
			GLfloat halfHeight = EFB_HEIGHT / 2.0f;
			GLfloat x =  (GLfloat) -1.0f + ((GLfloat)rect.left / halfWidth);
			GLfloat y =  (GLfloat) 1.0f - ((GLfloat)rect.top / halfHeight);
			GLfloat x2 = (GLfloat) -1.0f + ((GLfloat)rect.right / halfWidth);
			GLfloat y2 = (GLfloat) 1.0f - ((GLfloat)rect.bottom / halfHeight);

			Vertices[a++] = x;
			Vertices[a++] = y;
			Vertices[a++] = color[0];
			Vertices[a++] = color[1];
			Vertices[a++] = color[2];

			Vertices[a++] = x2;
			Vertices[a++] = y;
			Vertices[a++] = color[0];
			Vertices[a++] = color[1];
			Vertices[a++] = color[2];


			Vertices[a++] = x2;
			Vertices[a++] = y;
			Vertices[a++] = color[0];
			Vertices[a++] = color[1];
			Vertices[a++] = color[2];

			Vertices[a++] = x2;
			Vertices[a++] = y2;
			Vertices[a++] = color[0];
			Vertices[a++] = color[1];
			Vertices[a++] = color[2];


			Vertices[a++] = x2;
			Vertices[a++] = y2;
			Vertices[a++] = color[0];
			Vertices[a++] = color[1];
			Vertices[a++] = color[2];

			Vertices[a++] = x;
			Vertices[a++] = y2;
			Vertices[a++] = color[0];
			Vertices[a++] = color[1];
			Vertices[a++] = color[2];


			Vertices[a++] = x;
			Vertices[a++] = y2;
			Vertices[a++] = color[0];
			Vertices[a++] = color[1];
			Vertices[a++] = color[2];

			Vertices[a++] = x;
			Vertices[a++] = y;
			Vertices[a++] = color[0];
			Vertices[a++] = color[1];
			Vertices[a++] = color[2];


			Vertices[a++] = x;
			Vertices[a++] = y;
			Vertices[a++] = color[0];
			Vertices[a++] = color[1];
			Vertices[a++] = color[2];

			Vertices[a++] = x2;
			Vertices[a++] = y2;
			Vertices[a++] = color[0];
			Vertices[a++] = color[1];
			Vertices[a++] = color[2];


			Vertices[a++] = x2;
			Vertices[a++] = y;
			Vertices[a++] = color[0];
			Vertices[a++] = color[1];
			Vertices[a++] = color[2];

			Vertices[a++] = x;
			Vertices[a++] = y2;
			Vertices[a++] = color[0];
			Vertices[a++] = color[1];
			Vertices[a++] = color[2];

			// TO DO: build something nicer here
			GLfloat temp = color[0];
			color[0] = color[1];
			color[1] = color[2];
			color[2] = temp;
		}
		glUnmapBuffer(GL_ARRAY_BUFFER);

		s_ShowEFBCopyRegions.Bind();
		glBindVertexArray(s_ShowEFBCopyRegions_VAO);
		GLsizei count = static_cast<GLsizei>(stats.efb_regions.size() * 2*6);
		glDrawArrays(GL_LINES, 0, count);

		// Clear stored regions
		stats.efb_regions.clear();
	}

	if (g_ActiveConfig.bOverlayStats)
		debug_info += Statistics::ToString();

	if (g_ActiveConfig.bOverlayProjStats)
		debug_info += Statistics::ToStringProj();

	if (!debug_info.empty())
	{
		// Render a shadow, and then the text.
		Renderer::RenderText(debug_info, 21, 21, 0xDD000000);
		Renderer::RenderText(debug_info, 20, 20, 0xFF00FFFF);
	}
}

void Renderer::RenderText(const std::string& text, int left, int top, u32 color)
{
	const int nBackbufferWidth = (int)GLInterface->GetBackBufferWidth();
	const int nBackbufferHeight = (int)GLInterface->GetBackBufferHeight();

	s_pfont->printMultilineText(text,
		left * 2.0f / (float)nBackbufferWidth - 1,
		1 - top * 2.0f / (float)nBackbufferHeight,
		0, nBackbufferWidth, nBackbufferHeight, color);
}

TargetRectangle Renderer::ConvertEFBRectangle(const EFBRectangle& rc)
{
	TargetRectangle result;
	result.left   = EFBToScaledX(rc.left);
	result.top    = EFBToScaledY(EFB_HEIGHT - rc.top);
	result.right  = EFBToScaledX(rc.right);
	result.bottom = EFBToScaledY(EFB_HEIGHT - rc.bottom);
	return result;
}

// Function: This function handles the OpenGL glScissor() function
// ----------------------------
// Call browser: OpcodeDecoding.cpp ExecuteDisplayList > Decode() > LoadBPReg()
//		case 0x52 > SetScissorRect()
// ----------------------------
// bpmem.scissorTL.x, y = 342x342
// bpmem.scissorBR.x, y = 981x821
// Renderer::GetTargetHeight() = the fixed ini file setting
// donkopunchstania - it appears scissorBR is the bottom right pixel inside the scissor box
// therefore the width and height are (scissorBR + 1) - scissorTL
void Renderer::SetScissorRect(const EFBRectangle& rc)
{
	TargetRectangle trc;
	// In VR we use the whole EFB instead of just the bpmem.copyTexSrc rectangle passed to this function. 
	if (g_has_hmd)
	{
		EFBRectangle sourceRc;
		sourceRc.left = 0;
		sourceRc.right = EFB_WIDTH-1;
		sourceRc.top = 0;
		sourceRc.bottom = EFB_HEIGHT-1;
		trc = g_renderer->ConvertEFBRectangle(sourceRc);
		glScissor(0, 0, GetTargetWidth(), GetTargetHeight());
		glDisable(GL_SCISSOR_TEST);
	}
	else
	{
		trc = g_renderer->ConvertEFBRectangle(rc);
		glScissor(trc.left, trc.bottom, trc.GetWidth(), trc.GetHeight());
	}
}

void Renderer::SetColorMask()
{
	// Only enable alpha channel if it's supported by the current EFB format
	GLenum ColorMask = GL_FALSE, AlphaMask = GL_FALSE;
	if (bpmem.alpha_test.TestResult() != AlphaTest::FAIL)
	{
		if (bpmem.blendmode.colorupdate)
			ColorMask = GL_TRUE;
		if (bpmem.blendmode.alphaupdate && (bpmem.zcontrol.pixel_format == PEControl::RGBA6_Z24))
			AlphaMask = GL_TRUE;
	}
	glColorMask(ColorMask,  ColorMask,  ColorMask,  AlphaMask);
}

void ClearEFBCache()
{
	if (!s_efbCacheIsCleared)
	{
		s_efbCacheIsCleared = true;
		memset(s_efbCacheValid, 0, sizeof(s_efbCacheValid));
	}
}

void Renderer::UpdateEFBCache(EFBAccessType type, u32 cacheRectIdx, const EFBRectangle& efbPixelRc, const TargetRectangle& targetPixelRc, const u32* data)
{
	u32 cacheType = (type == PEEK_Z ? 0 : 1);

	if (!s_efbCache[cacheType][cacheRectIdx].size())
		s_efbCache[cacheType][cacheRectIdx].resize(EFB_CACHE_RECT_SIZE * EFB_CACHE_RECT_SIZE);

	u32 targetPixelRcWidth = targetPixelRc.right - targetPixelRc.left;
	u32 efbPixelRcHeight = efbPixelRc.bottom - efbPixelRc.top;
	u32 efbPixelRcWidth = efbPixelRc.right - efbPixelRc.left;

	for (u32 yCache = 0; yCache < efbPixelRcHeight; ++yCache)
	{
		u32 yEFB = efbPixelRc.top + yCache;
		u32 yPixel = (EFBToScaledY(EFB_HEIGHT - yEFB) + EFBToScaledY(EFB_HEIGHT - yEFB - 1)) / 2;
		u32 yData = yPixel - targetPixelRc.bottom;

		for (u32 xCache = 0; xCache < efbPixelRcWidth; ++xCache)
		{
			u32 xEFB = efbPixelRc.left + xCache;
			u32 xPixel = (EFBToScaledX(xEFB) + EFBToScaledX(xEFB + 1)) / 2;
			u32 xData = xPixel - targetPixelRc.left;
			s_efbCache[cacheType][cacheRectIdx][yCache * EFB_CACHE_RECT_SIZE + xCache] = data[yData * targetPixelRcWidth + xData];
		}
	}

	s_efbCacheValid[cacheType][cacheRectIdx] = true;
	s_efbCacheIsCleared = false;
}

// This function allows the CPU to directly access the EFB.
// There are EFB peeks (which will read the color or depth of a pixel)
// and EFB pokes (which will change the color or depth of a pixel).
//
// The behavior of EFB peeks can only be modified by:
// - GX_PokeAlphaRead
// The behavior of EFB pokes can be modified by:
// - GX_PokeAlphaMode (TODO)
// - GX_PokeAlphaUpdate (TODO)
// - GX_PokeBlendMode (TODO)
// - GX_PokeColorUpdate (TODO)
// - GX_PokeDither (TODO)
// - GX_PokeDstAlpha (TODO)
// - GX_PokeZMode (TODO)
u32 Renderer::AccessEFB(EFBAccessType type, u32 x, u32 y, u32 poke_data)
{
	u32 cacheRectIdx = (y / EFB_CACHE_RECT_SIZE) * EFB_CACHE_WIDTH
	                 + (x / EFB_CACHE_RECT_SIZE);

	EFBRectangle efbPixelRc;

	if (type == PEEK_COLOR || type == PEEK_Z)
	{
		// Get the rectangular target region containing the EFB pixel
		efbPixelRc.left = (x / EFB_CACHE_RECT_SIZE) * EFB_CACHE_RECT_SIZE;
		efbPixelRc.top = (y / EFB_CACHE_RECT_SIZE) * EFB_CACHE_RECT_SIZE;
		efbPixelRc.right = std::min(efbPixelRc.left + EFB_CACHE_RECT_SIZE, (u32)EFB_WIDTH);
		efbPixelRc.bottom = std::min(efbPixelRc.top + EFB_CACHE_RECT_SIZE, (u32)EFB_HEIGHT);
	}
	else
	{
		efbPixelRc.left = x;
		efbPixelRc.top = y;
		efbPixelRc.right = x+1;
		efbPixelRc.bottom = y+1;
	}

	TargetRectangle targetPixelRc = ConvertEFBRectangle(efbPixelRc);
	u32 targetPixelRcWidth = targetPixelRc.right - targetPixelRc.left;
	u32 targetPixelRcHeight = targetPixelRc.top - targetPixelRc.bottom;

	// TODO (FIX) : currently, AA path is broken/offset and doesn't return the correct pixel
	switch (type)
	{
	case PEEK_Z:
		{
			u32 z;

			if (!s_efbCacheValid[0][cacheRectIdx])
			{
				if (s_MSAASamples > 1)
				{
					g_renderer->ResetAPIState();

					// Resolve our rectangle.
					FramebufferManager::GetEFBDepthTexture(efbPixelRc);
					glBindFramebuffer(GL_READ_FRAMEBUFFER, FramebufferManager::GetResolvedFramebuffer());

					g_renderer->RestoreAPIState();
				}

				u32* depthMap = new u32[targetPixelRcWidth * targetPixelRcHeight];

				glReadPixels(targetPixelRc.left, targetPixelRc.bottom, targetPixelRcWidth, targetPixelRcHeight,
				             GL_DEPTH_COMPONENT, GL_UNSIGNED_INT, depthMap);

				UpdateEFBCache(type, cacheRectIdx, efbPixelRc, targetPixelRc, depthMap);

				delete[] depthMap;
			}

			u32 xRect = x % EFB_CACHE_RECT_SIZE;
			u32 yRect = y % EFB_CACHE_RECT_SIZE;
			z = s_efbCache[0][cacheRectIdx][yRect * EFB_CACHE_RECT_SIZE + xRect];

			// Scale the 32-bit value returned by glReadPixels to a 24-bit
			// value (GC uses a 24-bit Z-buffer).
			// TODO: in RE0 this value is often off by one, which causes lighting to disappear
			if (bpmem.zcontrol.pixel_format == PEControl::RGB565_Z16)
			{
				// if Z is in 16 bit format you must return a 16 bit integer
				z = z >> 16;
			}
			else
			{
				z = z >> 8;
			}
			return z;
		}

	case PEEK_COLOR: // GXPeekARGB
		{
			// Although it may sound strange, this really is A8R8G8B8 and not RGBA or 24-bit...

			// Tested in Killer 7, the first 8bits represent the alpha value which is used to
			// determine if we're aiming at an enemy (0x80 / 0x88) or not (0x70)
			// Wind Waker is also using it for the pictograph to determine the color of each pixel

			u32 color;

			if (!s_efbCacheValid[1][cacheRectIdx])
			{
				if (s_MSAASamples > 1)
				{
					g_renderer->ResetAPIState();

					// Resolve our rectangle.
					FramebufferManager::GetEFBColorTexture(efbPixelRc);
					glBindFramebuffer(GL_READ_FRAMEBUFFER, FramebufferManager::GetResolvedFramebuffer());

					g_renderer->RestoreAPIState();
				}

				u32* colorMap = new u32[targetPixelRcWidth * targetPixelRcHeight];

				if (GLInterface->GetMode() == GLInterfaceMode::MODE_OPENGLES3)
				// XXX: Swap colours
					glReadPixels(targetPixelRc.left, targetPixelRc.bottom, targetPixelRcWidth, targetPixelRcHeight,
						     GL_RGBA, GL_UNSIGNED_BYTE, colorMap);
				else
					glReadPixels(targetPixelRc.left, targetPixelRc.bottom, targetPixelRcWidth, targetPixelRcHeight,
						     GL_BGRA, GL_UNSIGNED_INT_8_8_8_8_REV, colorMap);

				UpdateEFBCache(type, cacheRectIdx, efbPixelRc, targetPixelRc, colorMap);

				delete[] colorMap;
			}

			u32 xRect = x % EFB_CACHE_RECT_SIZE;
			u32 yRect = y % EFB_CACHE_RECT_SIZE;
			color = s_efbCache[1][cacheRectIdx][yRect * EFB_CACHE_RECT_SIZE + xRect];

			// check what to do with the alpha channel (GX_PokeAlphaRead)
			PixelEngine::UPEAlphaReadReg alpha_read_mode = PixelEngine::GetAlphaReadMode();

			if (bpmem.zcontrol.pixel_format == PEControl::RGBA6_Z24)
			{
				color = RGBA8ToRGBA6ToRGBA8(color);
			}
			else if (bpmem.zcontrol.pixel_format == PEControl::RGB565_Z16)
			{
				color = RGBA8ToRGB565ToRGBA8(color);
			}
			if (bpmem.zcontrol.pixel_format != PEControl::RGBA6_Z24)
			{
				color |= 0xFF000000;
			}
			if (alpha_read_mode.ReadMode == 2)
			{
				// GX_READ_NONE
				return color;
			}
			else if (alpha_read_mode.ReadMode == 1)
			{
				// GX_READ_FF
				return (color | 0xFF000000);
			}
			else /*if(alpha_read_mode.ReadMode == 0)*/
			{
				// GX_READ_00
				return (color & 0x00FFFFFF);
			}
		}

	case POKE_COLOR:
	{
		ResetAPIState();

		glClearColor(float((poke_data >> 16) & 0xFF) / 255.0f,
		             float((poke_data >>  8) & 0xFF) / 255.0f,
		             float((poke_data >>  0) & 0xFF) / 255.0f,
		             float((poke_data >> 24) & 0xFF) / 255.0f);

		glEnable(GL_SCISSOR_TEST);
		glScissor(targetPixelRc.left, targetPixelRc.bottom, targetPixelRc.GetWidth(), targetPixelRc.GetHeight());

		glClear(GL_COLOR_BUFFER_BIT);

		RestoreAPIState();

		// TODO: Could just update the EFB cache with the new value
		ClearEFBCache();

		break;
	}

	case POKE_Z:
	{
		ResetAPIState();

		glDepthMask(GL_TRUE);
		glClearDepthf(float(poke_data & 0xFFFFFF) / float(0xFFFFFF));

		glEnable(GL_SCISSOR_TEST);
		glScissor(targetPixelRc.left, targetPixelRc.bottom, targetPixelRc.GetWidth(), targetPixelRc.GetHeight());

		glClear(GL_DEPTH_BUFFER_BIT);

		RestoreAPIState();

		// TODO: Could just update the EFB cache with the new value
		ClearEFBCache();

		break;
	}

	default:
		break;
	}

	return 0;
}

u16 Renderer::BBoxRead(int index)
{
	int swapped_index = index;
	if (index >= 2)
		swapped_index ^= 1; // swap 2 and 3 for top/bottom

	// Here we get the min/max value of the truncated position of the upscaled and swapped framebuffer.
	// So we have to correct them to the unscaled EFB sizes.
	int value = BoundingBox::Get(swapped_index);

	if (index < 2)
	{
		// left/right
		value = value * EFB_WIDTH / s_target_width;
	}
	else
	{
		// up/down -- we have to swap up and down
		value = value * EFB_HEIGHT / s_target_height;
		value = EFB_HEIGHT - value - 1;
	}
	if (index & 1)
		value++; // fix max values to describe the outer border

	return value;
}

void Renderer::BBoxWrite(int index, u16 _value)
{
	int value = _value; // u16 isn't enough to multiply by the efb width
	if (index & 1)
		value--;
	if (index < 2)
	{
		value = value * s_target_width / EFB_WIDTH;
	}
	else
	{
		index ^= 1; // swap 2 and 3 for top/bottom
		value = EFB_HEIGHT - value - 1;
		value = value * s_target_height / EFB_HEIGHT;
	}

	BoundingBox::Set(index, value);
}

void Renderer::SetViewport()
{
	// reversed gxsetviewport(xorig, yorig, width, height, nearz, farz)
	// [0] = width/2
	// [1] = height/2
	// [2] = 16777215 * (farz - nearz)
	// [3] = xorig + width/2 + 342
	// [4] = yorig + height/2 + 342
	// [5] = 16777215 * farz

	int scissorXOff = bpmem.scissorOffset.x * 2;
	int scissorYOff = bpmem.scissorOffset.y * 2;

	// TODO: ceil, floor or just cast to int?
	float X, Y, Width, Height;
	if (!g_has_hmd)
	{
		X = EFBToScaledXf(xfmem.viewport.xOrig - xfmem.viewport.wd - (float)scissorXOff);
		Y = EFBToScaledYf((float)EFB_HEIGHT - xfmem.viewport.yOrig + xfmem.viewport.ht + (float)scissorYOff);
		Width = EFBToScaledXf(2.0f * xfmem.viewport.wd);
		Height = EFBToScaledYf(-2.0f * xfmem.viewport.ht);
	}
	else
	{
		// In VR we must use the entire EFB, not just the copyTexSrc area that is normally used.
		// So scale from copyTexSrc to entire EFB, and we won't use copyTexSrc during rendering.
		//X = (xfmem.viewport.xOrig - xfmem.viewport.wd - bpmem.copyTexSrcXY.x - (float)scissorXOff) * (float)GetTargetWidth() / (float)bpmem.copyTexSrcWH.x;
		//Y = (float)GetTargetHeight() - (xfmem.viewport.yOrig - xfmem.viewport.ht - bpmem.copyTexSrcXY.y - (float)scissorYOff) * (float)GetTargetHeight() / (float)bpmem.copyTexSrcWH.y;
		//Width = (2.0f * xfmem.viewport.wd) * (float)GetTargetWidth() / (float)bpmem.copyTexSrcWH.x;
		//Height = (-2.0f * xfmem.viewport.ht) * (float)GetTargetHeight() / (float)bpmem.copyTexSrcWH.y;
		X = 0.0f; Y = 0.0f; Width = (float)GetTargetWidth(); Height = (float)GetTargetHeight();
	}

	float GLNear = (xfmem.viewport.farZ - xfmem.viewport.zRange) / 16777216.0f;
	float GLFar = xfmem.viewport.farZ / 16777216.0f;
	if (Width < 0)
	{
		X += Width;
		Width *= -1;
	}
	if (Height < 0)
	{
		Y += Height;
		Height *= -1;
	}

	// Update the view port
	if (g_ogl_config.bSupportViewportFloat)
	{
		glViewportIndexedf(0, X, Y, Width, Height);
		//NOTICE_LOG(VR, "glViewportIndexedf(0,   %f, %f,   %f, %f) TargetSize=%d, %d", X, Y, Width, Height, GetTargetWidth(), GetTargetHeight());
	}
	else
	{
		auto iceilf = [](float f)
		{
			return static_cast<GLint>(ceilf(f));
		};
		glViewport(iceilf(X), iceilf(Y), iceilf(Width), iceilf(Height));
		NOTICE_LOG(VR, "glViewport(%d, %d,   %d, %d)", ceil(X), ceil(Y), ceil(Width), ceil(Height));
	}
	glDepthRangef(GLNear, GLFar);
	//NOTICE_LOG(VR, "gDepthRangef(%f, %f)", GLNear, GLFar);
}

void Renderer::ClearScreen(const EFBRectangle& rc, bool colorEnable, bool alphaEnable, bool zEnable, u32 color, u32 z)
{
	ResetAPIState();

	// color
	GLboolean const
		color_mask = colorEnable ? GL_TRUE : GL_FALSE,
		alpha_mask = alphaEnable ? GL_TRUE : GL_FALSE;
	glColorMask(color_mask, color_mask, color_mask, alpha_mask);

	glClearColor(
		float((color >> 16) & 0xFF) / 255.0f,
		float((color >> 8) & 0xFF) / 255.0f,
		float((color >> 0) & 0xFF) / 255.0f,
		float((color >> 24) & 0xFF) / 255.0f);

	// depth
	glDepthMask(zEnable ? GL_TRUE : GL_FALSE);

	glClearDepthf(float(z & 0xFFFFFF) / float(0xFFFFFF));

	// Update rect for clearing the picture
	// TODO fix this properly by setting the scissor rectangle
	if (g_has_hmd)
		glDisable(GL_SCISSOR_TEST);
	else
		glEnable(GL_SCISSOR_TEST);

	TargetRectangle const targetRc = ConvertEFBRectangle(rc);
	glScissor(targetRc.left, targetRc.bottom, targetRc.GetWidth(), targetRc.GetHeight());

	// glColorMask/glDepthMask/glScissor affect glClear (glViewport does not)
	glClear(GL_COLOR_BUFFER_BIT | GL_DEPTH_BUFFER_BIT);

	RestoreAPIState();

	ClearEFBCache();
}

void Renderer::SkipClearScreen(bool colorEnable, bool alphaEnable, bool zEnable)
{
	ResetAPIState();

	// color
	GLboolean const
		color_mask = colorEnable ? GL_TRUE : GL_FALSE,
		alpha_mask = alphaEnable ? GL_TRUE : GL_FALSE;
	glColorMask(color_mask, color_mask, color_mask, alpha_mask);

	// depth
	glDepthMask(zEnable ? GL_TRUE : GL_FALSE);

	glClear(GL_COLOR_BUFFER_BIT | GL_DEPTH_BUFFER_BIT);

	RestoreAPIState();

	ClearEFBCache();
}

void Renderer::ReinterpretPixelData(unsigned int convtype)
{
	if (convtype == 0 || convtype == 2)
	{
		// Reinterpretting pixel data crashes OpenGL at the next glFinish
		//	FramebufferManager::ReinterpretPixelData(convtype);
		if (!g_has_hmd)
			FramebufferManager::ReinterpretPixelData(convtype);
	}
	else
	{
		ERROR_LOG(VIDEO, "Trying to reinterpret pixel data with unsupported conversion type %d", convtype);
	}
}

void Renderer::SetBlendMode(bool forceUpdate)
{
	// Our render target always uses an alpha channel, so we need to override the blend functions to assume a destination alpha of 1 if the render target isn't supposed to have an alpha channel
	// Example: D3DBLEND_DESTALPHA needs to be D3DBLEND_ONE since the result without an alpha channel is assumed to always be 1.
	bool target_has_alpha = bpmem.zcontrol.pixel_format == PEControl::RGBA6_Z24;

	bool useDstAlpha = !g_ActiveConfig.bDstAlphaPass && bpmem.dstalpha.enable && bpmem.blendmode.alphaupdate && target_has_alpha;
	bool useDualSource = useDstAlpha && g_ActiveConfig.backend_info.bSupportsDualSourceBlend;

	const GLenum glSrcFactors[8] =
	{
		GL_ZERO,
		GL_ONE,
		GL_DST_COLOR,
		GL_ONE_MINUS_DST_COLOR,
		(useDualSource)  ? GL_SRC1_ALPHA : (GLenum)GL_SRC_ALPHA,
		(useDualSource)  ? GL_ONE_MINUS_SRC1_ALPHA : (GLenum)GL_ONE_MINUS_SRC_ALPHA,
		(target_has_alpha) ? GL_DST_ALPHA : (GLenum)GL_ONE,
		(target_has_alpha) ? GL_ONE_MINUS_DST_ALPHA : (GLenum)GL_ZERO
	};
	const GLenum glDestFactors[8] =
	{
		GL_ZERO,
		GL_ONE,
		GL_SRC_COLOR,
		GL_ONE_MINUS_SRC_COLOR,
		(useDualSource)  ? GL_SRC1_ALPHA : (GLenum)GL_SRC_ALPHA,
		(useDualSource)  ? GL_ONE_MINUS_SRC1_ALPHA : (GLenum)GL_ONE_MINUS_SRC_ALPHA,
		(target_has_alpha) ? GL_DST_ALPHA : (GLenum)GL_ONE,
		(target_has_alpha) ? GL_ONE_MINUS_DST_ALPHA : (GLenum)GL_ZERO
	};

	// blend mode bit mask
	// 0 - blend enable
	// 1 - dst alpha enabled
	// 2 - reverse subtract enable (else add)
	// 3-5 - srcRGB function
	// 6-8 - dstRGB function

	u32 newval = useDualSource << 1;
	newval |= bpmem.blendmode.subtract << 2;

	if (bpmem.blendmode.subtract)
	{
		newval |= 0x0049;   // enable blending src 1 dst 1
	}
	else if (bpmem.blendmode.blendenable)
	{
		newval |= 1;    // enable blending
		newval |= bpmem.blendmode.srcfactor << 3;
		newval |= bpmem.blendmode.dstfactor << 6;
	}

	u32 changes = forceUpdate ? 0xFFFFFFFF : newval ^ s_blendMode;

	if (changes & 1)
	{
		// blend enable change
		(newval & 1) ? glEnable(GL_BLEND) : glDisable(GL_BLEND);
	}

	if (changes & 4)
	{
		// subtract enable change
		GLenum equation = newval & 4 ? GL_FUNC_REVERSE_SUBTRACT : GL_FUNC_ADD;
		GLenum equationAlpha = useDualSource ? GL_FUNC_ADD : equation;

		glBlendEquationSeparate(equation, equationAlpha);
	}

	if (changes & 0x1FA)
	{
		u32 srcidx = (newval >> 3) & 7;
		u32 dstidx = (newval >> 6) & 7;
		GLenum srcFactor = glSrcFactors[srcidx];
		GLenum dstFactor = glDestFactors[dstidx];

		// adjust alpha factors
		if (useDualSource)
		{
			srcidx = BlendMode::ONE;
			dstidx = BlendMode::ZERO;
		}
		else
		{
			// we can't use GL_DST_COLOR or GL_ONE_MINUS_DST_COLOR for source in alpha channel so use their alpha equivalent instead
			if (srcidx == BlendMode::DSTCLR)
				srcidx = BlendMode::DSTALPHA;
			else if (srcidx == BlendMode::INVDSTCLR)
				srcidx = BlendMode::INVDSTALPHA;

			// we can't use GL_SRC_COLOR or GL_ONE_MINUS_SRC_COLOR for destination in alpha channel so use their alpha equivalent instead
			if (dstidx == BlendMode::SRCCLR)
				dstidx = BlendMode::SRCALPHA;
			else if (dstidx == BlendMode::INVSRCCLR)
				dstidx = BlendMode::INVSRCALPHA;
		}
		GLenum srcFactorAlpha = glSrcFactors[srcidx];
		GLenum dstFactorAlpha = glDestFactors[dstidx];
		// blend RGB change
		glBlendFuncSeparate(srcFactor, dstFactor, srcFactorAlpha, dstFactorAlpha);
	}
	s_blendMode = newval;
}

static void DumpFrame(const std::vector<u8>& data, int w, int h)
{
#if defined(HAVE_LIBAV) || defined(_WIN32)
	if (SConfig::GetInstance().m_DumpFrames && !data.empty())
	{
		AVIDump::AddFrame(&data[0], w, h);
	}
#endif
}

void Renderer::AsyncTimewarpDraw()
{
#ifdef HAVE_OCULUSSDK
	auto frameTime = ovrHmd_BeginFrame(hmd, ++g_ovr_frameindex);
	g_ovr_lock.unlock();

	if (0 == frameTime.TimewarpPointSeconds) {
		ovr_WaitTillTime(frameTime.TimewarpPointSeconds - 0.002);
	}
	else {
		ovr_WaitTillTime(frameTime.NextFrameSeconds - 0.008);
	}

	g_ovr_lock.lock();
	// Grab the most recent textures
	for (int eye = 0; eye < 2; eye++)
	{
		((ovrGLTexture&)(FramebufferManager::m_eye_texture[eye])).OGL.TexId = FramebufferManager::m_frontBuffer[eye];
	}
#ifdef _WIN32
	//HANDLE thread_handle = g_video_backend->m_video_thread->native_handle();
	//SuspendThread(thread_handle);
#endif
	ovrHmd_EndFrame(hmd, g_front_eye_poses, &FramebufferManager::m_eye_texture[0].Texture);
	Core::ShouldAddTimewarpFrame();
#ifdef _WIN32
	//ResumeThread(thread_handle);
#endif

	static int w = 0, h = 0;
	// Save screenshot
	if (s_bScreenshot)
	{
		TargetRectangle flipped_trc = GetTargetRectangle();
		// Flip top and bottom for some reason; TODO: Fix the code to suck less?
		std::swap(flipped_trc.top, flipped_trc.bottom);

		glBindFramebuffer(GL_READ_FRAMEBUFFER, 0);
		std::lock_guard<std::mutex> lk(s_criticalScreenshot);
		SaveScreenshot(s_sScreenshotName, flipped_trc);
		// Reset settings
		s_sScreenshotName.clear();
		s_bScreenshot = false;
	}

	// Frame dumps are handled a little differently in Windows
	// Frame dumping disabled entirely on GLES3
	if (GLInterface->GetMode() == GLInterfaceMode::MODE_OPENGL)
	{
#if defined _WIN32 || defined HAVE_LIBAV
		if (SConfig::GetInstance().m_DumpFrames)
		{
			TargetRectangle flipped_trc = GetTargetRectangle();
			// Flip top and bottom for some reason; TODO: Fix the code to suck less?
			std::swap(flipped_trc.top, flipped_trc.bottom);

			glBindFramebuffer(GL_READ_FRAMEBUFFER, 0);
			std::lock_guard<std::mutex> lk(s_criticalScreenshot);
			if (frame_data.empty() || w != flipped_trc.GetWidth() ||
				h != flipped_trc.GetHeight())
			{
				w = flipped_trc.GetWidth();
				h = flipped_trc.GetHeight();
				frame_data.resize(3 * w * h);
			}
			glPixelStorei(GL_PACK_ALIGNMENT, 1);
			glReadPixels(flipped_trc.left, flipped_trc.bottom, w, h, GL_BGR, GL_UNSIGNED_BYTE, &frame_data[0]);
			if (w > 0 && h > 0)
			{
				if (!bLastFrameDumped)
				{
#ifdef _WIN32
					bAVIDumping = AVIDump::Start(nullptr, w, h);
#else
					bAVIDumping = AVIDump::Start(w, h);
#endif
					if (!bAVIDumping)
					{
						OSD::AddMessage("AVIDump Start failed", 2000);
					}
					else
					{
						OSD::AddMessage(StringFromFormat(
							"Dumping Frames to \"%sframedump0.avi\" (%dx%d RGB24)",
							File::GetUserPath(D_DUMPFRAMES_IDX).c_str(), w, h), 2000);
					}
				}
				if (bAVIDumping)
				{
#ifndef _WIN32
					FlipImageData(&frame_data[0], w, h);
#endif

					AVIDump::AddFrame(&frame_data[0], w, h);
				}

				bLastFrameDumped = true;
			}
			else
			{
				NOTICE_LOG(VIDEO, "Error reading framebuffer");
			}
		}
		else
		{
			if (bLastFrameDumped && bAVIDumping)
			{
				std::vector<u8>().swap(frame_data);
				w = h = 0;
				AVIDump::Stop();
				bAVIDumping = false;
				OSD::AddMessage("Stop dumping frames", 2000);
			}
			bLastFrameDumped = false;
		}
#else
		if (g_ActiveConfig.bDumpFrames)
		{
			glBindFramebuffer(GL_READ_FRAMEBUFFER, 0);
			std::lock_guard<std::mutex> lk(s_criticalScreenshot);
			std::string movie_file_name;
			w = GetTargetRectangle().GetWidth();
			h = GetTargetRectangle().GetHeight();
			frame_data.resize(3 * w * h);
			glPixelStorei(GL_PACK_ALIGNMENT, 1);
			glReadPixels(GetTargetRectangle().left, GetTargetRectangle().bottom, w, h, GL_BGR, GL_UNSIGNED_BYTE, &frame_data[0]);
			if (GL_REPORT_ERROR() == GL_NO_ERROR)
			{
				if (!bLastFrameDumped)
				{
					movie_file_name = File::GetUserPath(D_DUMPFRAMES_IDX) + "framedump.raw";
					pFrameDump.Open(movie_file_name, "wb");
					if (!pFrameDump)
					{
						OSD::AddMessage("Error opening framedump.raw for writing.", 2000);
					}
					else
					{
						OSD::AddMessage(StringFromFormat("Dumping Frames to \"%s\" (%dx%d RGB24)", movie_file_name.c_str(), w, h), 2000);
					}
				}
				if (pFrameDump)
				{
					FlipImageData(&frame_data[0], w, h);
					pFrameDump.WriteBytes(&frame_data[0], w * 3 * h);
					pFrameDump.Flush();
				}
				bLastFrameDumped = true;
			}
		}
		else
		{
			if (bLastFrameDumped)
				pFrameDump.Close();
			bLastFrameDumped = false;
		}
#endif
	}
	// end of frame dumping code
#endif
}

// This function has the final picture. We adjust the aspect ratio here.
void Renderer::SwapImpl(u32 xfbAddr, u32 fbWidth, u32 fbStride, u32 fbHeight, const EFBRectangle& rc, float Gamma)
{
#ifdef HAVE_OCULUSSDK
	if (g_first_rift_frame && g_has_rift && g_ActiveConfig.bEnableVR)
	{
		if (!g_ActiveConfig.bAsynchronousTimewarp)
		{
			g_rift_frame_timing = ovrHmd_BeginFrame(hmd, 0);
#ifdef OCULUSSDK042
			g_eye_poses[ovrEye_Left] = ovrHmd_GetEyePose(hmd, ovrEye_Left);
			g_eye_poses[ovrEye_Right] = ovrHmd_GetEyePose(hmd, ovrEye_Right);
#else
			ovrVector3f useHmdToEyeViewOffset[2] = { g_eye_render_desc[0].HmdToEyeViewOffset, g_eye_render_desc[1].HmdToEyeViewOffset };
			ovrHmd_GetEyePoses(hmd, g_ovr_frameindex, useHmdToEyeViewOffset, g_eye_poses, nullptr);
#endif
		}
		g_first_rift_frame = false;

		int cap = 0;
		if (g_ActiveConfig.bOrientationTracking)
			cap |= ovrTrackingCap_Orientation;
		if (g_ActiveConfig.bMagYawCorrection)
			cap |= ovrTrackingCap_MagYawCorrection;
		if (g_ActiveConfig.bPositionTracking)
			cap |= ovrTrackingCap_Position;
		ovrHmd_ConfigureTracking(hmd, cap, 0);
	}
#endif

	static int w = 0, h = 0;
	if (g_bSkipCurrentFrame || (!XFBWrited && !g_ActiveConfig.RealXFBEnabled()) || !fbWidth || !fbHeight)
	{
		DumpFrame(frame_data, w, h);
		Core::Callback_VideoCopiedToXFB(false);
		return;
	}

	u32 xfbCount = 0;
	const XFBSourceBase* const* xfbSourceList = FramebufferManager::GetXFBSource(xfbAddr, fbStride, fbHeight, &xfbCount);
	if (g_ActiveConfig.VirtualXFBEnabled() && (!xfbSourceList || xfbCount == 0))
	{
		DumpFrame(frame_data, w, h);
		Core::Callback_VideoCopiedToXFB(false);
		return;
	}

	eyesFence = glFenceSync(GL_SYNC_GPU_COMMANDS_COMPLETE, 0);
	ResetAPIState();

	UpdateDrawRectangle(s_backbuffer_width, s_backbuffer_height);
	TargetRectangle flipped_trc = GetTargetRectangle();

		// Flip top and bottom for some reason; TODO: Fix the code to suck less?
		std::swap(flipped_trc.top, flipped_trc.bottom);

	// Copy the framebuffer to screen.
	const XFBSource* xfbSource = nullptr;

	if (g_ActiveConfig.bUseXFB)
	{
		// draw each xfb source
		for (u32 i = 0; i < xfbCount; ++i)
		{
			xfbSource = (const XFBSource*) xfbSourceList[i];

			TargetRectangle drawRc;

			if (g_ActiveConfig.bUseRealXFB)
			{
				drawRc = flipped_trc;
			}
			else
			{
				// use virtual xfb with offset
				int xfbHeight = xfbSource->srcHeight;
				int xfbWidth = xfbSource->srcWidth;
				int hOffset = ((s32)xfbSource->srcAddr - (s32)xfbAddr) / ((s32)fbStride * 2);

				drawRc.top = flipped_trc.top - hOffset * flipped_trc.GetHeight() / fbHeight;
				drawRc.bottom = flipped_trc.top - (hOffset + xfbHeight) * flipped_trc.GetHeight() / fbHeight;
				drawRc.left = flipped_trc.left + (flipped_trc.GetWidth() - xfbWidth * flipped_trc.GetWidth() / fbStride) / 2;
				drawRc.right = flipped_trc.left + (flipped_trc.GetWidth() + xfbWidth * flipped_trc.GetWidth() / fbStride) / 2;

				// The following code disables auto stretch.  Kept for reference.
				// scale draw area for a 1 to 1 pixel mapping with the draw target
				//float vScale = (float)fbHeight / (float)flipped_trc.GetHeight();
				//float hScale = (float)fbWidth / (float)flipped_trc.GetWidth();
				//drawRc.top *= vScale;
				//drawRc.bottom *= vScale;
				//drawRc.left *= hScale;
				//drawRc.right *= hScale;
			}
			// Tell the OSD Menu about the current internal resolution
			OSDInternalW = xfbSource->sourceRc.GetWidth(); OSDInternalH = xfbSource->sourceRc.GetHeight();

			TargetRectangle sourceRc;
			sourceRc.left = xfbSource->sourceRc.left;
			sourceRc.right = xfbSource->sourceRc.right;
			sourceRc.top = xfbSource->sourceRc.top;
			sourceRc.bottom = xfbSource->sourceRc.bottom;

			sourceRc.right -= fbStride - fbWidth;

			glBindFramebuffer(GL_DRAW_FRAMEBUFFER, 0);

			// TODO: Virtual XFB stereoscopic 3D support.
			m_post_processor->BlitFromTexture(sourceRc, drawRc, xfbSource->texture, xfbSource->texWidth, xfbSource->texHeight, 1);
		}
	}
#ifdef HAVE_OCULUSSDK
	else if (g_has_rift && g_ActiveConfig.bEnableVR)
	{
		EFBRectangle sourceRc;
		// In VR we use the whole EFB instead of just the bpmem.copyTexSrc rectangle passed to this function. 
		sourceRc.left = 0;
		sourceRc.right = EFB_WIDTH;
		sourceRc.top = 0;
		sourceRc.bottom = EFB_HEIGHT;

		TargetRectangle targetRc = ConvertEFBRectangle(sourceRc);

		// for msaa mode, we must resolve the efb content to non-msaa
		GLuint tex = FramebufferManager::ResolveAndGetRenderTarget(sourceRc);

		glBindFramebuffer(GL_DRAW_FRAMEBUFFER, FramebufferManager::m_eyeFramebuffer[0]);
		if (g_ActiveConfig.iStereoMode == STEREO_OCULUS)
		{
			m_post_processor->BlitFromTexture(targetRc, targetRc, tex, s_target_width, s_target_height, 0);

			glBindFramebuffer(GL_DRAW_FRAMEBUFFER, FramebufferManager::m_eyeFramebuffer[1]);
			m_post_processor->BlitFromTexture(targetRc, targetRc, tex, s_target_width, s_target_height, 1);
		}
		else
		{
			m_post_processor->BlitFromTexture(targetRc, flipped_trc, tex, s_target_width, s_target_height);
		}

		//ovrHmd_EndEyeRender(hmd, ovrEye_Left, g_left_eye_pose, &FramebufferManager::m_eye_texture[ovrEye_Left].Texture);
		//ovrHmd_EndEyeRender(hmd, ovrEye_Right, g_right_eye_pose, &FramebufferManager::m_eye_texture[ovrEye_Right].Texture);

		if (!g_ActiveConfig.bAsynchronousTimewarp)
		{
			// Let OVR do distortion rendering, Present and flush/sync.
			static int ElementArrayBufferBinding, ArrayBufferBinding, VertexArrayBinding;
			glGetIntegerv(GL_ELEMENT_ARRAY_BUFFER_BINDING, &ElementArrayBufferBinding);
			glGetIntegerv(GL_ARRAY_BUFFER_BINDING, &ArrayBufferBinding);
			glGetIntegerv(GL_VERTEX_ARRAY_BINDING, &VertexArrayBinding);
			glBindVertexArray(0);
			glBindBuffer(GL_ELEMENT_ARRAY_BUFFER, 0);
			glBindBuffer(GL_ARRAY_BUFFER, 0);
			ovrHmd_EndFrame(hmd, g_eye_poses, &FramebufferManager::m_eye_texture[0].Texture);

			static int real_frame_count_for_timewarp = 0;

			if (g_ActiveConfig.bPullUp20fpsTimewarp)
			{
				if (real_frame_count_for_timewarp % 4 == 1)
				{
					g_ActiveConfig.iExtraFrames = 2;
				}
				else
				{
					g_ActiveConfig.iExtraFrames = 3;
				}
			}
			else if (g_ActiveConfig.bPullUp30fpsTimewarp)
			{
				if (real_frame_count_for_timewarp % 2 == 1)
				{
					g_ActiveConfig.iExtraFrames = 1;
				}
				else
				{
					g_ActiveConfig.iExtraFrames = 2;
				}
			}
			else if (g_ActiveConfig.bPullUp60fpsTimewarp)
			{
				if (real_frame_count_for_timewarp % 4 == 0)
					g_ActiveConfig.iExtraFrames = 1;
				else
					g_ActiveConfig.iExtraFrames = 0;
			}
			else if (g_ActiveConfig.bPullUp20fps || g_ActiveConfig.bPullUp30fps || g_ActiveConfig.bPullUp60fps)
			{
				g_ActiveConfig.iExtraFrames = 0;
			}

			++real_frame_count_for_timewarp;

			for (int i = 0; i < (int)g_ActiveConfig.iExtraFrames; ++i)
			{
				ovrFrameTiming frameTime = ovrHmd_BeginFrame(hmd, ++g_ovr_frameindex);

				ovr_WaitTillTime(frameTime.NextFrameSeconds - g_ActiveConfig.fTimeWarpTweak);

				ovrHmd_EndFrame(hmd, g_eye_poses, &FramebufferManager::m_eye_texture[0].Texture);
			}

			//glBindVertexArray(VertexArrayBinding);
			glBindVertexArray(0);
			glBindBuffer(GL_ELEMENT_ARRAY_BUFFER, ElementArrayBufferBinding);
			glBindBuffer(GL_ARRAY_BUFFER, ArrayBufferBinding);
		}
		else
		{
			// Wait for OpenGL to finish drawing the commands we have given it,
			// and when finished, swap the back buffer textures to the front buffer textures
			do
			{
				eyesFence = glFenceSync(GL_SYNC_GPU_COMMANDS_COMPLETE, 0);
				if (eyesFence != 0) {
					GLenum result = glClientWaitSync(eyesFence, GL_SYNC_FLUSH_COMMANDS_BIT, 0);
					switch (result)
					{
					case GL_ALREADY_SIGNALED:
					case GL_CONDITION_SATISFIED:
						eyesFence = 0;
						g_ovr_lock.lock();
						FramebufferManager::SwapAsyncFrontBuffers();
						g_front_eye_poses[0] = g_eye_poses[0];
						g_front_eye_poses[1] = g_eye_poses[1];
						//glFinish();
						g_ovr_lock.unlock();
						break;
					}
				}
			} while (eyesFence != 0);
		}
	}
#endif
	else
	{
		EFBRectangle sourceRc;
			sourceRc = rc;
		TargetRectangle targetRc = ConvertEFBRectangle(sourceRc);

		// for msaa mode, we must resolve the efb content to non-msaa
		GLuint tex = FramebufferManager::ResolveAndGetRenderTarget(sourceRc);

		glBindFramebuffer(GL_DRAW_FRAMEBUFFER, 0);

		if (g_ActiveConfig.iStereoMode == STEREO_SBS || g_ActiveConfig.iStereoMode == STEREO_TAB)
		{
			TargetRectangle leftRc, rightRc;
			ConvertStereoRectangle(flipped_trc, leftRc, rightRc);

			m_post_processor->BlitFromTexture(targetRc, leftRc, tex, s_target_width, s_target_height, 0);
			m_post_processor->BlitFromTexture(targetRc, rightRc, tex, s_target_width, s_target_height, 1);
		}
		else
		{
			m_post_processor->BlitFromTexture(targetRc, flipped_trc, tex, s_target_width, s_target_height);
		}
	}

	glBindFramebuffer(GL_READ_FRAMEBUFFER, 0);

	// Save screenshot
	if (s_bScreenshot && !g_ActiveConfig.bAsynchronousTimewarp)
	{
		std::lock_guard<std::mutex> lk(s_criticalScreenshot);
		SaveScreenshot(s_sScreenshotName, flipped_trc);
		// Reset settings
		s_sScreenshotName.clear();
		s_bScreenshot = false;
	}

	// Frame dumps are handled a little differently in Windows
	// Frame dumping disabled entirely on GLES3, or handled elsewhere for Oculus Rift's Asynchronous Timewarp
	if (GLInterface->GetMode() == GLInterfaceMode::MODE_OPENGL && !g_ActiveConfig.bAsynchronousTimewarp)
	{
#if defined _WIN32 || defined HAVE_LIBAV
		if (SConfig::GetInstance().m_DumpFrames)
		{
			std::lock_guard<std::mutex> lk(s_criticalScreenshot);
			if (frame_data.empty() || w != flipped_trc.GetWidth() ||
				     h != flipped_trc.GetHeight())
			{
				w = flipped_trc.GetWidth();
				h = flipped_trc.GetHeight();
				frame_data.resize(3 * w * h);
			}
			glPixelStorei(GL_PACK_ALIGNMENT, 1);
			glReadPixels(flipped_trc.left, flipped_trc.bottom, w, h, GL_BGR, GL_UNSIGNED_BYTE, &frame_data[0]);
			if (w > 0 && h > 0)
			{
				if (!bLastFrameDumped)
				{
					#ifdef _WIN32
						bAVIDumping = AVIDump::Start(nullptr, w, h);
					#else
						bAVIDumping = AVIDump::Start(w, h);
					#endif
					if (!bAVIDumping)
					{
						OSD::AddMessage("AVIDump Start failed", 2000);
					}
					else
					{
						OSD::AddMessage(StringFromFormat(
									"Dumping Frames to \"%sframedump0.avi\" (%dx%d RGB24)",
									File::GetUserPath(D_DUMPFRAMES_IDX).c_str(), w, h), 2000);
					}
				}
				if (bAVIDumping)
				{
					#ifndef _WIN32
						FlipImageData(&frame_data[0], w, h);
					#endif

						AVIDump::AddFrame(&frame_data[0], w, h);
				}

				bLastFrameDumped = true;
			}
			else
			{
				NOTICE_LOG(VIDEO, "Error reading framebuffer");
			}
		}
		else
		{
			if (bLastFrameDumped && bAVIDumping)
			{
				std::vector<u8>().swap(frame_data);
				w = h = 0;
				AVIDump::Stop();
				bAVIDumping = false;
				OSD::AddMessage("Stop dumping frames", 2000);
			}
			bLastFrameDumped = false;
		}
#else
		if (SConfig::GetInstance().m_DumpFrames)
		{
			std::lock_guard<std::mutex> lk(s_criticalScreenshot);
			std::string movie_file_name;
			w = GetTargetRectangle().GetWidth();
			h = GetTargetRectangle().GetHeight();
			frame_data.resize(3 * w * h);
			glPixelStorei(GL_PACK_ALIGNMENT, 1);
			glReadPixels(GetTargetRectangle().left, GetTargetRectangle().bottom, w, h, GL_BGR, GL_UNSIGNED_BYTE, &frame_data[0]);

				if (!bLastFrameDumped)
				{
					movie_file_name = File::GetUserPath(D_DUMPFRAMES_IDX) + "framedump.raw";
				File::CreateFullPath(movie_file_name);
					pFrameDump.Open(movie_file_name, "wb");
					if (!pFrameDump)
					{
						OSD::AddMessage("Error opening framedump.raw for writing.", 2000);
					}
					else
					{
						OSD::AddMessage(StringFromFormat("Dumping Frames to \"%s\" (%dx%d RGB24)", movie_file_name.c_str(), w, h), 2000);
					}
				}
				if (pFrameDump)
				{
					FlipImageData(&frame_data[0], w, h);
					pFrameDump.WriteBytes(&frame_data[0], w * 3 * h);
					pFrameDump.Flush();
				}
				bLastFrameDumped = true;
			}
		else
		{
			if (bLastFrameDumped)
				pFrameDump.Close();
			bLastFrameDumped = false;
		}
#endif
	}
	// Finish up the current frame, print some stats

	SetWindowSize(fbStride, fbHeight);

	GLInterface->Update(); // just updates the render window position and the backbuffer size

	bool xfbchanged = false;

	if (FramebufferManagerBase::LastXfbWidth() != fbStride || FramebufferManagerBase::LastXfbHeight() != fbHeight)
	{
		xfbchanged = true;
		unsigned int const last_w = (fbStride < 1 || fbStride > MAX_XFB_WIDTH) ? MAX_XFB_WIDTH : fbStride;
		unsigned int const last_h = (fbHeight < 1 || fbHeight > MAX_XFB_HEIGHT) ? MAX_XFB_HEIGHT : fbHeight;
		FramebufferManagerBase::SetLastXfbWidth(last_w);
		FramebufferManagerBase::SetLastXfbHeight(last_h);
	}

	bool WindowResized = false;
	int W = (int)GLInterface->GetBackBufferWidth();
	int H = (int)GLInterface->GetBackBufferHeight();
	if (W != s_backbuffer_width || H != s_backbuffer_height || s_LastEFBScale != g_ActiveConfig.iEFBScale)
	{
		WindowResized = true;
		s_backbuffer_width = W;
		s_backbuffer_height = H;
		s_LastEFBScale = g_ActiveConfig.iEFBScale;
	}

	if (xfbchanged || WindowResized || (s_LastMultisampleMode != g_ActiveConfig.iMultisampleMode) || (s_LastStereo != (g_ActiveConfig.iStereoMode > 0)))
	{
		UpdateDrawRectangle(s_backbuffer_width, s_backbuffer_height);

		if (CalculateTargetSize(s_backbuffer_width, s_backbuffer_height) || s_LastMultisampleMode != g_ActiveConfig.iMultisampleMode || s_LastStereo != (g_ActiveConfig.iStereoMode > 0))
		{
			s_LastMultisampleMode = g_ActiveConfig.iMultisampleMode;
			s_MSAASamples = GetNumMSAASamples(s_LastMultisampleMode);
			ApplySSAASettings();
			s_LastStereo = g_ActiveConfig.iStereoMode > 0;

			if (g_ActiveConfig.bAsynchronousTimewarp)
				g_ovr_lock.lock();
			delete g_framebuffer_manager;
			g_framebuffer_manager = new FramebufferManager(s_target_width, s_target_height,
				s_MSAASamples);
			glFinish();
			if (g_ActiveConfig.bAsynchronousTimewarp)
				g_ovr_lock.unlock();
		}
	}

	// ---------------------------------------------------------------------
	if (!DriverDetails::HasBug(DriverDetails::BUG_BROKENSWAP) && !(g_has_rift && g_ActiveConfig.bEnableVR))
	{
		glEnable(GL_BLEND);
		glBlendFunc(GL_SRC_ALPHA, GL_ONE_MINUS_SRC_ALPHA);

		DrawDebugInfo();
		DrawDebugText();

		// Do our OSD callbacks
		OSD::DoCallbacks(OSD::OSD_ONFRAME);
		OSD::DrawMessages();
	}
	// Copy the rendered frame to the real window
	if (!(g_has_rift && g_ActiveConfig.bEnableVR))
		GLInterface->Swap();

	NewVRFrame();

	// Clear framebuffer
	if (!DriverDetails::HasBug(DriverDetails::BUG_BROKENSWAP))
	{
		glClearColor(0, 0, 0, 0);
		// glClearColor(0.f, 0.f, 0.f, 1.f);
		glClearDepth(1);
		glClear(GL_COLOR_BUFFER_BIT | GL_DEPTH_BUFFER_BIT | GL_STENCIL_BUFFER_BIT);
	}
	// VR
	//g_texture_cache->ClearRenderTargets();

	if (s_vsync != g_ActiveConfig.IsVSync())
	{
		s_vsync = g_ActiveConfig.IsVSync();
		GLInterface->SwapInterval(s_vsync);
	}

	// Clean out old stuff from caches. It's not worth it to clean out the shader caches.
	TextureCache::Cleanup();

#ifdef HAVE_OCULUSSDK
	if (g_has_rift)
	{
		if (g_Config.bLowPersistence != g_ActiveConfig.bLowPersistence ||
			g_Config.bDynamicPrediction != g_ActiveConfig.bDynamicPrediction)
		{
			int caps = ovrHmd_GetEnabledCaps(hmd) & ~(ovrHmdCap_DynamicPrediction | ovrHmdCap_LowPersistence);
			if (g_Config.bLowPersistence)
				caps |= ovrHmdCap_LowPersistence;
			if (g_Config.bDynamicPrediction)
				caps |= ovrHmdCap_DynamicPrediction;

			ovrHmd_SetEnabledCaps(hmd, caps);
		}

		if (g_Config.bOrientationTracking != g_ActiveConfig.bOrientationTracking ||
			g_Config.bMagYawCorrection != g_ActiveConfig.bMagYawCorrection ||
			g_Config.bPositionTracking != g_ActiveConfig.bPositionTracking)
		{
			int cap = 0;
			if (g_ActiveConfig.bOrientationTracking)
				cap |= ovrTrackingCap_Orientation;
			if (g_ActiveConfig.bMagYawCorrection)
				cap |= ovrTrackingCap_MagYawCorrection;
			if (g_ActiveConfig.bPositionTracking)
				cap |= ovrTrackingCap_Position;
			ovrHmd_ConfigureTracking(hmd, cap, 0);
		}

		if (g_Config.bChromatic != g_ActiveConfig.bChromatic ||
			g_Config.bTimewarp != g_ActiveConfig.bTimewarp ||
			g_Config.bVignette != g_ActiveConfig.bVignette ||
			g_Config.bNoRestore != g_ActiveConfig.bNoRestore ||
			g_Config.bFlipVertical != g_ActiveConfig.bFlipVertical ||
			g_Config.bSRGB != g_ActiveConfig.bSRGB ||
			g_Config.bOverdrive != g_ActiveConfig.bOverdrive ||
			g_Config.bHqDistortion != g_ActiveConfig.bHqDistortion)
		{
			FramebufferManager::ConfigureRift();
		}

		//To do: Probably not the right place for these.  Why do they update for D3D automatically, but not for OpenGL?
		g_ActiveConfig.iExtraFrames = g_Config.iExtraFrames;
		g_ActiveConfig.iExtraVideoLoops = g_Config.iExtraVideoLoops;
		g_ActiveConfig.iExtraVideoLoopsDivider = g_Config.iExtraVideoLoopsDivider;
		g_ActiveConfig.fTimeWarpTweak = g_Config.fTimeWarpTweak;
	}
#endif

	// Render to the framebuffer.
	FramebufferManager::SetFramebuffer(0);

	RestoreAPIState();

	g_Config.iSaveTargetId = 0;
	
	// VR layer debugging, sometimes layers need to flash.
	g_Config.iFlashState++;
	if (g_Config.iFlashState >= 10)
		g_Config.iFlashState = 0;

	UpdateActiveConfig();
	// VR XFB isn't implemented yet, so always disable it for VR
	if (g_has_hmd && g_ActiveConfig.bEnableVR)
	{
		g_ActiveConfig.bUseXFB = false;
		// always stretch to fit
		g_ActiveConfig.iAspectRatio = 3; 
	}
	TextureCache::OnConfigChanged(g_ActiveConfig);
#ifdef HAVE_OCULUSSDK
	if (g_has_rift && g_ActiveConfig.bEnableVR && !g_ActiveConfig.bAsynchronousTimewarp)
	{
		g_rift_frame_timing = ovrHmd_BeginFrame(hmd, 0);
	}
#endif

	// For testing zbuffer targets.
	// Renderer::SetZBufferRender();
	// SaveTexture("tex.png", GL_TEXTURE_2D, s_FakeZTarget,
	//	      GetTargetWidth(), GetTargetHeight());

	// Invalidate EFB cache
	ClearEFBCache();
}

// ALWAYS call RestoreAPIState for each ResetAPIState call you're doing
void Renderer::ResetAPIState()
{
	// Gets us to a reasonably sane state where it's possible to do things like
	// image copies with textured quads, etc.
	glDisable(GL_SCISSOR_TEST);
	glDisable(GL_DEPTH_TEST);
	glDisable(GL_CULL_FACE);
	glDisable(GL_BLEND);
	if (GLInterface->GetMode() == GLInterfaceMode::MODE_OPENGL)
	{
		glDisable(GL_COLOR_LOGIC_OP);
		if (g_ActiveConfig.bWireFrame)
			glPolygonMode(GL_FRONT_AND_BACK, GL_FILL);
	}
	glDepthMask(GL_FALSE);
	glColorMask(GL_TRUE, GL_TRUE, GL_TRUE, GL_TRUE);
}

void Renderer::RestoreAPIState()
{
	// Gets us back into a more game-like state.
	if (g_has_hmd)
		glDisable(GL_SCISSOR_TEST);
	else
		glEnable(GL_SCISSOR_TEST);
	SetGenerationMode();
	BPFunctions::SetScissor();
	SetColorMask();
	SetDepthMode();
	SetBlendMode(true);
	SetLogicOpMode();
	SetViewport();

	if (GLInterface->GetMode() == GLInterfaceMode::MODE_OPENGL)
		glPolygonMode(GL_FRONT_AND_BACK, g_ActiveConfig.bWireFrame ? GL_LINE : GL_FILL);

	VertexManager *vm = (OGL::VertexManager*)g_vertex_manager;
	glBindBuffer(GL_ARRAY_BUFFER, vm->m_vertex_buffers);
	if (vm->m_last_vao)
		glBindVertexArray(vm->m_last_vao);

	TextureCache::SetStage();
}

void Renderer::SetGenerationMode()
{
	// none, ccw, cw, ccw
	if (bpmem.genMode.cullmode > 0)
	{
		// TODO: GX_CULL_ALL not supported, yet!
		glEnable(GL_CULL_FACE);
		glFrontFace(bpmem.genMode.cullmode == 2 ? GL_CCW : GL_CW);
	}
	else
	{
		glDisable(GL_CULL_FACE);
	}
}

void Renderer::SetDepthMode()
{
	const GLenum glCmpFuncs[8] =
	{
		GL_NEVER,
		GL_LESS,
		GL_EQUAL,
		GL_LEQUAL,
		GL_GREATER,
		GL_NOTEQUAL,
		GL_GEQUAL,
		GL_ALWAYS
	};

	if (bpmem.zmode.testenable)
	{
		glEnable(GL_DEPTH_TEST);
		glDepthMask(bpmem.zmode.updateenable ? GL_TRUE : GL_FALSE);
		glDepthFunc(glCmpFuncs[bpmem.zmode.func]);
	}
	else
	{
		// if the test is disabled write is disabled too
		// TODO: When PE performance metrics are being emulated via occlusion queries, we should (probably?) enable depth test with depth function ALWAYS here
		glDisable(GL_DEPTH_TEST);
		glDepthMask(GL_FALSE);
	}
}

void Renderer::SetLogicOpMode()
{
	if (GLInterface->GetMode() != GLInterfaceMode::MODE_OPENGL)
		return;
	// Logic ops aren't available in GLES3/GLES2
	const GLenum glLogicOpCodes[16] =
	{
		GL_CLEAR,
		GL_AND,
		GL_AND_REVERSE,
		GL_COPY,
		GL_AND_INVERTED,
		GL_NOOP,
		GL_XOR,
		GL_OR,
		GL_NOR,
		GL_EQUIV,
		GL_INVERT,
		GL_OR_REVERSE,
		GL_COPY_INVERTED,
		GL_OR_INVERTED,
		GL_NAND,
		GL_SET
	};

	if (bpmem.blendmode.logicopenable && !bpmem.blendmode.blendenable)
	{
		glEnable(GL_COLOR_LOGIC_OP);
		glLogicOp(glLogicOpCodes[bpmem.blendmode.logicmode]);
	}
	else
	{
		glDisable(GL_COLOR_LOGIC_OP);
	}
}

void Renderer::SetDitherMode()
{
	if (bpmem.blendmode.dither)
		glEnable(GL_DITHER);
	else
		glDisable(GL_DITHER);
}

void Renderer::SetSamplerState(int stage, int texindex)
{
	auto const& tex = bpmem.tex[texindex];
	auto const& tm0 = tex.texMode0[stage];
	auto const& tm1 = tex.texMode1[stage];

	g_sampler_cache->SetSamplerState((texindex * 4) + stage, tm0, tm1);
}

void Renderer::SetInterlacingMode()
{
	// TODO
}

void Renderer::FlipImageData(u8 *data, int w, int h, int pixel_width)
{
	// Flip image upside down. Damn OpenGL.
	for (int y = 0; y < h / 2; ++y)
	{
		for (int x = 0; x < w; ++x)
		{
			for (int delta = 0; delta < pixel_width; ++delta)
				std::swap(data[(y * w + x) * pixel_width + delta], data[((h - 1 - y) * w + x) * pixel_width + delta]);
		}
	}
}

}

namespace OGL
{

bool Renderer::SaveScreenshot(const std::string &filename, const TargetRectangle &back_rc)
{
	u32 W = back_rc.GetWidth();
	u32 H = back_rc.GetHeight();
	std::unique_ptr<u8[]> data(new u8[W * 4 * H]);
	glPixelStorei(GL_PACK_ALIGNMENT, 1);

	glReadPixels(back_rc.left, back_rc.bottom, W, H, GL_RGBA, GL_UNSIGNED_BYTE, data.get());

	// Turn image upside down
	FlipImageData(data.get(), W, H, 4);

	return TextureToPng(data.get(), W * 4, filename, W, H, false);

}

int Renderer::GetMaxTextureSize()
{
	int max_size;
	glGetIntegerv(GL_MAX_TEXTURE_SIZE, &max_size);
	return max_size;
}

}
=======
// Copyright 2013 Dolphin Emulator Project
// Licensed under GPLv2
// Refer to the license.txt file included.

#include <algorithm>
#include <cinttypes>
#include <cmath>
#include <cstdio>
#include <string>
#include <vector>

#include "Common/Atomic.h"
#include "Common/CommonPaths.h"
#include "Common/FileUtil.h"
#include "Common/Profiler.h"
#include "Common/StringUtil.h"
#include "Common/Thread.h"
#include "Common/Timer.h"

#include "Core/ConfigManager.h"
#include "Core/Core.h"
#include "Core/Movie.h"

#include "VideoBackends/OGL/BoundingBox.h"
#include "VideoBackends/OGL/FramebufferManager.h"
#include "VideoBackends/OGL/GLInterfaceBase.h"
#include "VideoBackends/OGL/GLUtil.h"
#include "VideoBackends/OGL/main.h"
#include "VideoBackends/OGL/PostProcessing.h"
#include "VideoBackends/OGL/ProgramShaderCache.h"
#include "VideoBackends/OGL/RasterFont.h"
#include "VideoBackends/OGL/Render.h"
#include "VideoBackends/OGL/SamplerCache.h"
#include "VideoBackends/OGL/StreamBuffer.h"
#include "VideoBackends/OGL/TextureCache.h"
#include "VideoBackends/OGL/TextureConverter.h"
#include "VideoBackends/OGL/VertexManager.h"

#include "VideoCommon/BPFunctions.h"
#include "VideoCommon/BPStructs.h"
#include "VideoCommon/DriverDetails.h"
#include "VideoCommon/Fifo.h"
#include "VideoCommon/FPSCounter.h"
#include "VideoCommon/ImageWrite.h"
#include "VideoCommon/OnScreenDisplay.h"
#include "VideoCommon/PixelEngine.h"
#include "VideoCommon/Statistics.h"
#include "VideoCommon/VertexLoader.h"
#include "VideoCommon/VertexLoaderManager.h"
#include "VideoCommon/VertexShaderGen.h"
#include "VideoCommon/VertexShaderManager.h"
#include "VideoCommon/VideoConfig.h"

#if defined _WIN32 || defined HAVE_LIBAV
#include "VideoCommon/AVIDump.h"
#endif


void VideoConfig::UpdateProjectionHack()
{
	::UpdateProjectionHack(g_Config.iPhackvalue, g_Config.sPhackvalue);
}

static int OSDInternalW, OSDInternalH;

namespace OGL
{

enum MultisampleMode
{
	MULTISAMPLE_OFF,
	MULTISAMPLE_2X,
	MULTISAMPLE_4X,
	MULTISAMPLE_8X,
	MULTISAMPLE_SSAA_4X,
};


VideoConfig g_ogl_config;

// Declarations and definitions
// ----------------------------
static GLuint s_ShowEFBCopyRegions_VBO = 0;
static GLuint s_ShowEFBCopyRegions_VAO = 0;
static SHADER s_ShowEFBCopyRegions;

static RasterFont* s_pfont = nullptr;

// 1 for no MSAA. Use s_MSAASamples > 1 to check for MSAA.
static int s_MSAASamples = 1;
static int s_LastMultisampleMode = 0;

static bool s_LastStereo = false;

static u32 s_blendMode;

static bool s_vsync;

// EFB cache related
static const u32 EFB_CACHE_RECT_SIZE = 64; // Cache 64x64 blocks.
static const u32 EFB_CACHE_WIDTH = (EFB_WIDTH + EFB_CACHE_RECT_SIZE - 1) / EFB_CACHE_RECT_SIZE; // round up
static const u32 EFB_CACHE_HEIGHT = (EFB_HEIGHT + EFB_CACHE_RECT_SIZE - 1) / EFB_CACHE_RECT_SIZE;
static bool s_efbCacheValid[2][EFB_CACHE_WIDTH * EFB_CACHE_HEIGHT];
static bool s_efbCacheIsCleared = false;
static std::vector<u32> s_efbCache[2][EFB_CACHE_WIDTH * EFB_CACHE_HEIGHT]; // 2 for PEEK_Z and PEEK_COLOR

static int GetNumMSAASamples(int MSAAMode)
{
	int samples;
	switch (MSAAMode)
	{
		case MULTISAMPLE_OFF:
			samples = 1;
			break;

		case MULTISAMPLE_2X:
			samples = 2;
			break;

		case MULTISAMPLE_4X:
		case MULTISAMPLE_SSAA_4X:
			samples = 4;
			break;

		case MULTISAMPLE_8X:
			samples = 8;
			break;

		default:
			samples = 1;
	}

	if (samples <= g_ogl_config.max_samples)
		return samples;

	// TODO: move this to InitBackendInfo
	OSD::AddMessage(StringFromFormat("%d Anti Aliasing samples selected, but only %d supported by your GPU.", samples, g_ogl_config.max_samples), 10000);
	return g_ogl_config.max_samples;
}

static void ApplySSAASettings()
{
	// GLES3 doesn't support SSAA
	if (GLInterface->GetMode() == GLInterfaceMode::MODE_OPENGL)
	{
		if (g_ActiveConfig.iMultisampleMode == MULTISAMPLE_SSAA_4X)
		{
			if (g_ogl_config.bSupportSampleShading)
			{
				glEnable(GL_SAMPLE_SHADING_ARB);
				GLfloat min_sample_shading_value = static_cast<GLfloat>(s_MSAASamples);
				glMinSampleShadingARB(min_sample_shading_value);
			}
			else
			{
				// TODO: move this to InitBackendInfo
				OSD::AddMessage("SSAA Anti Aliasing isn't supported by your GPU.", 10000);
			}
		}
		else if (g_ogl_config.bSupportSampleShading)
		{
			glDisable(GL_SAMPLE_SHADING_ARB);
		}
	}
}

static void GLAPIENTRY ErrorCallback( GLenum source, GLenum type, GLuint id, GLenum severity, GLsizei length, const char* message, const void* userParam)
{
	const char *s_source;
	const char *s_type;

	switch (source)
	{
		case GL_DEBUG_SOURCE_API_ARB:             s_source = "API"; break;
		case GL_DEBUG_SOURCE_WINDOW_SYSTEM_ARB:   s_source = "Window System"; break;
		case GL_DEBUG_SOURCE_SHADER_COMPILER_ARB: s_source = "Shader Compiler"; break;
		case GL_DEBUG_SOURCE_THIRD_PARTY_ARB:     s_source = "Third Party"; break;
		case GL_DEBUG_SOURCE_APPLICATION_ARB:     s_source = "Application"; break;
		case GL_DEBUG_SOURCE_OTHER_ARB:           s_source = "Other"; break;
		default:                                  s_source = "Unknown"; break;
	}
	switch (type)
	{
		case GL_DEBUG_TYPE_ERROR_ARB:               s_type = "Error"; break;
		case GL_DEBUG_TYPE_DEPRECATED_BEHAVIOR_ARB: s_type = "Deprecated"; break;
		case GL_DEBUG_TYPE_UNDEFINED_BEHAVIOR_ARB:  s_type = "Undefined"; break;
		case GL_DEBUG_TYPE_PORTABILITY_ARB:         s_type = "Portability"; break;
		case GL_DEBUG_TYPE_PERFORMANCE_ARB:         s_type = "Performance"; break;
		case GL_DEBUG_TYPE_OTHER_ARB:               s_type = "Other"; break;
		default:                                    s_type = "Unknown"; break;
	}
	switch (severity)
	{
		case GL_DEBUG_SEVERITY_HIGH_ARB:   ERROR_LOG(VIDEO, "id: %x, source: %s, type: %s - %s", id, s_source, s_type, message); break;
		case GL_DEBUG_SEVERITY_MEDIUM_ARB: WARN_LOG(VIDEO, "id: %x, source: %s, type: %s - %s", id, s_source, s_type, message); break;
		case GL_DEBUG_SEVERITY_LOW_ARB:    WARN_LOG(VIDEO, "id: %x, source: %s, type: %s - %s", id, s_source, s_type, message); break;
		default:                           ERROR_LOG(VIDEO, "id: %x, source: %s, type: %s - %s", id, s_source, s_type, message); break;
	}
}

// Two small Fallbacks to avoid GL_ARB_ES2_compatibility
static void GLAPIENTRY DepthRangef(GLfloat neardepth, GLfloat fardepth)
{
	glDepthRange(neardepth, fardepth);
}
static void GLAPIENTRY ClearDepthf(GLfloat depthval)
{
	glClearDepth(depthval);
}

static void InitDriverInfo()
{
	std::string svendor = std::string(g_ogl_config.gl_vendor);
	std::string srenderer = std::string(g_ogl_config.gl_renderer);
	std::string sversion = std::string(g_ogl_config.gl_version);
	DriverDetails::Vendor vendor = DriverDetails::VENDOR_UNKNOWN;
	DriverDetails::Driver driver = DriverDetails::DRIVER_UNKNOWN;
	double version = 0.0;
	u32 family = 0;

	// Get the vendor first
	if (svendor == "NVIDIA Corporation" && srenderer != "NVIDIA Tegra")
	{
		vendor = DriverDetails::VENDOR_NVIDIA;
	}
	else if (svendor == "ATI Technologies Inc." || svendor == "Advanced Micro Devices, Inc.")
	{
		vendor = DriverDetails::VENDOR_ATI;
	}
	else if (std::string::npos != sversion.find("Mesa"))
	{
		vendor = DriverDetails::VENDOR_MESA;
	}
	else if (std::string::npos != svendor.find("Intel"))
	{
		vendor = DriverDetails::VENDOR_INTEL;
	}
	else if (svendor == "ARM")
	{
		vendor = DriverDetails::VENDOR_ARM;
	}
	else if (svendor == "http://limadriver.org/")
	{
		vendor = DriverDetails::VENDOR_ARM;
		driver = DriverDetails::DRIVER_LIMA;
	}
	else if (svendor == "Qualcomm")
	{
		vendor = DriverDetails::VENDOR_QUALCOMM;
	}
	else if (svendor == "Imagination Technologies")
	{
		vendor = DriverDetails::VENDOR_IMGTEC;
	}
	else if (svendor == "NVIDIA Corporation" && srenderer == "NVIDIA Tegra")
	{
		vendor = DriverDetails::VENDOR_TEGRA;
	}
	else if (svendor == "Vivante Corporation")
	{
		vendor = DriverDetails::VENDOR_VIVANTE;
	}

	// Get device family and driver version...if we care about it
	switch (vendor)
	{
		case DriverDetails::VENDOR_QUALCOMM:
		{
			driver = DriverDetails::DRIVER_QUALCOMM;
			double glVersion;
			sscanf(g_ogl_config.gl_version, "OpenGL ES %lg V@%lg", &glVersion, &version);
		}
		break;
		case DriverDetails::VENDOR_ARM:
			// Currently the Mali-T line has two families in it.
			// Mali-T6xx and Mali-T7xx
			// These two families are similar enough that they share bugs in their drivers.
			//
			// Mali drivers provide no way to explicitly find out what video driver is running.
			// This is similar to how we can't find the Nvidia driver version in Windows.
			// Good thing is that ARM introduces a new video driver about once every two years so we can
			// find the driver version by the features it exposes.
			// r2p0 - No OpenGL ES 3.0 support (We don't support this)
			// r3p0 - OpenGL ES 3.0 support
			// r4p0 - Supports 'GL_EXT_shader_pixel_local_storage' extension.

			driver = DriverDetails::DRIVER_ARM;
			if (GLExtensions::Supports("GL_EXT_shader_pixel_local_storage"))
				version = 400;
			else
				version = 300;
		break;
		case DriverDetails::VENDOR_MESA:
		{
			if (svendor == "nouveau")
				driver = DriverDetails::DRIVER_NOUVEAU;
			else if (svendor == "Intel Open Source Technology Center")
				driver = DriverDetails::DRIVER_I965;
			else if (std::string::npos != srenderer.find("AMD") || std::string::npos != srenderer.find("ATI"))
				driver = DriverDetails::DRIVER_R600;

			int major = 0;
			int minor = 0;
			int release = 0;
			sscanf(g_ogl_config.gl_version, "%*s Mesa %d.%d.%d", &major, &minor, &release);
			version = 100*major + 10*minor + release;
		}
		break;
		case DriverDetails::VENDOR_INTEL: // Happens in OS X/Windows
		{
			sscanf(g_ogl_config.gl_renderer, "Intel HD Graphics %d", &family);
#ifdef _WIN32
			int glmajor = 0;
			int glminor = 0;
			int major = 0;
			int minor = 0;
			int release = 0;
			int revision = 0;
			// Example version string: '4.3.0 - Build 10.18.10.3907'
			sscanf(g_ogl_config.gl_version, "%d.%d.0 - Build %d.%d.%d.%d", &glmajor, &glminor, &major, &minor, &release, &revision);
			version = 100000000 * major + 1000000 * minor + 10000 * release + revision;
			version /= 10000;
#endif
		}
		break;
		case DriverDetails::VENDOR_NVIDIA:
		{
			int glmajor = 0;
			int glminor = 0;
			int glrelease = 0;
			int major = 0;
			int minor = 0;
			// TODO: this is known to be broken on windows
			// nvidia seems to have removed their driver version from this string, so we can't get it.
			// hopefully we'll never have to workaround nvidia bugs
			sscanf(g_ogl_config.gl_version, "%d.%d.%d NVIDIA %d.%d", &glmajor, &glminor, &glrelease, &major, &minor);
			version = 100*major + minor;
		}
		break;
		// We don't care about these
		default:
		break;
	}
	DriverDetails::Init(vendor, driver, version, family);
}

// Init functions
Renderer::Renderer()
{
	OSDInternalW = 0;
	OSDInternalH = 0;

	s_ShowEFBCopyRegions_VBO = 0;
	s_blendMode = 0;

	bool bSuccess = true;

	// Init extension support.
	if (!GLExtensions::Init())
	{
		// OpenGL 2.0 is required for all shader based drawings. There is no way to get this by extensions
		PanicAlert("GPU: OGL ERROR: Does your video card support OpenGL 2.0?");
		bSuccess = false;
	}

	g_ogl_config.gl_vendor = (const char*)glGetString(GL_VENDOR);
	g_ogl_config.gl_renderer = (const char*)glGetString(GL_RENDERER);
	g_ogl_config.gl_version = (const char*)glGetString(GL_VERSION);
	g_ogl_config.glsl_version = (const char*)glGetString(GL_SHADING_LANGUAGE_VERSION);

	InitDriverInfo();

	// check for the max vertex attributes
	GLint numvertexattribs = 0;
	glGetIntegerv(GL_MAX_VERTEX_ATTRIBS, &numvertexattribs);
	if (numvertexattribs < 16)
	{
		PanicAlert("GPU: OGL ERROR: Number of attributes %d not enough.\n"
				"GPU: Does your video card support OpenGL 2.x?",
				numvertexattribs);
		bSuccess = false;
	}

	// check the max texture width and height
	GLint max_texture_size;
	glGetIntegerv(GL_MAX_TEXTURE_SIZE, (GLint *)&max_texture_size);
	if (max_texture_size < 1024)
	{
		PanicAlert("GL_MAX_TEXTURE_SIZE too small at %i - must be at least 1024.",
				max_texture_size);
		bSuccess = false;
	}

	if (!GLExtensions::Supports("GL_ARB_framebuffer_object"))
	{
		// We want the ogl3 framebuffer instead of the ogl2 one for better blitting support.
		// It's also compatible with the gles3 one.
		PanicAlert("GPU: ERROR: Need GL_ARB_framebuffer_object for multiple render targets.\n"
				"GPU: Does your video card support OpenGL 3.0?");
		bSuccess = false;
	}

	if (!GLExtensions::Supports("GL_ARB_vertex_array_object"))
	{
		// This extension is used to replace lots of pointer setting function.
		// Also gles3 requires to use it.
		PanicAlert("GPU: OGL ERROR: Need GL_ARB_vertex_array_object.\n"
				"GPU: Does your video card support OpenGL 3.0?");
		bSuccess = false;
	}

	if (!GLExtensions::Supports("GL_ARB_map_buffer_range"))
	{
		// ogl3 buffer mapping for better streaming support.
		// The ogl2 one also isn't in gles3.
		PanicAlert("GPU: OGL ERROR: Need GL_ARB_map_buffer_range.\n"
				"GPU: Does your video card support OpenGL 3.0?");
		bSuccess = false;
	}

	if (!GLExtensions::Supports("GL_ARB_uniform_buffer_object"))
	{
		// ubo allow us to keep the current constants on shader switches
		// we also can stream them much nicer and pack into it whatever we want to
		PanicAlert("GPU: OGL ERROR: Need GL_ARB_uniform_buffer_object.\n"
				"GPU: Does your video card support OpenGL 3.1?");
		bSuccess = false;
	}
	else if (DriverDetails::HasBug(DriverDetails::BUG_BROKENUBO))
	{
		PanicAlert("Buggy GPU driver detected.\n"
				"Please either install the closed-source GPU driver or update your Mesa 3D version.");
		bSuccess = false;
	}

	if (!GLExtensions::Supports("GL_ARB_sampler_objects"))
	{
		// Our sampler cache uses this extension. It could easyly be workaround and it's by far the
		// highest requirement, but it seems that no driver lacks support for it.
		PanicAlert("GPU: OGL ERROR: Need GL_ARB_sampler_objects.\n"
				"GPU: Does your video card support OpenGL 3.3?");
		bSuccess = false;
	}

	if (GLExtensions::Version() < 300)
	{
		// integer vertex attributes require a gl3 only function
		PanicAlert("GPU: OGL ERROR: Need OpenGL version 3.\n"
				"GPU: Does your video card support OpenGL 3?");
		bSuccess = false;
	}

	// OpenGL 3 doesn't provide GLES like float functions for depth.
	// They are in core in OpenGL 4.1, so almost every driver should support them.
	// But for the oldest ones, we provide fallbacks to the old double functions.
	if (!GLExtensions::Supports("GL_ARB_ES2_compatibility") && GLInterface->GetMode() == GLInterfaceMode::MODE_OPENGL)
	{
		glDepthRangef = DepthRangef;
		glClearDepthf = ClearDepthf;
	}

	g_Config.backend_info.bSupportsDualSourceBlend = GLExtensions::Supports("GL_ARB_blend_func_extended");
	g_Config.backend_info.bSupportsPrimitiveRestart = !DriverDetails::HasBug(DriverDetails::BUG_PRIMITIVERESTART) &&
				((GLExtensions::Version() >= 310) || GLExtensions::Supports("GL_NV_primitive_restart"));
	g_Config.backend_info.bSupportsEarlyZ = GLExtensions::Supports("GL_ARB_shader_image_load_store");
	g_Config.backend_info.bSupportsBBox = GLExtensions::Supports("GL_ARB_shader_storage_buffer_object");
	g_Config.backend_info.bSupportsGSInstancing = GLExtensions::Supports("GL_ARB_gpu_shader5");
	g_Config.backend_info.bSupportsGeometryShaders = (GLExtensions::Version() >= 320) &&
			!DriverDetails::HasBug(DriverDetails::BUG_INTELBROKENINTERFACEBLOCKS);

	// Desktop OpenGL supports the binding layout if it supports 420pack
	// OpenGL ES 3.1 supports it implicitly without an extension
	g_Config.backend_info.bSupportsBindingLayout = GLExtensions::Supports("GL_ARB_shading_language_420pack");

	g_ogl_config.bSupportsGLSLCache = GLExtensions::Supports("GL_ARB_get_program_binary");
	g_ogl_config.bSupportsGLPinnedMemory = GLExtensions::Supports("GL_AMD_pinned_memory");
	g_ogl_config.bSupportsGLSync = GLExtensions::Supports("GL_ARB_sync");
	g_ogl_config.bSupportsGLBaseVertex = GLExtensions::Supports("GL_ARB_draw_elements_base_vertex") ||
	                                     GLExtensions::Supports("GL_EXT_draw_elements_base_vertex");
	g_ogl_config.bSupportsGLBufferStorage = GLExtensions::Supports("GL_ARB_buffer_storage");
	g_ogl_config.bSupportsMSAA = GLExtensions::Supports("GL_ARB_texture_multisample");
	g_ogl_config.bSupportSampleShading = GLExtensions::Supports("GL_ARB_sample_shading");
	g_ogl_config.bSupportOGL31 = GLExtensions::Version() >= 310;
	g_ogl_config.bSupportViewportFloat = GLExtensions::Supports("GL_ARB_viewport_array");

	if (GLInterface->GetMode() == GLInterfaceMode::MODE_OPENGLES3)
	{
		if (strstr(g_ogl_config.glsl_version, "3.0"))
		{
			g_ogl_config.eSupportedGLSLVersion = GLSLES_300;
			g_ogl_config.bSupportsAEP = false;
			g_Config.backend_info.bSupportsGeometryShaders = false;
		}
		else
		{
			g_ogl_config.eSupportedGLSLVersion = GLSLES_310;
			g_ogl_config.bSupportsAEP = GLExtensions::Supports("GL_ANDROID_extension_pack_es31a");
			g_Config.backend_info.bSupportsBindingLayout = true;
			g_Config.backend_info.bSupportsEarlyZ = true;
			g_Config.backend_info.bSupportsGeometryShaders = g_ogl_config.bSupportsAEP;
		}
	}
	else
	{
		if (strstr(g_ogl_config.glsl_version, "1.00") || strstr(g_ogl_config.glsl_version, "1.10") || strstr(g_ogl_config.glsl_version, "1.20"))
		{
			PanicAlert("GPU: OGL ERROR: Need at least GLSL 1.30\n"
					"GPU: Does your video card support OpenGL 3.0?\n"
					"GPU: Your driver supports GLSL %s", g_ogl_config.glsl_version);
			bSuccess = false;
		}
		else if (strstr(g_ogl_config.glsl_version, "1.30"))
		{
			g_ogl_config.eSupportedGLSLVersion = GLSL_130;
			g_Config.backend_info.bSupportsEarlyZ = false; // layout keyword is only supported on glsl150+
			g_Config.backend_info.bSupportsGeometryShaders = false; // geometry shaders are only supported on glsl150+
		}
		else if (strstr(g_ogl_config.glsl_version, "1.40"))
		{
			g_ogl_config.eSupportedGLSLVersion = GLSL_140;
			g_Config.backend_info.bSupportsEarlyZ = false; // layout keyword is only supported on glsl150+
			g_Config.backend_info.bSupportsGeometryShaders = false; // geometry shaders are only supported on glsl150+
		}
		else
		{
			g_ogl_config.eSupportedGLSLVersion = GLSL_150;
		}

		// Desktop OpenGL can't have the Android Extension Pack
		g_ogl_config.bSupportsAEP = false;
	}

	if (GLExtensions::Supports("GL_KHR_debug"))
	{
		glDebugMessageControl(GL_DONT_CARE, GL_DONT_CARE, GL_DONT_CARE, 0, nullptr, true);
		glDebugMessageCallback( ErrorCallback, nullptr );
		glEnable( GL_DEBUG_OUTPUT );
	}
	else if (GLExtensions::Supports("GL_ARB_debug_output"))
	{
		glDebugMessageControlARB(GL_DONT_CARE, GL_DONT_CARE, GL_DONT_CARE, 0, nullptr, true);
		glDebugMessageCallbackARB( ErrorCallback, nullptr );
		glEnable( GL_DEBUG_OUTPUT );
	}

	int samples;
	glGetIntegerv(GL_SAMPLES, &samples);
	if (samples > 1)
	{
		// MSAA on default framebuffer isn't working because of glBlitFramebuffer.
		// It also isn't useful as we don't render anything to the default framebuffer.
		// We also try to get a non-msaa fb, so this only happens when forced by the driver.
		PanicAlert("MSAA on default framebuffer isn't supported.\n"
			"Please avoid forcing dolphin to use MSAA by the driver.\n"
			"%d samples on default framebuffer found.", samples);
		bSuccess = false;
	}

	if (g_Config.iStereoMode > 0 && !g_Config.backend_info.bSupportsGeometryShaders)
		OSD::AddMessage("Stereoscopic 3D isn't supported by your GPU, support for OpenGL 3.2 is required.", 10000);

	if (!bSuccess)
	{
		// Not all needed extensions are supported, so we have to stop here.
		// Else some of the next calls might crash.
		return;
	}

	glGetIntegerv(GL_MAX_SAMPLES, &g_ogl_config.max_samples);
	if (g_ogl_config.max_samples < 1 || !g_ogl_config.bSupportsMSAA)
		g_ogl_config.max_samples = 1;

	g_Config.VerifyValidity();
	UpdateActiveConfig();

	OSD::AddMessage(StringFromFormat("Video Info: %s, %s, %s",
				g_ogl_config.gl_vendor,
				g_ogl_config.gl_renderer,
				g_ogl_config.gl_version), 5000);

	WARN_LOG(VIDEO,"Missing OGL Extensions: %s%s%s%s%s%s%s%s%s%s%s",
			g_ActiveConfig.backend_info.bSupportsDualSourceBlend ? "" : "DualSourceBlend ",
			g_ActiveConfig.backend_info.bSupportsPrimitiveRestart ? "" : "PrimitiveRestart ",
			g_ActiveConfig.backend_info.bSupportsEarlyZ ? "" : "EarlyZ ",
			g_ogl_config.bSupportsGLPinnedMemory ? "" : "PinnedMemory ",
			g_ogl_config.bSupportsGLSLCache ? "" : "ShaderCache ",
			g_ogl_config.bSupportsGLBaseVertex ? "" : "BaseVertex ",
			g_ogl_config.bSupportsGLBufferStorage ? "" : "BufferStorage ",
			g_ogl_config.bSupportsGLSync ? "" : "Sync ",
			g_ogl_config.bSupportsMSAA ? "" : "MSAA ",
			g_ogl_config.bSupportSampleShading ? "" : "SSAA ",
			g_ActiveConfig.backend_info.bSupportsGSInstancing ? "" : "GSInstancing "
			);

	s_LastMultisampleMode = g_ActiveConfig.iMultisampleMode;
	s_MSAASamples = GetNumMSAASamples(s_LastMultisampleMode);
	ApplySSAASettings();
	s_LastStereo = g_ActiveConfig.iStereoMode > 0;

	// Decide framebuffer size
	s_backbuffer_width = (int)GLInterface->GetBackBufferWidth();
	s_backbuffer_height = (int)GLInterface->GetBackBufferHeight();

	// Handle VSync on/off
	s_vsync = g_ActiveConfig.IsVSync();
	GLInterface->SwapInterval(s_vsync);

	// TODO: Move these somewhere else?
	FramebufferManagerBase::SetLastXfbWidth(MAX_XFB_WIDTH);
	FramebufferManagerBase::SetLastXfbHeight(MAX_XFB_HEIGHT);

	UpdateDrawRectangle(s_backbuffer_width, s_backbuffer_height);

	s_LastEFBScale = g_ActiveConfig.iEFBScale;
	CalculateTargetSize(s_backbuffer_width, s_backbuffer_height);

	// Because of the fixed framebuffer size we need to disable the resolution
	// options while running
	g_Config.bRunning = true;

	glStencilFunc(GL_ALWAYS, 0, 0);
	glBlendFunc(GL_ONE, GL_ONE);

	glViewport(0, 0, GetTargetWidth(), GetTargetHeight()); // Reset The Current Viewport

	glClearColor(0.0f, 0.0f, 0.0f, 1.0f);
	glClearDepthf(1.0f);
	glEnable(GL_DEPTH_TEST);
	glDepthFunc(GL_LEQUAL);

	glPixelStorei(GL_UNPACK_ALIGNMENT, 4);  // 4-byte pixel alignment

	glDisable(GL_STENCIL_TEST);
	glEnable(GL_SCISSOR_TEST);

	glScissor(0, 0, GetTargetWidth(), GetTargetHeight());
	glBlendColor(0, 0, 0, 0.5f);
	glClearDepthf(1.0f);

	if (g_ActiveConfig.backend_info.bSupportsPrimitiveRestart)
	{
		if (GLInterface->GetMode() == GLInterfaceMode::MODE_OPENGLES3)
		{
			glEnable(GL_PRIMITIVE_RESTART_FIXED_INDEX);
		}
		else
		{
			if (g_ogl_config.bSupportOGL31)
			{
				glEnable(GL_PRIMITIVE_RESTART);
				glPrimitiveRestartIndex(65535);
			}
			else
			{
				glEnableClientState(GL_PRIMITIVE_RESTART_NV);
				glPrimitiveRestartIndexNV(65535);
			}
		}
	}
	UpdateActiveConfig();
	ClearEFBCache();
}

Renderer::~Renderer()
{
}

void Renderer::Shutdown()
{
	delete g_framebuffer_manager;

	g_Config.bRunning = false;
	UpdateActiveConfig();

	glDeleteBuffers(1, &s_ShowEFBCopyRegions_VBO);
	glDeleteVertexArrays(1, &s_ShowEFBCopyRegions_VAO);
	s_ShowEFBCopyRegions_VBO = 0;

	delete s_pfont;
	s_pfont = nullptr;
	s_ShowEFBCopyRegions.Destroy();

	delete m_post_processor;
	m_post_processor = nullptr;

	OpenGL_DeleteAttributelessVAO();
}

void Renderer::Init()
{
	// Initialize the FramebufferManager
	g_framebuffer_manager = new FramebufferManager(s_target_width, s_target_height,
			s_MSAASamples);

	m_post_processor = new OpenGLPostProcessing();

	s_pfont = new RasterFont();

	ProgramShaderCache::CompileShader(s_ShowEFBCopyRegions,
		"in vec2 rawpos;\n"
		"in vec3 color0;\n"
		"out vec4 c;\n"
		"void main(void) {\n"
		"	gl_Position = vec4(rawpos, 0.0, 1.0);\n"
		"	c = vec4(color0, 1.0);\n"
		"}\n",
		"in vec4 c;\n"
		"out vec4 ocol0;\n"
		"void main(void) {\n"
		"	ocol0 = c;\n"
		"}\n");

	OpenGL_CreateAttributelessVAO();

	// creating buffers
	glGenBuffers(1, &s_ShowEFBCopyRegions_VBO);
	glGenVertexArrays(1, &s_ShowEFBCopyRegions_VAO);
	glBindBuffer(GL_ARRAY_BUFFER, s_ShowEFBCopyRegions_VBO);
	glBindVertexArray( s_ShowEFBCopyRegions_VAO );
	glEnableVertexAttribArray(SHADER_POSITION_ATTRIB);
	glVertexAttribPointer(SHADER_POSITION_ATTRIB, 2, GL_FLOAT, 0, sizeof(GLfloat)*5, nullptr);
	glEnableVertexAttribArray(SHADER_COLOR0_ATTRIB);
	glVertexAttribPointer(SHADER_COLOR0_ATTRIB, 3, GL_FLOAT, 0, sizeof(GLfloat)*5, (GLfloat*)nullptr+2);
}

// Create On-Screen-Messages
void Renderer::DrawDebugInfo()
{
	// Reset viewport for drawing text
	glViewport(0, 0, GLInterface->GetBackBufferWidth(), GLInterface->GetBackBufferHeight());

	// Draw various messages on the screen, like FPS, statistics, etc.
	std::string debug_info;

	if (g_ActiveConfig.bShowFPS || SConfig::GetInstance().m_ShowFrameCount)
	{
		std::string fps = "";
		if (g_ActiveConfig.bShowFPS)
			debug_info += StringFromFormat("FPS: %d", m_fps_counter.m_fps);

		if (g_ActiveConfig.bShowFPS && SConfig::GetInstance().m_ShowFrameCount)
			debug_info += " - ";
		if (SConfig::GetInstance().m_ShowFrameCount)
		{
			debug_info += StringFromFormat("Frame: %llu", (unsigned long long) Movie::g_currentFrame);
			if (Movie::IsPlayingInput())
				debug_info += StringFromFormat(" / %llu", (unsigned long long) Movie::g_totalFrames);
		}

		debug_info += "\n";
	}

	if (SConfig::GetInstance().m_ShowLag)
		debug_info += StringFromFormat("Lag: %" PRIu64 "\n", Movie::g_currentLagCount);

	if (SConfig::GetInstance().m_ShowInputDisplay)
		debug_info += Movie::GetInputDisplay();

	debug_info += Profiler::ToString();

	if (GLInterface->GetMode() == GLInterfaceMode::MODE_OPENGL && g_ActiveConfig.bShowEFBCopyRegions)
	{
		// Set Line Size
		glLineWidth(3.0f);

		// 2*Coords + 3*Color
		GLsizeiptr length = stats.efb_regions.size() * sizeof(GLfloat) * (2 + 3) * 2 * 6;
		glBindBuffer(GL_ARRAY_BUFFER, s_ShowEFBCopyRegions_VBO);
		glBufferData(GL_ARRAY_BUFFER, length, nullptr, GL_STREAM_DRAW);
		GLfloat *Vertices = (GLfloat*)glMapBufferRange(GL_ARRAY_BUFFER, 0, length, GL_MAP_WRITE_BIT);

		// Draw EFB copy regions rectangles
		int a = 0;
		GLfloat color[3] = {0.0f, 1.0f, 1.0f};

		for (const EFBRectangle& rect : stats.efb_regions)
		{
			GLfloat halfWidth = EFB_WIDTH / 2.0f;
			GLfloat halfHeight = EFB_HEIGHT / 2.0f;
			GLfloat x =  (GLfloat) -1.0f + ((GLfloat)rect.left / halfWidth);
			GLfloat y =  (GLfloat) 1.0f - ((GLfloat)rect.top / halfHeight);
			GLfloat x2 = (GLfloat) -1.0f + ((GLfloat)rect.right / halfWidth);
			GLfloat y2 = (GLfloat) 1.0f - ((GLfloat)rect.bottom / halfHeight);

			Vertices[a++] = x;
			Vertices[a++] = y;
			Vertices[a++] = color[0];
			Vertices[a++] = color[1];
			Vertices[a++] = color[2];

			Vertices[a++] = x2;
			Vertices[a++] = y;
			Vertices[a++] = color[0];
			Vertices[a++] = color[1];
			Vertices[a++] = color[2];


			Vertices[a++] = x2;
			Vertices[a++] = y;
			Vertices[a++] = color[0];
			Vertices[a++] = color[1];
			Vertices[a++] = color[2];

			Vertices[a++] = x2;
			Vertices[a++] = y2;
			Vertices[a++] = color[0];
			Vertices[a++] = color[1];
			Vertices[a++] = color[2];


			Vertices[a++] = x2;
			Vertices[a++] = y2;
			Vertices[a++] = color[0];
			Vertices[a++] = color[1];
			Vertices[a++] = color[2];

			Vertices[a++] = x;
			Vertices[a++] = y2;
			Vertices[a++] = color[0];
			Vertices[a++] = color[1];
			Vertices[a++] = color[2];


			Vertices[a++] = x;
			Vertices[a++] = y2;
			Vertices[a++] = color[0];
			Vertices[a++] = color[1];
			Vertices[a++] = color[2];

			Vertices[a++] = x;
			Vertices[a++] = y;
			Vertices[a++] = color[0];
			Vertices[a++] = color[1];
			Vertices[a++] = color[2];


			Vertices[a++] = x;
			Vertices[a++] = y;
			Vertices[a++] = color[0];
			Vertices[a++] = color[1];
			Vertices[a++] = color[2];

			Vertices[a++] = x2;
			Vertices[a++] = y2;
			Vertices[a++] = color[0];
			Vertices[a++] = color[1];
			Vertices[a++] = color[2];


			Vertices[a++] = x2;
			Vertices[a++] = y;
			Vertices[a++] = color[0];
			Vertices[a++] = color[1];
			Vertices[a++] = color[2];

			Vertices[a++] = x;
			Vertices[a++] = y2;
			Vertices[a++] = color[0];
			Vertices[a++] = color[1];
			Vertices[a++] = color[2];

			// TO DO: build something nicer here
			GLfloat temp = color[0];
			color[0] = color[1];
			color[1] = color[2];
			color[2] = temp;
		}
		glUnmapBuffer(GL_ARRAY_BUFFER);

		s_ShowEFBCopyRegions.Bind();
		glBindVertexArray(s_ShowEFBCopyRegions_VAO);
		GLsizei count = static_cast<GLsizei>(stats.efb_regions.size() * 2*6);
		glDrawArrays(GL_LINES, 0, count);

		// Clear stored regions
		stats.efb_regions.clear();
	}

	if (g_ActiveConfig.bOverlayStats)
		debug_info += Statistics::ToString();

	if (g_ActiveConfig.bOverlayProjStats)
		debug_info += Statistics::ToStringProj();

	if (!debug_info.empty())
	{
		// Render a shadow, and then the text.
		Renderer::RenderText(debug_info, 21, 21, 0xDD000000);
		Renderer::RenderText(debug_info, 20, 20, 0xFF00FFFF);
	}
}

void Renderer::RenderText(const std::string& text, int left, int top, u32 color)
{
	const int nBackbufferWidth = (int)GLInterface->GetBackBufferWidth();
	const int nBackbufferHeight = (int)GLInterface->GetBackBufferHeight();

	s_pfont->printMultilineText(text,
		left * 2.0f / (float)nBackbufferWidth - 1,
		1 - top * 2.0f / (float)nBackbufferHeight,
		0, nBackbufferWidth, nBackbufferHeight, color);
}

TargetRectangle Renderer::ConvertEFBRectangle(const EFBRectangle& rc)
{
	TargetRectangle result;
	result.left   = EFBToScaledX(rc.left);
	result.top    = EFBToScaledY(EFB_HEIGHT - rc.top);
	result.right  = EFBToScaledX(rc.right);
	result.bottom = EFBToScaledY(EFB_HEIGHT - rc.bottom);
	return result;
}

// Function: This function handles the OpenGL glScissor() function
// ----------------------------
// Call browser: OpcodeDecoding.cpp ExecuteDisplayList > Decode() > LoadBPReg()
//		case 0x52 > SetScissorRect()
// ----------------------------
// bpmem.scissorTL.x, y = 342x342
// bpmem.scissorBR.x, y = 981x821
// Renderer::GetTargetHeight() = the fixed ini file setting
// donkopunchstania - it appears scissorBR is the bottom right pixel inside the scissor box
// therefore the width and height are (scissorBR + 1) - scissorTL
void Renderer::SetScissorRect(const EFBRectangle& rc)
{
	TargetRectangle trc = g_renderer->ConvertEFBRectangle(rc);
	glScissor(trc.left, trc.bottom, trc.GetWidth(), trc.GetHeight());
}

void Renderer::SetColorMask()
{
	// Only enable alpha channel if it's supported by the current EFB format
	GLenum ColorMask = GL_FALSE, AlphaMask = GL_FALSE;
	if (bpmem.alpha_test.TestResult() != AlphaTest::FAIL)
	{
		if (bpmem.blendmode.colorupdate)
			ColorMask = GL_TRUE;
		if (bpmem.blendmode.alphaupdate && (bpmem.zcontrol.pixel_format == PEControl::RGBA6_Z24))
			AlphaMask = GL_TRUE;
	}
	glColorMask(ColorMask,  ColorMask,  ColorMask,  AlphaMask);
}

void ClearEFBCache()
{
	if (!s_efbCacheIsCleared)
	{
		s_efbCacheIsCleared = true;
		memset(s_efbCacheValid, 0, sizeof(s_efbCacheValid));
	}
}

void Renderer::UpdateEFBCache(EFBAccessType type, u32 cacheRectIdx, const EFBRectangle& efbPixelRc, const TargetRectangle& targetPixelRc, const u32* data)
{
	u32 cacheType = (type == PEEK_Z ? 0 : 1);

	if (!s_efbCache[cacheType][cacheRectIdx].size())
		s_efbCache[cacheType][cacheRectIdx].resize(EFB_CACHE_RECT_SIZE * EFB_CACHE_RECT_SIZE);

	u32 targetPixelRcWidth = targetPixelRc.right - targetPixelRc.left;
	u32 efbPixelRcHeight = efbPixelRc.bottom - efbPixelRc.top;
	u32 efbPixelRcWidth = efbPixelRc.right - efbPixelRc.left;

	for (u32 yCache = 0; yCache < efbPixelRcHeight; ++yCache)
	{
		u32 yEFB = efbPixelRc.top + yCache;
		u32 yPixel = (EFBToScaledY(EFB_HEIGHT - yEFB) + EFBToScaledY(EFB_HEIGHT - yEFB - 1)) / 2;
		u32 yData = yPixel - targetPixelRc.bottom;

		for (u32 xCache = 0; xCache < efbPixelRcWidth; ++xCache)
		{
			u32 xEFB = efbPixelRc.left + xCache;
			u32 xPixel = (EFBToScaledX(xEFB) + EFBToScaledX(xEFB + 1)) / 2;
			u32 xData = xPixel - targetPixelRc.left;
			s_efbCache[cacheType][cacheRectIdx][yCache * EFB_CACHE_RECT_SIZE + xCache] = data[yData * targetPixelRcWidth + xData];
		}
	}

	s_efbCacheValid[cacheType][cacheRectIdx] = true;
	s_efbCacheIsCleared = false;
}

// This function allows the CPU to directly access the EFB.
// There are EFB peeks (which will read the color or depth of a pixel)
// and EFB pokes (which will change the color or depth of a pixel).
//
// The behavior of EFB peeks can only be modified by:
// - GX_PokeAlphaRead
// The behavior of EFB pokes can be modified by:
// - GX_PokeAlphaMode (TODO)
// - GX_PokeAlphaUpdate (TODO)
// - GX_PokeBlendMode (TODO)
// - GX_PokeColorUpdate (TODO)
// - GX_PokeDither (TODO)
// - GX_PokeDstAlpha (TODO)
// - GX_PokeZMode (TODO)
u32 Renderer::AccessEFB(EFBAccessType type, u32 x, u32 y, u32 poke_data)
{
	u32 cacheRectIdx = (y / EFB_CACHE_RECT_SIZE) * EFB_CACHE_WIDTH
	                 + (x / EFB_CACHE_RECT_SIZE);

	EFBRectangle efbPixelRc;

	if (type == PEEK_COLOR || type == PEEK_Z)
	{
		// Get the rectangular target region containing the EFB pixel
		efbPixelRc.left = (x / EFB_CACHE_RECT_SIZE) * EFB_CACHE_RECT_SIZE;
		efbPixelRc.top = (y / EFB_CACHE_RECT_SIZE) * EFB_CACHE_RECT_SIZE;
		efbPixelRc.right = std::min(efbPixelRc.left + EFB_CACHE_RECT_SIZE, (u32)EFB_WIDTH);
		efbPixelRc.bottom = std::min(efbPixelRc.top + EFB_CACHE_RECT_SIZE, (u32)EFB_HEIGHT);
	}
	else
	{
		efbPixelRc.left = x;
		efbPixelRc.top = y;
		efbPixelRc.right = x+1;
		efbPixelRc.bottom = y+1;
	}

	TargetRectangle targetPixelRc = ConvertEFBRectangle(efbPixelRc);
	u32 targetPixelRcWidth = targetPixelRc.right - targetPixelRc.left;
	u32 targetPixelRcHeight = targetPixelRc.top - targetPixelRc.bottom;

	// TODO (FIX) : currently, AA path is broken/offset and doesn't return the correct pixel
	switch (type)
	{
	case PEEK_Z:
		{
			u32 z;

			if (!s_efbCacheValid[0][cacheRectIdx])
			{
				if (s_MSAASamples > 1)
				{
					g_renderer->ResetAPIState();

					// Resolve our rectangle.
					FramebufferManager::GetEFBDepthTexture(efbPixelRc);
					glBindFramebuffer(GL_READ_FRAMEBUFFER, FramebufferManager::GetResolvedFramebuffer());

					g_renderer->RestoreAPIState();
				}

				u32* depthMap = new u32[targetPixelRcWidth * targetPixelRcHeight];

				glReadPixels(targetPixelRc.left, targetPixelRc.bottom, targetPixelRcWidth, targetPixelRcHeight,
				             GL_DEPTH_COMPONENT, GL_UNSIGNED_INT, depthMap);

				UpdateEFBCache(type, cacheRectIdx, efbPixelRc, targetPixelRc, depthMap);

				delete[] depthMap;
			}

			u32 xRect = x % EFB_CACHE_RECT_SIZE;
			u32 yRect = y % EFB_CACHE_RECT_SIZE;
			z = s_efbCache[0][cacheRectIdx][yRect * EFB_CACHE_RECT_SIZE + xRect];

			// Scale the 32-bit value returned by glReadPixels to a 24-bit
			// value (GC uses a 24-bit Z-buffer).
			// TODO: in RE0 this value is often off by one, which causes lighting to disappear
			if (bpmem.zcontrol.pixel_format == PEControl::RGB565_Z16)
			{
				// if Z is in 16 bit format you must return a 16 bit integer
				z = z >> 16;
			}
			else
			{
				z = z >> 8;
			}
			return z;
		}

	case PEEK_COLOR: // GXPeekARGB
		{
			// Although it may sound strange, this really is A8R8G8B8 and not RGBA or 24-bit...

			// Tested in Killer 7, the first 8bits represent the alpha value which is used to
			// determine if we're aiming at an enemy (0x80 / 0x88) or not (0x70)
			// Wind Waker is also using it for the pictograph to determine the color of each pixel

			u32 color;

			if (!s_efbCacheValid[1][cacheRectIdx])
			{
				if (s_MSAASamples > 1)
				{
					g_renderer->ResetAPIState();

					// Resolve our rectangle.
					FramebufferManager::GetEFBColorTexture(efbPixelRc);
					glBindFramebuffer(GL_READ_FRAMEBUFFER, FramebufferManager::GetResolvedFramebuffer());

					g_renderer->RestoreAPIState();
				}

				u32* colorMap = new u32[targetPixelRcWidth * targetPixelRcHeight];

				if (GLInterface->GetMode() == GLInterfaceMode::MODE_OPENGLES3)
				// XXX: Swap colours
					glReadPixels(targetPixelRc.left, targetPixelRc.bottom, targetPixelRcWidth, targetPixelRcHeight,
						     GL_RGBA, GL_UNSIGNED_BYTE, colorMap);
				else
					glReadPixels(targetPixelRc.left, targetPixelRc.bottom, targetPixelRcWidth, targetPixelRcHeight,
						     GL_BGRA, GL_UNSIGNED_INT_8_8_8_8_REV, colorMap);

				UpdateEFBCache(type, cacheRectIdx, efbPixelRc, targetPixelRc, colorMap);

				delete[] colorMap;
			}

			u32 xRect = x % EFB_CACHE_RECT_SIZE;
			u32 yRect = y % EFB_CACHE_RECT_SIZE;
			color = s_efbCache[1][cacheRectIdx][yRect * EFB_CACHE_RECT_SIZE + xRect];

			// check what to do with the alpha channel (GX_PokeAlphaRead)
			PixelEngine::UPEAlphaReadReg alpha_read_mode = PixelEngine::GetAlphaReadMode();

			if (bpmem.zcontrol.pixel_format == PEControl::RGBA6_Z24)
			{
				color = RGBA8ToRGBA6ToRGBA8(color);
			}
			else if (bpmem.zcontrol.pixel_format == PEControl::RGB565_Z16)
			{
				color = RGBA8ToRGB565ToRGBA8(color);
			}
			if (bpmem.zcontrol.pixel_format != PEControl::RGBA6_Z24)
			{
				color |= 0xFF000000;
			}
			if (alpha_read_mode.ReadMode == 2)
			{
				// GX_READ_NONE
				return color;
			}
			else if (alpha_read_mode.ReadMode == 1)
			{
				// GX_READ_FF
				return (color | 0xFF000000);
			}
			else /*if(alpha_read_mode.ReadMode == 0)*/
			{
				// GX_READ_00
				return (color & 0x00FFFFFF);
			}
		}

	case POKE_COLOR:
	{
		ResetAPIState();

		glClearColor(float((poke_data >> 16) & 0xFF) / 255.0f,
		             float((poke_data >>  8) & 0xFF) / 255.0f,
		             float((poke_data >>  0) & 0xFF) / 255.0f,
		             float((poke_data >> 24) & 0xFF) / 255.0f);

		glEnable(GL_SCISSOR_TEST);
		glScissor(targetPixelRc.left, targetPixelRc.bottom, targetPixelRc.GetWidth(), targetPixelRc.GetHeight());

		glClear(GL_COLOR_BUFFER_BIT);

		RestoreAPIState();

		// TODO: Could just update the EFB cache with the new value
		ClearEFBCache();

		break;
	}

	case POKE_Z:
	{
		ResetAPIState();

		glDepthMask(GL_TRUE);
		glClearDepthf(float(poke_data & 0xFFFFFF) / float(0xFFFFFF));

		glEnable(GL_SCISSOR_TEST);
		glScissor(targetPixelRc.left, targetPixelRc.bottom, targetPixelRc.GetWidth(), targetPixelRc.GetHeight());

		glClear(GL_DEPTH_BUFFER_BIT);

		RestoreAPIState();

		// TODO: Could just update the EFB cache with the new value
		ClearEFBCache();

		break;
	}

	default:
		break;
	}

	return 0;
}

u16 Renderer::BBoxRead(int index)
{
	int swapped_index = index;
	if (index >= 2)
		swapped_index ^= 1; // swap 2 and 3 for top/bottom

	// Here we get the min/max value of the truncated position of the upscaled and swapped framebuffer.
	// So we have to correct them to the unscaled EFB sizes.
	int value = BoundingBox::Get(swapped_index);

	if (index < 2)
	{
		// left/right
		value = value * EFB_WIDTH / s_target_width;
	}
	else
	{
		// up/down -- we have to swap up and down
		value = value * EFB_HEIGHT / s_target_height;
		value = EFB_HEIGHT - value - 1;
	}
	if (index & 1)
		value++; // fix max values to describe the outer border

	return value;
}

void Renderer::BBoxWrite(int index, u16 _value)
{
	int value = _value; // u16 isn't enough to multiply by the efb width
	if (index & 1)
		value--;
	if (index < 2)
	{
		value = value * s_target_width / EFB_WIDTH;
	}
	else
	{
		index ^= 1; // swap 2 and 3 for top/bottom
		value = EFB_HEIGHT - value - 1;
		value = value * s_target_height / EFB_HEIGHT;
	}

	BoundingBox::Set(index, value);
}

void Renderer::SetViewport()
{
	// reversed gxsetviewport(xorig, yorig, width, height, nearz, farz)
	// [0] = width/2
	// [1] = height/2
	// [2] = 16777215 * (farz - nearz)
	// [3] = xorig + width/2 + 342
	// [4] = yorig + height/2 + 342
	// [5] = 16777215 * farz

	int scissorXOff = bpmem.scissorOffset.x * 2;
	int scissorYOff = bpmem.scissorOffset.y * 2;

	// TODO: ceil, floor or just cast to int?
	float X = EFBToScaledXf(xfmem.viewport.xOrig - xfmem.viewport.wd - (float)scissorXOff);
	float Y = EFBToScaledYf((float)EFB_HEIGHT - xfmem.viewport.yOrig + xfmem.viewport.ht + (float)scissorYOff);
	float Width = EFBToScaledXf(2.0f * xfmem.viewport.wd);
	float Height = EFBToScaledYf(-2.0f * xfmem.viewport.ht);
	float GLNear = (xfmem.viewport.farZ - xfmem.viewport.zRange) / 16777216.0f;
	float GLFar = xfmem.viewport.farZ / 16777216.0f;
	if (Width < 0)
	{
		X += Width;
		Width *= -1;
	}
	if (Height < 0)
	{
		Y += Height;
		Height *= -1;
	}

	// Update the view port
	if (g_ogl_config.bSupportViewportFloat)
	{
		glViewportIndexedf(0, X, Y, Width, Height);
	}
	else
	{
		auto iceilf = [](float f)
		{
			return static_cast<GLint>(ceilf(f));
		};
		glViewport(iceilf(X), iceilf(Y), iceilf(Width), iceilf(Height));
	}
	glDepthRangef(GLNear, GLFar);
}

void Renderer::ClearScreen(const EFBRectangle& rc, bool colorEnable, bool alphaEnable, bool zEnable, u32 color, u32 z)
{
	ResetAPIState();

	// color
	GLboolean const
		color_mask = colorEnable ? GL_TRUE : GL_FALSE,
		alpha_mask = alphaEnable ? GL_TRUE : GL_FALSE;
	glColorMask(color_mask,  color_mask,  color_mask,  alpha_mask);

	glClearColor(
		float((color >> 16) & 0xFF) / 255.0f,
		float((color >> 8) & 0xFF) / 255.0f,
		float((color >> 0) & 0xFF) / 255.0f,
		float((color >> 24) & 0xFF) / 255.0f);

	// depth
	glDepthMask(zEnable ? GL_TRUE : GL_FALSE);

	glClearDepthf(float(z & 0xFFFFFF) / float(0xFFFFFF));

	// Update rect for clearing the picture
	glEnable(GL_SCISSOR_TEST);

	TargetRectangle const targetRc = ConvertEFBRectangle(rc);
	glScissor(targetRc.left, targetRc.bottom, targetRc.GetWidth(), targetRc.GetHeight());

	// glColorMask/glDepthMask/glScissor affect glClear (glViewport does not)
	glClear(GL_COLOR_BUFFER_BIT | GL_DEPTH_BUFFER_BIT);

	RestoreAPIState();

	ClearEFBCache();
}

void Renderer::ReinterpretPixelData(unsigned int convtype)
{
	if (convtype == 0 || convtype == 2)
	{
		FramebufferManager::ReinterpretPixelData(convtype);
	}
	else
	{
		ERROR_LOG(VIDEO, "Trying to reinterpret pixel data with unsupported conversion type %d", convtype);
	}
}

void Renderer::SetBlendMode(bool forceUpdate)
{
	// Our render target always uses an alpha channel, so we need to override the blend functions to assume a destination alpha of 1 if the render target isn't supposed to have an alpha channel
	// Example: D3DBLEND_DESTALPHA needs to be D3DBLEND_ONE since the result without an alpha channel is assumed to always be 1.
	bool target_has_alpha = bpmem.zcontrol.pixel_format == PEControl::RGBA6_Z24;

	bool useDstAlpha = !g_ActiveConfig.bDstAlphaPass && bpmem.dstalpha.enable && bpmem.blendmode.alphaupdate && target_has_alpha;
	bool useDualSource = useDstAlpha && g_ActiveConfig.backend_info.bSupportsDualSourceBlend;

	const GLenum glSrcFactors[8] =
	{
		GL_ZERO,
		GL_ONE,
		GL_DST_COLOR,
		GL_ONE_MINUS_DST_COLOR,
		(useDualSource)  ? GL_SRC1_ALPHA : (GLenum)GL_SRC_ALPHA,
		(useDualSource)  ? GL_ONE_MINUS_SRC1_ALPHA : (GLenum)GL_ONE_MINUS_SRC_ALPHA,
		(target_has_alpha) ? GL_DST_ALPHA : (GLenum)GL_ONE,
		(target_has_alpha) ? GL_ONE_MINUS_DST_ALPHA : (GLenum)GL_ZERO
	};
	const GLenum glDestFactors[8] =
	{
		GL_ZERO,
		GL_ONE,
		GL_SRC_COLOR,
		GL_ONE_MINUS_SRC_COLOR,
		(useDualSource)  ? GL_SRC1_ALPHA : (GLenum)GL_SRC_ALPHA,
		(useDualSource)  ? GL_ONE_MINUS_SRC1_ALPHA : (GLenum)GL_ONE_MINUS_SRC_ALPHA,
		(target_has_alpha) ? GL_DST_ALPHA : (GLenum)GL_ONE,
		(target_has_alpha) ? GL_ONE_MINUS_DST_ALPHA : (GLenum)GL_ZERO
	};

	// blend mode bit mask
	// 0 - blend enable
	// 1 - dst alpha enabled
	// 2 - reverse subtract enable (else add)
	// 3-5 - srcRGB function
	// 6-8 - dstRGB function

	u32 newval = useDualSource << 1;
	newval |= bpmem.blendmode.subtract << 2;

	if (bpmem.blendmode.subtract)
	{
		newval |= 0x0049;   // enable blending src 1 dst 1
	}
	else if (bpmem.blendmode.blendenable)
	{
		newval |= 1;    // enable blending
		newval |= bpmem.blendmode.srcfactor << 3;
		newval |= bpmem.blendmode.dstfactor << 6;
	}

	u32 changes = forceUpdate ? 0xFFFFFFFF : newval ^ s_blendMode;

	if (changes & 1)
	{
		// blend enable change
		(newval & 1) ? glEnable(GL_BLEND) : glDisable(GL_BLEND);
	}

	if (changes & 4)
	{
		// subtract enable change
		GLenum equation = newval & 4 ? GL_FUNC_REVERSE_SUBTRACT : GL_FUNC_ADD;
		GLenum equationAlpha = useDualSource ? GL_FUNC_ADD : equation;

		glBlendEquationSeparate(equation, equationAlpha);
	}

	if (changes & 0x1FA)
	{
		u32 srcidx = (newval >> 3) & 7;
		u32 dstidx = (newval >> 6) & 7;
		GLenum srcFactor = glSrcFactors[srcidx];
		GLenum dstFactor = glDestFactors[dstidx];

		// adjust alpha factors
		if (useDualSource)
		{
			srcidx = BlendMode::ONE;
			dstidx = BlendMode::ZERO;
		}
		else
		{
			// we can't use GL_DST_COLOR or GL_ONE_MINUS_DST_COLOR for source in alpha channel so use their alpha equivalent instead
			if (srcidx == BlendMode::DSTCLR)
				srcidx = BlendMode::DSTALPHA;
			else if (srcidx == BlendMode::INVDSTCLR)
				srcidx = BlendMode::INVDSTALPHA;

			// we can't use GL_SRC_COLOR or GL_ONE_MINUS_SRC_COLOR for destination in alpha channel so use their alpha equivalent instead
			if (dstidx == BlendMode::SRCCLR)
				dstidx = BlendMode::SRCALPHA;
			else if (dstidx == BlendMode::INVSRCCLR)
				dstidx = BlendMode::INVSRCALPHA;
		}
		GLenum srcFactorAlpha = glSrcFactors[srcidx];
		GLenum dstFactorAlpha = glDestFactors[dstidx];
		// blend RGB change
		glBlendFuncSeparate(srcFactor, dstFactor, srcFactorAlpha, dstFactorAlpha);
	}
	s_blendMode = newval;
}

static void DumpFrame(const std::vector<u8>& data, int w, int h)
{
#if defined(HAVE_LIBAV) || defined(_WIN32)
	if (SConfig::GetInstance().m_DumpFrames && !data.empty())
	{
		AVIDump::AddFrame(&data[0], w, h);
	}
#endif
}

// This function has the final picture. We adjust the aspect ratio here.
void Renderer::SwapImpl(u32 xfbAddr, u32 fbWidth, u32 fbStride, u32 fbHeight, const EFBRectangle& rc, float Gamma)
{
	static int w = 0, h = 0;
	if (g_bSkipCurrentFrame || (!XFBWrited && !g_ActiveConfig.RealXFBEnabled()) || !fbWidth || !fbHeight)
	{
		DumpFrame(frame_data, w, h);
		Core::Callback_VideoCopiedToXFB(false);
		return;
	}

	u32 xfbCount = 0;
	const XFBSourceBase* const* xfbSourceList = FramebufferManager::GetXFBSource(xfbAddr, fbStride, fbHeight, &xfbCount);
	if (g_ActiveConfig.VirtualXFBEnabled() && (!xfbSourceList || xfbCount == 0))
	{
		DumpFrame(frame_data, w, h);
		Core::Callback_VideoCopiedToXFB(false);
		return;
	}

	ResetAPIState();

	UpdateDrawRectangle(s_backbuffer_width, s_backbuffer_height);
	TargetRectangle flipped_trc = GetTargetRectangle();

	// Flip top and bottom for some reason; TODO: Fix the code to suck less?
	std::swap(flipped_trc.top, flipped_trc.bottom);

	// Copy the framebuffer to screen.
	const XFBSource* xfbSource = nullptr;

	if (g_ActiveConfig.bUseXFB)
	{
		// draw each xfb source
		for (u32 i = 0; i < xfbCount; ++i)
		{
			xfbSource = (const XFBSource*) xfbSourceList[i];

			TargetRectangle drawRc;

			if (g_ActiveConfig.bUseRealXFB)
			{
				drawRc = flipped_trc;
			}
			else
			{
				// use virtual xfb with offset
				int xfbHeight = xfbSource->srcHeight;
				int xfbWidth = xfbSource->srcWidth;
				int hOffset = ((s32)xfbSource->srcAddr - (s32)xfbAddr) / ((s32)fbStride * 2);

				drawRc.top = flipped_trc.top - hOffset * flipped_trc.GetHeight() / fbHeight;
				drawRc.bottom = flipped_trc.top - (hOffset + xfbHeight) * flipped_trc.GetHeight() / fbHeight;
				drawRc.left = flipped_trc.left + (flipped_trc.GetWidth() - xfbWidth * flipped_trc.GetWidth() / fbStride) / 2;
				drawRc.right = flipped_trc.left + (flipped_trc.GetWidth() + xfbWidth * flipped_trc.GetWidth() / fbStride) / 2;

				// The following code disables auto stretch.  Kept for reference.
				// scale draw area for a 1 to 1 pixel mapping with the draw target
				//float vScale = (float)fbHeight / (float)flipped_trc.GetHeight();
				//float hScale = (float)fbWidth / (float)flipped_trc.GetWidth();
				//drawRc.top *= vScale;
				//drawRc.bottom *= vScale;
				//drawRc.left *= hScale;
				//drawRc.right *= hScale;
			}
			// Tell the OSD Menu about the current internal resolution
			OSDInternalW = xfbSource->sourceRc.GetWidth(); OSDInternalH = xfbSource->sourceRc.GetHeight();

			TargetRectangle sourceRc;
			sourceRc.left = xfbSource->sourceRc.left;
			sourceRc.right = xfbSource->sourceRc.right;
			sourceRc.top = xfbSource->sourceRc.top;
			sourceRc.bottom = xfbSource->sourceRc.bottom;

			sourceRc.right -= fbStride - fbWidth;

			// TODO: Virtual XFB stereoscopic 3D support.
			m_post_processor->BlitFromTexture(sourceRc, drawRc, xfbSource->texture, xfbSource->texWidth, xfbSource->texHeight, 1);
		}
	}
	else
	{
		TargetRectangle targetRc = ConvertEFBRectangle(rc);

		// for msaa mode, we must resolve the efb content to non-msaa
		GLuint tex = FramebufferManager::ResolveAndGetRenderTarget(rc);

		if (g_ActiveConfig.iStereoMode == STEREO_SBS || g_ActiveConfig.iStereoMode == STEREO_TAB)
		{
			TargetRectangle leftRc, rightRc;
			ConvertStereoRectangle(flipped_trc, leftRc, rightRc);

			m_post_processor->BlitFromTexture(targetRc, leftRc, tex, s_target_width, s_target_height, 0);
			m_post_processor->BlitFromTexture(targetRc, rightRc, tex, s_target_width, s_target_height, 1);
		}
		else
		{
			m_post_processor->BlitFromTexture(targetRc, flipped_trc, tex, s_target_width, s_target_height);
		}
	}

	glBindFramebuffer(GL_READ_FRAMEBUFFER, 0);

	// Save screenshot
	if (s_bScreenshot)
	{
		std::lock_guard<std::mutex> lk(s_criticalScreenshot);
		SaveScreenshot(s_sScreenshotName, flipped_trc);
		// Reset settings
		s_sScreenshotName.clear();
		s_bScreenshot = false;
	}

	// Frame dumps are handled a little differently in Windows
	// Frame dumping disabled entirely on GLES3
	if (GLInterface->GetMode() == GLInterfaceMode::MODE_OPENGL)
	{
#if defined _WIN32 || defined HAVE_LIBAV
		if (SConfig::GetInstance().m_DumpFrames)
		{
			std::lock_guard<std::mutex> lk(s_criticalScreenshot);
			if (frame_data.empty() || w != flipped_trc.GetWidth() ||
				     h != flipped_trc.GetHeight())
			{
				w = flipped_trc.GetWidth();
				h = flipped_trc.GetHeight();
				frame_data.resize(3 * w * h);
			}
			glPixelStorei(GL_PACK_ALIGNMENT, 1);
			glReadPixels(flipped_trc.left, flipped_trc.bottom, w, h, GL_BGR, GL_UNSIGNED_BYTE, &frame_data[0]);
			if (w > 0 && h > 0)
			{
				if (!bLastFrameDumped)
				{
					#ifdef _WIN32
						bAVIDumping = AVIDump::Start(nullptr, w, h);
					#else
						bAVIDumping = AVIDump::Start(w, h);
					#endif
					if (!bAVIDumping)
					{
						OSD::AddMessage("AVIDump Start failed", 2000);
					}
					else
					{
						OSD::AddMessage(StringFromFormat(
									"Dumping Frames to \"%sframedump0.avi\" (%dx%d RGB24)",
									File::GetUserPath(D_DUMPFRAMES_IDX).c_str(), w, h), 2000);
					}
				}
				if (bAVIDumping)
				{
					#ifndef _WIN32
						FlipImageData(&frame_data[0], w, h);
					#endif

						AVIDump::AddFrame(&frame_data[0], w, h);
				}

				bLastFrameDumped = true;
			}
			else
			{
				NOTICE_LOG(VIDEO, "Error reading framebuffer");
			}
		}
		else
		{
			if (bLastFrameDumped && bAVIDumping)
			{
				std::vector<u8>().swap(frame_data);
				w = h = 0;
				AVIDump::Stop();
				bAVIDumping = false;
				OSD::AddMessage("Stop dumping frames", 2000);
			}
			bLastFrameDumped = false;
		}
#else
		if (SConfig::GetInstance().m_DumpFrames)
		{
			std::lock_guard<std::mutex> lk(s_criticalScreenshot);
			std::string movie_file_name;
			w = GetTargetRectangle().GetWidth();
			h = GetTargetRectangle().GetHeight();
			frame_data.resize(3 * w * h);
			glPixelStorei(GL_PACK_ALIGNMENT, 1);
			glReadPixels(GetTargetRectangle().left, GetTargetRectangle().bottom, w, h, GL_BGR, GL_UNSIGNED_BYTE, &frame_data[0]);

			if (!bLastFrameDumped)
			{
				movie_file_name = File::GetUserPath(D_DUMPFRAMES_IDX) + "framedump.raw";
				File::CreateFullPath(movie_file_name);
				pFrameDump.Open(movie_file_name, "wb");
				if (!pFrameDump)
				{
					OSD::AddMessage("Error opening framedump.raw for writing.", 2000);
				}
				else
				{
					OSD::AddMessage(StringFromFormat("Dumping Frames to \"%s\" (%dx%d RGB24)", movie_file_name.c_str(), w, h), 2000);
				}
			}
			if (pFrameDump)
			{
				FlipImageData(&frame_data[0], w, h);
				pFrameDump.WriteBytes(&frame_data[0], w * 3 * h);
				pFrameDump.Flush();
			}
			bLastFrameDumped = true;
		}
		else
		{
			if (bLastFrameDumped)
				pFrameDump.Close();
			bLastFrameDumped = false;
		}
#endif
	}
	// Finish up the current frame, print some stats

	SetWindowSize(fbStride, fbHeight);

	GLInterface->Update(); // just updates the render window position and the backbuffer size

	bool xfbchanged = false;

	if (FramebufferManagerBase::LastXfbWidth() != fbStride || FramebufferManagerBase::LastXfbHeight() != fbHeight)
	{
		xfbchanged = true;
		unsigned int const last_w = (fbStride < 1 || fbStride > MAX_XFB_WIDTH) ? MAX_XFB_WIDTH : fbStride;
		unsigned int const last_h = (fbHeight < 1 || fbHeight > MAX_XFB_HEIGHT) ? MAX_XFB_HEIGHT : fbHeight;
		FramebufferManagerBase::SetLastXfbWidth(last_w);
		FramebufferManagerBase::SetLastXfbHeight(last_h);
	}

	bool WindowResized = false;
	int W = (int)GLInterface->GetBackBufferWidth();
	int H = (int)GLInterface->GetBackBufferHeight();
	if (W != s_backbuffer_width || H != s_backbuffer_height || s_LastEFBScale != g_ActiveConfig.iEFBScale)
	{
		WindowResized = true;
		s_backbuffer_width = W;
		s_backbuffer_height = H;
		s_LastEFBScale = g_ActiveConfig.iEFBScale;
	}

	if (xfbchanged || WindowResized || (s_LastMultisampleMode != g_ActiveConfig.iMultisampleMode) || (s_LastStereo != (g_ActiveConfig.iStereoMode > 0)))
	{
		UpdateDrawRectangle(s_backbuffer_width, s_backbuffer_height);

		if (CalculateTargetSize(s_backbuffer_width, s_backbuffer_height) || s_LastMultisampleMode != g_ActiveConfig.iMultisampleMode || s_LastStereo != (g_ActiveConfig.iStereoMode > 0))
		{
			s_LastMultisampleMode = g_ActiveConfig.iMultisampleMode;
			s_MSAASamples = GetNumMSAASamples(s_LastMultisampleMode);
			ApplySSAASettings();
			s_LastStereo = g_ActiveConfig.iStereoMode > 0;

			delete g_framebuffer_manager;
			g_framebuffer_manager = new FramebufferManager(s_target_width, s_target_height,
				s_MSAASamples);
		}
	}

	// ---------------------------------------------------------------------
	if (!DriverDetails::HasBug(DriverDetails::BUG_BROKENSWAP))
	{
		glEnable(GL_BLEND);
		glBlendFunc(GL_SRC_ALPHA, GL_ONE_MINUS_SRC_ALPHA);

		DrawDebugInfo();
		DrawDebugText();

		// Do our OSD callbacks
		OSD::DoCallbacks(OSD::OSD_ONFRAME);
		OSD::DrawMessages();
	}
	// Copy the rendered frame to the real window
	GLInterface->Swap();

	// Clear framebuffer
	if (!DriverDetails::HasBug(DriverDetails::BUG_BROKENSWAP))
	{
		glClearColor(0, 0, 0, 0);
		glClear(GL_COLOR_BUFFER_BIT | GL_DEPTH_BUFFER_BIT | GL_STENCIL_BUFFER_BIT);
	}

	if (s_vsync != g_ActiveConfig.IsVSync())
	{
		s_vsync = g_ActiveConfig.IsVSync();
		GLInterface->SwapInterval(s_vsync);
	}

	// Clean out old stuff from caches. It's not worth it to clean out the shader caches.
	TextureCache::Cleanup();

	// Render to the framebuffer.
	FramebufferManager::SetFramebuffer(0);

	RestoreAPIState();

	g_Config.iSaveTargetId = 0;

	UpdateActiveConfig();
	TextureCache::OnConfigChanged(g_ActiveConfig);

	// For testing zbuffer targets.
	// Renderer::SetZBufferRender();
	// SaveTexture("tex.png", GL_TEXTURE_2D, s_FakeZTarget,
	//	      GetTargetWidth(), GetTargetHeight());

	// Invalidate EFB cache
	ClearEFBCache();
}

// ALWAYS call RestoreAPIState for each ResetAPIState call you're doing
void Renderer::ResetAPIState()
{
	// Gets us to a reasonably sane state where it's possible to do things like
	// image copies with textured quads, etc.
	glDisable(GL_SCISSOR_TEST);
	glDisable(GL_DEPTH_TEST);
	glDisable(GL_CULL_FACE);
	glDisable(GL_BLEND);
	if (GLInterface->GetMode() == GLInterfaceMode::MODE_OPENGL)
		glDisable(GL_COLOR_LOGIC_OP);
	glDepthMask(GL_FALSE);
	glColorMask(GL_TRUE, GL_TRUE, GL_TRUE, GL_TRUE);
}

void Renderer::RestoreAPIState()
{
	// Gets us back into a more game-like state.
	glEnable(GL_SCISSOR_TEST);
	SetGenerationMode();
	BPFunctions::SetScissor();
	SetColorMask();
	SetDepthMode();
	SetBlendMode(true);
	SetLogicOpMode();
	SetViewport();

	VertexManager *vm = (OGL::VertexManager*)g_vertex_manager;
	glBindBuffer(GL_ARRAY_BUFFER, vm->m_vertex_buffers);
	if (vm->m_last_vao)
		glBindVertexArray(vm->m_last_vao);

	TextureCache::SetStage();
}

void Renderer::SetGenerationMode()
{
	// none, ccw, cw, ccw
	if (bpmem.genMode.cullmode > 0)
	{
		// TODO: GX_CULL_ALL not supported, yet!
		glEnable(GL_CULL_FACE);
		glFrontFace(bpmem.genMode.cullmode == 2 ? GL_CCW : GL_CW);
	}
	else
	{
		glDisable(GL_CULL_FACE);
	}
}

void Renderer::SetDepthMode()
{
	const GLenum glCmpFuncs[8] =
	{
		GL_NEVER,
		GL_LESS,
		GL_EQUAL,
		GL_LEQUAL,
		GL_GREATER,
		GL_NOTEQUAL,
		GL_GEQUAL,
		GL_ALWAYS
	};

	if (bpmem.zmode.testenable)
	{
		glEnable(GL_DEPTH_TEST);
		glDepthMask(bpmem.zmode.updateenable ? GL_TRUE : GL_FALSE);
		glDepthFunc(glCmpFuncs[bpmem.zmode.func]);
	}
	else
	{
		// if the test is disabled write is disabled too
		// TODO: When PE performance metrics are being emulated via occlusion queries, we should (probably?) enable depth test with depth function ALWAYS here
		glDisable(GL_DEPTH_TEST);
		glDepthMask(GL_FALSE);
	}
}

void Renderer::SetLogicOpMode()
{
	if (GLInterface->GetMode() != GLInterfaceMode::MODE_OPENGL)
		return;
	// Logic ops aren't available in GLES3/GLES2
	const GLenum glLogicOpCodes[16] =
	{
		GL_CLEAR,
		GL_AND,
		GL_AND_REVERSE,
		GL_COPY,
		GL_AND_INVERTED,
		GL_NOOP,
		GL_XOR,
		GL_OR,
		GL_NOR,
		GL_EQUIV,
		GL_INVERT,
		GL_OR_REVERSE,
		GL_COPY_INVERTED,
		GL_OR_INVERTED,
		GL_NAND,
		GL_SET
	};

	if (bpmem.blendmode.logicopenable && !bpmem.blendmode.blendenable)
	{
		glEnable(GL_COLOR_LOGIC_OP);
		glLogicOp(glLogicOpCodes[bpmem.blendmode.logicmode]);
	}
	else
	{
		glDisable(GL_COLOR_LOGIC_OP);
	}
}

void Renderer::SetDitherMode()
{
	if (bpmem.blendmode.dither)
		glEnable(GL_DITHER);
	else
		glDisable(GL_DITHER);
}

void Renderer::SetSamplerState(int stage, int texindex)
{
	auto const& tex = bpmem.tex[texindex];
	auto const& tm0 = tex.texMode0[stage];
	auto const& tm1 = tex.texMode1[stage];

	g_sampler_cache->SetSamplerState((texindex * 4) + stage, tm0, tm1);
}

void Renderer::SetInterlacingMode()
{
	// TODO
}

void Renderer::FlipImageData(u8 *data, int w, int h, int pixel_width)
{
	// Flip image upside down. Damn OpenGL.
	for (int y = 0; y < h / 2; ++y)
	{
		for (int x = 0; x < w; ++x)
		{
			for (int delta = 0; delta < pixel_width; ++delta)
				std::swap(data[(y * w + x) * pixel_width + delta], data[((h - 1 - y) * w + x) * pixel_width + delta]);
		}
	}
}

}

namespace OGL
{

bool Renderer::SaveScreenshot(const std::string &filename, const TargetRectangle &back_rc)
{
	u32 W = back_rc.GetWidth();
	u32 H = back_rc.GetHeight();
	std::unique_ptr<u8[]> data(new u8[W * 4 * H]);
	glPixelStorei(GL_PACK_ALIGNMENT, 1);

	glReadPixels(back_rc.left, back_rc.bottom, W, H, GL_RGBA, GL_UNSIGNED_BYTE, data.get());

	// Turn image upside down
	FlipImageData(data.get(), W, H, 4);

	return TextureToPng(data.get(), W * 4, filename, W, H, false);

}

int Renderer::GetMaxTextureSize()
{
	int max_size;
	glGetIntegerv(GL_MAX_TEXTURE_SIZE, &max_size);
	return max_size;
}

}
>>>>>>> a560d8f1
<|MERGE_RESOLUTION|>--- conflicted
+++ resolved
@@ -1,4410 +1,2460 @@
-<<<<<<< HEAD
-// Copyright 2013 Dolphin Emulator Project
-// Licensed under GPLv2
-// Refer to the license.txt file included.
-
-#include <algorithm>
-#include <cinttypes>
-#include <cmath>
-#include <cstdio>
-#include <string>
-#include <vector>
-#include <SOIL/SOIL.h>
-
-#include "Common/Atomic.h"
-#include "Common/CommonPaths.h"
-#include "Common/FileUtil.h"
-#include "Common/Profiler.h"
-#include "Common/StringUtil.h"
-#include "Common/Thread.h"
-#include "Common/Timer.h"
-
-#include "Core/ConfigManager.h"
-#include "Core/Core.h"
-#include "Core/Movie.h"
-
-#include "VideoBackends/OGL/BoundingBox.h"
-#include "VideoBackends/OGL/FramebufferManager.h"
-#include "VideoBackends/OGL/GLInterfaceBase.h"
-#include "VideoBackends/OGL/GLUtil.h"
-#include "VideoBackends/OGL/main.h"
-#include "VideoBackends/OGL/PostProcessing.h"
-#include "VideoBackends/OGL/ProgramShaderCache.h"
-#include "VideoBackends/OGL/RasterFont.h"
-#include "VideoBackends/OGL/Render.h"
-#include "VideoBackends/OGL/SamplerCache.h"
-#include "VideoBackends/OGL/StreamBuffer.h"
-#include "VideoBackends/OGL/TextureCache.h"
-#include "VideoBackends/OGL/TextureConverter.h"
-#include "VideoBackends/OGL/VertexManager.h"
-
-#include "VideoCommon/BPFunctions.h"
-#include "VideoCommon/BPStructs.h"
-#include "VideoCommon/DriverDetails.h"
-#include "VideoCommon/Fifo.h"
-#include "VideoCommon/FPSCounter.h"
-#include "VideoCommon/ImageWrite.h"
-#include "VideoCommon/OnScreenDisplay.h"
-#include "VideoCommon/PixelEngine.h"
-#include "VideoCommon/Statistics.h"
-#include "VideoCommon/VertexLoader.h"
-#include "VideoCommon/VertexLoaderManager.h"
-#include "VideoCommon/VertexShaderGen.h"
-#include "VideoCommon/VertexShaderManager.h"
-#include "VideoCommon/VideoConfig.h"
-#include "VideoCommon/VR.h"
-
-#if defined _WIN32 || defined HAVE_LIBAV
-#include "VideoCommon/AVIDump.h"
-#endif
-
-static bool g_first_rift_frame = true;
-static GLsync eyesFence = 0;
-
-void VideoConfig::UpdateProjectionHack()
-{
-	::UpdateProjectionHack(g_Config.iPhackvalue, g_Config.sPhackvalue);
-}
-
-static int OSDInternalW, OSDInternalH;
-
-namespace OGL
-{
-
-enum MultisampleMode
-{
-	MULTISAMPLE_OFF,
-	MULTISAMPLE_2X,
-	MULTISAMPLE_4X,
-	MULTISAMPLE_8X,
-	MULTISAMPLE_SSAA_4X,
-};
-
-
-VideoConfig g_ogl_config;
-
-// Declarations and definitions
-// ----------------------------
-static GLuint s_ShowEFBCopyRegions_VBO = 0;
-static GLuint s_ShowEFBCopyRegions_VAO = 0;
-static SHADER s_ShowEFBCopyRegions;
-
-static GLuint g_man_texture = 0;
-
-static RasterFont* s_pfont = nullptr;
-
-// 1 for no MSAA. Use s_MSAASamples > 1 to check for MSAA.
-static int s_MSAASamples = 1;
-static int s_LastMultisampleMode = 0;
-
-static bool s_LastStereo = false;
-
-static u32 s_blendMode;
-
-static bool s_vsync;
-
-// EFB cache related
-static const u32 EFB_CACHE_RECT_SIZE = 64; // Cache 64x64 blocks.
-static const u32 EFB_CACHE_WIDTH = (EFB_WIDTH + EFB_CACHE_RECT_SIZE - 1) / EFB_CACHE_RECT_SIZE; // round up
-static const u32 EFB_CACHE_HEIGHT = (EFB_HEIGHT + EFB_CACHE_RECT_SIZE - 1) / EFB_CACHE_RECT_SIZE;
-static bool s_efbCacheValid[2][EFB_CACHE_WIDTH * EFB_CACHE_HEIGHT];
-static bool s_efbCacheIsCleared = false;
-static std::vector<u32> s_efbCache[2][EFB_CACHE_WIDTH * EFB_CACHE_HEIGHT]; // 2 for PEEK_Z and PEEK_COLOR
-
-static int GetNumMSAASamples(int MSAAMode)
-{
-	int samples;
-	switch (MSAAMode)
-	{
-		case MULTISAMPLE_OFF:
-			samples = 1;
-			break;
-
-		case MULTISAMPLE_2X:
-			samples = 2;
-			break;
-
-		case MULTISAMPLE_4X:
-		case MULTISAMPLE_SSAA_4X:
-			samples = 4;
-			break;
-
-		case MULTISAMPLE_8X:
-			samples = 8;
-			break;
-
-		default:
-			samples = 1;
-	}
-
-	if (samples <= g_ogl_config.max_samples)
-		return samples;
-
-	// TODO: move this to InitBackendInfo
-	OSD::AddMessage(StringFromFormat("%d Anti Aliasing samples selected, but only %d supported by your GPU.", samples, g_ogl_config.max_samples), 10000);
-	return g_ogl_config.max_samples;
-}
-
-static void ApplySSAASettings()
-{
-	// GLES3 doesn't support SSAA
-	if (GLInterface->GetMode() == GLInterfaceMode::MODE_OPENGL)
-	{
-		if (g_ActiveConfig.iMultisampleMode == MULTISAMPLE_SSAA_4X)
-		{
-			if (g_ogl_config.bSupportSampleShading)
-			{
-				glEnable(GL_SAMPLE_SHADING_ARB);
-				GLfloat min_sample_shading_value = static_cast<GLfloat>(s_MSAASamples);
-				glMinSampleShadingARB(min_sample_shading_value);
-			}
-			else
-			{
-				// TODO: move this to InitBackendInfo
-				OSD::AddMessage("SSAA Anti Aliasing isn't supported by your GPU.", 10000);
-			}
-		}
-		else if (g_ogl_config.bSupportSampleShading)
-		{
-			glDisable(GL_SAMPLE_SHADING_ARB);
-		}
-	}
-}
-
-static void GLAPIENTRY ErrorCallback( GLenum source, GLenum type, GLuint id, GLenum severity, GLsizei length, const char* message, const void* userParam)
-{
-	const char *s_source;
-	const char *s_type;
-
-	switch (source)
-	{
-		case GL_DEBUG_SOURCE_API_ARB:             s_source = "API"; break;
-		case GL_DEBUG_SOURCE_WINDOW_SYSTEM_ARB:   s_source = "Window System"; break;
-		case GL_DEBUG_SOURCE_SHADER_COMPILER_ARB: s_source = "Shader Compiler"; break;
-		case GL_DEBUG_SOURCE_THIRD_PARTY_ARB:     s_source = "Third Party"; break;
-		case GL_DEBUG_SOURCE_APPLICATION_ARB:     s_source = "Application"; break;
-		case GL_DEBUG_SOURCE_OTHER_ARB:           s_source = "Other"; break;
-		default:                                  s_source = "Unknown"; break;
-	}
-	switch (type)
-	{
-		case GL_DEBUG_TYPE_ERROR_ARB:               s_type = "Error"; break;
-		case GL_DEBUG_TYPE_DEPRECATED_BEHAVIOR_ARB: s_type = "Deprecated"; break;
-		case GL_DEBUG_TYPE_UNDEFINED_BEHAVIOR_ARB:  s_type = "Undefined"; break;
-		case GL_DEBUG_TYPE_PORTABILITY_ARB:         s_type = "Portability"; break;
-		case GL_DEBUG_TYPE_PERFORMANCE_ARB:         s_type = "Performance"; break;
-		case GL_DEBUG_TYPE_OTHER_ARB:               s_type = "Other"; break;
-		default:                                    s_type = "Unknown"; break;
-	}
-	switch (severity)
-	{
-		case GL_DEBUG_SEVERITY_HIGH_ARB:   ERROR_LOG(VIDEO, "id: %x, source: %s, type: %s - %s", id, s_source, s_type, message); break;
-		case GL_DEBUG_SEVERITY_MEDIUM_ARB: WARN_LOG(VIDEO, "id: %x, source: %s, type: %s - %s", id, s_source, s_type, message); break;
-		case GL_DEBUG_SEVERITY_LOW_ARB:    WARN_LOG(VIDEO, "id: %x, source: %s, type: %s - %s", id, s_source, s_type, message); break;
-		default:                           ERROR_LOG(VIDEO, "id: %x, source: %s, type: %s - %s", id, s_source, s_type, message); break;
-	}
-}
-
-// Two small Fallbacks to avoid GL_ARB_ES2_compatibility
-static void GLAPIENTRY DepthRangef(GLfloat neardepth, GLfloat fardepth)
-{
-	glDepthRange(neardepth, fardepth);
-}
-static void GLAPIENTRY ClearDepthf(GLfloat depthval)
-{
-	glClearDepth(depthval);
-}
-
-static void InitDriverInfo()
-{
-	std::string svendor = std::string(g_ogl_config.gl_vendor);
-	std::string srenderer = std::string(g_ogl_config.gl_renderer);
-	std::string sversion = std::string(g_ogl_config.gl_version);
-	DriverDetails::Vendor vendor = DriverDetails::VENDOR_UNKNOWN;
-	DriverDetails::Driver driver = DriverDetails::DRIVER_UNKNOWN;
-	double version = 0.0;
-	u32 family = 0;
-
-	// Get the vendor first
-	if (svendor == "NVIDIA Corporation" && srenderer != "NVIDIA Tegra")
-	{
-		vendor = DriverDetails::VENDOR_NVIDIA;
-	}
-	else if (svendor == "ATI Technologies Inc." || svendor == "Advanced Micro Devices, Inc.")
-	{
-		vendor = DriverDetails::VENDOR_ATI;
-	}
-	else if (std::string::npos != sversion.find("Mesa"))
-	{
-		vendor = DriverDetails::VENDOR_MESA;
-	}
-	else if (std::string::npos != svendor.find("Intel"))
-	{
-		vendor = DriverDetails::VENDOR_INTEL;
-	}
-	else if (svendor == "ARM")
-	{
-		vendor = DriverDetails::VENDOR_ARM;
-	}
-	else if (svendor == "http://limadriver.org/")
-	{
-		vendor = DriverDetails::VENDOR_ARM;
-		driver = DriverDetails::DRIVER_LIMA;
-	}
-	else if (svendor == "Qualcomm")
-	{
-		vendor = DriverDetails::VENDOR_QUALCOMM;
-	}
-	else if (svendor == "Imagination Technologies")
-	{
-		vendor = DriverDetails::VENDOR_IMGTEC;
-	}
-	else if (svendor == "NVIDIA Corporation" && srenderer == "NVIDIA Tegra")
-	{
-		vendor = DriverDetails::VENDOR_TEGRA;
-	}
-	else if (svendor == "Vivante Corporation")
-	{
-		vendor = DriverDetails::VENDOR_VIVANTE;
-	}
-
-	// Get device family and driver version...if we care about it
-	switch (vendor)
-	{
-		case DriverDetails::VENDOR_QUALCOMM:
-		{
-			driver = DriverDetails::DRIVER_QUALCOMM;
-			double glVersion;
-			sscanf(g_ogl_config.gl_version, "OpenGL ES %lg V@%lg", &glVersion, &version);
-		}
-		break;
-		case DriverDetails::VENDOR_ARM:
-			// Currently the Mali-T line has two families in it.
-			// Mali-T6xx and Mali-T7xx
-			// These two families are similar enough that they share bugs in their drivers.
-			//
-			// Mali drivers provide no way to explicitly find out what video driver is running.
-			// This is similar to how we can't find the Nvidia driver version in Windows.
-			// Good thing is that ARM introduces a new video driver about once every two years so we can
-			// find the driver version by the features it exposes.
-			// r2p0 - No OpenGL ES 3.0 support (We don't support this)
-			// r3p0 - OpenGL ES 3.0 support
-			// r4p0 - Supports 'GL_EXT_shader_pixel_local_storage' extension.
-
-			driver = DriverDetails::DRIVER_ARM;
-			if (GLExtensions::Supports("GL_EXT_shader_pixel_local_storage"))
-				version = 400;
-			else
-				version = 300;
-		break;
-		case DriverDetails::VENDOR_MESA:
-		{
-			if (svendor == "nouveau")
-				driver = DriverDetails::DRIVER_NOUVEAU;
-			else if (svendor == "Intel Open Source Technology Center")
-				driver = DriverDetails::DRIVER_I965;
-			else if (std::string::npos != srenderer.find("AMD") || std::string::npos != srenderer.find("ATI"))
-				driver = DriverDetails::DRIVER_R600;
-
-			int major = 0;
-			int minor = 0;
-			int release = 0;
-			sscanf(g_ogl_config.gl_version, "%*s Mesa %d.%d.%d", &major, &minor, &release);
-			version = 100*major + 10*minor + release;
-		}
-		break;
-		case DriverDetails::VENDOR_INTEL: // Happens in OS X/Windows
-		{
-			sscanf(g_ogl_config.gl_renderer, "Intel HD Graphics %d", &family);
-#ifdef _WIN32
-			int glmajor = 0;
-			int glminor = 0;
-			int major = 0;
-			int minor = 0;
-			int release = 0;
-			int revision = 0;
-			// Example version string: '4.3.0 - Build 10.18.10.3907'
-			sscanf(g_ogl_config.gl_version, "%d.%d.0 - Build %d.%d.%d.%d", &glmajor, &glminor, &major, &minor, &release, &revision);
-			version = 100000000 * major + 1000000 * minor + 10000 * release + revision;
-			version /= 10000;
-#endif
-		}
-		break;
-		case DriverDetails::VENDOR_NVIDIA:
-		{
-			int glmajor = 0;
-			int glminor = 0;
-			int glrelease = 0;
-			int major = 0;
-			int minor = 0;
-			// TODO: this is known to be broken on windows
-			// nvidia seems to have removed their driver version from this string, so we can't get it.
-			// hopefully we'll never have to workaround nvidia bugs
-			sscanf(g_ogl_config.gl_version, "%d.%d.%d NVIDIA %d.%d", &glmajor, &glminor, &glrelease, &major, &minor);
-			version = 100*major + minor;
-		}
-		break;
-		// We don't care about these
-		default:
-		break;
-	}
-	DriverDetails::Init(vendor, driver, version, family);
-}
-
-// Init functions
-Renderer::Renderer()
-{
-	g_first_rift_frame = true;
-	OSDInternalW = 0;
-	OSDInternalH = 0;
-
-	s_ShowEFBCopyRegions_VBO = 0;
-	s_blendMode = 0;
-
-	bool bSuccess = true;
-
-	// Init extension support.
-	if (!GLExtensions::Init())
-	{
-		// OpenGL 2.0 is required for all shader based drawings. There is no way to get this by extensions
-		PanicAlert("GPU: OGL ERROR: Does your video card support OpenGL 2.0?");
-		bSuccess = false;
-	}
-
-	g_ogl_config.gl_vendor = (const char*)glGetString(GL_VENDOR);
-	g_ogl_config.gl_renderer = (const char*)glGetString(GL_RENDERER);
-	g_ogl_config.gl_version = (const char*)glGetString(GL_VERSION);
-	g_ogl_config.glsl_version = (const char*)glGetString(GL_SHADING_LANGUAGE_VERSION);
-
-	InitDriverInfo();
-
-	// check for the max vertex attributes
-	GLint numvertexattribs = 0;
-	glGetIntegerv(GL_MAX_VERTEX_ATTRIBS, &numvertexattribs);
-	if (numvertexattribs < 16)
-	{
-		PanicAlert("GPU: OGL ERROR: Number of attributes %d not enough.\n"
-				"GPU: Does your video card support OpenGL 2.x?",
-				numvertexattribs);
-		bSuccess = false;
-	}
-
-	// check the max texture width and height
-	GLint max_texture_size;
-	glGetIntegerv(GL_MAX_TEXTURE_SIZE, (GLint *)&max_texture_size);
-	if (max_texture_size < 1024)
-	{
-		PanicAlert("GL_MAX_TEXTURE_SIZE too small at %i - must be at least 1024.",
-				max_texture_size);
-		bSuccess = false;
-	}
-
-	if (!GLExtensions::Supports("GL_ARB_framebuffer_object"))
-	{
-		// We want the ogl3 framebuffer instead of the ogl2 one for better blitting support.
-		// It's also compatible with the gles3 one.
-		PanicAlert("GPU: ERROR: Need GL_ARB_framebuffer_object for multiple render targets.\n"
-				"GPU: Does your video card support OpenGL 3.0?");
-		bSuccess = false;
-	}
-
-	if (!GLExtensions::Supports("GL_ARB_vertex_array_object"))
-	{
-		// This extension is used to replace lots of pointer setting function.
-		// Also gles3 requires to use it.
-		PanicAlert("GPU: OGL ERROR: Need GL_ARB_vertex_array_object.\n"
-				"GPU: Does your video card support OpenGL 3.0?");
-		bSuccess = false;
-	}
-
-	if (!GLExtensions::Supports("GL_ARB_map_buffer_range"))
-	{
-		// ogl3 buffer mapping for better streaming support.
-		// The ogl2 one also isn't in gles3.
-		PanicAlert("GPU: OGL ERROR: Need GL_ARB_map_buffer_range.\n"
-				"GPU: Does your video card support OpenGL 3.0?");
-		bSuccess = false;
-	}
-
-	if (!GLExtensions::Supports("GL_ARB_uniform_buffer_object"))
-	{
-		// ubo allow us to keep the current constants on shader switches
-		// we also can stream them much nicer and pack into it whatever we want to
-		PanicAlert("GPU: OGL ERROR: Need GL_ARB_uniform_buffer_object.\n"
-				"GPU: Does your video card support OpenGL 3.1?");
-		bSuccess = false;
-	}
-	else if (DriverDetails::HasBug(DriverDetails::BUG_BROKENUBO))
-	{
-		PanicAlert("Buggy GPU driver detected.\n"
-				"Please either install the closed-source GPU driver or update your Mesa 3D version.");
-		bSuccess = false;
-	}
-
-	if (!GLExtensions::Supports("GL_ARB_sampler_objects"))
-	{
-		// Our sampler cache uses this extension. It could easyly be workaround and it's by far the
-		// highest requirement, but it seems that no driver lacks support for it.
-		PanicAlert("GPU: OGL ERROR: Need GL_ARB_sampler_objects.\n"
-				"GPU: Does your video card support OpenGL 3.3?");
-		bSuccess = false;
-	}
-
-	if (GLExtensions::Version() < 300)
-	{
-		// integer vertex attributes require a gl3 only function
-		PanicAlert("GPU: OGL ERROR: Need OpenGL version 3.\n"
-				"GPU: Does your video card support OpenGL 3?");
-		bSuccess = false;
-	}
-
-	// OpenGL 3 doesn't provide GLES like float functions for depth.
-	// They are in core in OpenGL 4.1, so almost every driver should support them.
-	// But for the oldest ones, we provide fallbacks to the old double functions.
-	if (!GLExtensions::Supports("GL_ARB_ES2_compatibility") && GLInterface->GetMode() == GLInterfaceMode::MODE_OPENGL)
-	{
-		glDepthRangef = DepthRangef;
-		glClearDepthf = ClearDepthf;
-	}
-
-	g_Config.backend_info.bSupportsDualSourceBlend = GLExtensions::Supports("GL_ARB_blend_func_extended");
-	g_Config.backend_info.bSupportsPrimitiveRestart = !DriverDetails::HasBug(DriverDetails::BUG_PRIMITIVERESTART) &&
-				((GLExtensions::Version() >= 310) || GLExtensions::Supports("GL_NV_primitive_restart"));
-	g_Config.backend_info.bSupportsEarlyZ = GLExtensions::Supports("GL_ARB_shader_image_load_store");
-	g_Config.backend_info.bSupportsBBox = GLExtensions::Supports("GL_ARB_shader_storage_buffer_object");
-	g_Config.backend_info.bSupportsGSInstancing = GLExtensions::Supports("GL_ARB_gpu_shader5");
-	g_Config.backend_info.bSupportsGeometryShaders = (GLExtensions::Version() >= 320) &&
-			!DriverDetails::HasBug(DriverDetails::BUG_INTELBROKENINTERFACEBLOCKS);
-
-	// Desktop OpenGL supports the binding layout if it supports 420pack
-	// OpenGL ES 3.1 supports it implicitly without an extension
-	g_Config.backend_info.bSupportsBindingLayout = GLExtensions::Supports("GL_ARB_shading_language_420pack");
-
-	g_ogl_config.bSupportsGLSLCache = GLExtensions::Supports("GL_ARB_get_program_binary");
-	g_ogl_config.bSupportsGLPinnedMemory = GLExtensions::Supports("GL_AMD_pinned_memory");
-	g_ogl_config.bSupportsGLSync = GLExtensions::Supports("GL_ARB_sync");
-	g_ogl_config.bSupportsGLBaseVertex = GLExtensions::Supports("GL_ARB_draw_elements_base_vertex") ||
-	                                     GLExtensions::Supports("GL_EXT_draw_elements_base_vertex");
-	g_ogl_config.bSupportsGLBufferStorage = GLExtensions::Supports("GL_ARB_buffer_storage");
-	g_ogl_config.bSupportsMSAA = GLExtensions::Supports("GL_ARB_texture_multisample");
-	g_ogl_config.bSupportSampleShading = GLExtensions::Supports("GL_ARB_sample_shading");
-	g_ogl_config.bSupportOGL31 = GLExtensions::Version() >= 310;
-	g_ogl_config.bSupportViewportFloat = GLExtensions::Supports("GL_ARB_viewport_array");
-
-	if (GLInterface->GetMode() == GLInterfaceMode::MODE_OPENGLES3)
-	{
-		if (strstr(g_ogl_config.glsl_version, "3.0"))
-		{
-			g_ogl_config.eSupportedGLSLVersion = GLSLES_300;
-			g_ogl_config.bSupportsAEP = false;
-			g_Config.backend_info.bSupportsGeometryShaders = false;
-		}
-		else
-		{
-			g_ogl_config.eSupportedGLSLVersion = GLSLES_310;
-			g_ogl_config.bSupportsAEP = GLExtensions::Supports("GL_ANDROID_extension_pack_es31a");
-			g_Config.backend_info.bSupportsBindingLayout = true;
-			g_Config.backend_info.bSupportsEarlyZ = true;
-			g_Config.backend_info.bSupportsGeometryShaders = g_ogl_config.bSupportsAEP;
-		}
-	}
-	else
-	{
-		if (strstr(g_ogl_config.glsl_version, "1.00") || strstr(g_ogl_config.glsl_version, "1.10") || strstr(g_ogl_config.glsl_version, "1.20"))
-		{
-			PanicAlert("GPU: OGL ERROR: Need at least GLSL 1.30\n"
-					"GPU: Does your video card support OpenGL 3.0?\n"
-					"GPU: Your driver supports GLSL %s", g_ogl_config.glsl_version);
-			bSuccess = false;
-		}
-		else if (strstr(g_ogl_config.glsl_version, "1.30"))
-		{
-			g_ogl_config.eSupportedGLSLVersion = GLSL_130;
-			g_Config.backend_info.bSupportsEarlyZ = false; // layout keyword is only supported on glsl150+
-			g_Config.backend_info.bSupportsGeometryShaders = false; // geometry shaders are only supported on glsl150+
-		}
-		else if (strstr(g_ogl_config.glsl_version, "1.40"))
-		{
-			g_ogl_config.eSupportedGLSLVersion = GLSL_140;
-			g_Config.backend_info.bSupportsEarlyZ = false; // layout keyword is only supported on glsl150+
-			g_Config.backend_info.bSupportsGeometryShaders = false; // geometry shaders are only supported on glsl150+
-		}
-		else
-		{
-			g_ogl_config.eSupportedGLSLVersion = GLSL_150;
-		}
-
-		// Desktop OpenGL can't have the Android Extension Pack
-		g_ogl_config.bSupportsAEP = false;
-	}
-
-	if (GLExtensions::Supports("GL_KHR_debug"))
-	{
-		glDebugMessageControl(GL_DONT_CARE, GL_DONT_CARE, GL_DONT_CARE, 0, nullptr, true);
-		glDebugMessageCallback( ErrorCallback, nullptr );
-		glEnable( GL_DEBUG_OUTPUT );
-	}
-	else if (GLExtensions::Supports("GL_ARB_debug_output"))
-	{
-		glDebugMessageControlARB(GL_DONT_CARE, GL_DONT_CARE, GL_DONT_CARE, 0, nullptr, true);
-		glDebugMessageCallbackARB( ErrorCallback, nullptr );
-		glEnable( GL_DEBUG_OUTPUT );
-	}
-
-	int samples;
-	glGetIntegerv(GL_SAMPLES, &samples);
-	if (samples > 1)
-	{
-		// MSAA on default framebuffer isn't working because of glBlitFramebuffer.
-		// It also isn't useful as we don't render anything to the default framebuffer.
-		// We also try to get a non-msaa fb, so this only happens when forced by the driver.
-		PanicAlert("MSAA on default framebuffer isn't supported.\n"
-			"Please avoid forcing dolphin to use MSAA by the driver.\n"
-			"%d samples on default framebuffer found.", samples);
-		bSuccess = false;
-	}
-
-	if (g_Config.iStereoMode > 0 && !g_Config.backend_info.bSupportsGeometryShaders)
-		OSD::AddMessage("Stereoscopic 3D isn't supported by your GPU, support for OpenGL 3.2 is required.", 10000);
-
-	if (!bSuccess)
-	{
-		// Not all needed extensions are supported, so we have to stop here.
-		// Else some of the next calls might crash.
-		return;
-	}
-
-	glGetIntegerv(GL_MAX_SAMPLES, &g_ogl_config.max_samples);
-	if (g_ogl_config.max_samples < 1 || !g_ogl_config.bSupportsMSAA)
-		g_ogl_config.max_samples = 1;
-
-	g_Config.VerifyValidity();
-	UpdateActiveConfig();
-
-	OSD::AddMessage(StringFromFormat("Video Info: %s, %s, %s",
-				g_ogl_config.gl_vendor,
-				g_ogl_config.gl_renderer,
-				g_ogl_config.gl_version), 5000);
-
-	WARN_LOG(VIDEO,"Missing OGL Extensions: %s%s%s%s%s%s%s%s%s%s%s",
-			g_ActiveConfig.backend_info.bSupportsDualSourceBlend ? "" : "DualSourceBlend ",
-			g_ActiveConfig.backend_info.bSupportsPrimitiveRestart ? "" : "PrimitiveRestart ",
-			g_ActiveConfig.backend_info.bSupportsEarlyZ ? "" : "EarlyZ ",
-			g_ogl_config.bSupportsGLPinnedMemory ? "" : "PinnedMemory ",
-			g_ogl_config.bSupportsGLSLCache ? "" : "ShaderCache ",
-			g_ogl_config.bSupportsGLBaseVertex ? "" : "BaseVertex ",
-			g_ogl_config.bSupportsGLBufferStorage ? "" : "BufferStorage ",
-			g_ogl_config.bSupportsGLSync ? "" : "Sync ",
-			g_ogl_config.bSupportsMSAA ? "" : "MSAA ",
-			g_ogl_config.bSupportSampleShading ? "" : "SSAA ",
-			g_ActiveConfig.backend_info.bSupportsGSInstancing ? "" : "GSInstancing "
-			);
-
-	s_LastMultisampleMode = g_ActiveConfig.iMultisampleMode;
-	s_MSAASamples = GetNumMSAASamples(s_LastMultisampleMode);
-	ApplySSAASettings();
-	s_LastStereo = g_ActiveConfig.iStereoMode > 0;
-
-	// Decide framebuffer size
-	s_backbuffer_width = (int)GLInterface->GetBackBufferWidth();
-	s_backbuffer_height = (int)GLInterface->GetBackBufferHeight();
-
-	// Handle VSync on/off
-	s_vsync = g_ActiveConfig.IsVSync();
-	GLInterface->SwapInterval(s_vsync);
-
-	// TODO: Move these somewhere else?
-	FramebufferManagerBase::SetLastXfbWidth(MAX_XFB_WIDTH);
-	FramebufferManagerBase::SetLastXfbHeight(MAX_XFB_HEIGHT);
-
-	UpdateDrawRectangle(s_backbuffer_width, s_backbuffer_height);
-
-	s_LastEFBScale = g_ActiveConfig.iEFBScale;
-	CalculateTargetSize(s_backbuffer_width, s_backbuffer_height);
-
-	// Because of the fixed framebuffer size we need to disable the resolution
-	// options while running
-	g_Config.bRunning = true;
-
-	glStencilFunc(GL_ALWAYS, 0, 0);
-	glBlendFunc(GL_ONE, GL_ONE);
-
-	glViewport(0, 0, GetTargetWidth(), GetTargetHeight()); // Reset The Current Viewport
-
-	glClearColor(0.0f, 0.0f, 0.0f, 1.0f);
-	glClearDepthf(1.0f);
-	glEnable(GL_DEPTH_TEST);
-	glDepthFunc(GL_LEQUAL);
-
-	glPixelStorei(GL_UNPACK_ALIGNMENT, 4);  // 4-byte pixel alignment
-
-	glDisable(GL_STENCIL_TEST);
-	glEnable(GL_SCISSOR_TEST);
-
-	glScissor(0, 0, GetTargetWidth(), GetTargetHeight());
-	glBlendColor(0, 0, 0, 0.5f);
-	glClearDepthf(1.0f);
-
-	if (g_ActiveConfig.backend_info.bSupportsPrimitiveRestart)
-	{
-		if (GLInterface->GetMode() == GLInterfaceMode::MODE_OPENGLES3)
-		{
-			glEnable(GL_PRIMITIVE_RESTART_FIXED_INDEX);
-		}
-		else
-		{
-			if (g_ogl_config.bSupportOGL31)
-			{
-				glEnable(GL_PRIMITIVE_RESTART);
-				glPrimitiveRestartIndex(65535);
-			}
-			else
-			{
-				glEnableClientState(GL_PRIMITIVE_RESTART_NV);
-				glPrimitiveRestartIndexNV(65535);
-			}
-		}
-	}
-	UpdateActiveConfig();
-	ClearEFBCache();
-
-	{
-		/* load an image file directly as a new OpenGL texture */
-		unsigned char* img;
-		int width, height, channels;
-		/*	try to load the image	*/
-		img = SOIL_load_image((File::GetSysDirectory() + "man.png").c_str(), &width, &height, &channels, SOIL_LOAD_AUTO);
-		glGenTextures(1, &g_man_texture);
-		glActiveTexture(GL_TEXTURE0 + 9);
-		glBindTexture(GL_TEXTURE_2D, g_man_texture);
-		glTexParameterf(GL_TEXTURE_2D, GL_TEXTURE_MIN_FILTER, GL_LINEAR_MIPMAP_NEAREST);
-		glTexParameterf(GL_TEXTURE_2D, GL_TEXTURE_MAG_FILTER, GL_LINEAR);
-		glTexParameterf(GL_TEXTURE_2D, GL_TEXTURE_WRAP_S, GL_CLAMP);
-		glTexParameterf(GL_TEXTURE_2D, GL_TEXTURE_WRAP_T, GL_CLAMP);
-		glTexImage2D(GL_TEXTURE_2D, 0, GL_RGBA, (GLsizei)width, (GLsizei)height, 0, GL_RGBA, GL_UNSIGNED_BYTE, img);
-		SOIL_free_image_data(img);
-	}
-}
-
-Renderer::~Renderer()
-{
-}
-
-void Renderer::Shutdown()
-{
-	static int ElementArrayBufferBinding, ArrayBufferBinding;
-#ifdef HAVE_OCULUSSDK
-	if (g_has_rift && !g_first_rift_frame && g_ActiveConfig.bEnableVR && !g_ActiveConfig.bAsynchronousTimewarp)
-	{
-		//TargetRectangle targetRc = ConvertEFBRectangle(rc);
-
-		// for msaa mode, we must resolve the efb content to non-msaa
-		//FramebufferManager::ResolveAndGetRenderTarget(rc, 0);
-		//FramebufferManager::ResolveAndGetRenderTarget(rc, 1);
-
-		// Render to the real/postprocessing buffer now. (resolve have changed this in msaa mode)
-		//m_post_processor->BindTargetFramebuffer();
-
-		//ovrHmd_EndEyeRender(hmd, ovrEye_Left, g_left_eye_pose, &FramebufferManager::m_eye_texture[ovrEye_Left].Texture);
-		//ovrHmd_EndEyeRender(hmd, ovrEye_Right, g_right_eye_pose, &FramebufferManager::m_eye_texture[ovrEye_Right].Texture);
-
-		// Let OVR do distortion rendering, Present and flush/sync.
-		glGetIntegerv(GL_ELEMENT_ARRAY_BUFFER_BINDING, &ElementArrayBufferBinding);
-		glGetIntegerv(GL_ARRAY_BUFFER_BINDING, &ArrayBufferBinding);
-		ovrHmd_EndFrame(hmd, g_eye_poses, &FramebufferManager::m_eye_texture[0].Texture);
-		Common::AtomicIncrement(g_drawn_vr);
-		glBindBuffer(GL_ELEMENT_ARRAY_BUFFER, ElementArrayBufferBinding);
-		glBindBuffer(GL_ARRAY_BUFFER, ArrayBufferBinding);
-	}
-#endif
-	g_first_rift_frame = true;
-
-	delete g_framebuffer_manager;
-
-	g_Config.bRunning = false;
-	UpdateActiveConfig();
-
-	glDeleteBuffers(1, &s_ShowEFBCopyRegions_VBO);
-	glDeleteVertexArrays(1, &s_ShowEFBCopyRegions_VAO);
-	s_ShowEFBCopyRegions_VBO = 0;
-
-	delete s_pfont;
-	s_pfont = nullptr;
-	s_ShowEFBCopyRegions.Destroy();
-
-	delete m_post_processor;
-	m_post_processor = nullptr;
-
-	OpenGL_DeleteAttributelessVAO();
-}
-
-void Renderer::Init()
-{
-	// Initialize the FramebufferManager
-	g_framebuffer_manager = new FramebufferManager(s_target_width, s_target_height,
-			s_MSAASamples);
-
-	m_post_processor = new OpenGLPostProcessing();
-
-	s_pfont = new RasterFont();
-
-	ProgramShaderCache::CompileShader(s_ShowEFBCopyRegions,
-		"in vec2 rawpos;\n"
-		"in vec3 color0;\n"
-		"out vec4 c;\n"
-		"void main(void) {\n"
-		"	gl_Position = vec4(rawpos, 0.0, 1.0);\n"
-		"	c = vec4(color0, 1.0);\n"
-		"}\n",
-		"in vec4 c;\n"
-		"out vec4 ocol0;\n"
-		"void main(void) {\n"
-		"	ocol0 = c;\n"
-		"}\n");
-
-	OpenGL_CreateAttributelessVAO();
-
-	// creating buffers
-	glGenBuffers(1, &s_ShowEFBCopyRegions_VBO);
-	glGenVertexArrays(1, &s_ShowEFBCopyRegions_VAO);
-	glBindBuffer(GL_ARRAY_BUFFER, s_ShowEFBCopyRegions_VBO);
-	glBindVertexArray( s_ShowEFBCopyRegions_VAO );
-	glEnableVertexAttribArray(SHADER_POSITION_ATTRIB);
-	glVertexAttribPointer(SHADER_POSITION_ATTRIB, 2, GL_FLOAT, 0, sizeof(GLfloat)*5, nullptr);
-	glEnableVertexAttribArray(SHADER_COLOR0_ATTRIB);
-	glVertexAttribPointer(SHADER_COLOR0_ATTRIB, 3, GL_FLOAT, 0, sizeof(GLfloat)*5, (GLfloat*)nullptr+2);
-}
-
-// Create On-Screen-Messages
-void Renderer::DrawDebugInfo()
-{
-	// Reset viewport for drawing text
-	glViewport(0, 0, GLInterface->GetBackBufferWidth(), GLInterface->GetBackBufferHeight());
-
-	// Draw various messages on the screen, like FPS, statistics, etc.
-	std::string debug_info;
-
-	if (g_ActiveConfig.bShowFPS || SConfig::GetInstance().m_ShowFrameCount)
-	{
-		std::string fps = "";
-		if (g_ActiveConfig.bShowFPS)
-			debug_info += StringFromFormat("FPS: %d", m_fps_counter.m_fps);
-
-		if (g_ActiveConfig.bShowFPS && SConfig::GetInstance().m_ShowFrameCount)
-			debug_info += " - ";
-		if (SConfig::GetInstance().m_ShowFrameCount)
-		{
-			debug_info += StringFromFormat("Frame: %llu", (unsigned long long) Movie::g_currentFrame);
-			if (Movie::IsPlayingInput())
-				debug_info += StringFromFormat(" / %llu", (unsigned long long) Movie::g_totalFrames);
-		}
-
-		debug_info += "\n";
-	}
-
-	if (SConfig::GetInstance().m_ShowLag)
-		debug_info += StringFromFormat("Lag: %" PRIu64 "\n", Movie::g_currentLagCount);
-
-	if (SConfig::GetInstance().m_ShowInputDisplay)
-		debug_info += Movie::GetInputDisplay();
-
-	debug_info += Profiler::ToString();
-
-	if (GLInterface->GetMode() == GLInterfaceMode::MODE_OPENGL && g_ActiveConfig.bShowEFBCopyRegions)
-	{
-		// Set Line Size
-		glLineWidth(3.0f);
-
-		// 2*Coords + 3*Color
-		GLsizeiptr length = stats.efb_regions.size() * sizeof(GLfloat) * (2 + 3) * 2 * 6;
-		glBindBuffer(GL_ARRAY_BUFFER, s_ShowEFBCopyRegions_VBO);
-		glBufferData(GL_ARRAY_BUFFER, length, nullptr, GL_STREAM_DRAW);
-		GLfloat *Vertices = (GLfloat*)glMapBufferRange(GL_ARRAY_BUFFER, 0, length, GL_MAP_WRITE_BIT);
-
-		// Draw EFB copy regions rectangles
-		int a = 0;
-		GLfloat color[3] = {0.0f, 1.0f, 1.0f};
-
-		for (const EFBRectangle& rect : stats.efb_regions)
-		{
-			GLfloat halfWidth = EFB_WIDTH / 2.0f;
-			GLfloat halfHeight = EFB_HEIGHT / 2.0f;
-			GLfloat x =  (GLfloat) -1.0f + ((GLfloat)rect.left / halfWidth);
-			GLfloat y =  (GLfloat) 1.0f - ((GLfloat)rect.top / halfHeight);
-			GLfloat x2 = (GLfloat) -1.0f + ((GLfloat)rect.right / halfWidth);
-			GLfloat y2 = (GLfloat) 1.0f - ((GLfloat)rect.bottom / halfHeight);
-
-			Vertices[a++] = x;
-			Vertices[a++] = y;
-			Vertices[a++] = color[0];
-			Vertices[a++] = color[1];
-			Vertices[a++] = color[2];
-
-			Vertices[a++] = x2;
-			Vertices[a++] = y;
-			Vertices[a++] = color[0];
-			Vertices[a++] = color[1];
-			Vertices[a++] = color[2];
-
-
-			Vertices[a++] = x2;
-			Vertices[a++] = y;
-			Vertices[a++] = color[0];
-			Vertices[a++] = color[1];
-			Vertices[a++] = color[2];
-
-			Vertices[a++] = x2;
-			Vertices[a++] = y2;
-			Vertices[a++] = color[0];
-			Vertices[a++] = color[1];
-			Vertices[a++] = color[2];
-
-
-			Vertices[a++] = x2;
-			Vertices[a++] = y2;
-			Vertices[a++] = color[0];
-			Vertices[a++] = color[1];
-			Vertices[a++] = color[2];
-
-			Vertices[a++] = x;
-			Vertices[a++] = y2;
-			Vertices[a++] = color[0];
-			Vertices[a++] = color[1];
-			Vertices[a++] = color[2];
-
-
-			Vertices[a++] = x;
-			Vertices[a++] = y2;
-			Vertices[a++] = color[0];
-			Vertices[a++] = color[1];
-			Vertices[a++] = color[2];
-
-			Vertices[a++] = x;
-			Vertices[a++] = y;
-			Vertices[a++] = color[0];
-			Vertices[a++] = color[1];
-			Vertices[a++] = color[2];
-
-
-			Vertices[a++] = x;
-			Vertices[a++] = y;
-			Vertices[a++] = color[0];
-			Vertices[a++] = color[1];
-			Vertices[a++] = color[2];
-
-			Vertices[a++] = x2;
-			Vertices[a++] = y2;
-			Vertices[a++] = color[0];
-			Vertices[a++] = color[1];
-			Vertices[a++] = color[2];
-
-
-			Vertices[a++] = x2;
-			Vertices[a++] = y;
-			Vertices[a++] = color[0];
-			Vertices[a++] = color[1];
-			Vertices[a++] = color[2];
-
-			Vertices[a++] = x;
-			Vertices[a++] = y2;
-			Vertices[a++] = color[0];
-			Vertices[a++] = color[1];
-			Vertices[a++] = color[2];
-
-			// TO DO: build something nicer here
-			GLfloat temp = color[0];
-			color[0] = color[1];
-			color[1] = color[2];
-			color[2] = temp;
-		}
-		glUnmapBuffer(GL_ARRAY_BUFFER);
-
-		s_ShowEFBCopyRegions.Bind();
-		glBindVertexArray(s_ShowEFBCopyRegions_VAO);
-		GLsizei count = static_cast<GLsizei>(stats.efb_regions.size() * 2*6);
-		glDrawArrays(GL_LINES, 0, count);
-
-		// Clear stored regions
-		stats.efb_regions.clear();
-	}
-
-	if (g_ActiveConfig.bOverlayStats)
-		debug_info += Statistics::ToString();
-
-	if (g_ActiveConfig.bOverlayProjStats)
-		debug_info += Statistics::ToStringProj();
-
-	if (!debug_info.empty())
-	{
-		// Render a shadow, and then the text.
-		Renderer::RenderText(debug_info, 21, 21, 0xDD000000);
-		Renderer::RenderText(debug_info, 20, 20, 0xFF00FFFF);
-	}
-}
-
-void Renderer::RenderText(const std::string& text, int left, int top, u32 color)
-{
-	const int nBackbufferWidth = (int)GLInterface->GetBackBufferWidth();
-	const int nBackbufferHeight = (int)GLInterface->GetBackBufferHeight();
-
-	s_pfont->printMultilineText(text,
-		left * 2.0f / (float)nBackbufferWidth - 1,
-		1 - top * 2.0f / (float)nBackbufferHeight,
-		0, nBackbufferWidth, nBackbufferHeight, color);
-}
-
-TargetRectangle Renderer::ConvertEFBRectangle(const EFBRectangle& rc)
-{
-	TargetRectangle result;
-	result.left   = EFBToScaledX(rc.left);
-	result.top    = EFBToScaledY(EFB_HEIGHT - rc.top);
-	result.right  = EFBToScaledX(rc.right);
-	result.bottom = EFBToScaledY(EFB_HEIGHT - rc.bottom);
-	return result;
-}
-
-// Function: This function handles the OpenGL glScissor() function
-// ----------------------------
-// Call browser: OpcodeDecoding.cpp ExecuteDisplayList > Decode() > LoadBPReg()
-//		case 0x52 > SetScissorRect()
-// ----------------------------
-// bpmem.scissorTL.x, y = 342x342
-// bpmem.scissorBR.x, y = 981x821
-// Renderer::GetTargetHeight() = the fixed ini file setting
-// donkopunchstania - it appears scissorBR is the bottom right pixel inside the scissor box
-// therefore the width and height are (scissorBR + 1) - scissorTL
-void Renderer::SetScissorRect(const EFBRectangle& rc)
-{
-	TargetRectangle trc;
-	// In VR we use the whole EFB instead of just the bpmem.copyTexSrc rectangle passed to this function. 
-	if (g_has_hmd)
-	{
-		EFBRectangle sourceRc;
-		sourceRc.left = 0;
-		sourceRc.right = EFB_WIDTH-1;
-		sourceRc.top = 0;
-		sourceRc.bottom = EFB_HEIGHT-1;
-		trc = g_renderer->ConvertEFBRectangle(sourceRc);
-		glScissor(0, 0, GetTargetWidth(), GetTargetHeight());
-		glDisable(GL_SCISSOR_TEST);
-	}
-	else
-	{
-		trc = g_renderer->ConvertEFBRectangle(rc);
-		glScissor(trc.left, trc.bottom, trc.GetWidth(), trc.GetHeight());
-	}
-}
-
-void Renderer::SetColorMask()
-{
-	// Only enable alpha channel if it's supported by the current EFB format
-	GLenum ColorMask = GL_FALSE, AlphaMask = GL_FALSE;
-	if (bpmem.alpha_test.TestResult() != AlphaTest::FAIL)
-	{
-		if (bpmem.blendmode.colorupdate)
-			ColorMask = GL_TRUE;
-		if (bpmem.blendmode.alphaupdate && (bpmem.zcontrol.pixel_format == PEControl::RGBA6_Z24))
-			AlphaMask = GL_TRUE;
-	}
-	glColorMask(ColorMask,  ColorMask,  ColorMask,  AlphaMask);
-}
-
-void ClearEFBCache()
-{
-	if (!s_efbCacheIsCleared)
-	{
-		s_efbCacheIsCleared = true;
-		memset(s_efbCacheValid, 0, sizeof(s_efbCacheValid));
-	}
-}
-
-void Renderer::UpdateEFBCache(EFBAccessType type, u32 cacheRectIdx, const EFBRectangle& efbPixelRc, const TargetRectangle& targetPixelRc, const u32* data)
-{
-	u32 cacheType = (type == PEEK_Z ? 0 : 1);
-
-	if (!s_efbCache[cacheType][cacheRectIdx].size())
-		s_efbCache[cacheType][cacheRectIdx].resize(EFB_CACHE_RECT_SIZE * EFB_CACHE_RECT_SIZE);
-
-	u32 targetPixelRcWidth = targetPixelRc.right - targetPixelRc.left;
-	u32 efbPixelRcHeight = efbPixelRc.bottom - efbPixelRc.top;
-	u32 efbPixelRcWidth = efbPixelRc.right - efbPixelRc.left;
-
-	for (u32 yCache = 0; yCache < efbPixelRcHeight; ++yCache)
-	{
-		u32 yEFB = efbPixelRc.top + yCache;
-		u32 yPixel = (EFBToScaledY(EFB_HEIGHT - yEFB) + EFBToScaledY(EFB_HEIGHT - yEFB - 1)) / 2;
-		u32 yData = yPixel - targetPixelRc.bottom;
-
-		for (u32 xCache = 0; xCache < efbPixelRcWidth; ++xCache)
-		{
-			u32 xEFB = efbPixelRc.left + xCache;
-			u32 xPixel = (EFBToScaledX(xEFB) + EFBToScaledX(xEFB + 1)) / 2;
-			u32 xData = xPixel - targetPixelRc.left;
-			s_efbCache[cacheType][cacheRectIdx][yCache * EFB_CACHE_RECT_SIZE + xCache] = data[yData * targetPixelRcWidth + xData];
-		}
-	}
-
-	s_efbCacheValid[cacheType][cacheRectIdx] = true;
-	s_efbCacheIsCleared = false;
-}
-
-// This function allows the CPU to directly access the EFB.
-// There are EFB peeks (which will read the color or depth of a pixel)
-// and EFB pokes (which will change the color or depth of a pixel).
-//
-// The behavior of EFB peeks can only be modified by:
-// - GX_PokeAlphaRead
-// The behavior of EFB pokes can be modified by:
-// - GX_PokeAlphaMode (TODO)
-// - GX_PokeAlphaUpdate (TODO)
-// - GX_PokeBlendMode (TODO)
-// - GX_PokeColorUpdate (TODO)
-// - GX_PokeDither (TODO)
-// - GX_PokeDstAlpha (TODO)
-// - GX_PokeZMode (TODO)
-u32 Renderer::AccessEFB(EFBAccessType type, u32 x, u32 y, u32 poke_data)
-{
-	u32 cacheRectIdx = (y / EFB_CACHE_RECT_SIZE) * EFB_CACHE_WIDTH
-	                 + (x / EFB_CACHE_RECT_SIZE);
-
-	EFBRectangle efbPixelRc;
-
-	if (type == PEEK_COLOR || type == PEEK_Z)
-	{
-		// Get the rectangular target region containing the EFB pixel
-		efbPixelRc.left = (x / EFB_CACHE_RECT_SIZE) * EFB_CACHE_RECT_SIZE;
-		efbPixelRc.top = (y / EFB_CACHE_RECT_SIZE) * EFB_CACHE_RECT_SIZE;
-		efbPixelRc.right = std::min(efbPixelRc.left + EFB_CACHE_RECT_SIZE, (u32)EFB_WIDTH);
-		efbPixelRc.bottom = std::min(efbPixelRc.top + EFB_CACHE_RECT_SIZE, (u32)EFB_HEIGHT);
-	}
-	else
-	{
-		efbPixelRc.left = x;
-		efbPixelRc.top = y;
-		efbPixelRc.right = x+1;
-		efbPixelRc.bottom = y+1;
-	}
-
-	TargetRectangle targetPixelRc = ConvertEFBRectangle(efbPixelRc);
-	u32 targetPixelRcWidth = targetPixelRc.right - targetPixelRc.left;
-	u32 targetPixelRcHeight = targetPixelRc.top - targetPixelRc.bottom;
-
-	// TODO (FIX) : currently, AA path is broken/offset and doesn't return the correct pixel
-	switch (type)
-	{
-	case PEEK_Z:
-		{
-			u32 z;
-
-			if (!s_efbCacheValid[0][cacheRectIdx])
-			{
-				if (s_MSAASamples > 1)
-				{
-					g_renderer->ResetAPIState();
-
-					// Resolve our rectangle.
-					FramebufferManager::GetEFBDepthTexture(efbPixelRc);
-					glBindFramebuffer(GL_READ_FRAMEBUFFER, FramebufferManager::GetResolvedFramebuffer());
-
-					g_renderer->RestoreAPIState();
-				}
-
-				u32* depthMap = new u32[targetPixelRcWidth * targetPixelRcHeight];
-
-				glReadPixels(targetPixelRc.left, targetPixelRc.bottom, targetPixelRcWidth, targetPixelRcHeight,
-				             GL_DEPTH_COMPONENT, GL_UNSIGNED_INT, depthMap);
-
-				UpdateEFBCache(type, cacheRectIdx, efbPixelRc, targetPixelRc, depthMap);
-
-				delete[] depthMap;
-			}
-
-			u32 xRect = x % EFB_CACHE_RECT_SIZE;
-			u32 yRect = y % EFB_CACHE_RECT_SIZE;
-			z = s_efbCache[0][cacheRectIdx][yRect * EFB_CACHE_RECT_SIZE + xRect];
-
-			// Scale the 32-bit value returned by glReadPixels to a 24-bit
-			// value (GC uses a 24-bit Z-buffer).
-			// TODO: in RE0 this value is often off by one, which causes lighting to disappear
-			if (bpmem.zcontrol.pixel_format == PEControl::RGB565_Z16)
-			{
-				// if Z is in 16 bit format you must return a 16 bit integer
-				z = z >> 16;
-			}
-			else
-			{
-				z = z >> 8;
-			}
-			return z;
-		}
-
-	case PEEK_COLOR: // GXPeekARGB
-		{
-			// Although it may sound strange, this really is A8R8G8B8 and not RGBA or 24-bit...
-
-			// Tested in Killer 7, the first 8bits represent the alpha value which is used to
-			// determine if we're aiming at an enemy (0x80 / 0x88) or not (0x70)
-			// Wind Waker is also using it for the pictograph to determine the color of each pixel
-
-			u32 color;
-
-			if (!s_efbCacheValid[1][cacheRectIdx])
-			{
-				if (s_MSAASamples > 1)
-				{
-					g_renderer->ResetAPIState();
-
-					// Resolve our rectangle.
-					FramebufferManager::GetEFBColorTexture(efbPixelRc);
-					glBindFramebuffer(GL_READ_FRAMEBUFFER, FramebufferManager::GetResolvedFramebuffer());
-
-					g_renderer->RestoreAPIState();
-				}
-
-				u32* colorMap = new u32[targetPixelRcWidth * targetPixelRcHeight];
-
-				if (GLInterface->GetMode() == GLInterfaceMode::MODE_OPENGLES3)
-				// XXX: Swap colours
-					glReadPixels(targetPixelRc.left, targetPixelRc.bottom, targetPixelRcWidth, targetPixelRcHeight,
-						     GL_RGBA, GL_UNSIGNED_BYTE, colorMap);
-				else
-					glReadPixels(targetPixelRc.left, targetPixelRc.bottom, targetPixelRcWidth, targetPixelRcHeight,
-						     GL_BGRA, GL_UNSIGNED_INT_8_8_8_8_REV, colorMap);
-
-				UpdateEFBCache(type, cacheRectIdx, efbPixelRc, targetPixelRc, colorMap);
-
-				delete[] colorMap;
-			}
-
-			u32 xRect = x % EFB_CACHE_RECT_SIZE;
-			u32 yRect = y % EFB_CACHE_RECT_SIZE;
-			color = s_efbCache[1][cacheRectIdx][yRect * EFB_CACHE_RECT_SIZE + xRect];
-
-			// check what to do with the alpha channel (GX_PokeAlphaRead)
-			PixelEngine::UPEAlphaReadReg alpha_read_mode = PixelEngine::GetAlphaReadMode();
-
-			if (bpmem.zcontrol.pixel_format == PEControl::RGBA6_Z24)
-			{
-				color = RGBA8ToRGBA6ToRGBA8(color);
-			}
-			else if (bpmem.zcontrol.pixel_format == PEControl::RGB565_Z16)
-			{
-				color = RGBA8ToRGB565ToRGBA8(color);
-			}
-			if (bpmem.zcontrol.pixel_format != PEControl::RGBA6_Z24)
-			{
-				color |= 0xFF000000;
-			}
-			if (alpha_read_mode.ReadMode == 2)
-			{
-				// GX_READ_NONE
-				return color;
-			}
-			else if (alpha_read_mode.ReadMode == 1)
-			{
-				// GX_READ_FF
-				return (color | 0xFF000000);
-			}
-			else /*if(alpha_read_mode.ReadMode == 0)*/
-			{
-				// GX_READ_00
-				return (color & 0x00FFFFFF);
-			}
-		}
-
-	case POKE_COLOR:
-	{
-		ResetAPIState();
-
-		glClearColor(float((poke_data >> 16) & 0xFF) / 255.0f,
-		             float((poke_data >>  8) & 0xFF) / 255.0f,
-		             float((poke_data >>  0) & 0xFF) / 255.0f,
-		             float((poke_data >> 24) & 0xFF) / 255.0f);
-
-		glEnable(GL_SCISSOR_TEST);
-		glScissor(targetPixelRc.left, targetPixelRc.bottom, targetPixelRc.GetWidth(), targetPixelRc.GetHeight());
-
-		glClear(GL_COLOR_BUFFER_BIT);
-
-		RestoreAPIState();
-
-		// TODO: Could just update the EFB cache with the new value
-		ClearEFBCache();
-
-		break;
-	}
-
-	case POKE_Z:
-	{
-		ResetAPIState();
-
-		glDepthMask(GL_TRUE);
-		glClearDepthf(float(poke_data & 0xFFFFFF) / float(0xFFFFFF));
-
-		glEnable(GL_SCISSOR_TEST);
-		glScissor(targetPixelRc.left, targetPixelRc.bottom, targetPixelRc.GetWidth(), targetPixelRc.GetHeight());
-
-		glClear(GL_DEPTH_BUFFER_BIT);
-
-		RestoreAPIState();
-
-		// TODO: Could just update the EFB cache with the new value
-		ClearEFBCache();
-
-		break;
-	}
-
-	default:
-		break;
-	}
-
-	return 0;
-}
-
-u16 Renderer::BBoxRead(int index)
-{
-	int swapped_index = index;
-	if (index >= 2)
-		swapped_index ^= 1; // swap 2 and 3 for top/bottom
-
-	// Here we get the min/max value of the truncated position of the upscaled and swapped framebuffer.
-	// So we have to correct them to the unscaled EFB sizes.
-	int value = BoundingBox::Get(swapped_index);
-
-	if (index < 2)
-	{
-		// left/right
-		value = value * EFB_WIDTH / s_target_width;
-	}
-	else
-	{
-		// up/down -- we have to swap up and down
-		value = value * EFB_HEIGHT / s_target_height;
-		value = EFB_HEIGHT - value - 1;
-	}
-	if (index & 1)
-		value++; // fix max values to describe the outer border
-
-	return value;
-}
-
-void Renderer::BBoxWrite(int index, u16 _value)
-{
-	int value = _value; // u16 isn't enough to multiply by the efb width
-	if (index & 1)
-		value--;
-	if (index < 2)
-	{
-		value = value * s_target_width / EFB_WIDTH;
-	}
-	else
-	{
-		index ^= 1; // swap 2 and 3 for top/bottom
-		value = EFB_HEIGHT - value - 1;
-		value = value * s_target_height / EFB_HEIGHT;
-	}
-
-	BoundingBox::Set(index, value);
-}
-
-void Renderer::SetViewport()
-{
-	// reversed gxsetviewport(xorig, yorig, width, height, nearz, farz)
-	// [0] = width/2
-	// [1] = height/2
-	// [2] = 16777215 * (farz - nearz)
-	// [3] = xorig + width/2 + 342
-	// [4] = yorig + height/2 + 342
-	// [5] = 16777215 * farz
-
-	int scissorXOff = bpmem.scissorOffset.x * 2;
-	int scissorYOff = bpmem.scissorOffset.y * 2;
-
-	// TODO: ceil, floor or just cast to int?
-	float X, Y, Width, Height;
-	if (!g_has_hmd)
-	{
-		X = EFBToScaledXf(xfmem.viewport.xOrig - xfmem.viewport.wd - (float)scissorXOff);
-		Y = EFBToScaledYf((float)EFB_HEIGHT - xfmem.viewport.yOrig + xfmem.viewport.ht + (float)scissorYOff);
-		Width = EFBToScaledXf(2.0f * xfmem.viewport.wd);
-		Height = EFBToScaledYf(-2.0f * xfmem.viewport.ht);
-	}
-	else
-	{
-		// In VR we must use the entire EFB, not just the copyTexSrc area that is normally used.
-		// So scale from copyTexSrc to entire EFB, and we won't use copyTexSrc during rendering.
-		//X = (xfmem.viewport.xOrig - xfmem.viewport.wd - bpmem.copyTexSrcXY.x - (float)scissorXOff) * (float)GetTargetWidth() / (float)bpmem.copyTexSrcWH.x;
-		//Y = (float)GetTargetHeight() - (xfmem.viewport.yOrig - xfmem.viewport.ht - bpmem.copyTexSrcXY.y - (float)scissorYOff) * (float)GetTargetHeight() / (float)bpmem.copyTexSrcWH.y;
-		//Width = (2.0f * xfmem.viewport.wd) * (float)GetTargetWidth() / (float)bpmem.copyTexSrcWH.x;
-		//Height = (-2.0f * xfmem.viewport.ht) * (float)GetTargetHeight() / (float)bpmem.copyTexSrcWH.y;
-		X = 0.0f; Y = 0.0f; Width = (float)GetTargetWidth(); Height = (float)GetTargetHeight();
-	}
-
-	float GLNear = (xfmem.viewport.farZ - xfmem.viewport.zRange) / 16777216.0f;
-	float GLFar = xfmem.viewport.farZ / 16777216.0f;
-	if (Width < 0)
-	{
-		X += Width;
-		Width *= -1;
-	}
-	if (Height < 0)
-	{
-		Y += Height;
-		Height *= -1;
-	}
-
-	// Update the view port
-	if (g_ogl_config.bSupportViewportFloat)
-	{
-		glViewportIndexedf(0, X, Y, Width, Height);
-		//NOTICE_LOG(VR, "glViewportIndexedf(0,   %f, %f,   %f, %f) TargetSize=%d, %d", X, Y, Width, Height, GetTargetWidth(), GetTargetHeight());
-	}
-	else
-	{
-		auto iceilf = [](float f)
-		{
-			return static_cast<GLint>(ceilf(f));
-		};
-		glViewport(iceilf(X), iceilf(Y), iceilf(Width), iceilf(Height));
-		NOTICE_LOG(VR, "glViewport(%d, %d,   %d, %d)", ceil(X), ceil(Y), ceil(Width), ceil(Height));
-	}
-	glDepthRangef(GLNear, GLFar);
-	//NOTICE_LOG(VR, "gDepthRangef(%f, %f)", GLNear, GLFar);
-}
-
-void Renderer::ClearScreen(const EFBRectangle& rc, bool colorEnable, bool alphaEnable, bool zEnable, u32 color, u32 z)
-{
-	ResetAPIState();
-
-	// color
-	GLboolean const
-		color_mask = colorEnable ? GL_TRUE : GL_FALSE,
-		alpha_mask = alphaEnable ? GL_TRUE : GL_FALSE;
-	glColorMask(color_mask, color_mask, color_mask, alpha_mask);
-
-	glClearColor(
-		float((color >> 16) & 0xFF) / 255.0f,
-		float((color >> 8) & 0xFF) / 255.0f,
-		float((color >> 0) & 0xFF) / 255.0f,
-		float((color >> 24) & 0xFF) / 255.0f);
-
-	// depth
-	glDepthMask(zEnable ? GL_TRUE : GL_FALSE);
-
-	glClearDepthf(float(z & 0xFFFFFF) / float(0xFFFFFF));
-
-	// Update rect for clearing the picture
-	// TODO fix this properly by setting the scissor rectangle
-	if (g_has_hmd)
-		glDisable(GL_SCISSOR_TEST);
-	else
-		glEnable(GL_SCISSOR_TEST);
-
-	TargetRectangle const targetRc = ConvertEFBRectangle(rc);
-	glScissor(targetRc.left, targetRc.bottom, targetRc.GetWidth(), targetRc.GetHeight());
-
-	// glColorMask/glDepthMask/glScissor affect glClear (glViewport does not)
-	glClear(GL_COLOR_BUFFER_BIT | GL_DEPTH_BUFFER_BIT);
-
-	RestoreAPIState();
-
-	ClearEFBCache();
-}
-
-void Renderer::SkipClearScreen(bool colorEnable, bool alphaEnable, bool zEnable)
-{
-	ResetAPIState();
-
-	// color
-	GLboolean const
-		color_mask = colorEnable ? GL_TRUE : GL_FALSE,
-		alpha_mask = alphaEnable ? GL_TRUE : GL_FALSE;
-	glColorMask(color_mask, color_mask, color_mask, alpha_mask);
-
-	// depth
-	glDepthMask(zEnable ? GL_TRUE : GL_FALSE);
-
-	glClear(GL_COLOR_BUFFER_BIT | GL_DEPTH_BUFFER_BIT);
-
-	RestoreAPIState();
-
-	ClearEFBCache();
-}
-
-void Renderer::ReinterpretPixelData(unsigned int convtype)
-{
-	if (convtype == 0 || convtype == 2)
-	{
-		// Reinterpretting pixel data crashes OpenGL at the next glFinish
-		//	FramebufferManager::ReinterpretPixelData(convtype);
-		if (!g_has_hmd)
-			FramebufferManager::ReinterpretPixelData(convtype);
-	}
-	else
-	{
-		ERROR_LOG(VIDEO, "Trying to reinterpret pixel data with unsupported conversion type %d", convtype);
-	}
-}
-
-void Renderer::SetBlendMode(bool forceUpdate)
-{
-	// Our render target always uses an alpha channel, so we need to override the blend functions to assume a destination alpha of 1 if the render target isn't supposed to have an alpha channel
-	// Example: D3DBLEND_DESTALPHA needs to be D3DBLEND_ONE since the result without an alpha channel is assumed to always be 1.
-	bool target_has_alpha = bpmem.zcontrol.pixel_format == PEControl::RGBA6_Z24;
-
-	bool useDstAlpha = !g_ActiveConfig.bDstAlphaPass && bpmem.dstalpha.enable && bpmem.blendmode.alphaupdate && target_has_alpha;
-	bool useDualSource = useDstAlpha && g_ActiveConfig.backend_info.bSupportsDualSourceBlend;
-
-	const GLenum glSrcFactors[8] =
-	{
-		GL_ZERO,
-		GL_ONE,
-		GL_DST_COLOR,
-		GL_ONE_MINUS_DST_COLOR,
-		(useDualSource)  ? GL_SRC1_ALPHA : (GLenum)GL_SRC_ALPHA,
-		(useDualSource)  ? GL_ONE_MINUS_SRC1_ALPHA : (GLenum)GL_ONE_MINUS_SRC_ALPHA,
-		(target_has_alpha) ? GL_DST_ALPHA : (GLenum)GL_ONE,
-		(target_has_alpha) ? GL_ONE_MINUS_DST_ALPHA : (GLenum)GL_ZERO
-	};
-	const GLenum glDestFactors[8] =
-	{
-		GL_ZERO,
-		GL_ONE,
-		GL_SRC_COLOR,
-		GL_ONE_MINUS_SRC_COLOR,
-		(useDualSource)  ? GL_SRC1_ALPHA : (GLenum)GL_SRC_ALPHA,
-		(useDualSource)  ? GL_ONE_MINUS_SRC1_ALPHA : (GLenum)GL_ONE_MINUS_SRC_ALPHA,
-		(target_has_alpha) ? GL_DST_ALPHA : (GLenum)GL_ONE,
-		(target_has_alpha) ? GL_ONE_MINUS_DST_ALPHA : (GLenum)GL_ZERO
-	};
-
-	// blend mode bit mask
-	// 0 - blend enable
-	// 1 - dst alpha enabled
-	// 2 - reverse subtract enable (else add)
-	// 3-5 - srcRGB function
-	// 6-8 - dstRGB function
-
-	u32 newval = useDualSource << 1;
-	newval |= bpmem.blendmode.subtract << 2;
-
-	if (bpmem.blendmode.subtract)
-	{
-		newval |= 0x0049;   // enable blending src 1 dst 1
-	}
-	else if (bpmem.blendmode.blendenable)
-	{
-		newval |= 1;    // enable blending
-		newval |= bpmem.blendmode.srcfactor << 3;
-		newval |= bpmem.blendmode.dstfactor << 6;
-	}
-
-	u32 changes = forceUpdate ? 0xFFFFFFFF : newval ^ s_blendMode;
-
-	if (changes & 1)
-	{
-		// blend enable change
-		(newval & 1) ? glEnable(GL_BLEND) : glDisable(GL_BLEND);
-	}
-
-	if (changes & 4)
-	{
-		// subtract enable change
-		GLenum equation = newval & 4 ? GL_FUNC_REVERSE_SUBTRACT : GL_FUNC_ADD;
-		GLenum equationAlpha = useDualSource ? GL_FUNC_ADD : equation;
-
-		glBlendEquationSeparate(equation, equationAlpha);
-	}
-
-	if (changes & 0x1FA)
-	{
-		u32 srcidx = (newval >> 3) & 7;
-		u32 dstidx = (newval >> 6) & 7;
-		GLenum srcFactor = glSrcFactors[srcidx];
-		GLenum dstFactor = glDestFactors[dstidx];
-
-		// adjust alpha factors
-		if (useDualSource)
-		{
-			srcidx = BlendMode::ONE;
-			dstidx = BlendMode::ZERO;
-		}
-		else
-		{
-			// we can't use GL_DST_COLOR or GL_ONE_MINUS_DST_COLOR for source in alpha channel so use their alpha equivalent instead
-			if (srcidx == BlendMode::DSTCLR)
-				srcidx = BlendMode::DSTALPHA;
-			else if (srcidx == BlendMode::INVDSTCLR)
-				srcidx = BlendMode::INVDSTALPHA;
-
-			// we can't use GL_SRC_COLOR or GL_ONE_MINUS_SRC_COLOR for destination in alpha channel so use their alpha equivalent instead
-			if (dstidx == BlendMode::SRCCLR)
-				dstidx = BlendMode::SRCALPHA;
-			else if (dstidx == BlendMode::INVSRCCLR)
-				dstidx = BlendMode::INVSRCALPHA;
-		}
-		GLenum srcFactorAlpha = glSrcFactors[srcidx];
-		GLenum dstFactorAlpha = glDestFactors[dstidx];
-		// blend RGB change
-		glBlendFuncSeparate(srcFactor, dstFactor, srcFactorAlpha, dstFactorAlpha);
-	}
-	s_blendMode = newval;
-}
-
-static void DumpFrame(const std::vector<u8>& data, int w, int h)
-{
-#if defined(HAVE_LIBAV) || defined(_WIN32)
-	if (SConfig::GetInstance().m_DumpFrames && !data.empty())
-	{
-		AVIDump::AddFrame(&data[0], w, h);
-	}
-#endif
-}
-
-void Renderer::AsyncTimewarpDraw()
-{
-#ifdef HAVE_OCULUSSDK
-	auto frameTime = ovrHmd_BeginFrame(hmd, ++g_ovr_frameindex);
-	g_ovr_lock.unlock();
-
-	if (0 == frameTime.TimewarpPointSeconds) {
-		ovr_WaitTillTime(frameTime.TimewarpPointSeconds - 0.002);
-	}
-	else {
-		ovr_WaitTillTime(frameTime.NextFrameSeconds - 0.008);
-	}
-
-	g_ovr_lock.lock();
-	// Grab the most recent textures
-	for (int eye = 0; eye < 2; eye++)
-	{
-		((ovrGLTexture&)(FramebufferManager::m_eye_texture[eye])).OGL.TexId = FramebufferManager::m_frontBuffer[eye];
-	}
-#ifdef _WIN32
-	//HANDLE thread_handle = g_video_backend->m_video_thread->native_handle();
-	//SuspendThread(thread_handle);
-#endif
-	ovrHmd_EndFrame(hmd, g_front_eye_poses, &FramebufferManager::m_eye_texture[0].Texture);
-	Core::ShouldAddTimewarpFrame();
-#ifdef _WIN32
-	//ResumeThread(thread_handle);
-#endif
-
-	static int w = 0, h = 0;
-	// Save screenshot
-	if (s_bScreenshot)
-	{
-		TargetRectangle flipped_trc = GetTargetRectangle();
-		// Flip top and bottom for some reason; TODO: Fix the code to suck less?
-		std::swap(flipped_trc.top, flipped_trc.bottom);
-
-		glBindFramebuffer(GL_READ_FRAMEBUFFER, 0);
-		std::lock_guard<std::mutex> lk(s_criticalScreenshot);
-		SaveScreenshot(s_sScreenshotName, flipped_trc);
-		// Reset settings
-		s_sScreenshotName.clear();
-		s_bScreenshot = false;
-	}
-
-	// Frame dumps are handled a little differently in Windows
-	// Frame dumping disabled entirely on GLES3
-	if (GLInterface->GetMode() == GLInterfaceMode::MODE_OPENGL)
-	{
-#if defined _WIN32 || defined HAVE_LIBAV
-		if (SConfig::GetInstance().m_DumpFrames)
-		{
-			TargetRectangle flipped_trc = GetTargetRectangle();
-			// Flip top and bottom for some reason; TODO: Fix the code to suck less?
-			std::swap(flipped_trc.top, flipped_trc.bottom);
-
-			glBindFramebuffer(GL_READ_FRAMEBUFFER, 0);
-			std::lock_guard<std::mutex> lk(s_criticalScreenshot);
-			if (frame_data.empty() || w != flipped_trc.GetWidth() ||
-				h != flipped_trc.GetHeight())
-			{
-				w = flipped_trc.GetWidth();
-				h = flipped_trc.GetHeight();
-				frame_data.resize(3 * w * h);
-			}
-			glPixelStorei(GL_PACK_ALIGNMENT, 1);
-			glReadPixels(flipped_trc.left, flipped_trc.bottom, w, h, GL_BGR, GL_UNSIGNED_BYTE, &frame_data[0]);
-			if (w > 0 && h > 0)
-			{
-				if (!bLastFrameDumped)
-				{
-#ifdef _WIN32
-					bAVIDumping = AVIDump::Start(nullptr, w, h);
-#else
-					bAVIDumping = AVIDump::Start(w, h);
-#endif
-					if (!bAVIDumping)
-					{
-						OSD::AddMessage("AVIDump Start failed", 2000);
-					}
-					else
-					{
-						OSD::AddMessage(StringFromFormat(
-							"Dumping Frames to \"%sframedump0.avi\" (%dx%d RGB24)",
-							File::GetUserPath(D_DUMPFRAMES_IDX).c_str(), w, h), 2000);
-					}
-				}
-				if (bAVIDumping)
-				{
-#ifndef _WIN32
-					FlipImageData(&frame_data[0], w, h);
-#endif
-
-					AVIDump::AddFrame(&frame_data[0], w, h);
-				}
-
-				bLastFrameDumped = true;
-			}
-			else
-			{
-				NOTICE_LOG(VIDEO, "Error reading framebuffer");
-			}
-		}
-		else
-		{
-			if (bLastFrameDumped && bAVIDumping)
-			{
-				std::vector<u8>().swap(frame_data);
-				w = h = 0;
-				AVIDump::Stop();
-				bAVIDumping = false;
-				OSD::AddMessage("Stop dumping frames", 2000);
-			}
-			bLastFrameDumped = false;
-		}
-#else
-		if (g_ActiveConfig.bDumpFrames)
-		{
-			glBindFramebuffer(GL_READ_FRAMEBUFFER, 0);
-			std::lock_guard<std::mutex> lk(s_criticalScreenshot);
-			std::string movie_file_name;
-			w = GetTargetRectangle().GetWidth();
-			h = GetTargetRectangle().GetHeight();
-			frame_data.resize(3 * w * h);
-			glPixelStorei(GL_PACK_ALIGNMENT, 1);
-			glReadPixels(GetTargetRectangle().left, GetTargetRectangle().bottom, w, h, GL_BGR, GL_UNSIGNED_BYTE, &frame_data[0]);
-			if (GL_REPORT_ERROR() == GL_NO_ERROR)
-			{
-				if (!bLastFrameDumped)
-				{
-					movie_file_name = File::GetUserPath(D_DUMPFRAMES_IDX) + "framedump.raw";
-					pFrameDump.Open(movie_file_name, "wb");
-					if (!pFrameDump)
-					{
-						OSD::AddMessage("Error opening framedump.raw for writing.", 2000);
-					}
-					else
-					{
-						OSD::AddMessage(StringFromFormat("Dumping Frames to \"%s\" (%dx%d RGB24)", movie_file_name.c_str(), w, h), 2000);
-					}
-				}
-				if (pFrameDump)
-				{
-					FlipImageData(&frame_data[0], w, h);
-					pFrameDump.WriteBytes(&frame_data[0], w * 3 * h);
-					pFrameDump.Flush();
-				}
-				bLastFrameDumped = true;
-			}
-		}
-		else
-		{
-			if (bLastFrameDumped)
-				pFrameDump.Close();
-			bLastFrameDumped = false;
-		}
-#endif
-	}
-	// end of frame dumping code
-#endif
-}
-
-// This function has the final picture. We adjust the aspect ratio here.
-void Renderer::SwapImpl(u32 xfbAddr, u32 fbWidth, u32 fbStride, u32 fbHeight, const EFBRectangle& rc, float Gamma)
-{
-#ifdef HAVE_OCULUSSDK
-	if (g_first_rift_frame && g_has_rift && g_ActiveConfig.bEnableVR)
-	{
-		if (!g_ActiveConfig.bAsynchronousTimewarp)
-		{
-			g_rift_frame_timing = ovrHmd_BeginFrame(hmd, 0);
-#ifdef OCULUSSDK042
-			g_eye_poses[ovrEye_Left] = ovrHmd_GetEyePose(hmd, ovrEye_Left);
-			g_eye_poses[ovrEye_Right] = ovrHmd_GetEyePose(hmd, ovrEye_Right);
-#else
-			ovrVector3f useHmdToEyeViewOffset[2] = { g_eye_render_desc[0].HmdToEyeViewOffset, g_eye_render_desc[1].HmdToEyeViewOffset };
-			ovrHmd_GetEyePoses(hmd, g_ovr_frameindex, useHmdToEyeViewOffset, g_eye_poses, nullptr);
-#endif
-		}
-		g_first_rift_frame = false;
-
-		int cap = 0;
-		if (g_ActiveConfig.bOrientationTracking)
-			cap |= ovrTrackingCap_Orientation;
-		if (g_ActiveConfig.bMagYawCorrection)
-			cap |= ovrTrackingCap_MagYawCorrection;
-		if (g_ActiveConfig.bPositionTracking)
-			cap |= ovrTrackingCap_Position;
-		ovrHmd_ConfigureTracking(hmd, cap, 0);
-	}
-#endif
-
-	static int w = 0, h = 0;
-	if (g_bSkipCurrentFrame || (!XFBWrited && !g_ActiveConfig.RealXFBEnabled()) || !fbWidth || !fbHeight)
-	{
-		DumpFrame(frame_data, w, h);
-		Core::Callback_VideoCopiedToXFB(false);
-		return;
-	}
-
-	u32 xfbCount = 0;
-	const XFBSourceBase* const* xfbSourceList = FramebufferManager::GetXFBSource(xfbAddr, fbStride, fbHeight, &xfbCount);
-	if (g_ActiveConfig.VirtualXFBEnabled() && (!xfbSourceList || xfbCount == 0))
-	{
-		DumpFrame(frame_data, w, h);
-		Core::Callback_VideoCopiedToXFB(false);
-		return;
-	}
-
-	eyesFence = glFenceSync(GL_SYNC_GPU_COMMANDS_COMPLETE, 0);
-	ResetAPIState();
-
-	UpdateDrawRectangle(s_backbuffer_width, s_backbuffer_height);
-	TargetRectangle flipped_trc = GetTargetRectangle();
-
-		// Flip top and bottom for some reason; TODO: Fix the code to suck less?
-		std::swap(flipped_trc.top, flipped_trc.bottom);
-
-	// Copy the framebuffer to screen.
-	const XFBSource* xfbSource = nullptr;
-
-	if (g_ActiveConfig.bUseXFB)
-	{
-		// draw each xfb source
-		for (u32 i = 0; i < xfbCount; ++i)
-		{
-			xfbSource = (const XFBSource*) xfbSourceList[i];
-
-			TargetRectangle drawRc;
-
-			if (g_ActiveConfig.bUseRealXFB)
-			{
-				drawRc = flipped_trc;
-			}
-			else
-			{
-				// use virtual xfb with offset
-				int xfbHeight = xfbSource->srcHeight;
-				int xfbWidth = xfbSource->srcWidth;
-				int hOffset = ((s32)xfbSource->srcAddr - (s32)xfbAddr) / ((s32)fbStride * 2);
-
-				drawRc.top = flipped_trc.top - hOffset * flipped_trc.GetHeight() / fbHeight;
-				drawRc.bottom = flipped_trc.top - (hOffset + xfbHeight) * flipped_trc.GetHeight() / fbHeight;
-				drawRc.left = flipped_trc.left + (flipped_trc.GetWidth() - xfbWidth * flipped_trc.GetWidth() / fbStride) / 2;
-				drawRc.right = flipped_trc.left + (flipped_trc.GetWidth() + xfbWidth * flipped_trc.GetWidth() / fbStride) / 2;
-
-				// The following code disables auto stretch.  Kept for reference.
-				// scale draw area for a 1 to 1 pixel mapping with the draw target
-				//float vScale = (float)fbHeight / (float)flipped_trc.GetHeight();
-				//float hScale = (float)fbWidth / (float)flipped_trc.GetWidth();
-				//drawRc.top *= vScale;
-				//drawRc.bottom *= vScale;
-				//drawRc.left *= hScale;
-				//drawRc.right *= hScale;
-			}
-			// Tell the OSD Menu about the current internal resolution
-			OSDInternalW = xfbSource->sourceRc.GetWidth(); OSDInternalH = xfbSource->sourceRc.GetHeight();
-
-			TargetRectangle sourceRc;
-			sourceRc.left = xfbSource->sourceRc.left;
-			sourceRc.right = xfbSource->sourceRc.right;
-			sourceRc.top = xfbSource->sourceRc.top;
-			sourceRc.bottom = xfbSource->sourceRc.bottom;
-
-			sourceRc.right -= fbStride - fbWidth;
-
-			glBindFramebuffer(GL_DRAW_FRAMEBUFFER, 0);
-
-			// TODO: Virtual XFB stereoscopic 3D support.
-			m_post_processor->BlitFromTexture(sourceRc, drawRc, xfbSource->texture, xfbSource->texWidth, xfbSource->texHeight, 1);
-		}
-	}
-#ifdef HAVE_OCULUSSDK
-	else if (g_has_rift && g_ActiveConfig.bEnableVR)
-	{
-		EFBRectangle sourceRc;
-		// In VR we use the whole EFB instead of just the bpmem.copyTexSrc rectangle passed to this function. 
-		sourceRc.left = 0;
-		sourceRc.right = EFB_WIDTH;
-		sourceRc.top = 0;
-		sourceRc.bottom = EFB_HEIGHT;
-
-		TargetRectangle targetRc = ConvertEFBRectangle(sourceRc);
-
-		// for msaa mode, we must resolve the efb content to non-msaa
-		GLuint tex = FramebufferManager::ResolveAndGetRenderTarget(sourceRc);
-
-		glBindFramebuffer(GL_DRAW_FRAMEBUFFER, FramebufferManager::m_eyeFramebuffer[0]);
-		if (g_ActiveConfig.iStereoMode == STEREO_OCULUS)
-		{
-			m_post_processor->BlitFromTexture(targetRc, targetRc, tex, s_target_width, s_target_height, 0);
-
-			glBindFramebuffer(GL_DRAW_FRAMEBUFFER, FramebufferManager::m_eyeFramebuffer[1]);
-			m_post_processor->BlitFromTexture(targetRc, targetRc, tex, s_target_width, s_target_height, 1);
-		}
-		else
-		{
-			m_post_processor->BlitFromTexture(targetRc, flipped_trc, tex, s_target_width, s_target_height);
-		}
-
-		//ovrHmd_EndEyeRender(hmd, ovrEye_Left, g_left_eye_pose, &FramebufferManager::m_eye_texture[ovrEye_Left].Texture);
-		//ovrHmd_EndEyeRender(hmd, ovrEye_Right, g_right_eye_pose, &FramebufferManager::m_eye_texture[ovrEye_Right].Texture);
-
-		if (!g_ActiveConfig.bAsynchronousTimewarp)
-		{
-			// Let OVR do distortion rendering, Present and flush/sync.
-			static int ElementArrayBufferBinding, ArrayBufferBinding, VertexArrayBinding;
-			glGetIntegerv(GL_ELEMENT_ARRAY_BUFFER_BINDING, &ElementArrayBufferBinding);
-			glGetIntegerv(GL_ARRAY_BUFFER_BINDING, &ArrayBufferBinding);
-			glGetIntegerv(GL_VERTEX_ARRAY_BINDING, &VertexArrayBinding);
-			glBindVertexArray(0);
-			glBindBuffer(GL_ELEMENT_ARRAY_BUFFER, 0);
-			glBindBuffer(GL_ARRAY_BUFFER, 0);
-			ovrHmd_EndFrame(hmd, g_eye_poses, &FramebufferManager::m_eye_texture[0].Texture);
-
-			static int real_frame_count_for_timewarp = 0;
-
-			if (g_ActiveConfig.bPullUp20fpsTimewarp)
-			{
-				if (real_frame_count_for_timewarp % 4 == 1)
-				{
-					g_ActiveConfig.iExtraFrames = 2;
-				}
-				else
-				{
-					g_ActiveConfig.iExtraFrames = 3;
-				}
-			}
-			else if (g_ActiveConfig.bPullUp30fpsTimewarp)
-			{
-				if (real_frame_count_for_timewarp % 2 == 1)
-				{
-					g_ActiveConfig.iExtraFrames = 1;
-				}
-				else
-				{
-					g_ActiveConfig.iExtraFrames = 2;
-				}
-			}
-			else if (g_ActiveConfig.bPullUp60fpsTimewarp)
-			{
-				if (real_frame_count_for_timewarp % 4 == 0)
-					g_ActiveConfig.iExtraFrames = 1;
-				else
-					g_ActiveConfig.iExtraFrames = 0;
-			}
-			else if (g_ActiveConfig.bPullUp20fps || g_ActiveConfig.bPullUp30fps || g_ActiveConfig.bPullUp60fps)
-			{
-				g_ActiveConfig.iExtraFrames = 0;
-			}
-
-			++real_frame_count_for_timewarp;
-
-			for (int i = 0; i < (int)g_ActiveConfig.iExtraFrames; ++i)
-			{
-				ovrFrameTiming frameTime = ovrHmd_BeginFrame(hmd, ++g_ovr_frameindex);
-
-				ovr_WaitTillTime(frameTime.NextFrameSeconds - g_ActiveConfig.fTimeWarpTweak);
-
-				ovrHmd_EndFrame(hmd, g_eye_poses, &FramebufferManager::m_eye_texture[0].Texture);
-			}
-
-			//glBindVertexArray(VertexArrayBinding);
-			glBindVertexArray(0);
-			glBindBuffer(GL_ELEMENT_ARRAY_BUFFER, ElementArrayBufferBinding);
-			glBindBuffer(GL_ARRAY_BUFFER, ArrayBufferBinding);
-		}
-		else
-		{
-			// Wait for OpenGL to finish drawing the commands we have given it,
-			// and when finished, swap the back buffer textures to the front buffer textures
-			do
-			{
-				eyesFence = glFenceSync(GL_SYNC_GPU_COMMANDS_COMPLETE, 0);
-				if (eyesFence != 0) {
-					GLenum result = glClientWaitSync(eyesFence, GL_SYNC_FLUSH_COMMANDS_BIT, 0);
-					switch (result)
-					{
-					case GL_ALREADY_SIGNALED:
-					case GL_CONDITION_SATISFIED:
-						eyesFence = 0;
-						g_ovr_lock.lock();
-						FramebufferManager::SwapAsyncFrontBuffers();
-						g_front_eye_poses[0] = g_eye_poses[0];
-						g_front_eye_poses[1] = g_eye_poses[1];
-						//glFinish();
-						g_ovr_lock.unlock();
-						break;
-					}
-				}
-			} while (eyesFence != 0);
-		}
-	}
-#endif
-	else
-	{
-		EFBRectangle sourceRc;
-			sourceRc = rc;
-		TargetRectangle targetRc = ConvertEFBRectangle(sourceRc);
-
-		// for msaa mode, we must resolve the efb content to non-msaa
-		GLuint tex = FramebufferManager::ResolveAndGetRenderTarget(sourceRc);
-
-		glBindFramebuffer(GL_DRAW_FRAMEBUFFER, 0);
-
-		if (g_ActiveConfig.iStereoMode == STEREO_SBS || g_ActiveConfig.iStereoMode == STEREO_TAB)
-		{
-			TargetRectangle leftRc, rightRc;
-			ConvertStereoRectangle(flipped_trc, leftRc, rightRc);
-
-			m_post_processor->BlitFromTexture(targetRc, leftRc, tex, s_target_width, s_target_height, 0);
-			m_post_processor->BlitFromTexture(targetRc, rightRc, tex, s_target_width, s_target_height, 1);
-		}
-		else
-		{
-			m_post_processor->BlitFromTexture(targetRc, flipped_trc, tex, s_target_width, s_target_height);
-		}
-	}
-
-	glBindFramebuffer(GL_READ_FRAMEBUFFER, 0);
-
-	// Save screenshot
-	if (s_bScreenshot && !g_ActiveConfig.bAsynchronousTimewarp)
-	{
-		std::lock_guard<std::mutex> lk(s_criticalScreenshot);
-		SaveScreenshot(s_sScreenshotName, flipped_trc);
-		// Reset settings
-		s_sScreenshotName.clear();
-		s_bScreenshot = false;
-	}
-
-	// Frame dumps are handled a little differently in Windows
-	// Frame dumping disabled entirely on GLES3, or handled elsewhere for Oculus Rift's Asynchronous Timewarp
-	if (GLInterface->GetMode() == GLInterfaceMode::MODE_OPENGL && !g_ActiveConfig.bAsynchronousTimewarp)
-	{
-#if defined _WIN32 || defined HAVE_LIBAV
-		if (SConfig::GetInstance().m_DumpFrames)
-		{
-			std::lock_guard<std::mutex> lk(s_criticalScreenshot);
-			if (frame_data.empty() || w != flipped_trc.GetWidth() ||
-				     h != flipped_trc.GetHeight())
-			{
-				w = flipped_trc.GetWidth();
-				h = flipped_trc.GetHeight();
-				frame_data.resize(3 * w * h);
-			}
-			glPixelStorei(GL_PACK_ALIGNMENT, 1);
-			glReadPixels(flipped_trc.left, flipped_trc.bottom, w, h, GL_BGR, GL_UNSIGNED_BYTE, &frame_data[0]);
-			if (w > 0 && h > 0)
-			{
-				if (!bLastFrameDumped)
-				{
-					#ifdef _WIN32
-						bAVIDumping = AVIDump::Start(nullptr, w, h);
-					#else
-						bAVIDumping = AVIDump::Start(w, h);
-					#endif
-					if (!bAVIDumping)
-					{
-						OSD::AddMessage("AVIDump Start failed", 2000);
-					}
-					else
-					{
-						OSD::AddMessage(StringFromFormat(
-									"Dumping Frames to \"%sframedump0.avi\" (%dx%d RGB24)",
-									File::GetUserPath(D_DUMPFRAMES_IDX).c_str(), w, h), 2000);
-					}
-				}
-				if (bAVIDumping)
-				{
-					#ifndef _WIN32
-						FlipImageData(&frame_data[0], w, h);
-					#endif
-
-						AVIDump::AddFrame(&frame_data[0], w, h);
-				}
-
-				bLastFrameDumped = true;
-			}
-			else
-			{
-				NOTICE_LOG(VIDEO, "Error reading framebuffer");
-			}
-		}
-		else
-		{
-			if (bLastFrameDumped && bAVIDumping)
-			{
-				std::vector<u8>().swap(frame_data);
-				w = h = 0;
-				AVIDump::Stop();
-				bAVIDumping = false;
-				OSD::AddMessage("Stop dumping frames", 2000);
-			}
-			bLastFrameDumped = false;
-		}
-#else
-		if (SConfig::GetInstance().m_DumpFrames)
-		{
-			std::lock_guard<std::mutex> lk(s_criticalScreenshot);
-			std::string movie_file_name;
-			w = GetTargetRectangle().GetWidth();
-			h = GetTargetRectangle().GetHeight();
-			frame_data.resize(3 * w * h);
-			glPixelStorei(GL_PACK_ALIGNMENT, 1);
-			glReadPixels(GetTargetRectangle().left, GetTargetRectangle().bottom, w, h, GL_BGR, GL_UNSIGNED_BYTE, &frame_data[0]);
-
-				if (!bLastFrameDumped)
-				{
-					movie_file_name = File::GetUserPath(D_DUMPFRAMES_IDX) + "framedump.raw";
-				File::CreateFullPath(movie_file_name);
-					pFrameDump.Open(movie_file_name, "wb");
-					if (!pFrameDump)
-					{
-						OSD::AddMessage("Error opening framedump.raw for writing.", 2000);
-					}
-					else
-					{
-						OSD::AddMessage(StringFromFormat("Dumping Frames to \"%s\" (%dx%d RGB24)", movie_file_name.c_str(), w, h), 2000);
-					}
-				}
-				if (pFrameDump)
-				{
-					FlipImageData(&frame_data[0], w, h);
-					pFrameDump.WriteBytes(&frame_data[0], w * 3 * h);
-					pFrameDump.Flush();
-				}
-				bLastFrameDumped = true;
-			}
-		else
-		{
-			if (bLastFrameDumped)
-				pFrameDump.Close();
-			bLastFrameDumped = false;
-		}
-#endif
-	}
-	// Finish up the current frame, print some stats
-
-	SetWindowSize(fbStride, fbHeight);
-
-	GLInterface->Update(); // just updates the render window position and the backbuffer size
-
-	bool xfbchanged = false;
-
-	if (FramebufferManagerBase::LastXfbWidth() != fbStride || FramebufferManagerBase::LastXfbHeight() != fbHeight)
-	{
-		xfbchanged = true;
-		unsigned int const last_w = (fbStride < 1 || fbStride > MAX_XFB_WIDTH) ? MAX_XFB_WIDTH : fbStride;
-		unsigned int const last_h = (fbHeight < 1 || fbHeight > MAX_XFB_HEIGHT) ? MAX_XFB_HEIGHT : fbHeight;
-		FramebufferManagerBase::SetLastXfbWidth(last_w);
-		FramebufferManagerBase::SetLastXfbHeight(last_h);
-	}
-
-	bool WindowResized = false;
-	int W = (int)GLInterface->GetBackBufferWidth();
-	int H = (int)GLInterface->GetBackBufferHeight();
-	if (W != s_backbuffer_width || H != s_backbuffer_height || s_LastEFBScale != g_ActiveConfig.iEFBScale)
-	{
-		WindowResized = true;
-		s_backbuffer_width = W;
-		s_backbuffer_height = H;
-		s_LastEFBScale = g_ActiveConfig.iEFBScale;
-	}
-
-	if (xfbchanged || WindowResized || (s_LastMultisampleMode != g_ActiveConfig.iMultisampleMode) || (s_LastStereo != (g_ActiveConfig.iStereoMode > 0)))
-	{
-		UpdateDrawRectangle(s_backbuffer_width, s_backbuffer_height);
-
-		if (CalculateTargetSize(s_backbuffer_width, s_backbuffer_height) || s_LastMultisampleMode != g_ActiveConfig.iMultisampleMode || s_LastStereo != (g_ActiveConfig.iStereoMode > 0))
-		{
-			s_LastMultisampleMode = g_ActiveConfig.iMultisampleMode;
-			s_MSAASamples = GetNumMSAASamples(s_LastMultisampleMode);
-			ApplySSAASettings();
-			s_LastStereo = g_ActiveConfig.iStereoMode > 0;
-
-			if (g_ActiveConfig.bAsynchronousTimewarp)
-				g_ovr_lock.lock();
-			delete g_framebuffer_manager;
-			g_framebuffer_manager = new FramebufferManager(s_target_width, s_target_height,
-				s_MSAASamples);
-			glFinish();
-			if (g_ActiveConfig.bAsynchronousTimewarp)
-				g_ovr_lock.unlock();
-		}
-	}
-
-	// ---------------------------------------------------------------------
-	if (!DriverDetails::HasBug(DriverDetails::BUG_BROKENSWAP) && !(g_has_rift && g_ActiveConfig.bEnableVR))
-	{
-		glEnable(GL_BLEND);
-		glBlendFunc(GL_SRC_ALPHA, GL_ONE_MINUS_SRC_ALPHA);
-
-		DrawDebugInfo();
-		DrawDebugText();
-
-		// Do our OSD callbacks
-		OSD::DoCallbacks(OSD::OSD_ONFRAME);
-		OSD::DrawMessages();
-	}
-	// Copy the rendered frame to the real window
-	if (!(g_has_rift && g_ActiveConfig.bEnableVR))
-		GLInterface->Swap();
-
-	NewVRFrame();
-
-	// Clear framebuffer
-	if (!DriverDetails::HasBug(DriverDetails::BUG_BROKENSWAP))
-	{
-		glClearColor(0, 0, 0, 0);
-		// glClearColor(0.f, 0.f, 0.f, 1.f);
-		glClearDepth(1);
-		glClear(GL_COLOR_BUFFER_BIT | GL_DEPTH_BUFFER_BIT | GL_STENCIL_BUFFER_BIT);
-	}
-	// VR
-	//g_texture_cache->ClearRenderTargets();
-
-	if (s_vsync != g_ActiveConfig.IsVSync())
-	{
-		s_vsync = g_ActiveConfig.IsVSync();
-		GLInterface->SwapInterval(s_vsync);
-	}
-
-	// Clean out old stuff from caches. It's not worth it to clean out the shader caches.
-	TextureCache::Cleanup();
-
-#ifdef HAVE_OCULUSSDK
-	if (g_has_rift)
-	{
-		if (g_Config.bLowPersistence != g_ActiveConfig.bLowPersistence ||
-			g_Config.bDynamicPrediction != g_ActiveConfig.bDynamicPrediction)
-		{
-			int caps = ovrHmd_GetEnabledCaps(hmd) & ~(ovrHmdCap_DynamicPrediction | ovrHmdCap_LowPersistence);
-			if (g_Config.bLowPersistence)
-				caps |= ovrHmdCap_LowPersistence;
-			if (g_Config.bDynamicPrediction)
-				caps |= ovrHmdCap_DynamicPrediction;
-
-			ovrHmd_SetEnabledCaps(hmd, caps);
-		}
-
-		if (g_Config.bOrientationTracking != g_ActiveConfig.bOrientationTracking ||
-			g_Config.bMagYawCorrection != g_ActiveConfig.bMagYawCorrection ||
-			g_Config.bPositionTracking != g_ActiveConfig.bPositionTracking)
-		{
-			int cap = 0;
-			if (g_ActiveConfig.bOrientationTracking)
-				cap |= ovrTrackingCap_Orientation;
-			if (g_ActiveConfig.bMagYawCorrection)
-				cap |= ovrTrackingCap_MagYawCorrection;
-			if (g_ActiveConfig.bPositionTracking)
-				cap |= ovrTrackingCap_Position;
-			ovrHmd_ConfigureTracking(hmd, cap, 0);
-		}
-
-		if (g_Config.bChromatic != g_ActiveConfig.bChromatic ||
-			g_Config.bTimewarp != g_ActiveConfig.bTimewarp ||
-			g_Config.bVignette != g_ActiveConfig.bVignette ||
-			g_Config.bNoRestore != g_ActiveConfig.bNoRestore ||
-			g_Config.bFlipVertical != g_ActiveConfig.bFlipVertical ||
-			g_Config.bSRGB != g_ActiveConfig.bSRGB ||
-			g_Config.bOverdrive != g_ActiveConfig.bOverdrive ||
-			g_Config.bHqDistortion != g_ActiveConfig.bHqDistortion)
-		{
-			FramebufferManager::ConfigureRift();
-		}
-
-		//To do: Probably not the right place for these.  Why do they update for D3D automatically, but not for OpenGL?
-		g_ActiveConfig.iExtraFrames = g_Config.iExtraFrames;
-		g_ActiveConfig.iExtraVideoLoops = g_Config.iExtraVideoLoops;
-		g_ActiveConfig.iExtraVideoLoopsDivider = g_Config.iExtraVideoLoopsDivider;
-		g_ActiveConfig.fTimeWarpTweak = g_Config.fTimeWarpTweak;
-	}
-#endif
-
-	// Render to the framebuffer.
-	FramebufferManager::SetFramebuffer(0);
-
-	RestoreAPIState();
-
-	g_Config.iSaveTargetId = 0;
-	
-	// VR layer debugging, sometimes layers need to flash.
-	g_Config.iFlashState++;
-	if (g_Config.iFlashState >= 10)
-		g_Config.iFlashState = 0;
-
-	UpdateActiveConfig();
-	// VR XFB isn't implemented yet, so always disable it for VR
-	if (g_has_hmd && g_ActiveConfig.bEnableVR)
-	{
-		g_ActiveConfig.bUseXFB = false;
-		// always stretch to fit
-		g_ActiveConfig.iAspectRatio = 3; 
-	}
-	TextureCache::OnConfigChanged(g_ActiveConfig);
-#ifdef HAVE_OCULUSSDK
-	if (g_has_rift && g_ActiveConfig.bEnableVR && !g_ActiveConfig.bAsynchronousTimewarp)
-	{
-		g_rift_frame_timing = ovrHmd_BeginFrame(hmd, 0);
-	}
-#endif
-
-	// For testing zbuffer targets.
-	// Renderer::SetZBufferRender();
-	// SaveTexture("tex.png", GL_TEXTURE_2D, s_FakeZTarget,
-	//	      GetTargetWidth(), GetTargetHeight());
-
-	// Invalidate EFB cache
-	ClearEFBCache();
-}
-
-// ALWAYS call RestoreAPIState for each ResetAPIState call you're doing
-void Renderer::ResetAPIState()
-{
-	// Gets us to a reasonably sane state where it's possible to do things like
-	// image copies with textured quads, etc.
-	glDisable(GL_SCISSOR_TEST);
-	glDisable(GL_DEPTH_TEST);
-	glDisable(GL_CULL_FACE);
-	glDisable(GL_BLEND);
-	if (GLInterface->GetMode() == GLInterfaceMode::MODE_OPENGL)
-	{
-		glDisable(GL_COLOR_LOGIC_OP);
-		if (g_ActiveConfig.bWireFrame)
-			glPolygonMode(GL_FRONT_AND_BACK, GL_FILL);
-	}
-	glDepthMask(GL_FALSE);
-	glColorMask(GL_TRUE, GL_TRUE, GL_TRUE, GL_TRUE);
-}
-
-void Renderer::RestoreAPIState()
-{
-	// Gets us back into a more game-like state.
-	if (g_has_hmd)
-		glDisable(GL_SCISSOR_TEST);
-	else
-		glEnable(GL_SCISSOR_TEST);
-	SetGenerationMode();
-	BPFunctions::SetScissor();
-	SetColorMask();
-	SetDepthMode();
-	SetBlendMode(true);
-	SetLogicOpMode();
-	SetViewport();
-
-	if (GLInterface->GetMode() == GLInterfaceMode::MODE_OPENGL)
-		glPolygonMode(GL_FRONT_AND_BACK, g_ActiveConfig.bWireFrame ? GL_LINE : GL_FILL);
-
-	VertexManager *vm = (OGL::VertexManager*)g_vertex_manager;
-	glBindBuffer(GL_ARRAY_BUFFER, vm->m_vertex_buffers);
-	if (vm->m_last_vao)
-		glBindVertexArray(vm->m_last_vao);
-
-	TextureCache::SetStage();
-}
-
-void Renderer::SetGenerationMode()
-{
-	// none, ccw, cw, ccw
-	if (bpmem.genMode.cullmode > 0)
-	{
-		// TODO: GX_CULL_ALL not supported, yet!
-		glEnable(GL_CULL_FACE);
-		glFrontFace(bpmem.genMode.cullmode == 2 ? GL_CCW : GL_CW);
-	}
-	else
-	{
-		glDisable(GL_CULL_FACE);
-	}
-}
-
-void Renderer::SetDepthMode()
-{
-	const GLenum glCmpFuncs[8] =
-	{
-		GL_NEVER,
-		GL_LESS,
-		GL_EQUAL,
-		GL_LEQUAL,
-		GL_GREATER,
-		GL_NOTEQUAL,
-		GL_GEQUAL,
-		GL_ALWAYS
-	};
-
-	if (bpmem.zmode.testenable)
-	{
-		glEnable(GL_DEPTH_TEST);
-		glDepthMask(bpmem.zmode.updateenable ? GL_TRUE : GL_FALSE);
-		glDepthFunc(glCmpFuncs[bpmem.zmode.func]);
-	}
-	else
-	{
-		// if the test is disabled write is disabled too
-		// TODO: When PE performance metrics are being emulated via occlusion queries, we should (probably?) enable depth test with depth function ALWAYS here
-		glDisable(GL_DEPTH_TEST);
-		glDepthMask(GL_FALSE);
-	}
-}
-
-void Renderer::SetLogicOpMode()
-{
-	if (GLInterface->GetMode() != GLInterfaceMode::MODE_OPENGL)
-		return;
-	// Logic ops aren't available in GLES3/GLES2
-	const GLenum glLogicOpCodes[16] =
-	{
-		GL_CLEAR,
-		GL_AND,
-		GL_AND_REVERSE,
-		GL_COPY,
-		GL_AND_INVERTED,
-		GL_NOOP,
-		GL_XOR,
-		GL_OR,
-		GL_NOR,
-		GL_EQUIV,
-		GL_INVERT,
-		GL_OR_REVERSE,
-		GL_COPY_INVERTED,
-		GL_OR_INVERTED,
-		GL_NAND,
-		GL_SET
-	};
-
-	if (bpmem.blendmode.logicopenable && !bpmem.blendmode.blendenable)
-	{
-		glEnable(GL_COLOR_LOGIC_OP);
-		glLogicOp(glLogicOpCodes[bpmem.blendmode.logicmode]);
-	}
-	else
-	{
-		glDisable(GL_COLOR_LOGIC_OP);
-	}
-}
-
-void Renderer::SetDitherMode()
-{
-	if (bpmem.blendmode.dither)
-		glEnable(GL_DITHER);
-	else
-		glDisable(GL_DITHER);
-}
-
-void Renderer::SetSamplerState(int stage, int texindex)
-{
-	auto const& tex = bpmem.tex[texindex];
-	auto const& tm0 = tex.texMode0[stage];
-	auto const& tm1 = tex.texMode1[stage];
-
-	g_sampler_cache->SetSamplerState((texindex * 4) + stage, tm0, tm1);
-}
-
-void Renderer::SetInterlacingMode()
-{
-	// TODO
-}
-
-void Renderer::FlipImageData(u8 *data, int w, int h, int pixel_width)
-{
-	// Flip image upside down. Damn OpenGL.
-	for (int y = 0; y < h / 2; ++y)
-	{
-		for (int x = 0; x < w; ++x)
-		{
-			for (int delta = 0; delta < pixel_width; ++delta)
-				std::swap(data[(y * w + x) * pixel_width + delta], data[((h - 1 - y) * w + x) * pixel_width + delta]);
-		}
-	}
-}
-
-}
-
-namespace OGL
-{
-
-bool Renderer::SaveScreenshot(const std::string &filename, const TargetRectangle &back_rc)
-{
-	u32 W = back_rc.GetWidth();
-	u32 H = back_rc.GetHeight();
-	std::unique_ptr<u8[]> data(new u8[W * 4 * H]);
-	glPixelStorei(GL_PACK_ALIGNMENT, 1);
-
-	glReadPixels(back_rc.left, back_rc.bottom, W, H, GL_RGBA, GL_UNSIGNED_BYTE, data.get());
-
-	// Turn image upside down
-	FlipImageData(data.get(), W, H, 4);
-
-	return TextureToPng(data.get(), W * 4, filename, W, H, false);
-
-}
-
-int Renderer::GetMaxTextureSize()
-{
-	int max_size;
-	glGetIntegerv(GL_MAX_TEXTURE_SIZE, &max_size);
-	return max_size;
-}
-
-}
-=======
-// Copyright 2013 Dolphin Emulator Project
-// Licensed under GPLv2
-// Refer to the license.txt file included.
-
-#include <algorithm>
-#include <cinttypes>
-#include <cmath>
-#include <cstdio>
-#include <string>
-#include <vector>
-
-#include "Common/Atomic.h"
-#include "Common/CommonPaths.h"
-#include "Common/FileUtil.h"
-#include "Common/Profiler.h"
-#include "Common/StringUtil.h"
-#include "Common/Thread.h"
-#include "Common/Timer.h"
-
-#include "Core/ConfigManager.h"
-#include "Core/Core.h"
-#include "Core/Movie.h"
-
-#include "VideoBackends/OGL/BoundingBox.h"
-#include "VideoBackends/OGL/FramebufferManager.h"
-#include "VideoBackends/OGL/GLInterfaceBase.h"
-#include "VideoBackends/OGL/GLUtil.h"
-#include "VideoBackends/OGL/main.h"
-#include "VideoBackends/OGL/PostProcessing.h"
-#include "VideoBackends/OGL/ProgramShaderCache.h"
-#include "VideoBackends/OGL/RasterFont.h"
-#include "VideoBackends/OGL/Render.h"
-#include "VideoBackends/OGL/SamplerCache.h"
-#include "VideoBackends/OGL/StreamBuffer.h"
-#include "VideoBackends/OGL/TextureCache.h"
-#include "VideoBackends/OGL/TextureConverter.h"
-#include "VideoBackends/OGL/VertexManager.h"
-
-#include "VideoCommon/BPFunctions.h"
-#include "VideoCommon/BPStructs.h"
-#include "VideoCommon/DriverDetails.h"
-#include "VideoCommon/Fifo.h"
-#include "VideoCommon/FPSCounter.h"
-#include "VideoCommon/ImageWrite.h"
-#include "VideoCommon/OnScreenDisplay.h"
-#include "VideoCommon/PixelEngine.h"
-#include "VideoCommon/Statistics.h"
-#include "VideoCommon/VertexLoader.h"
-#include "VideoCommon/VertexLoaderManager.h"
-#include "VideoCommon/VertexShaderGen.h"
-#include "VideoCommon/VertexShaderManager.h"
-#include "VideoCommon/VideoConfig.h"
-
-#if defined _WIN32 || defined HAVE_LIBAV
-#include "VideoCommon/AVIDump.h"
-#endif
-
-
-void VideoConfig::UpdateProjectionHack()
-{
-	::UpdateProjectionHack(g_Config.iPhackvalue, g_Config.sPhackvalue);
-}
-
-static int OSDInternalW, OSDInternalH;
-
-namespace OGL
-{
-
-enum MultisampleMode
-{
-	MULTISAMPLE_OFF,
-	MULTISAMPLE_2X,
-	MULTISAMPLE_4X,
-	MULTISAMPLE_8X,
-	MULTISAMPLE_SSAA_4X,
-};
-
-
-VideoConfig g_ogl_config;
-
-// Declarations and definitions
-// ----------------------------
-static GLuint s_ShowEFBCopyRegions_VBO = 0;
-static GLuint s_ShowEFBCopyRegions_VAO = 0;
-static SHADER s_ShowEFBCopyRegions;
-
-static RasterFont* s_pfont = nullptr;
-
-// 1 for no MSAA. Use s_MSAASamples > 1 to check for MSAA.
-static int s_MSAASamples = 1;
-static int s_LastMultisampleMode = 0;
-
-static bool s_LastStereo = false;
-
-static u32 s_blendMode;
-
-static bool s_vsync;
-
-// EFB cache related
-static const u32 EFB_CACHE_RECT_SIZE = 64; // Cache 64x64 blocks.
-static const u32 EFB_CACHE_WIDTH = (EFB_WIDTH + EFB_CACHE_RECT_SIZE - 1) / EFB_CACHE_RECT_SIZE; // round up
-static const u32 EFB_CACHE_HEIGHT = (EFB_HEIGHT + EFB_CACHE_RECT_SIZE - 1) / EFB_CACHE_RECT_SIZE;
-static bool s_efbCacheValid[2][EFB_CACHE_WIDTH * EFB_CACHE_HEIGHT];
-static bool s_efbCacheIsCleared = false;
-static std::vector<u32> s_efbCache[2][EFB_CACHE_WIDTH * EFB_CACHE_HEIGHT]; // 2 for PEEK_Z and PEEK_COLOR
-
-static int GetNumMSAASamples(int MSAAMode)
-{
-	int samples;
-	switch (MSAAMode)
-	{
-		case MULTISAMPLE_OFF:
-			samples = 1;
-			break;
-
-		case MULTISAMPLE_2X:
-			samples = 2;
-			break;
-
-		case MULTISAMPLE_4X:
-		case MULTISAMPLE_SSAA_4X:
-			samples = 4;
-			break;
-
-		case MULTISAMPLE_8X:
-			samples = 8;
-			break;
-
-		default:
-			samples = 1;
-	}
-
-	if (samples <= g_ogl_config.max_samples)
-		return samples;
-
-	// TODO: move this to InitBackendInfo
-	OSD::AddMessage(StringFromFormat("%d Anti Aliasing samples selected, but only %d supported by your GPU.", samples, g_ogl_config.max_samples), 10000);
-	return g_ogl_config.max_samples;
-}
-
-static void ApplySSAASettings()
-{
-	// GLES3 doesn't support SSAA
-	if (GLInterface->GetMode() == GLInterfaceMode::MODE_OPENGL)
-	{
-		if (g_ActiveConfig.iMultisampleMode == MULTISAMPLE_SSAA_4X)
-		{
-			if (g_ogl_config.bSupportSampleShading)
-			{
-				glEnable(GL_SAMPLE_SHADING_ARB);
-				GLfloat min_sample_shading_value = static_cast<GLfloat>(s_MSAASamples);
-				glMinSampleShadingARB(min_sample_shading_value);
-			}
-			else
-			{
-				// TODO: move this to InitBackendInfo
-				OSD::AddMessage("SSAA Anti Aliasing isn't supported by your GPU.", 10000);
-			}
-		}
-		else if (g_ogl_config.bSupportSampleShading)
-		{
-			glDisable(GL_SAMPLE_SHADING_ARB);
-		}
-	}
-}
-
-static void GLAPIENTRY ErrorCallback( GLenum source, GLenum type, GLuint id, GLenum severity, GLsizei length, const char* message, const void* userParam)
-{
-	const char *s_source;
-	const char *s_type;
-
-	switch (source)
-	{
-		case GL_DEBUG_SOURCE_API_ARB:             s_source = "API"; break;
-		case GL_DEBUG_SOURCE_WINDOW_SYSTEM_ARB:   s_source = "Window System"; break;
-		case GL_DEBUG_SOURCE_SHADER_COMPILER_ARB: s_source = "Shader Compiler"; break;
-		case GL_DEBUG_SOURCE_THIRD_PARTY_ARB:     s_source = "Third Party"; break;
-		case GL_DEBUG_SOURCE_APPLICATION_ARB:     s_source = "Application"; break;
-		case GL_DEBUG_SOURCE_OTHER_ARB:           s_source = "Other"; break;
-		default:                                  s_source = "Unknown"; break;
-	}
-	switch (type)
-	{
-		case GL_DEBUG_TYPE_ERROR_ARB:               s_type = "Error"; break;
-		case GL_DEBUG_TYPE_DEPRECATED_BEHAVIOR_ARB: s_type = "Deprecated"; break;
-		case GL_DEBUG_TYPE_UNDEFINED_BEHAVIOR_ARB:  s_type = "Undefined"; break;
-		case GL_DEBUG_TYPE_PORTABILITY_ARB:         s_type = "Portability"; break;
-		case GL_DEBUG_TYPE_PERFORMANCE_ARB:         s_type = "Performance"; break;
-		case GL_DEBUG_TYPE_OTHER_ARB:               s_type = "Other"; break;
-		default:                                    s_type = "Unknown"; break;
-	}
-	switch (severity)
-	{
-		case GL_DEBUG_SEVERITY_HIGH_ARB:   ERROR_LOG(VIDEO, "id: %x, source: %s, type: %s - %s", id, s_source, s_type, message); break;
-		case GL_DEBUG_SEVERITY_MEDIUM_ARB: WARN_LOG(VIDEO, "id: %x, source: %s, type: %s - %s", id, s_source, s_type, message); break;
-		case GL_DEBUG_SEVERITY_LOW_ARB:    WARN_LOG(VIDEO, "id: %x, source: %s, type: %s - %s", id, s_source, s_type, message); break;
-		default:                           ERROR_LOG(VIDEO, "id: %x, source: %s, type: %s - %s", id, s_source, s_type, message); break;
-	}
-}
-
-// Two small Fallbacks to avoid GL_ARB_ES2_compatibility
-static void GLAPIENTRY DepthRangef(GLfloat neardepth, GLfloat fardepth)
-{
-	glDepthRange(neardepth, fardepth);
-}
-static void GLAPIENTRY ClearDepthf(GLfloat depthval)
-{
-	glClearDepth(depthval);
-}
-
-static void InitDriverInfo()
-{
-	std::string svendor = std::string(g_ogl_config.gl_vendor);
-	std::string srenderer = std::string(g_ogl_config.gl_renderer);
-	std::string sversion = std::string(g_ogl_config.gl_version);
-	DriverDetails::Vendor vendor = DriverDetails::VENDOR_UNKNOWN;
-	DriverDetails::Driver driver = DriverDetails::DRIVER_UNKNOWN;
-	double version = 0.0;
-	u32 family = 0;
-
-	// Get the vendor first
-	if (svendor == "NVIDIA Corporation" && srenderer != "NVIDIA Tegra")
-	{
-		vendor = DriverDetails::VENDOR_NVIDIA;
-	}
-	else if (svendor == "ATI Technologies Inc." || svendor == "Advanced Micro Devices, Inc.")
-	{
-		vendor = DriverDetails::VENDOR_ATI;
-	}
-	else if (std::string::npos != sversion.find("Mesa"))
-	{
-		vendor = DriverDetails::VENDOR_MESA;
-	}
-	else if (std::string::npos != svendor.find("Intel"))
-	{
-		vendor = DriverDetails::VENDOR_INTEL;
-	}
-	else if (svendor == "ARM")
-	{
-		vendor = DriverDetails::VENDOR_ARM;
-	}
-	else if (svendor == "http://limadriver.org/")
-	{
-		vendor = DriverDetails::VENDOR_ARM;
-		driver = DriverDetails::DRIVER_LIMA;
-	}
-	else if (svendor == "Qualcomm")
-	{
-		vendor = DriverDetails::VENDOR_QUALCOMM;
-	}
-	else if (svendor == "Imagination Technologies")
-	{
-		vendor = DriverDetails::VENDOR_IMGTEC;
-	}
-	else if (svendor == "NVIDIA Corporation" && srenderer == "NVIDIA Tegra")
-	{
-		vendor = DriverDetails::VENDOR_TEGRA;
-	}
-	else if (svendor == "Vivante Corporation")
-	{
-		vendor = DriverDetails::VENDOR_VIVANTE;
-	}
-
-	// Get device family and driver version...if we care about it
-	switch (vendor)
-	{
-		case DriverDetails::VENDOR_QUALCOMM:
-		{
-			driver = DriverDetails::DRIVER_QUALCOMM;
-			double glVersion;
-			sscanf(g_ogl_config.gl_version, "OpenGL ES %lg V@%lg", &glVersion, &version);
-		}
-		break;
-		case DriverDetails::VENDOR_ARM:
-			// Currently the Mali-T line has two families in it.
-			// Mali-T6xx and Mali-T7xx
-			// These two families are similar enough that they share bugs in their drivers.
-			//
-			// Mali drivers provide no way to explicitly find out what video driver is running.
-			// This is similar to how we can't find the Nvidia driver version in Windows.
-			// Good thing is that ARM introduces a new video driver about once every two years so we can
-			// find the driver version by the features it exposes.
-			// r2p0 - No OpenGL ES 3.0 support (We don't support this)
-			// r3p0 - OpenGL ES 3.0 support
-			// r4p0 - Supports 'GL_EXT_shader_pixel_local_storage' extension.
-
-			driver = DriverDetails::DRIVER_ARM;
-			if (GLExtensions::Supports("GL_EXT_shader_pixel_local_storage"))
-				version = 400;
-			else
-				version = 300;
-		break;
-		case DriverDetails::VENDOR_MESA:
-		{
-			if (svendor == "nouveau")
-				driver = DriverDetails::DRIVER_NOUVEAU;
-			else if (svendor == "Intel Open Source Technology Center")
-				driver = DriverDetails::DRIVER_I965;
-			else if (std::string::npos != srenderer.find("AMD") || std::string::npos != srenderer.find("ATI"))
-				driver = DriverDetails::DRIVER_R600;
-
-			int major = 0;
-			int minor = 0;
-			int release = 0;
-			sscanf(g_ogl_config.gl_version, "%*s Mesa %d.%d.%d", &major, &minor, &release);
-			version = 100*major + 10*minor + release;
-		}
-		break;
-		case DriverDetails::VENDOR_INTEL: // Happens in OS X/Windows
-		{
-			sscanf(g_ogl_config.gl_renderer, "Intel HD Graphics %d", &family);
-#ifdef _WIN32
-			int glmajor = 0;
-			int glminor = 0;
-			int major = 0;
-			int minor = 0;
-			int release = 0;
-			int revision = 0;
-			// Example version string: '4.3.0 - Build 10.18.10.3907'
-			sscanf(g_ogl_config.gl_version, "%d.%d.0 - Build %d.%d.%d.%d", &glmajor, &glminor, &major, &minor, &release, &revision);
-			version = 100000000 * major + 1000000 * minor + 10000 * release + revision;
-			version /= 10000;
-#endif
-		}
-		break;
-		case DriverDetails::VENDOR_NVIDIA:
-		{
-			int glmajor = 0;
-			int glminor = 0;
-			int glrelease = 0;
-			int major = 0;
-			int minor = 0;
-			// TODO: this is known to be broken on windows
-			// nvidia seems to have removed their driver version from this string, so we can't get it.
-			// hopefully we'll never have to workaround nvidia bugs
-			sscanf(g_ogl_config.gl_version, "%d.%d.%d NVIDIA %d.%d", &glmajor, &glminor, &glrelease, &major, &minor);
-			version = 100*major + minor;
-		}
-		break;
-		// We don't care about these
-		default:
-		break;
-	}
-	DriverDetails::Init(vendor, driver, version, family);
-}
-
-// Init functions
-Renderer::Renderer()
-{
-	OSDInternalW = 0;
-	OSDInternalH = 0;
-
-	s_ShowEFBCopyRegions_VBO = 0;
-	s_blendMode = 0;
-
-	bool bSuccess = true;
-
-	// Init extension support.
-	if (!GLExtensions::Init())
-	{
-		// OpenGL 2.0 is required for all shader based drawings. There is no way to get this by extensions
-		PanicAlert("GPU: OGL ERROR: Does your video card support OpenGL 2.0?");
-		bSuccess = false;
-	}
-
-	g_ogl_config.gl_vendor = (const char*)glGetString(GL_VENDOR);
-	g_ogl_config.gl_renderer = (const char*)glGetString(GL_RENDERER);
-	g_ogl_config.gl_version = (const char*)glGetString(GL_VERSION);
-	g_ogl_config.glsl_version = (const char*)glGetString(GL_SHADING_LANGUAGE_VERSION);
-
-	InitDriverInfo();
-
-	// check for the max vertex attributes
-	GLint numvertexattribs = 0;
-	glGetIntegerv(GL_MAX_VERTEX_ATTRIBS, &numvertexattribs);
-	if (numvertexattribs < 16)
-	{
-		PanicAlert("GPU: OGL ERROR: Number of attributes %d not enough.\n"
-				"GPU: Does your video card support OpenGL 2.x?",
-				numvertexattribs);
-		bSuccess = false;
-	}
-
-	// check the max texture width and height
-	GLint max_texture_size;
-	glGetIntegerv(GL_MAX_TEXTURE_SIZE, (GLint *)&max_texture_size);
-	if (max_texture_size < 1024)
-	{
-		PanicAlert("GL_MAX_TEXTURE_SIZE too small at %i - must be at least 1024.",
-				max_texture_size);
-		bSuccess = false;
-	}
-
-	if (!GLExtensions::Supports("GL_ARB_framebuffer_object"))
-	{
-		// We want the ogl3 framebuffer instead of the ogl2 one for better blitting support.
-		// It's also compatible with the gles3 one.
-		PanicAlert("GPU: ERROR: Need GL_ARB_framebuffer_object for multiple render targets.\n"
-				"GPU: Does your video card support OpenGL 3.0?");
-		bSuccess = false;
-	}
-
-	if (!GLExtensions::Supports("GL_ARB_vertex_array_object"))
-	{
-		// This extension is used to replace lots of pointer setting function.
-		// Also gles3 requires to use it.
-		PanicAlert("GPU: OGL ERROR: Need GL_ARB_vertex_array_object.\n"
-				"GPU: Does your video card support OpenGL 3.0?");
-		bSuccess = false;
-	}
-
-	if (!GLExtensions::Supports("GL_ARB_map_buffer_range"))
-	{
-		// ogl3 buffer mapping for better streaming support.
-		// The ogl2 one also isn't in gles3.
-		PanicAlert("GPU: OGL ERROR: Need GL_ARB_map_buffer_range.\n"
-				"GPU: Does your video card support OpenGL 3.0?");
-		bSuccess = false;
-	}
-
-	if (!GLExtensions::Supports("GL_ARB_uniform_buffer_object"))
-	{
-		// ubo allow us to keep the current constants on shader switches
-		// we also can stream them much nicer and pack into it whatever we want to
-		PanicAlert("GPU: OGL ERROR: Need GL_ARB_uniform_buffer_object.\n"
-				"GPU: Does your video card support OpenGL 3.1?");
-		bSuccess = false;
-	}
-	else if (DriverDetails::HasBug(DriverDetails::BUG_BROKENUBO))
-	{
-		PanicAlert("Buggy GPU driver detected.\n"
-				"Please either install the closed-source GPU driver or update your Mesa 3D version.");
-		bSuccess = false;
-	}
-
-	if (!GLExtensions::Supports("GL_ARB_sampler_objects"))
-	{
-		// Our sampler cache uses this extension. It could easyly be workaround and it's by far the
-		// highest requirement, but it seems that no driver lacks support for it.
-		PanicAlert("GPU: OGL ERROR: Need GL_ARB_sampler_objects.\n"
-				"GPU: Does your video card support OpenGL 3.3?");
-		bSuccess = false;
-	}
-
-	if (GLExtensions::Version() < 300)
-	{
-		// integer vertex attributes require a gl3 only function
-		PanicAlert("GPU: OGL ERROR: Need OpenGL version 3.\n"
-				"GPU: Does your video card support OpenGL 3?");
-		bSuccess = false;
-	}
-
-	// OpenGL 3 doesn't provide GLES like float functions for depth.
-	// They are in core in OpenGL 4.1, so almost every driver should support them.
-	// But for the oldest ones, we provide fallbacks to the old double functions.
-	if (!GLExtensions::Supports("GL_ARB_ES2_compatibility") && GLInterface->GetMode() == GLInterfaceMode::MODE_OPENGL)
-	{
-		glDepthRangef = DepthRangef;
-		glClearDepthf = ClearDepthf;
-	}
-
-	g_Config.backend_info.bSupportsDualSourceBlend = GLExtensions::Supports("GL_ARB_blend_func_extended");
-	g_Config.backend_info.bSupportsPrimitiveRestart = !DriverDetails::HasBug(DriverDetails::BUG_PRIMITIVERESTART) &&
-				((GLExtensions::Version() >= 310) || GLExtensions::Supports("GL_NV_primitive_restart"));
-	g_Config.backend_info.bSupportsEarlyZ = GLExtensions::Supports("GL_ARB_shader_image_load_store");
-	g_Config.backend_info.bSupportsBBox = GLExtensions::Supports("GL_ARB_shader_storage_buffer_object");
-	g_Config.backend_info.bSupportsGSInstancing = GLExtensions::Supports("GL_ARB_gpu_shader5");
-	g_Config.backend_info.bSupportsGeometryShaders = (GLExtensions::Version() >= 320) &&
-			!DriverDetails::HasBug(DriverDetails::BUG_INTELBROKENINTERFACEBLOCKS);
-
-	// Desktop OpenGL supports the binding layout if it supports 420pack
-	// OpenGL ES 3.1 supports it implicitly without an extension
-	g_Config.backend_info.bSupportsBindingLayout = GLExtensions::Supports("GL_ARB_shading_language_420pack");
-
-	g_ogl_config.bSupportsGLSLCache = GLExtensions::Supports("GL_ARB_get_program_binary");
-	g_ogl_config.bSupportsGLPinnedMemory = GLExtensions::Supports("GL_AMD_pinned_memory");
-	g_ogl_config.bSupportsGLSync = GLExtensions::Supports("GL_ARB_sync");
-	g_ogl_config.bSupportsGLBaseVertex = GLExtensions::Supports("GL_ARB_draw_elements_base_vertex") ||
-	                                     GLExtensions::Supports("GL_EXT_draw_elements_base_vertex");
-	g_ogl_config.bSupportsGLBufferStorage = GLExtensions::Supports("GL_ARB_buffer_storage");
-	g_ogl_config.bSupportsMSAA = GLExtensions::Supports("GL_ARB_texture_multisample");
-	g_ogl_config.bSupportSampleShading = GLExtensions::Supports("GL_ARB_sample_shading");
-	g_ogl_config.bSupportOGL31 = GLExtensions::Version() >= 310;
-	g_ogl_config.bSupportViewportFloat = GLExtensions::Supports("GL_ARB_viewport_array");
-
-	if (GLInterface->GetMode() == GLInterfaceMode::MODE_OPENGLES3)
-	{
-		if (strstr(g_ogl_config.glsl_version, "3.0"))
-		{
-			g_ogl_config.eSupportedGLSLVersion = GLSLES_300;
-			g_ogl_config.bSupportsAEP = false;
-			g_Config.backend_info.bSupportsGeometryShaders = false;
-		}
-		else
-		{
-			g_ogl_config.eSupportedGLSLVersion = GLSLES_310;
-			g_ogl_config.bSupportsAEP = GLExtensions::Supports("GL_ANDROID_extension_pack_es31a");
-			g_Config.backend_info.bSupportsBindingLayout = true;
-			g_Config.backend_info.bSupportsEarlyZ = true;
-			g_Config.backend_info.bSupportsGeometryShaders = g_ogl_config.bSupportsAEP;
-		}
-	}
-	else
-	{
-		if (strstr(g_ogl_config.glsl_version, "1.00") || strstr(g_ogl_config.glsl_version, "1.10") || strstr(g_ogl_config.glsl_version, "1.20"))
-		{
-			PanicAlert("GPU: OGL ERROR: Need at least GLSL 1.30\n"
-					"GPU: Does your video card support OpenGL 3.0?\n"
-					"GPU: Your driver supports GLSL %s", g_ogl_config.glsl_version);
-			bSuccess = false;
-		}
-		else if (strstr(g_ogl_config.glsl_version, "1.30"))
-		{
-			g_ogl_config.eSupportedGLSLVersion = GLSL_130;
-			g_Config.backend_info.bSupportsEarlyZ = false; // layout keyword is only supported on glsl150+
-			g_Config.backend_info.bSupportsGeometryShaders = false; // geometry shaders are only supported on glsl150+
-		}
-		else if (strstr(g_ogl_config.glsl_version, "1.40"))
-		{
-			g_ogl_config.eSupportedGLSLVersion = GLSL_140;
-			g_Config.backend_info.bSupportsEarlyZ = false; // layout keyword is only supported on glsl150+
-			g_Config.backend_info.bSupportsGeometryShaders = false; // geometry shaders are only supported on glsl150+
-		}
-		else
-		{
-			g_ogl_config.eSupportedGLSLVersion = GLSL_150;
-		}
-
-		// Desktop OpenGL can't have the Android Extension Pack
-		g_ogl_config.bSupportsAEP = false;
-	}
-
-	if (GLExtensions::Supports("GL_KHR_debug"))
-	{
-		glDebugMessageControl(GL_DONT_CARE, GL_DONT_CARE, GL_DONT_CARE, 0, nullptr, true);
-		glDebugMessageCallback( ErrorCallback, nullptr );
-		glEnable( GL_DEBUG_OUTPUT );
-	}
-	else if (GLExtensions::Supports("GL_ARB_debug_output"))
-	{
-		glDebugMessageControlARB(GL_DONT_CARE, GL_DONT_CARE, GL_DONT_CARE, 0, nullptr, true);
-		glDebugMessageCallbackARB( ErrorCallback, nullptr );
-		glEnable( GL_DEBUG_OUTPUT );
-	}
-
-	int samples;
-	glGetIntegerv(GL_SAMPLES, &samples);
-	if (samples > 1)
-	{
-		// MSAA on default framebuffer isn't working because of glBlitFramebuffer.
-		// It also isn't useful as we don't render anything to the default framebuffer.
-		// We also try to get a non-msaa fb, so this only happens when forced by the driver.
-		PanicAlert("MSAA on default framebuffer isn't supported.\n"
-			"Please avoid forcing dolphin to use MSAA by the driver.\n"
-			"%d samples on default framebuffer found.", samples);
-		bSuccess = false;
-	}
-
-	if (g_Config.iStereoMode > 0 && !g_Config.backend_info.bSupportsGeometryShaders)
-		OSD::AddMessage("Stereoscopic 3D isn't supported by your GPU, support for OpenGL 3.2 is required.", 10000);
-
-	if (!bSuccess)
-	{
-		// Not all needed extensions are supported, so we have to stop here.
-		// Else some of the next calls might crash.
-		return;
-	}
-
-	glGetIntegerv(GL_MAX_SAMPLES, &g_ogl_config.max_samples);
-	if (g_ogl_config.max_samples < 1 || !g_ogl_config.bSupportsMSAA)
-		g_ogl_config.max_samples = 1;
-
-	g_Config.VerifyValidity();
-	UpdateActiveConfig();
-
-	OSD::AddMessage(StringFromFormat("Video Info: %s, %s, %s",
-				g_ogl_config.gl_vendor,
-				g_ogl_config.gl_renderer,
-				g_ogl_config.gl_version), 5000);
-
-	WARN_LOG(VIDEO,"Missing OGL Extensions: %s%s%s%s%s%s%s%s%s%s%s",
-			g_ActiveConfig.backend_info.bSupportsDualSourceBlend ? "" : "DualSourceBlend ",
-			g_ActiveConfig.backend_info.bSupportsPrimitiveRestart ? "" : "PrimitiveRestart ",
-			g_ActiveConfig.backend_info.bSupportsEarlyZ ? "" : "EarlyZ ",
-			g_ogl_config.bSupportsGLPinnedMemory ? "" : "PinnedMemory ",
-			g_ogl_config.bSupportsGLSLCache ? "" : "ShaderCache ",
-			g_ogl_config.bSupportsGLBaseVertex ? "" : "BaseVertex ",
-			g_ogl_config.bSupportsGLBufferStorage ? "" : "BufferStorage ",
-			g_ogl_config.bSupportsGLSync ? "" : "Sync ",
-			g_ogl_config.bSupportsMSAA ? "" : "MSAA ",
-			g_ogl_config.bSupportSampleShading ? "" : "SSAA ",
-			g_ActiveConfig.backend_info.bSupportsGSInstancing ? "" : "GSInstancing "
-			);
-
-	s_LastMultisampleMode = g_ActiveConfig.iMultisampleMode;
-	s_MSAASamples = GetNumMSAASamples(s_LastMultisampleMode);
-	ApplySSAASettings();
-	s_LastStereo = g_ActiveConfig.iStereoMode > 0;
-
-	// Decide framebuffer size
-	s_backbuffer_width = (int)GLInterface->GetBackBufferWidth();
-	s_backbuffer_height = (int)GLInterface->GetBackBufferHeight();
-
-	// Handle VSync on/off
-	s_vsync = g_ActiveConfig.IsVSync();
-	GLInterface->SwapInterval(s_vsync);
-
-	// TODO: Move these somewhere else?
-	FramebufferManagerBase::SetLastXfbWidth(MAX_XFB_WIDTH);
-	FramebufferManagerBase::SetLastXfbHeight(MAX_XFB_HEIGHT);
-
-	UpdateDrawRectangle(s_backbuffer_width, s_backbuffer_height);
-
-	s_LastEFBScale = g_ActiveConfig.iEFBScale;
-	CalculateTargetSize(s_backbuffer_width, s_backbuffer_height);
-
-	// Because of the fixed framebuffer size we need to disable the resolution
-	// options while running
-	g_Config.bRunning = true;
-
-	glStencilFunc(GL_ALWAYS, 0, 0);
-	glBlendFunc(GL_ONE, GL_ONE);
-
-	glViewport(0, 0, GetTargetWidth(), GetTargetHeight()); // Reset The Current Viewport
-
-	glClearColor(0.0f, 0.0f, 0.0f, 1.0f);
-	glClearDepthf(1.0f);
-	glEnable(GL_DEPTH_TEST);
-	glDepthFunc(GL_LEQUAL);
-
-	glPixelStorei(GL_UNPACK_ALIGNMENT, 4);  // 4-byte pixel alignment
-
-	glDisable(GL_STENCIL_TEST);
-	glEnable(GL_SCISSOR_TEST);
-
-	glScissor(0, 0, GetTargetWidth(), GetTargetHeight());
-	glBlendColor(0, 0, 0, 0.5f);
-	glClearDepthf(1.0f);
-
-	if (g_ActiveConfig.backend_info.bSupportsPrimitiveRestart)
-	{
-		if (GLInterface->GetMode() == GLInterfaceMode::MODE_OPENGLES3)
-		{
-			glEnable(GL_PRIMITIVE_RESTART_FIXED_INDEX);
-		}
-		else
-		{
-			if (g_ogl_config.bSupportOGL31)
-			{
-				glEnable(GL_PRIMITIVE_RESTART);
-				glPrimitiveRestartIndex(65535);
-			}
-			else
-			{
-				glEnableClientState(GL_PRIMITIVE_RESTART_NV);
-				glPrimitiveRestartIndexNV(65535);
-			}
-		}
-	}
-	UpdateActiveConfig();
-	ClearEFBCache();
-}
-
-Renderer::~Renderer()
-{
-}
-
-void Renderer::Shutdown()
-{
-	delete g_framebuffer_manager;
-
-	g_Config.bRunning = false;
-	UpdateActiveConfig();
-
-	glDeleteBuffers(1, &s_ShowEFBCopyRegions_VBO);
-	glDeleteVertexArrays(1, &s_ShowEFBCopyRegions_VAO);
-	s_ShowEFBCopyRegions_VBO = 0;
-
-	delete s_pfont;
-	s_pfont = nullptr;
-	s_ShowEFBCopyRegions.Destroy();
-
-	delete m_post_processor;
-	m_post_processor = nullptr;
-
-	OpenGL_DeleteAttributelessVAO();
-}
-
-void Renderer::Init()
-{
-	// Initialize the FramebufferManager
-	g_framebuffer_manager = new FramebufferManager(s_target_width, s_target_height,
-			s_MSAASamples);
-
-	m_post_processor = new OpenGLPostProcessing();
-
-	s_pfont = new RasterFont();
-
-	ProgramShaderCache::CompileShader(s_ShowEFBCopyRegions,
-		"in vec2 rawpos;\n"
-		"in vec3 color0;\n"
-		"out vec4 c;\n"
-		"void main(void) {\n"
-		"	gl_Position = vec4(rawpos, 0.0, 1.0);\n"
-		"	c = vec4(color0, 1.0);\n"
-		"}\n",
-		"in vec4 c;\n"
-		"out vec4 ocol0;\n"
-		"void main(void) {\n"
-		"	ocol0 = c;\n"
-		"}\n");
-
-	OpenGL_CreateAttributelessVAO();
-
-	// creating buffers
-	glGenBuffers(1, &s_ShowEFBCopyRegions_VBO);
-	glGenVertexArrays(1, &s_ShowEFBCopyRegions_VAO);
-	glBindBuffer(GL_ARRAY_BUFFER, s_ShowEFBCopyRegions_VBO);
-	glBindVertexArray( s_ShowEFBCopyRegions_VAO );
-	glEnableVertexAttribArray(SHADER_POSITION_ATTRIB);
-	glVertexAttribPointer(SHADER_POSITION_ATTRIB, 2, GL_FLOAT, 0, sizeof(GLfloat)*5, nullptr);
-	glEnableVertexAttribArray(SHADER_COLOR0_ATTRIB);
-	glVertexAttribPointer(SHADER_COLOR0_ATTRIB, 3, GL_FLOAT, 0, sizeof(GLfloat)*5, (GLfloat*)nullptr+2);
-}
-
-// Create On-Screen-Messages
-void Renderer::DrawDebugInfo()
-{
-	// Reset viewport for drawing text
-	glViewport(0, 0, GLInterface->GetBackBufferWidth(), GLInterface->GetBackBufferHeight());
-
-	// Draw various messages on the screen, like FPS, statistics, etc.
-	std::string debug_info;
-
-	if (g_ActiveConfig.bShowFPS || SConfig::GetInstance().m_ShowFrameCount)
-	{
-		std::string fps = "";
-		if (g_ActiveConfig.bShowFPS)
-			debug_info += StringFromFormat("FPS: %d", m_fps_counter.m_fps);
-
-		if (g_ActiveConfig.bShowFPS && SConfig::GetInstance().m_ShowFrameCount)
-			debug_info += " - ";
-		if (SConfig::GetInstance().m_ShowFrameCount)
-		{
-			debug_info += StringFromFormat("Frame: %llu", (unsigned long long) Movie::g_currentFrame);
-			if (Movie::IsPlayingInput())
-				debug_info += StringFromFormat(" / %llu", (unsigned long long) Movie::g_totalFrames);
-		}
-
-		debug_info += "\n";
-	}
-
-	if (SConfig::GetInstance().m_ShowLag)
-		debug_info += StringFromFormat("Lag: %" PRIu64 "\n", Movie::g_currentLagCount);
-
-	if (SConfig::GetInstance().m_ShowInputDisplay)
-		debug_info += Movie::GetInputDisplay();
-
-	debug_info += Profiler::ToString();
-
-	if (GLInterface->GetMode() == GLInterfaceMode::MODE_OPENGL && g_ActiveConfig.bShowEFBCopyRegions)
-	{
-		// Set Line Size
-		glLineWidth(3.0f);
-
-		// 2*Coords + 3*Color
-		GLsizeiptr length = stats.efb_regions.size() * sizeof(GLfloat) * (2 + 3) * 2 * 6;
-		glBindBuffer(GL_ARRAY_BUFFER, s_ShowEFBCopyRegions_VBO);
-		glBufferData(GL_ARRAY_BUFFER, length, nullptr, GL_STREAM_DRAW);
-		GLfloat *Vertices = (GLfloat*)glMapBufferRange(GL_ARRAY_BUFFER, 0, length, GL_MAP_WRITE_BIT);
-
-		// Draw EFB copy regions rectangles
-		int a = 0;
-		GLfloat color[3] = {0.0f, 1.0f, 1.0f};
-
-		for (const EFBRectangle& rect : stats.efb_regions)
-		{
-			GLfloat halfWidth = EFB_WIDTH / 2.0f;
-			GLfloat halfHeight = EFB_HEIGHT / 2.0f;
-			GLfloat x =  (GLfloat) -1.0f + ((GLfloat)rect.left / halfWidth);
-			GLfloat y =  (GLfloat) 1.0f - ((GLfloat)rect.top / halfHeight);
-			GLfloat x2 = (GLfloat) -1.0f + ((GLfloat)rect.right / halfWidth);
-			GLfloat y2 = (GLfloat) 1.0f - ((GLfloat)rect.bottom / halfHeight);
-
-			Vertices[a++] = x;
-			Vertices[a++] = y;
-			Vertices[a++] = color[0];
-			Vertices[a++] = color[1];
-			Vertices[a++] = color[2];
-
-			Vertices[a++] = x2;
-			Vertices[a++] = y;
-			Vertices[a++] = color[0];
-			Vertices[a++] = color[1];
-			Vertices[a++] = color[2];
-
-
-			Vertices[a++] = x2;
-			Vertices[a++] = y;
-			Vertices[a++] = color[0];
-			Vertices[a++] = color[1];
-			Vertices[a++] = color[2];
-
-			Vertices[a++] = x2;
-			Vertices[a++] = y2;
-			Vertices[a++] = color[0];
-			Vertices[a++] = color[1];
-			Vertices[a++] = color[2];
-
-
-			Vertices[a++] = x2;
-			Vertices[a++] = y2;
-			Vertices[a++] = color[0];
-			Vertices[a++] = color[1];
-			Vertices[a++] = color[2];
-
-			Vertices[a++] = x;
-			Vertices[a++] = y2;
-			Vertices[a++] = color[0];
-			Vertices[a++] = color[1];
-			Vertices[a++] = color[2];
-
-
-			Vertices[a++] = x;
-			Vertices[a++] = y2;
-			Vertices[a++] = color[0];
-			Vertices[a++] = color[1];
-			Vertices[a++] = color[2];
-
-			Vertices[a++] = x;
-			Vertices[a++] = y;
-			Vertices[a++] = color[0];
-			Vertices[a++] = color[1];
-			Vertices[a++] = color[2];
-
-
-			Vertices[a++] = x;
-			Vertices[a++] = y;
-			Vertices[a++] = color[0];
-			Vertices[a++] = color[1];
-			Vertices[a++] = color[2];
-
-			Vertices[a++] = x2;
-			Vertices[a++] = y2;
-			Vertices[a++] = color[0];
-			Vertices[a++] = color[1];
-			Vertices[a++] = color[2];
-
-
-			Vertices[a++] = x2;
-			Vertices[a++] = y;
-			Vertices[a++] = color[0];
-			Vertices[a++] = color[1];
-			Vertices[a++] = color[2];
-
-			Vertices[a++] = x;
-			Vertices[a++] = y2;
-			Vertices[a++] = color[0];
-			Vertices[a++] = color[1];
-			Vertices[a++] = color[2];
-
-			// TO DO: build something nicer here
-			GLfloat temp = color[0];
-			color[0] = color[1];
-			color[1] = color[2];
-			color[2] = temp;
-		}
-		glUnmapBuffer(GL_ARRAY_BUFFER);
-
-		s_ShowEFBCopyRegions.Bind();
-		glBindVertexArray(s_ShowEFBCopyRegions_VAO);
-		GLsizei count = static_cast<GLsizei>(stats.efb_regions.size() * 2*6);
-		glDrawArrays(GL_LINES, 0, count);
-
-		// Clear stored regions
-		stats.efb_regions.clear();
-	}
-
-	if (g_ActiveConfig.bOverlayStats)
-		debug_info += Statistics::ToString();
-
-	if (g_ActiveConfig.bOverlayProjStats)
-		debug_info += Statistics::ToStringProj();
-
-	if (!debug_info.empty())
-	{
-		// Render a shadow, and then the text.
-		Renderer::RenderText(debug_info, 21, 21, 0xDD000000);
-		Renderer::RenderText(debug_info, 20, 20, 0xFF00FFFF);
-	}
-}
-
-void Renderer::RenderText(const std::string& text, int left, int top, u32 color)
-{
-	const int nBackbufferWidth = (int)GLInterface->GetBackBufferWidth();
-	const int nBackbufferHeight = (int)GLInterface->GetBackBufferHeight();
-
-	s_pfont->printMultilineText(text,
-		left * 2.0f / (float)nBackbufferWidth - 1,
-		1 - top * 2.0f / (float)nBackbufferHeight,
-		0, nBackbufferWidth, nBackbufferHeight, color);
-}
-
-TargetRectangle Renderer::ConvertEFBRectangle(const EFBRectangle& rc)
-{
-	TargetRectangle result;
-	result.left   = EFBToScaledX(rc.left);
-	result.top    = EFBToScaledY(EFB_HEIGHT - rc.top);
-	result.right  = EFBToScaledX(rc.right);
-	result.bottom = EFBToScaledY(EFB_HEIGHT - rc.bottom);
-	return result;
-}
-
-// Function: This function handles the OpenGL glScissor() function
-// ----------------------------
-// Call browser: OpcodeDecoding.cpp ExecuteDisplayList > Decode() > LoadBPReg()
-//		case 0x52 > SetScissorRect()
-// ----------------------------
-// bpmem.scissorTL.x, y = 342x342
-// bpmem.scissorBR.x, y = 981x821
-// Renderer::GetTargetHeight() = the fixed ini file setting
-// donkopunchstania - it appears scissorBR is the bottom right pixel inside the scissor box
-// therefore the width and height are (scissorBR + 1) - scissorTL
-void Renderer::SetScissorRect(const EFBRectangle& rc)
-{
-	TargetRectangle trc = g_renderer->ConvertEFBRectangle(rc);
-	glScissor(trc.left, trc.bottom, trc.GetWidth(), trc.GetHeight());
-}
-
-void Renderer::SetColorMask()
-{
-	// Only enable alpha channel if it's supported by the current EFB format
-	GLenum ColorMask = GL_FALSE, AlphaMask = GL_FALSE;
-	if (bpmem.alpha_test.TestResult() != AlphaTest::FAIL)
-	{
-		if (bpmem.blendmode.colorupdate)
-			ColorMask = GL_TRUE;
-		if (bpmem.blendmode.alphaupdate && (bpmem.zcontrol.pixel_format == PEControl::RGBA6_Z24))
-			AlphaMask = GL_TRUE;
-	}
-	glColorMask(ColorMask,  ColorMask,  ColorMask,  AlphaMask);
-}
-
-void ClearEFBCache()
-{
-	if (!s_efbCacheIsCleared)
-	{
-		s_efbCacheIsCleared = true;
-		memset(s_efbCacheValid, 0, sizeof(s_efbCacheValid));
-	}
-}
-
-void Renderer::UpdateEFBCache(EFBAccessType type, u32 cacheRectIdx, const EFBRectangle& efbPixelRc, const TargetRectangle& targetPixelRc, const u32* data)
-{
-	u32 cacheType = (type == PEEK_Z ? 0 : 1);
-
-	if (!s_efbCache[cacheType][cacheRectIdx].size())
-		s_efbCache[cacheType][cacheRectIdx].resize(EFB_CACHE_RECT_SIZE * EFB_CACHE_RECT_SIZE);
-
-	u32 targetPixelRcWidth = targetPixelRc.right - targetPixelRc.left;
-	u32 efbPixelRcHeight = efbPixelRc.bottom - efbPixelRc.top;
-	u32 efbPixelRcWidth = efbPixelRc.right - efbPixelRc.left;
-
-	for (u32 yCache = 0; yCache < efbPixelRcHeight; ++yCache)
-	{
-		u32 yEFB = efbPixelRc.top + yCache;
-		u32 yPixel = (EFBToScaledY(EFB_HEIGHT - yEFB) + EFBToScaledY(EFB_HEIGHT - yEFB - 1)) / 2;
-		u32 yData = yPixel - targetPixelRc.bottom;
-
-		for (u32 xCache = 0; xCache < efbPixelRcWidth; ++xCache)
-		{
-			u32 xEFB = efbPixelRc.left + xCache;
-			u32 xPixel = (EFBToScaledX(xEFB) + EFBToScaledX(xEFB + 1)) / 2;
-			u32 xData = xPixel - targetPixelRc.left;
-			s_efbCache[cacheType][cacheRectIdx][yCache * EFB_CACHE_RECT_SIZE + xCache] = data[yData * targetPixelRcWidth + xData];
-		}
-	}
-
-	s_efbCacheValid[cacheType][cacheRectIdx] = true;
-	s_efbCacheIsCleared = false;
-}
-
-// This function allows the CPU to directly access the EFB.
-// There are EFB peeks (which will read the color or depth of a pixel)
-// and EFB pokes (which will change the color or depth of a pixel).
-//
-// The behavior of EFB peeks can only be modified by:
-// - GX_PokeAlphaRead
-// The behavior of EFB pokes can be modified by:
-// - GX_PokeAlphaMode (TODO)
-// - GX_PokeAlphaUpdate (TODO)
-// - GX_PokeBlendMode (TODO)
-// - GX_PokeColorUpdate (TODO)
-// - GX_PokeDither (TODO)
-// - GX_PokeDstAlpha (TODO)
-// - GX_PokeZMode (TODO)
-u32 Renderer::AccessEFB(EFBAccessType type, u32 x, u32 y, u32 poke_data)
-{
-	u32 cacheRectIdx = (y / EFB_CACHE_RECT_SIZE) * EFB_CACHE_WIDTH
-	                 + (x / EFB_CACHE_RECT_SIZE);
-
-	EFBRectangle efbPixelRc;
-
-	if (type == PEEK_COLOR || type == PEEK_Z)
-	{
-		// Get the rectangular target region containing the EFB pixel
-		efbPixelRc.left = (x / EFB_CACHE_RECT_SIZE) * EFB_CACHE_RECT_SIZE;
-		efbPixelRc.top = (y / EFB_CACHE_RECT_SIZE) * EFB_CACHE_RECT_SIZE;
-		efbPixelRc.right = std::min(efbPixelRc.left + EFB_CACHE_RECT_SIZE, (u32)EFB_WIDTH);
-		efbPixelRc.bottom = std::min(efbPixelRc.top + EFB_CACHE_RECT_SIZE, (u32)EFB_HEIGHT);
-	}
-	else
-	{
-		efbPixelRc.left = x;
-		efbPixelRc.top = y;
-		efbPixelRc.right = x+1;
-		efbPixelRc.bottom = y+1;
-	}
-
-	TargetRectangle targetPixelRc = ConvertEFBRectangle(efbPixelRc);
-	u32 targetPixelRcWidth = targetPixelRc.right - targetPixelRc.left;
-	u32 targetPixelRcHeight = targetPixelRc.top - targetPixelRc.bottom;
-
-	// TODO (FIX) : currently, AA path is broken/offset and doesn't return the correct pixel
-	switch (type)
-	{
-	case PEEK_Z:
-		{
-			u32 z;
-
-			if (!s_efbCacheValid[0][cacheRectIdx])
-			{
-				if (s_MSAASamples > 1)
-				{
-					g_renderer->ResetAPIState();
-
-					// Resolve our rectangle.
-					FramebufferManager::GetEFBDepthTexture(efbPixelRc);
-					glBindFramebuffer(GL_READ_FRAMEBUFFER, FramebufferManager::GetResolvedFramebuffer());
-
-					g_renderer->RestoreAPIState();
-				}
-
-				u32* depthMap = new u32[targetPixelRcWidth * targetPixelRcHeight];
-
-				glReadPixels(targetPixelRc.left, targetPixelRc.bottom, targetPixelRcWidth, targetPixelRcHeight,
-				             GL_DEPTH_COMPONENT, GL_UNSIGNED_INT, depthMap);
-
-				UpdateEFBCache(type, cacheRectIdx, efbPixelRc, targetPixelRc, depthMap);
-
-				delete[] depthMap;
-			}
-
-			u32 xRect = x % EFB_CACHE_RECT_SIZE;
-			u32 yRect = y % EFB_CACHE_RECT_SIZE;
-			z = s_efbCache[0][cacheRectIdx][yRect * EFB_CACHE_RECT_SIZE + xRect];
-
-			// Scale the 32-bit value returned by glReadPixels to a 24-bit
-			// value (GC uses a 24-bit Z-buffer).
-			// TODO: in RE0 this value is often off by one, which causes lighting to disappear
-			if (bpmem.zcontrol.pixel_format == PEControl::RGB565_Z16)
-			{
-				// if Z is in 16 bit format you must return a 16 bit integer
-				z = z >> 16;
-			}
-			else
-			{
-				z = z >> 8;
-			}
-			return z;
-		}
-
-	case PEEK_COLOR: // GXPeekARGB
-		{
-			// Although it may sound strange, this really is A8R8G8B8 and not RGBA or 24-bit...
-
-			// Tested in Killer 7, the first 8bits represent the alpha value which is used to
-			// determine if we're aiming at an enemy (0x80 / 0x88) or not (0x70)
-			// Wind Waker is also using it for the pictograph to determine the color of each pixel
-
-			u32 color;
-
-			if (!s_efbCacheValid[1][cacheRectIdx])
-			{
-				if (s_MSAASamples > 1)
-				{
-					g_renderer->ResetAPIState();
-
-					// Resolve our rectangle.
-					FramebufferManager::GetEFBColorTexture(efbPixelRc);
-					glBindFramebuffer(GL_READ_FRAMEBUFFER, FramebufferManager::GetResolvedFramebuffer());
-
-					g_renderer->RestoreAPIState();
-				}
-
-				u32* colorMap = new u32[targetPixelRcWidth * targetPixelRcHeight];
-
-				if (GLInterface->GetMode() == GLInterfaceMode::MODE_OPENGLES3)
-				// XXX: Swap colours
-					glReadPixels(targetPixelRc.left, targetPixelRc.bottom, targetPixelRcWidth, targetPixelRcHeight,
-						     GL_RGBA, GL_UNSIGNED_BYTE, colorMap);
-				else
-					glReadPixels(targetPixelRc.left, targetPixelRc.bottom, targetPixelRcWidth, targetPixelRcHeight,
-						     GL_BGRA, GL_UNSIGNED_INT_8_8_8_8_REV, colorMap);
-
-				UpdateEFBCache(type, cacheRectIdx, efbPixelRc, targetPixelRc, colorMap);
-
-				delete[] colorMap;
-			}
-
-			u32 xRect = x % EFB_CACHE_RECT_SIZE;
-			u32 yRect = y % EFB_CACHE_RECT_SIZE;
-			color = s_efbCache[1][cacheRectIdx][yRect * EFB_CACHE_RECT_SIZE + xRect];
-
-			// check what to do with the alpha channel (GX_PokeAlphaRead)
-			PixelEngine::UPEAlphaReadReg alpha_read_mode = PixelEngine::GetAlphaReadMode();
-
-			if (bpmem.zcontrol.pixel_format == PEControl::RGBA6_Z24)
-			{
-				color = RGBA8ToRGBA6ToRGBA8(color);
-			}
-			else if (bpmem.zcontrol.pixel_format == PEControl::RGB565_Z16)
-			{
-				color = RGBA8ToRGB565ToRGBA8(color);
-			}
-			if (bpmem.zcontrol.pixel_format != PEControl::RGBA6_Z24)
-			{
-				color |= 0xFF000000;
-			}
-			if (alpha_read_mode.ReadMode == 2)
-			{
-				// GX_READ_NONE
-				return color;
-			}
-			else if (alpha_read_mode.ReadMode == 1)
-			{
-				// GX_READ_FF
-				return (color | 0xFF000000);
-			}
-			else /*if(alpha_read_mode.ReadMode == 0)*/
-			{
-				// GX_READ_00
-				return (color & 0x00FFFFFF);
-			}
-		}
-
-	case POKE_COLOR:
-	{
-		ResetAPIState();
-
-		glClearColor(float((poke_data >> 16) & 0xFF) / 255.0f,
-		             float((poke_data >>  8) & 0xFF) / 255.0f,
-		             float((poke_data >>  0) & 0xFF) / 255.0f,
-		             float((poke_data >> 24) & 0xFF) / 255.0f);
-
-		glEnable(GL_SCISSOR_TEST);
-		glScissor(targetPixelRc.left, targetPixelRc.bottom, targetPixelRc.GetWidth(), targetPixelRc.GetHeight());
-
-		glClear(GL_COLOR_BUFFER_BIT);
-
-		RestoreAPIState();
-
-		// TODO: Could just update the EFB cache with the new value
-		ClearEFBCache();
-
-		break;
-	}
-
-	case POKE_Z:
-	{
-		ResetAPIState();
-
-		glDepthMask(GL_TRUE);
-		glClearDepthf(float(poke_data & 0xFFFFFF) / float(0xFFFFFF));
-
-		glEnable(GL_SCISSOR_TEST);
-		glScissor(targetPixelRc.left, targetPixelRc.bottom, targetPixelRc.GetWidth(), targetPixelRc.GetHeight());
-
-		glClear(GL_DEPTH_BUFFER_BIT);
-
-		RestoreAPIState();
-
-		// TODO: Could just update the EFB cache with the new value
-		ClearEFBCache();
-
-		break;
-	}
-
-	default:
-		break;
-	}
-
-	return 0;
-}
-
-u16 Renderer::BBoxRead(int index)
-{
-	int swapped_index = index;
-	if (index >= 2)
-		swapped_index ^= 1; // swap 2 and 3 for top/bottom
-
-	// Here we get the min/max value of the truncated position of the upscaled and swapped framebuffer.
-	// So we have to correct them to the unscaled EFB sizes.
-	int value = BoundingBox::Get(swapped_index);
-
-	if (index < 2)
-	{
-		// left/right
-		value = value * EFB_WIDTH / s_target_width;
-	}
-	else
-	{
-		// up/down -- we have to swap up and down
-		value = value * EFB_HEIGHT / s_target_height;
-		value = EFB_HEIGHT - value - 1;
-	}
-	if (index & 1)
-		value++; // fix max values to describe the outer border
-
-	return value;
-}
-
-void Renderer::BBoxWrite(int index, u16 _value)
-{
-	int value = _value; // u16 isn't enough to multiply by the efb width
-	if (index & 1)
-		value--;
-	if (index < 2)
-	{
-		value = value * s_target_width / EFB_WIDTH;
-	}
-	else
-	{
-		index ^= 1; // swap 2 and 3 for top/bottom
-		value = EFB_HEIGHT - value - 1;
-		value = value * s_target_height / EFB_HEIGHT;
-	}
-
-	BoundingBox::Set(index, value);
-}
-
-void Renderer::SetViewport()
-{
-	// reversed gxsetviewport(xorig, yorig, width, height, nearz, farz)
-	// [0] = width/2
-	// [1] = height/2
-	// [2] = 16777215 * (farz - nearz)
-	// [3] = xorig + width/2 + 342
-	// [4] = yorig + height/2 + 342
-	// [5] = 16777215 * farz
-
-	int scissorXOff = bpmem.scissorOffset.x * 2;
-	int scissorYOff = bpmem.scissorOffset.y * 2;
-
-	// TODO: ceil, floor or just cast to int?
-	float X = EFBToScaledXf(xfmem.viewport.xOrig - xfmem.viewport.wd - (float)scissorXOff);
-	float Y = EFBToScaledYf((float)EFB_HEIGHT - xfmem.viewport.yOrig + xfmem.viewport.ht + (float)scissorYOff);
-	float Width = EFBToScaledXf(2.0f * xfmem.viewport.wd);
-	float Height = EFBToScaledYf(-2.0f * xfmem.viewport.ht);
-	float GLNear = (xfmem.viewport.farZ - xfmem.viewport.zRange) / 16777216.0f;
-	float GLFar = xfmem.viewport.farZ / 16777216.0f;
-	if (Width < 0)
-	{
-		X += Width;
-		Width *= -1;
-	}
-	if (Height < 0)
-	{
-		Y += Height;
-		Height *= -1;
-	}
-
-	// Update the view port
-	if (g_ogl_config.bSupportViewportFloat)
-	{
-		glViewportIndexedf(0, X, Y, Width, Height);
-	}
-	else
-	{
-		auto iceilf = [](float f)
-		{
-			return static_cast<GLint>(ceilf(f));
-		};
-		glViewport(iceilf(X), iceilf(Y), iceilf(Width), iceilf(Height));
-	}
-	glDepthRangef(GLNear, GLFar);
-}
-
-void Renderer::ClearScreen(const EFBRectangle& rc, bool colorEnable, bool alphaEnable, bool zEnable, u32 color, u32 z)
-{
-	ResetAPIState();
-
-	// color
-	GLboolean const
-		color_mask = colorEnable ? GL_TRUE : GL_FALSE,
-		alpha_mask = alphaEnable ? GL_TRUE : GL_FALSE;
-	glColorMask(color_mask,  color_mask,  color_mask,  alpha_mask);
-
-	glClearColor(
-		float((color >> 16) & 0xFF) / 255.0f,
-		float((color >> 8) & 0xFF) / 255.0f,
-		float((color >> 0) & 0xFF) / 255.0f,
-		float((color >> 24) & 0xFF) / 255.0f);
-
-	// depth
-	glDepthMask(zEnable ? GL_TRUE : GL_FALSE);
-
-	glClearDepthf(float(z & 0xFFFFFF) / float(0xFFFFFF));
-
-	// Update rect for clearing the picture
-	glEnable(GL_SCISSOR_TEST);
-
-	TargetRectangle const targetRc = ConvertEFBRectangle(rc);
-	glScissor(targetRc.left, targetRc.bottom, targetRc.GetWidth(), targetRc.GetHeight());
-
-	// glColorMask/glDepthMask/glScissor affect glClear (glViewport does not)
-	glClear(GL_COLOR_BUFFER_BIT | GL_DEPTH_BUFFER_BIT);
-
-	RestoreAPIState();
-
-	ClearEFBCache();
-}
-
-void Renderer::ReinterpretPixelData(unsigned int convtype)
-{
-	if (convtype == 0 || convtype == 2)
-	{
-		FramebufferManager::ReinterpretPixelData(convtype);
-	}
-	else
-	{
-		ERROR_LOG(VIDEO, "Trying to reinterpret pixel data with unsupported conversion type %d", convtype);
-	}
-}
-
-void Renderer::SetBlendMode(bool forceUpdate)
-{
-	// Our render target always uses an alpha channel, so we need to override the blend functions to assume a destination alpha of 1 if the render target isn't supposed to have an alpha channel
-	// Example: D3DBLEND_DESTALPHA needs to be D3DBLEND_ONE since the result without an alpha channel is assumed to always be 1.
-	bool target_has_alpha = bpmem.zcontrol.pixel_format == PEControl::RGBA6_Z24;
-
-	bool useDstAlpha = !g_ActiveConfig.bDstAlphaPass && bpmem.dstalpha.enable && bpmem.blendmode.alphaupdate && target_has_alpha;
-	bool useDualSource = useDstAlpha && g_ActiveConfig.backend_info.bSupportsDualSourceBlend;
-
-	const GLenum glSrcFactors[8] =
-	{
-		GL_ZERO,
-		GL_ONE,
-		GL_DST_COLOR,
-		GL_ONE_MINUS_DST_COLOR,
-		(useDualSource)  ? GL_SRC1_ALPHA : (GLenum)GL_SRC_ALPHA,
-		(useDualSource)  ? GL_ONE_MINUS_SRC1_ALPHA : (GLenum)GL_ONE_MINUS_SRC_ALPHA,
-		(target_has_alpha) ? GL_DST_ALPHA : (GLenum)GL_ONE,
-		(target_has_alpha) ? GL_ONE_MINUS_DST_ALPHA : (GLenum)GL_ZERO
-	};
-	const GLenum glDestFactors[8] =
-	{
-		GL_ZERO,
-		GL_ONE,
-		GL_SRC_COLOR,
-		GL_ONE_MINUS_SRC_COLOR,
-		(useDualSource)  ? GL_SRC1_ALPHA : (GLenum)GL_SRC_ALPHA,
-		(useDualSource)  ? GL_ONE_MINUS_SRC1_ALPHA : (GLenum)GL_ONE_MINUS_SRC_ALPHA,
-		(target_has_alpha) ? GL_DST_ALPHA : (GLenum)GL_ONE,
-		(target_has_alpha) ? GL_ONE_MINUS_DST_ALPHA : (GLenum)GL_ZERO
-	};
-
-	// blend mode bit mask
-	// 0 - blend enable
-	// 1 - dst alpha enabled
-	// 2 - reverse subtract enable (else add)
-	// 3-5 - srcRGB function
-	// 6-8 - dstRGB function
-
-	u32 newval = useDualSource << 1;
-	newval |= bpmem.blendmode.subtract << 2;
-
-	if (bpmem.blendmode.subtract)
-	{
-		newval |= 0x0049;   // enable blending src 1 dst 1
-	}
-	else if (bpmem.blendmode.blendenable)
-	{
-		newval |= 1;    // enable blending
-		newval |= bpmem.blendmode.srcfactor << 3;
-		newval |= bpmem.blendmode.dstfactor << 6;
-	}
-
-	u32 changes = forceUpdate ? 0xFFFFFFFF : newval ^ s_blendMode;
-
-	if (changes & 1)
-	{
-		// blend enable change
-		(newval & 1) ? glEnable(GL_BLEND) : glDisable(GL_BLEND);
-	}
-
-	if (changes & 4)
-	{
-		// subtract enable change
-		GLenum equation = newval & 4 ? GL_FUNC_REVERSE_SUBTRACT : GL_FUNC_ADD;
-		GLenum equationAlpha = useDualSource ? GL_FUNC_ADD : equation;
-
-		glBlendEquationSeparate(equation, equationAlpha);
-	}
-
-	if (changes & 0x1FA)
-	{
-		u32 srcidx = (newval >> 3) & 7;
-		u32 dstidx = (newval >> 6) & 7;
-		GLenum srcFactor = glSrcFactors[srcidx];
-		GLenum dstFactor = glDestFactors[dstidx];
-
-		// adjust alpha factors
-		if (useDualSource)
-		{
-			srcidx = BlendMode::ONE;
-			dstidx = BlendMode::ZERO;
-		}
-		else
-		{
-			// we can't use GL_DST_COLOR or GL_ONE_MINUS_DST_COLOR for source in alpha channel so use their alpha equivalent instead
-			if (srcidx == BlendMode::DSTCLR)
-				srcidx = BlendMode::DSTALPHA;
-			else if (srcidx == BlendMode::INVDSTCLR)
-				srcidx = BlendMode::INVDSTALPHA;
-
-			// we can't use GL_SRC_COLOR or GL_ONE_MINUS_SRC_COLOR for destination in alpha channel so use their alpha equivalent instead
-			if (dstidx == BlendMode::SRCCLR)
-				dstidx = BlendMode::SRCALPHA;
-			else if (dstidx == BlendMode::INVSRCCLR)
-				dstidx = BlendMode::INVSRCALPHA;
-		}
-		GLenum srcFactorAlpha = glSrcFactors[srcidx];
-		GLenum dstFactorAlpha = glDestFactors[dstidx];
-		// blend RGB change
-		glBlendFuncSeparate(srcFactor, dstFactor, srcFactorAlpha, dstFactorAlpha);
-	}
-	s_blendMode = newval;
-}
-
-static void DumpFrame(const std::vector<u8>& data, int w, int h)
-{
-#if defined(HAVE_LIBAV) || defined(_WIN32)
-	if (SConfig::GetInstance().m_DumpFrames && !data.empty())
-	{
-		AVIDump::AddFrame(&data[0], w, h);
-	}
-#endif
-}
-
-// This function has the final picture. We adjust the aspect ratio here.
-void Renderer::SwapImpl(u32 xfbAddr, u32 fbWidth, u32 fbStride, u32 fbHeight, const EFBRectangle& rc, float Gamma)
-{
-	static int w = 0, h = 0;
-	if (g_bSkipCurrentFrame || (!XFBWrited && !g_ActiveConfig.RealXFBEnabled()) || !fbWidth || !fbHeight)
-	{
-		DumpFrame(frame_data, w, h);
-		Core::Callback_VideoCopiedToXFB(false);
-		return;
-	}
-
-	u32 xfbCount = 0;
-	const XFBSourceBase* const* xfbSourceList = FramebufferManager::GetXFBSource(xfbAddr, fbStride, fbHeight, &xfbCount);
-	if (g_ActiveConfig.VirtualXFBEnabled() && (!xfbSourceList || xfbCount == 0))
-	{
-		DumpFrame(frame_data, w, h);
-		Core::Callback_VideoCopiedToXFB(false);
-		return;
-	}
-
-	ResetAPIState();
-
-	UpdateDrawRectangle(s_backbuffer_width, s_backbuffer_height);
-	TargetRectangle flipped_trc = GetTargetRectangle();
-
-	// Flip top and bottom for some reason; TODO: Fix the code to suck less?
-	std::swap(flipped_trc.top, flipped_trc.bottom);
-
-	// Copy the framebuffer to screen.
-	const XFBSource* xfbSource = nullptr;
-
-	if (g_ActiveConfig.bUseXFB)
-	{
-		// draw each xfb source
-		for (u32 i = 0; i < xfbCount; ++i)
-		{
-			xfbSource = (const XFBSource*) xfbSourceList[i];
-
-			TargetRectangle drawRc;
-
-			if (g_ActiveConfig.bUseRealXFB)
-			{
-				drawRc = flipped_trc;
-			}
-			else
-			{
-				// use virtual xfb with offset
-				int xfbHeight = xfbSource->srcHeight;
-				int xfbWidth = xfbSource->srcWidth;
-				int hOffset = ((s32)xfbSource->srcAddr - (s32)xfbAddr) / ((s32)fbStride * 2);
-
-				drawRc.top = flipped_trc.top - hOffset * flipped_trc.GetHeight() / fbHeight;
-				drawRc.bottom = flipped_trc.top - (hOffset + xfbHeight) * flipped_trc.GetHeight() / fbHeight;
-				drawRc.left = flipped_trc.left + (flipped_trc.GetWidth() - xfbWidth * flipped_trc.GetWidth() / fbStride) / 2;
-				drawRc.right = flipped_trc.left + (flipped_trc.GetWidth() + xfbWidth * flipped_trc.GetWidth() / fbStride) / 2;
-
-				// The following code disables auto stretch.  Kept for reference.
-				// scale draw area for a 1 to 1 pixel mapping with the draw target
-				//float vScale = (float)fbHeight / (float)flipped_trc.GetHeight();
-				//float hScale = (float)fbWidth / (float)flipped_trc.GetWidth();
-				//drawRc.top *= vScale;
-				//drawRc.bottom *= vScale;
-				//drawRc.left *= hScale;
-				//drawRc.right *= hScale;
-			}
-			// Tell the OSD Menu about the current internal resolution
-			OSDInternalW = xfbSource->sourceRc.GetWidth(); OSDInternalH = xfbSource->sourceRc.GetHeight();
-
-			TargetRectangle sourceRc;
-			sourceRc.left = xfbSource->sourceRc.left;
-			sourceRc.right = xfbSource->sourceRc.right;
-			sourceRc.top = xfbSource->sourceRc.top;
-			sourceRc.bottom = xfbSource->sourceRc.bottom;
-
-			sourceRc.right -= fbStride - fbWidth;
-
-			// TODO: Virtual XFB stereoscopic 3D support.
-			m_post_processor->BlitFromTexture(sourceRc, drawRc, xfbSource->texture, xfbSource->texWidth, xfbSource->texHeight, 1);
-		}
-	}
-	else
-	{
-		TargetRectangle targetRc = ConvertEFBRectangle(rc);
-
-		// for msaa mode, we must resolve the efb content to non-msaa
-		GLuint tex = FramebufferManager::ResolveAndGetRenderTarget(rc);
-
-		if (g_ActiveConfig.iStereoMode == STEREO_SBS || g_ActiveConfig.iStereoMode == STEREO_TAB)
-		{
-			TargetRectangle leftRc, rightRc;
-			ConvertStereoRectangle(flipped_trc, leftRc, rightRc);
-
-			m_post_processor->BlitFromTexture(targetRc, leftRc, tex, s_target_width, s_target_height, 0);
-			m_post_processor->BlitFromTexture(targetRc, rightRc, tex, s_target_width, s_target_height, 1);
-		}
-		else
-		{
-			m_post_processor->BlitFromTexture(targetRc, flipped_trc, tex, s_target_width, s_target_height);
-		}
-	}
-
-	glBindFramebuffer(GL_READ_FRAMEBUFFER, 0);
-
-	// Save screenshot
-	if (s_bScreenshot)
-	{
-		std::lock_guard<std::mutex> lk(s_criticalScreenshot);
-		SaveScreenshot(s_sScreenshotName, flipped_trc);
-		// Reset settings
-		s_sScreenshotName.clear();
-		s_bScreenshot = false;
-	}
-
-	// Frame dumps are handled a little differently in Windows
-	// Frame dumping disabled entirely on GLES3
-	if (GLInterface->GetMode() == GLInterfaceMode::MODE_OPENGL)
-	{
-#if defined _WIN32 || defined HAVE_LIBAV
-		if (SConfig::GetInstance().m_DumpFrames)
-		{
-			std::lock_guard<std::mutex> lk(s_criticalScreenshot);
-			if (frame_data.empty() || w != flipped_trc.GetWidth() ||
-				     h != flipped_trc.GetHeight())
-			{
-				w = flipped_trc.GetWidth();
-				h = flipped_trc.GetHeight();
-				frame_data.resize(3 * w * h);
-			}
-			glPixelStorei(GL_PACK_ALIGNMENT, 1);
-			glReadPixels(flipped_trc.left, flipped_trc.bottom, w, h, GL_BGR, GL_UNSIGNED_BYTE, &frame_data[0]);
-			if (w > 0 && h > 0)
-			{
-				if (!bLastFrameDumped)
-				{
-					#ifdef _WIN32
-						bAVIDumping = AVIDump::Start(nullptr, w, h);
-					#else
-						bAVIDumping = AVIDump::Start(w, h);
-					#endif
-					if (!bAVIDumping)
-					{
-						OSD::AddMessage("AVIDump Start failed", 2000);
-					}
-					else
-					{
-						OSD::AddMessage(StringFromFormat(
-									"Dumping Frames to \"%sframedump0.avi\" (%dx%d RGB24)",
-									File::GetUserPath(D_DUMPFRAMES_IDX).c_str(), w, h), 2000);
-					}
-				}
-				if (bAVIDumping)
-				{
-					#ifndef _WIN32
-						FlipImageData(&frame_data[0], w, h);
-					#endif
-
-						AVIDump::AddFrame(&frame_data[0], w, h);
-				}
-
-				bLastFrameDumped = true;
-			}
-			else
-			{
-				NOTICE_LOG(VIDEO, "Error reading framebuffer");
-			}
-		}
-		else
-		{
-			if (bLastFrameDumped && bAVIDumping)
-			{
-				std::vector<u8>().swap(frame_data);
-				w = h = 0;
-				AVIDump::Stop();
-				bAVIDumping = false;
-				OSD::AddMessage("Stop dumping frames", 2000);
-			}
-			bLastFrameDumped = false;
-		}
-#else
-		if (SConfig::GetInstance().m_DumpFrames)
-		{
-			std::lock_guard<std::mutex> lk(s_criticalScreenshot);
-			std::string movie_file_name;
-			w = GetTargetRectangle().GetWidth();
-			h = GetTargetRectangle().GetHeight();
-			frame_data.resize(3 * w * h);
-			glPixelStorei(GL_PACK_ALIGNMENT, 1);
-			glReadPixels(GetTargetRectangle().left, GetTargetRectangle().bottom, w, h, GL_BGR, GL_UNSIGNED_BYTE, &frame_data[0]);
-
-			if (!bLastFrameDumped)
-			{
-				movie_file_name = File::GetUserPath(D_DUMPFRAMES_IDX) + "framedump.raw";
-				File::CreateFullPath(movie_file_name);
-				pFrameDump.Open(movie_file_name, "wb");
-				if (!pFrameDump)
-				{
-					OSD::AddMessage("Error opening framedump.raw for writing.", 2000);
-				}
-				else
-				{
-					OSD::AddMessage(StringFromFormat("Dumping Frames to \"%s\" (%dx%d RGB24)", movie_file_name.c_str(), w, h), 2000);
-				}
-			}
-			if (pFrameDump)
-			{
-				FlipImageData(&frame_data[0], w, h);
-				pFrameDump.WriteBytes(&frame_data[0], w * 3 * h);
-				pFrameDump.Flush();
-			}
-			bLastFrameDumped = true;
-		}
-		else
-		{
-			if (bLastFrameDumped)
-				pFrameDump.Close();
-			bLastFrameDumped = false;
-		}
-#endif
-	}
-	// Finish up the current frame, print some stats
-
-	SetWindowSize(fbStride, fbHeight);
-
-	GLInterface->Update(); // just updates the render window position and the backbuffer size
-
-	bool xfbchanged = false;
-
-	if (FramebufferManagerBase::LastXfbWidth() != fbStride || FramebufferManagerBase::LastXfbHeight() != fbHeight)
-	{
-		xfbchanged = true;
-		unsigned int const last_w = (fbStride < 1 || fbStride > MAX_XFB_WIDTH) ? MAX_XFB_WIDTH : fbStride;
-		unsigned int const last_h = (fbHeight < 1 || fbHeight > MAX_XFB_HEIGHT) ? MAX_XFB_HEIGHT : fbHeight;
-		FramebufferManagerBase::SetLastXfbWidth(last_w);
-		FramebufferManagerBase::SetLastXfbHeight(last_h);
-	}
-
-	bool WindowResized = false;
-	int W = (int)GLInterface->GetBackBufferWidth();
-	int H = (int)GLInterface->GetBackBufferHeight();
-	if (W != s_backbuffer_width || H != s_backbuffer_height || s_LastEFBScale != g_ActiveConfig.iEFBScale)
-	{
-		WindowResized = true;
-		s_backbuffer_width = W;
-		s_backbuffer_height = H;
-		s_LastEFBScale = g_ActiveConfig.iEFBScale;
-	}
-
-	if (xfbchanged || WindowResized || (s_LastMultisampleMode != g_ActiveConfig.iMultisampleMode) || (s_LastStereo != (g_ActiveConfig.iStereoMode > 0)))
-	{
-		UpdateDrawRectangle(s_backbuffer_width, s_backbuffer_height);
-
-		if (CalculateTargetSize(s_backbuffer_width, s_backbuffer_height) || s_LastMultisampleMode != g_ActiveConfig.iMultisampleMode || s_LastStereo != (g_ActiveConfig.iStereoMode > 0))
-		{
-			s_LastMultisampleMode = g_ActiveConfig.iMultisampleMode;
-			s_MSAASamples = GetNumMSAASamples(s_LastMultisampleMode);
-			ApplySSAASettings();
-			s_LastStereo = g_ActiveConfig.iStereoMode > 0;
-
-			delete g_framebuffer_manager;
-			g_framebuffer_manager = new FramebufferManager(s_target_width, s_target_height,
-				s_MSAASamples);
-		}
-	}
-
-	// ---------------------------------------------------------------------
-	if (!DriverDetails::HasBug(DriverDetails::BUG_BROKENSWAP))
-	{
-		glEnable(GL_BLEND);
-		glBlendFunc(GL_SRC_ALPHA, GL_ONE_MINUS_SRC_ALPHA);
-
-		DrawDebugInfo();
-		DrawDebugText();
-
-		// Do our OSD callbacks
-		OSD::DoCallbacks(OSD::OSD_ONFRAME);
-		OSD::DrawMessages();
-	}
-	// Copy the rendered frame to the real window
-	GLInterface->Swap();
-
-	// Clear framebuffer
-	if (!DriverDetails::HasBug(DriverDetails::BUG_BROKENSWAP))
-	{
-		glClearColor(0, 0, 0, 0);
-		glClear(GL_COLOR_BUFFER_BIT | GL_DEPTH_BUFFER_BIT | GL_STENCIL_BUFFER_BIT);
-	}
-
-	if (s_vsync != g_ActiveConfig.IsVSync())
-	{
-		s_vsync = g_ActiveConfig.IsVSync();
-		GLInterface->SwapInterval(s_vsync);
-	}
-
-	// Clean out old stuff from caches. It's not worth it to clean out the shader caches.
-	TextureCache::Cleanup();
-
-	// Render to the framebuffer.
-	FramebufferManager::SetFramebuffer(0);
-
-	RestoreAPIState();
-
-	g_Config.iSaveTargetId = 0;
-
-	UpdateActiveConfig();
-	TextureCache::OnConfigChanged(g_ActiveConfig);
-
-	// For testing zbuffer targets.
-	// Renderer::SetZBufferRender();
-	// SaveTexture("tex.png", GL_TEXTURE_2D, s_FakeZTarget,
-	//	      GetTargetWidth(), GetTargetHeight());
-
-	// Invalidate EFB cache
-	ClearEFBCache();
-}
-
-// ALWAYS call RestoreAPIState for each ResetAPIState call you're doing
-void Renderer::ResetAPIState()
-{
-	// Gets us to a reasonably sane state where it's possible to do things like
-	// image copies with textured quads, etc.
-	glDisable(GL_SCISSOR_TEST);
-	glDisable(GL_DEPTH_TEST);
-	glDisable(GL_CULL_FACE);
-	glDisable(GL_BLEND);
-	if (GLInterface->GetMode() == GLInterfaceMode::MODE_OPENGL)
-		glDisable(GL_COLOR_LOGIC_OP);
-	glDepthMask(GL_FALSE);
-	glColorMask(GL_TRUE, GL_TRUE, GL_TRUE, GL_TRUE);
-}
-
-void Renderer::RestoreAPIState()
-{
-	// Gets us back into a more game-like state.
-	glEnable(GL_SCISSOR_TEST);
-	SetGenerationMode();
-	BPFunctions::SetScissor();
-	SetColorMask();
-	SetDepthMode();
-	SetBlendMode(true);
-	SetLogicOpMode();
-	SetViewport();
-
-	VertexManager *vm = (OGL::VertexManager*)g_vertex_manager;
-	glBindBuffer(GL_ARRAY_BUFFER, vm->m_vertex_buffers);
-	if (vm->m_last_vao)
-		glBindVertexArray(vm->m_last_vao);
-
-	TextureCache::SetStage();
-}
-
-void Renderer::SetGenerationMode()
-{
-	// none, ccw, cw, ccw
-	if (bpmem.genMode.cullmode > 0)
-	{
-		// TODO: GX_CULL_ALL not supported, yet!
-		glEnable(GL_CULL_FACE);
-		glFrontFace(bpmem.genMode.cullmode == 2 ? GL_CCW : GL_CW);
-	}
-	else
-	{
-		glDisable(GL_CULL_FACE);
-	}
-}
-
-void Renderer::SetDepthMode()
-{
-	const GLenum glCmpFuncs[8] =
-	{
-		GL_NEVER,
-		GL_LESS,
-		GL_EQUAL,
-		GL_LEQUAL,
-		GL_GREATER,
-		GL_NOTEQUAL,
-		GL_GEQUAL,
-		GL_ALWAYS
-	};
-
-	if (bpmem.zmode.testenable)
-	{
-		glEnable(GL_DEPTH_TEST);
-		glDepthMask(bpmem.zmode.updateenable ? GL_TRUE : GL_FALSE);
-		glDepthFunc(glCmpFuncs[bpmem.zmode.func]);
-	}
-	else
-	{
-		// if the test is disabled write is disabled too
-		// TODO: When PE performance metrics are being emulated via occlusion queries, we should (probably?) enable depth test with depth function ALWAYS here
-		glDisable(GL_DEPTH_TEST);
-		glDepthMask(GL_FALSE);
-	}
-}
-
-void Renderer::SetLogicOpMode()
-{
-	if (GLInterface->GetMode() != GLInterfaceMode::MODE_OPENGL)
-		return;
-	// Logic ops aren't available in GLES3/GLES2
-	const GLenum glLogicOpCodes[16] =
-	{
-		GL_CLEAR,
-		GL_AND,
-		GL_AND_REVERSE,
-		GL_COPY,
-		GL_AND_INVERTED,
-		GL_NOOP,
-		GL_XOR,
-		GL_OR,
-		GL_NOR,
-		GL_EQUIV,
-		GL_INVERT,
-		GL_OR_REVERSE,
-		GL_COPY_INVERTED,
-		GL_OR_INVERTED,
-		GL_NAND,
-		GL_SET
-	};
-
-	if (bpmem.blendmode.logicopenable && !bpmem.blendmode.blendenable)
-	{
-		glEnable(GL_COLOR_LOGIC_OP);
-		glLogicOp(glLogicOpCodes[bpmem.blendmode.logicmode]);
-	}
-	else
-	{
-		glDisable(GL_COLOR_LOGIC_OP);
-	}
-}
-
-void Renderer::SetDitherMode()
-{
-	if (bpmem.blendmode.dither)
-		glEnable(GL_DITHER);
-	else
-		glDisable(GL_DITHER);
-}
-
-void Renderer::SetSamplerState(int stage, int texindex)
-{
-	auto const& tex = bpmem.tex[texindex];
-	auto const& tm0 = tex.texMode0[stage];
-	auto const& tm1 = tex.texMode1[stage];
-
-	g_sampler_cache->SetSamplerState((texindex * 4) + stage, tm0, tm1);
-}
-
-void Renderer::SetInterlacingMode()
-{
-	// TODO
-}
-
-void Renderer::FlipImageData(u8 *data, int w, int h, int pixel_width)
-{
-	// Flip image upside down. Damn OpenGL.
-	for (int y = 0; y < h / 2; ++y)
-	{
-		for (int x = 0; x < w; ++x)
-		{
-			for (int delta = 0; delta < pixel_width; ++delta)
-				std::swap(data[(y * w + x) * pixel_width + delta], data[((h - 1 - y) * w + x) * pixel_width + delta]);
-		}
-	}
-}
-
-}
-
-namespace OGL
-{
-
-bool Renderer::SaveScreenshot(const std::string &filename, const TargetRectangle &back_rc)
-{
-	u32 W = back_rc.GetWidth();
-	u32 H = back_rc.GetHeight();
-	std::unique_ptr<u8[]> data(new u8[W * 4 * H]);
-	glPixelStorei(GL_PACK_ALIGNMENT, 1);
-
-	glReadPixels(back_rc.left, back_rc.bottom, W, H, GL_RGBA, GL_UNSIGNED_BYTE, data.get());
-
-	// Turn image upside down
-	FlipImageData(data.get(), W, H, 4);
-
-	return TextureToPng(data.get(), W * 4, filename, W, H, false);
-
-}
-
-int Renderer::GetMaxTextureSize()
-{
-	int max_size;
-	glGetIntegerv(GL_MAX_TEXTURE_SIZE, &max_size);
-	return max_size;
-}
-
-}
->>>>>>> a560d8f1
+// Copyright 2013 Dolphin Emulator Project
+// Licensed under GPLv2
+// Refer to the license.txt file included.
+
+#include <algorithm>
+#include <cinttypes>
+#include <cmath>
+#include <cstdio>
+#include <string>
+#include <vector>
+#include <SOIL/SOIL.h>
+
+#include "Common/Atomic.h"
+#include "Common/CommonPaths.h"
+#include "Common/FileUtil.h"
+#include "Common/Profiler.h"
+#include "Common/StringUtil.h"
+#include "Common/Thread.h"
+#include "Common/Timer.h"
+
+#include "Core/ConfigManager.h"
+#include "Core/Core.h"
+#include "Core/Movie.h"
+
+#include "VideoBackends/OGL/BoundingBox.h"
+#include "VideoBackends/OGL/FramebufferManager.h"
+#include "VideoBackends/OGL/GLInterfaceBase.h"
+#include "VideoBackends/OGL/GLUtil.h"
+#include "VideoBackends/OGL/main.h"
+#include "VideoBackends/OGL/PostProcessing.h"
+#include "VideoBackends/OGL/ProgramShaderCache.h"
+#include "VideoBackends/OGL/RasterFont.h"
+#include "VideoBackends/OGL/Render.h"
+#include "VideoBackends/OGL/SamplerCache.h"
+#include "VideoBackends/OGL/StreamBuffer.h"
+#include "VideoBackends/OGL/TextureCache.h"
+#include "VideoBackends/OGL/TextureConverter.h"
+#include "VideoBackends/OGL/VertexManager.h"
+
+#include "VideoCommon/BPFunctions.h"
+#include "VideoCommon/BPStructs.h"
+#include "VideoCommon/DriverDetails.h"
+#include "VideoCommon/Fifo.h"
+#include "VideoCommon/FPSCounter.h"
+#include "VideoCommon/ImageWrite.h"
+#include "VideoCommon/OnScreenDisplay.h"
+#include "VideoCommon/PixelEngine.h"
+#include "VideoCommon/Statistics.h"
+#include "VideoCommon/VertexLoader.h"
+#include "VideoCommon/VertexLoaderManager.h"
+#include "VideoCommon/VertexShaderGen.h"
+#include "VideoCommon/VertexShaderManager.h"
+#include "VideoCommon/VideoConfig.h"
+#include "VideoCommon/VR.h"
+
+#if defined _WIN32 || defined HAVE_LIBAV
+#include "VideoCommon/AVIDump.h"
+#endif
+
+static bool g_first_rift_frame = true;
+static GLsync eyesFence = 0;
+
+void VideoConfig::UpdateProjectionHack()
+{
+	::UpdateProjectionHack(g_Config.iPhackvalue, g_Config.sPhackvalue);
+}
+
+static int OSDInternalW, OSDInternalH;
+
+namespace OGL
+{
+
+enum MultisampleMode
+{
+	MULTISAMPLE_OFF,
+	MULTISAMPLE_2X,
+	MULTISAMPLE_4X,
+	MULTISAMPLE_8X,
+	MULTISAMPLE_SSAA_4X,
+};
+
+
+VideoConfig g_ogl_config;
+
+// Declarations and definitions
+// ----------------------------
+static GLuint s_ShowEFBCopyRegions_VBO = 0;
+static GLuint s_ShowEFBCopyRegions_VAO = 0;
+static SHADER s_ShowEFBCopyRegions;
+
+static GLuint g_man_texture = 0;
+
+static RasterFont* s_pfont = nullptr;
+
+// 1 for no MSAA. Use s_MSAASamples > 1 to check for MSAA.
+static int s_MSAASamples = 1;
+static int s_LastMultisampleMode = 0;
+
+static bool s_LastStereo = false;
+
+static u32 s_blendMode;
+
+static bool s_vsync;
+
+// EFB cache related
+static const u32 EFB_CACHE_RECT_SIZE = 64; // Cache 64x64 blocks.
+static const u32 EFB_CACHE_WIDTH = (EFB_WIDTH + EFB_CACHE_RECT_SIZE - 1) / EFB_CACHE_RECT_SIZE; // round up
+static const u32 EFB_CACHE_HEIGHT = (EFB_HEIGHT + EFB_CACHE_RECT_SIZE - 1) / EFB_CACHE_RECT_SIZE;
+static bool s_efbCacheValid[2][EFB_CACHE_WIDTH * EFB_CACHE_HEIGHT];
+static bool s_efbCacheIsCleared = false;
+static std::vector<u32> s_efbCache[2][EFB_CACHE_WIDTH * EFB_CACHE_HEIGHT]; // 2 for PEEK_Z and PEEK_COLOR
+
+static int GetNumMSAASamples(int MSAAMode)
+{
+	int samples;
+	switch (MSAAMode)
+	{
+		case MULTISAMPLE_OFF:
+			samples = 1;
+			break;
+
+		case MULTISAMPLE_2X:
+			samples = 2;
+			break;
+
+		case MULTISAMPLE_4X:
+		case MULTISAMPLE_SSAA_4X:
+			samples = 4;
+			break;
+
+		case MULTISAMPLE_8X:
+			samples = 8;
+			break;
+
+		default:
+			samples = 1;
+	}
+
+	if (samples <= g_ogl_config.max_samples)
+		return samples;
+
+	// TODO: move this to InitBackendInfo
+	OSD::AddMessage(StringFromFormat("%d Anti Aliasing samples selected, but only %d supported by your GPU.", samples, g_ogl_config.max_samples), 10000);
+	return g_ogl_config.max_samples;
+}
+
+static void ApplySSAASettings()
+{
+	// GLES3 doesn't support SSAA
+	if (GLInterface->GetMode() == GLInterfaceMode::MODE_OPENGL)
+	{
+		if (g_ActiveConfig.iMultisampleMode == MULTISAMPLE_SSAA_4X)
+		{
+			if (g_ogl_config.bSupportSampleShading)
+			{
+				glEnable(GL_SAMPLE_SHADING_ARB);
+				GLfloat min_sample_shading_value = static_cast<GLfloat>(s_MSAASamples);
+				glMinSampleShadingARB(min_sample_shading_value);
+			}
+			else
+			{
+				// TODO: move this to InitBackendInfo
+				OSD::AddMessage("SSAA Anti Aliasing isn't supported by your GPU.", 10000);
+			}
+		}
+		else if (g_ogl_config.bSupportSampleShading)
+		{
+			glDisable(GL_SAMPLE_SHADING_ARB);
+		}
+	}
+}
+
+static void GLAPIENTRY ErrorCallback( GLenum source, GLenum type, GLuint id, GLenum severity, GLsizei length, const char* message, const void* userParam)
+{
+	const char *s_source;
+	const char *s_type;
+
+	switch (source)
+	{
+		case GL_DEBUG_SOURCE_API_ARB:             s_source = "API"; break;
+		case GL_DEBUG_SOURCE_WINDOW_SYSTEM_ARB:   s_source = "Window System"; break;
+		case GL_DEBUG_SOURCE_SHADER_COMPILER_ARB: s_source = "Shader Compiler"; break;
+		case GL_DEBUG_SOURCE_THIRD_PARTY_ARB:     s_source = "Third Party"; break;
+		case GL_DEBUG_SOURCE_APPLICATION_ARB:     s_source = "Application"; break;
+		case GL_DEBUG_SOURCE_OTHER_ARB:           s_source = "Other"; break;
+		default:                                  s_source = "Unknown"; break;
+	}
+	switch (type)
+	{
+		case GL_DEBUG_TYPE_ERROR_ARB:               s_type = "Error"; break;
+		case GL_DEBUG_TYPE_DEPRECATED_BEHAVIOR_ARB: s_type = "Deprecated"; break;
+		case GL_DEBUG_TYPE_UNDEFINED_BEHAVIOR_ARB:  s_type = "Undefined"; break;
+		case GL_DEBUG_TYPE_PORTABILITY_ARB:         s_type = "Portability"; break;
+		case GL_DEBUG_TYPE_PERFORMANCE_ARB:         s_type = "Performance"; break;
+		case GL_DEBUG_TYPE_OTHER_ARB:               s_type = "Other"; break;
+		default:                                    s_type = "Unknown"; break;
+	}
+	switch (severity)
+	{
+		case GL_DEBUG_SEVERITY_HIGH_ARB:   ERROR_LOG(VIDEO, "id: %x, source: %s, type: %s - %s", id, s_source, s_type, message); break;
+		case GL_DEBUG_SEVERITY_MEDIUM_ARB: WARN_LOG(VIDEO, "id: %x, source: %s, type: %s - %s", id, s_source, s_type, message); break;
+		case GL_DEBUG_SEVERITY_LOW_ARB:    WARN_LOG(VIDEO, "id: %x, source: %s, type: %s - %s", id, s_source, s_type, message); break;
+		default:                           ERROR_LOG(VIDEO, "id: %x, source: %s, type: %s - %s", id, s_source, s_type, message); break;
+	}
+}
+
+// Two small Fallbacks to avoid GL_ARB_ES2_compatibility
+static void GLAPIENTRY DepthRangef(GLfloat neardepth, GLfloat fardepth)
+{
+	glDepthRange(neardepth, fardepth);
+}
+static void GLAPIENTRY ClearDepthf(GLfloat depthval)
+{
+	glClearDepth(depthval);
+}
+
+static void InitDriverInfo()
+{
+	std::string svendor = std::string(g_ogl_config.gl_vendor);
+	std::string srenderer = std::string(g_ogl_config.gl_renderer);
+	std::string sversion = std::string(g_ogl_config.gl_version);
+	DriverDetails::Vendor vendor = DriverDetails::VENDOR_UNKNOWN;
+	DriverDetails::Driver driver = DriverDetails::DRIVER_UNKNOWN;
+	double version = 0.0;
+	u32 family = 0;
+
+	// Get the vendor first
+	if (svendor == "NVIDIA Corporation" && srenderer != "NVIDIA Tegra")
+	{
+		vendor = DriverDetails::VENDOR_NVIDIA;
+	}
+	else if (svendor == "ATI Technologies Inc." || svendor == "Advanced Micro Devices, Inc.")
+	{
+		vendor = DriverDetails::VENDOR_ATI;
+	}
+	else if (std::string::npos != sversion.find("Mesa"))
+	{
+		vendor = DriverDetails::VENDOR_MESA;
+	}
+	else if (std::string::npos != svendor.find("Intel"))
+	{
+		vendor = DriverDetails::VENDOR_INTEL;
+	}
+	else if (svendor == "ARM")
+	{
+		vendor = DriverDetails::VENDOR_ARM;
+	}
+	else if (svendor == "http://limadriver.org/")
+	{
+		vendor = DriverDetails::VENDOR_ARM;
+		driver = DriverDetails::DRIVER_LIMA;
+	}
+	else if (svendor == "Qualcomm")
+	{
+		vendor = DriverDetails::VENDOR_QUALCOMM;
+	}
+	else if (svendor == "Imagination Technologies")
+	{
+		vendor = DriverDetails::VENDOR_IMGTEC;
+	}
+	else if (svendor == "NVIDIA Corporation" && srenderer == "NVIDIA Tegra")
+	{
+		vendor = DriverDetails::VENDOR_TEGRA;
+	}
+	else if (svendor == "Vivante Corporation")
+	{
+		vendor = DriverDetails::VENDOR_VIVANTE;
+	}
+
+	// Get device family and driver version...if we care about it
+	switch (vendor)
+	{
+		case DriverDetails::VENDOR_QUALCOMM:
+		{
+			driver = DriverDetails::DRIVER_QUALCOMM;
+			double glVersion;
+			sscanf(g_ogl_config.gl_version, "OpenGL ES %lg V@%lg", &glVersion, &version);
+		}
+		break;
+		case DriverDetails::VENDOR_ARM:
+			// Currently the Mali-T line has two families in it.
+			// Mali-T6xx and Mali-T7xx
+			// These two families are similar enough that they share bugs in their drivers.
+			//
+			// Mali drivers provide no way to explicitly find out what video driver is running.
+			// This is similar to how we can't find the Nvidia driver version in Windows.
+			// Good thing is that ARM introduces a new video driver about once every two years so we can
+			// find the driver version by the features it exposes.
+			// r2p0 - No OpenGL ES 3.0 support (We don't support this)
+			// r3p0 - OpenGL ES 3.0 support
+			// r4p0 - Supports 'GL_EXT_shader_pixel_local_storage' extension.
+
+			driver = DriverDetails::DRIVER_ARM;
+			if (GLExtensions::Supports("GL_EXT_shader_pixel_local_storage"))
+				version = 400;
+			else
+				version = 300;
+		break;
+		case DriverDetails::VENDOR_MESA:
+		{
+			if (svendor == "nouveau")
+				driver = DriverDetails::DRIVER_NOUVEAU;
+			else if (svendor == "Intel Open Source Technology Center")
+				driver = DriverDetails::DRIVER_I965;
+			else if (std::string::npos != srenderer.find("AMD") || std::string::npos != srenderer.find("ATI"))
+				driver = DriverDetails::DRIVER_R600;
+
+			int major = 0;
+			int minor = 0;
+			int release = 0;
+			sscanf(g_ogl_config.gl_version, "%*s Mesa %d.%d.%d", &major, &minor, &release);
+			version = 100*major + 10*minor + release;
+		}
+		break;
+		case DriverDetails::VENDOR_INTEL: // Happens in OS X/Windows
+		{
+			sscanf(g_ogl_config.gl_renderer, "Intel HD Graphics %d", &family);
+#ifdef _WIN32
+			int glmajor = 0;
+			int glminor = 0;
+			int major = 0;
+			int minor = 0;
+			int release = 0;
+			int revision = 0;
+			// Example version string: '4.3.0 - Build 10.18.10.3907'
+			sscanf(g_ogl_config.gl_version, "%d.%d.0 - Build %d.%d.%d.%d", &glmajor, &glminor, &major, &minor, &release, &revision);
+			version = 100000000 * major + 1000000 * minor + 10000 * release + revision;
+			version /= 10000;
+#endif
+		}
+		break;
+		case DriverDetails::VENDOR_NVIDIA:
+		{
+			int glmajor = 0;
+			int glminor = 0;
+			int glrelease = 0;
+			int major = 0;
+			int minor = 0;
+			// TODO: this is known to be broken on windows
+			// nvidia seems to have removed their driver version from this string, so we can't get it.
+			// hopefully we'll never have to workaround nvidia bugs
+			sscanf(g_ogl_config.gl_version, "%d.%d.%d NVIDIA %d.%d", &glmajor, &glminor, &glrelease, &major, &minor);
+			version = 100*major + minor;
+		}
+		break;
+		// We don't care about these
+		default:
+		break;
+	}
+	DriverDetails::Init(vendor, driver, version, family);
+}
+
+// Init functions
+Renderer::Renderer()
+{
+	g_first_rift_frame = true;
+	OSDInternalW = 0;
+	OSDInternalH = 0;
+
+	s_ShowEFBCopyRegions_VBO = 0;
+	s_blendMode = 0;
+
+	bool bSuccess = true;
+
+	// Init extension support.
+	if (!GLExtensions::Init())
+	{
+		// OpenGL 2.0 is required for all shader based drawings. There is no way to get this by extensions
+		PanicAlert("GPU: OGL ERROR: Does your video card support OpenGL 2.0?");
+		bSuccess = false;
+	}
+
+	g_ogl_config.gl_vendor = (const char*)glGetString(GL_VENDOR);
+	g_ogl_config.gl_renderer = (const char*)glGetString(GL_RENDERER);
+	g_ogl_config.gl_version = (const char*)glGetString(GL_VERSION);
+	g_ogl_config.glsl_version = (const char*)glGetString(GL_SHADING_LANGUAGE_VERSION);
+
+	InitDriverInfo();
+
+	// check for the max vertex attributes
+	GLint numvertexattribs = 0;
+	glGetIntegerv(GL_MAX_VERTEX_ATTRIBS, &numvertexattribs);
+	if (numvertexattribs < 16)
+	{
+		PanicAlert("GPU: OGL ERROR: Number of attributes %d not enough.\n"
+				"GPU: Does your video card support OpenGL 2.x?",
+				numvertexattribs);
+		bSuccess = false;
+	}
+
+	// check the max texture width and height
+	GLint max_texture_size;
+	glGetIntegerv(GL_MAX_TEXTURE_SIZE, (GLint *)&max_texture_size);
+	if (max_texture_size < 1024)
+	{
+		PanicAlert("GL_MAX_TEXTURE_SIZE too small at %i - must be at least 1024.",
+				max_texture_size);
+		bSuccess = false;
+	}
+
+	if (!GLExtensions::Supports("GL_ARB_framebuffer_object"))
+	{
+		// We want the ogl3 framebuffer instead of the ogl2 one for better blitting support.
+		// It's also compatible with the gles3 one.
+		PanicAlert("GPU: ERROR: Need GL_ARB_framebuffer_object for multiple render targets.\n"
+				"GPU: Does your video card support OpenGL 3.0?");
+		bSuccess = false;
+	}
+
+	if (!GLExtensions::Supports("GL_ARB_vertex_array_object"))
+	{
+		// This extension is used to replace lots of pointer setting function.
+		// Also gles3 requires to use it.
+		PanicAlert("GPU: OGL ERROR: Need GL_ARB_vertex_array_object.\n"
+				"GPU: Does your video card support OpenGL 3.0?");
+		bSuccess = false;
+	}
+
+	if (!GLExtensions::Supports("GL_ARB_map_buffer_range"))
+	{
+		// ogl3 buffer mapping for better streaming support.
+		// The ogl2 one also isn't in gles3.
+		PanicAlert("GPU: OGL ERROR: Need GL_ARB_map_buffer_range.\n"
+				"GPU: Does your video card support OpenGL 3.0?");
+		bSuccess = false;
+	}
+
+	if (!GLExtensions::Supports("GL_ARB_uniform_buffer_object"))
+	{
+		// ubo allow us to keep the current constants on shader switches
+		// we also can stream them much nicer and pack into it whatever we want to
+		PanicAlert("GPU: OGL ERROR: Need GL_ARB_uniform_buffer_object.\n"
+				"GPU: Does your video card support OpenGL 3.1?");
+		bSuccess = false;
+	}
+	else if (DriverDetails::HasBug(DriverDetails::BUG_BROKENUBO))
+	{
+		PanicAlert("Buggy GPU driver detected.\n"
+				"Please either install the closed-source GPU driver or update your Mesa 3D version.");
+		bSuccess = false;
+	}
+
+	if (!GLExtensions::Supports("GL_ARB_sampler_objects"))
+	{
+		// Our sampler cache uses this extension. It could easyly be workaround and it's by far the
+		// highest requirement, but it seems that no driver lacks support for it.
+		PanicAlert("GPU: OGL ERROR: Need GL_ARB_sampler_objects.\n"
+				"GPU: Does your video card support OpenGL 3.3?");
+		bSuccess = false;
+	}
+
+	if (GLExtensions::Version() < 300)
+	{
+		// integer vertex attributes require a gl3 only function
+		PanicAlert("GPU: OGL ERROR: Need OpenGL version 3.\n"
+				"GPU: Does your video card support OpenGL 3?");
+		bSuccess = false;
+	}
+
+	// OpenGL 3 doesn't provide GLES like float functions for depth.
+	// They are in core in OpenGL 4.1, so almost every driver should support them.
+	// But for the oldest ones, we provide fallbacks to the old double functions.
+	if (!GLExtensions::Supports("GL_ARB_ES2_compatibility") && GLInterface->GetMode() == GLInterfaceMode::MODE_OPENGL)
+	{
+		glDepthRangef = DepthRangef;
+		glClearDepthf = ClearDepthf;
+	}
+
+	g_Config.backend_info.bSupportsDualSourceBlend = GLExtensions::Supports("GL_ARB_blend_func_extended");
+	g_Config.backend_info.bSupportsPrimitiveRestart = !DriverDetails::HasBug(DriverDetails::BUG_PRIMITIVERESTART) &&
+				((GLExtensions::Version() >= 310) || GLExtensions::Supports("GL_NV_primitive_restart"));
+	g_Config.backend_info.bSupportsEarlyZ = GLExtensions::Supports("GL_ARB_shader_image_load_store");
+	g_Config.backend_info.bSupportsBBox = GLExtensions::Supports("GL_ARB_shader_storage_buffer_object");
+	g_Config.backend_info.bSupportsGSInstancing = GLExtensions::Supports("GL_ARB_gpu_shader5");
+	g_Config.backend_info.bSupportsGeometryShaders = (GLExtensions::Version() >= 320) &&
+			!DriverDetails::HasBug(DriverDetails::BUG_INTELBROKENINTERFACEBLOCKS);
+
+	// Desktop OpenGL supports the binding layout if it supports 420pack
+	// OpenGL ES 3.1 supports it implicitly without an extension
+	g_Config.backend_info.bSupportsBindingLayout = GLExtensions::Supports("GL_ARB_shading_language_420pack");
+
+	g_ogl_config.bSupportsGLSLCache = GLExtensions::Supports("GL_ARB_get_program_binary");
+	g_ogl_config.bSupportsGLPinnedMemory = GLExtensions::Supports("GL_AMD_pinned_memory");
+	g_ogl_config.bSupportsGLSync = GLExtensions::Supports("GL_ARB_sync");
+	g_ogl_config.bSupportsGLBaseVertex = GLExtensions::Supports("GL_ARB_draw_elements_base_vertex") ||
+	                                     GLExtensions::Supports("GL_EXT_draw_elements_base_vertex");
+	g_ogl_config.bSupportsGLBufferStorage = GLExtensions::Supports("GL_ARB_buffer_storage");
+	g_ogl_config.bSupportsMSAA = GLExtensions::Supports("GL_ARB_texture_multisample");
+	g_ogl_config.bSupportSampleShading = GLExtensions::Supports("GL_ARB_sample_shading");
+	g_ogl_config.bSupportOGL31 = GLExtensions::Version() >= 310;
+	g_ogl_config.bSupportViewportFloat = GLExtensions::Supports("GL_ARB_viewport_array");
+
+	if (GLInterface->GetMode() == GLInterfaceMode::MODE_OPENGLES3)
+	{
+		if (strstr(g_ogl_config.glsl_version, "3.0"))
+		{
+			g_ogl_config.eSupportedGLSLVersion = GLSLES_300;
+			g_ogl_config.bSupportsAEP = false;
+			g_Config.backend_info.bSupportsGeometryShaders = false;
+		}
+		else
+		{
+			g_ogl_config.eSupportedGLSLVersion = GLSLES_310;
+			g_ogl_config.bSupportsAEP = GLExtensions::Supports("GL_ANDROID_extension_pack_es31a");
+			g_Config.backend_info.bSupportsBindingLayout = true;
+			g_Config.backend_info.bSupportsEarlyZ = true;
+			g_Config.backend_info.bSupportsGeometryShaders = g_ogl_config.bSupportsAEP;
+		}
+	}
+	else
+	{
+		if (strstr(g_ogl_config.glsl_version, "1.00") || strstr(g_ogl_config.glsl_version, "1.10") || strstr(g_ogl_config.glsl_version, "1.20"))
+		{
+			PanicAlert("GPU: OGL ERROR: Need at least GLSL 1.30\n"
+					"GPU: Does your video card support OpenGL 3.0?\n"
+					"GPU: Your driver supports GLSL %s", g_ogl_config.glsl_version);
+			bSuccess = false;
+		}
+		else if (strstr(g_ogl_config.glsl_version, "1.30"))
+		{
+			g_ogl_config.eSupportedGLSLVersion = GLSL_130;
+			g_Config.backend_info.bSupportsEarlyZ = false; // layout keyword is only supported on glsl150+
+			g_Config.backend_info.bSupportsGeometryShaders = false; // geometry shaders are only supported on glsl150+
+		}
+		else if (strstr(g_ogl_config.glsl_version, "1.40"))
+		{
+			g_ogl_config.eSupportedGLSLVersion = GLSL_140;
+			g_Config.backend_info.bSupportsEarlyZ = false; // layout keyword is only supported on glsl150+
+			g_Config.backend_info.bSupportsGeometryShaders = false; // geometry shaders are only supported on glsl150+
+		}
+		else
+		{
+			g_ogl_config.eSupportedGLSLVersion = GLSL_150;
+		}
+
+		// Desktop OpenGL can't have the Android Extension Pack
+		g_ogl_config.bSupportsAEP = false;
+	}
+
+	if (GLExtensions::Supports("GL_KHR_debug"))
+	{
+		glDebugMessageControl(GL_DONT_CARE, GL_DONT_CARE, GL_DONT_CARE, 0, nullptr, true);
+		glDebugMessageCallback( ErrorCallback, nullptr );
+		glEnable( GL_DEBUG_OUTPUT );
+	}
+	else if (GLExtensions::Supports("GL_ARB_debug_output"))
+	{
+		glDebugMessageControlARB(GL_DONT_CARE, GL_DONT_CARE, GL_DONT_CARE, 0, nullptr, true);
+		glDebugMessageCallbackARB( ErrorCallback, nullptr );
+		glEnable( GL_DEBUG_OUTPUT );
+	}
+
+	int samples;
+	glGetIntegerv(GL_SAMPLES, &samples);
+	if (samples > 1)
+	{
+		// MSAA on default framebuffer isn't working because of glBlitFramebuffer.
+		// It also isn't useful as we don't render anything to the default framebuffer.
+		// We also try to get a non-msaa fb, so this only happens when forced by the driver.
+		PanicAlert("MSAA on default framebuffer isn't supported.\n"
+			"Please avoid forcing dolphin to use MSAA by the driver.\n"
+			"%d samples on default framebuffer found.", samples);
+		bSuccess = false;
+	}
+
+	if (g_Config.iStereoMode > 0 && !g_Config.backend_info.bSupportsGeometryShaders)
+		OSD::AddMessage("Stereoscopic 3D isn't supported by your GPU, support for OpenGL 3.2 is required.", 10000);
+
+	if (!bSuccess)
+	{
+		// Not all needed extensions are supported, so we have to stop here.
+		// Else some of the next calls might crash.
+		return;
+	}
+
+	glGetIntegerv(GL_MAX_SAMPLES, &g_ogl_config.max_samples);
+	if (g_ogl_config.max_samples < 1 || !g_ogl_config.bSupportsMSAA)
+		g_ogl_config.max_samples = 1;
+
+	g_Config.VerifyValidity();
+	UpdateActiveConfig();
+
+	OSD::AddMessage(StringFromFormat("Video Info: %s, %s, %s",
+				g_ogl_config.gl_vendor,
+				g_ogl_config.gl_renderer,
+				g_ogl_config.gl_version), 5000);
+
+	WARN_LOG(VIDEO,"Missing OGL Extensions: %s%s%s%s%s%s%s%s%s%s%s",
+			g_ActiveConfig.backend_info.bSupportsDualSourceBlend ? "" : "DualSourceBlend ",
+			g_ActiveConfig.backend_info.bSupportsPrimitiveRestart ? "" : "PrimitiveRestart ",
+			g_ActiveConfig.backend_info.bSupportsEarlyZ ? "" : "EarlyZ ",
+			g_ogl_config.bSupportsGLPinnedMemory ? "" : "PinnedMemory ",
+			g_ogl_config.bSupportsGLSLCache ? "" : "ShaderCache ",
+			g_ogl_config.bSupportsGLBaseVertex ? "" : "BaseVertex ",
+			g_ogl_config.bSupportsGLBufferStorage ? "" : "BufferStorage ",
+			g_ogl_config.bSupportsGLSync ? "" : "Sync ",
+			g_ogl_config.bSupportsMSAA ? "" : "MSAA ",
+			g_ogl_config.bSupportSampleShading ? "" : "SSAA ",
+			g_ActiveConfig.backend_info.bSupportsGSInstancing ? "" : "GSInstancing "
+			);
+
+	s_LastMultisampleMode = g_ActiveConfig.iMultisampleMode;
+	s_MSAASamples = GetNumMSAASamples(s_LastMultisampleMode);
+	ApplySSAASettings();
+	s_LastStereo = g_ActiveConfig.iStereoMode > 0;
+
+	// Decide framebuffer size
+	s_backbuffer_width = (int)GLInterface->GetBackBufferWidth();
+	s_backbuffer_height = (int)GLInterface->GetBackBufferHeight();
+
+	// Handle VSync on/off
+	s_vsync = g_ActiveConfig.IsVSync();
+	GLInterface->SwapInterval(s_vsync);
+
+	// TODO: Move these somewhere else?
+	FramebufferManagerBase::SetLastXfbWidth(MAX_XFB_WIDTH);
+	FramebufferManagerBase::SetLastXfbHeight(MAX_XFB_HEIGHT);
+
+	UpdateDrawRectangle(s_backbuffer_width, s_backbuffer_height);
+
+	s_LastEFBScale = g_ActiveConfig.iEFBScale;
+	CalculateTargetSize(s_backbuffer_width, s_backbuffer_height);
+
+	// Because of the fixed framebuffer size we need to disable the resolution
+	// options while running
+	g_Config.bRunning = true;
+
+	glStencilFunc(GL_ALWAYS, 0, 0);
+	glBlendFunc(GL_ONE, GL_ONE);
+
+	glViewport(0, 0, GetTargetWidth(), GetTargetHeight()); // Reset The Current Viewport
+
+	glClearColor(0.0f, 0.0f, 0.0f, 1.0f);
+	glClearDepthf(1.0f);
+	glEnable(GL_DEPTH_TEST);
+	glDepthFunc(GL_LEQUAL);
+
+	glPixelStorei(GL_UNPACK_ALIGNMENT, 4);  // 4-byte pixel alignment
+
+	glDisable(GL_STENCIL_TEST);
+	glEnable(GL_SCISSOR_TEST);
+
+	glScissor(0, 0, GetTargetWidth(), GetTargetHeight());
+	glBlendColor(0, 0, 0, 0.5f);
+	glClearDepthf(1.0f);
+
+	if (g_ActiveConfig.backend_info.bSupportsPrimitiveRestart)
+	{
+		if (GLInterface->GetMode() == GLInterfaceMode::MODE_OPENGLES3)
+		{
+			glEnable(GL_PRIMITIVE_RESTART_FIXED_INDEX);
+		}
+		else
+		{
+			if (g_ogl_config.bSupportOGL31)
+			{
+				glEnable(GL_PRIMITIVE_RESTART);
+				glPrimitiveRestartIndex(65535);
+			}
+			else
+			{
+				glEnableClientState(GL_PRIMITIVE_RESTART_NV);
+				glPrimitiveRestartIndexNV(65535);
+			}
+		}
+	}
+	UpdateActiveConfig();
+	ClearEFBCache();
+
+	{
+		/* load an image file directly as a new OpenGL texture */
+		unsigned char* img;
+		int width, height, channels;
+		/*	try to load the image	*/
+		img = SOIL_load_image((File::GetSysDirectory() + "man.png").c_str(), &width, &height, &channels, SOIL_LOAD_AUTO);
+		glGenTextures(1, &g_man_texture);
+		glActiveTexture(GL_TEXTURE0 + 9);
+		glBindTexture(GL_TEXTURE_2D, g_man_texture);
+		glTexParameterf(GL_TEXTURE_2D, GL_TEXTURE_MIN_FILTER, GL_LINEAR_MIPMAP_NEAREST);
+		glTexParameterf(GL_TEXTURE_2D, GL_TEXTURE_MAG_FILTER, GL_LINEAR);
+		glTexParameterf(GL_TEXTURE_2D, GL_TEXTURE_WRAP_S, GL_CLAMP);
+		glTexParameterf(GL_TEXTURE_2D, GL_TEXTURE_WRAP_T, GL_CLAMP);
+		glTexImage2D(GL_TEXTURE_2D, 0, GL_RGBA, (GLsizei)width, (GLsizei)height, 0, GL_RGBA, GL_UNSIGNED_BYTE, img);
+		SOIL_free_image_data(img);
+	}
+}
+
+Renderer::~Renderer()
+{
+}
+
+void Renderer::Shutdown()
+{
+	static int ElementArrayBufferBinding, ArrayBufferBinding;
+#ifdef HAVE_OCULUSSDK
+	if (g_has_rift && !g_first_rift_frame && g_ActiveConfig.bEnableVR && !g_ActiveConfig.bAsynchronousTimewarp)
+	{
+		//TargetRectangle targetRc = ConvertEFBRectangle(rc);
+
+		// for msaa mode, we must resolve the efb content to non-msaa
+		//FramebufferManager::ResolveAndGetRenderTarget(rc, 0);
+		//FramebufferManager::ResolveAndGetRenderTarget(rc, 1);
+
+		// Render to the real/postprocessing buffer now. (resolve have changed this in msaa mode)
+		//m_post_processor->BindTargetFramebuffer();
+
+		//ovrHmd_EndEyeRender(hmd, ovrEye_Left, g_left_eye_pose, &FramebufferManager::m_eye_texture[ovrEye_Left].Texture);
+		//ovrHmd_EndEyeRender(hmd, ovrEye_Right, g_right_eye_pose, &FramebufferManager::m_eye_texture[ovrEye_Right].Texture);
+
+		// Let OVR do distortion rendering, Present and flush/sync.
+		glGetIntegerv(GL_ELEMENT_ARRAY_BUFFER_BINDING, &ElementArrayBufferBinding);
+		glGetIntegerv(GL_ARRAY_BUFFER_BINDING, &ArrayBufferBinding);
+		ovrHmd_EndFrame(hmd, g_eye_poses, &FramebufferManager::m_eye_texture[0].Texture);
+		Common::AtomicIncrement(g_drawn_vr);
+		glBindBuffer(GL_ELEMENT_ARRAY_BUFFER, ElementArrayBufferBinding);
+		glBindBuffer(GL_ARRAY_BUFFER, ArrayBufferBinding);
+	}
+#endif
+	g_first_rift_frame = true;
+
+	delete g_framebuffer_manager;
+
+	g_Config.bRunning = false;
+	UpdateActiveConfig();
+
+	glDeleteBuffers(1, &s_ShowEFBCopyRegions_VBO);
+	glDeleteVertexArrays(1, &s_ShowEFBCopyRegions_VAO);
+	s_ShowEFBCopyRegions_VBO = 0;
+
+	delete s_pfont;
+	s_pfont = nullptr;
+	s_ShowEFBCopyRegions.Destroy();
+
+	delete m_post_processor;
+	m_post_processor = nullptr;
+
+	OpenGL_DeleteAttributelessVAO();
+}
+
+void Renderer::Init()
+{
+	// Initialize the FramebufferManager
+	g_framebuffer_manager = new FramebufferManager(s_target_width, s_target_height,
+			s_MSAASamples);
+
+	m_post_processor = new OpenGLPostProcessing();
+
+	s_pfont = new RasterFont();
+
+	ProgramShaderCache::CompileShader(s_ShowEFBCopyRegions,
+		"in vec2 rawpos;\n"
+		"in vec3 color0;\n"
+		"out vec4 c;\n"
+		"void main(void) {\n"
+		"	gl_Position = vec4(rawpos, 0.0, 1.0);\n"
+		"	c = vec4(color0, 1.0);\n"
+		"}\n",
+		"in vec4 c;\n"
+		"out vec4 ocol0;\n"
+		"void main(void) {\n"
+		"	ocol0 = c;\n"
+		"}\n");
+
+	OpenGL_CreateAttributelessVAO();
+
+	// creating buffers
+	glGenBuffers(1, &s_ShowEFBCopyRegions_VBO);
+	glGenVertexArrays(1, &s_ShowEFBCopyRegions_VAO);
+	glBindBuffer(GL_ARRAY_BUFFER, s_ShowEFBCopyRegions_VBO);
+	glBindVertexArray( s_ShowEFBCopyRegions_VAO );
+	glEnableVertexAttribArray(SHADER_POSITION_ATTRIB);
+	glVertexAttribPointer(SHADER_POSITION_ATTRIB, 2, GL_FLOAT, 0, sizeof(GLfloat)*5, nullptr);
+	glEnableVertexAttribArray(SHADER_COLOR0_ATTRIB);
+	glVertexAttribPointer(SHADER_COLOR0_ATTRIB, 3, GL_FLOAT, 0, sizeof(GLfloat)*5, (GLfloat*)nullptr+2);
+}
+
+// Create On-Screen-Messages
+void Renderer::DrawDebugInfo()
+{
+	// Reset viewport for drawing text
+	glViewport(0, 0, GLInterface->GetBackBufferWidth(), GLInterface->GetBackBufferHeight());
+
+	// Draw various messages on the screen, like FPS, statistics, etc.
+	std::string debug_info;
+
+	if (g_ActiveConfig.bShowFPS || SConfig::GetInstance().m_ShowFrameCount)
+	{
+		std::string fps = "";
+		if (g_ActiveConfig.bShowFPS)
+			debug_info += StringFromFormat("FPS: %d", m_fps_counter.m_fps);
+
+		if (g_ActiveConfig.bShowFPS && SConfig::GetInstance().m_ShowFrameCount)
+			debug_info += " - ";
+		if (SConfig::GetInstance().m_ShowFrameCount)
+		{
+			debug_info += StringFromFormat("Frame: %llu", (unsigned long long) Movie::g_currentFrame);
+			if (Movie::IsPlayingInput())
+				debug_info += StringFromFormat(" / %llu", (unsigned long long) Movie::g_totalFrames);
+		}
+
+		debug_info += "\n";
+	}
+
+	if (SConfig::GetInstance().m_ShowLag)
+		debug_info += StringFromFormat("Lag: %" PRIu64 "\n", Movie::g_currentLagCount);
+
+	if (SConfig::GetInstance().m_ShowInputDisplay)
+		debug_info += Movie::GetInputDisplay();
+
+	debug_info += Profiler::ToString();
+
+	if (GLInterface->GetMode() == GLInterfaceMode::MODE_OPENGL && g_ActiveConfig.bShowEFBCopyRegions)
+	{
+		// Set Line Size
+		glLineWidth(3.0f);
+
+		// 2*Coords + 3*Color
+		GLsizeiptr length = stats.efb_regions.size() * sizeof(GLfloat) * (2 + 3) * 2 * 6;
+		glBindBuffer(GL_ARRAY_BUFFER, s_ShowEFBCopyRegions_VBO);
+		glBufferData(GL_ARRAY_BUFFER, length, nullptr, GL_STREAM_DRAW);
+		GLfloat *Vertices = (GLfloat*)glMapBufferRange(GL_ARRAY_BUFFER, 0, length, GL_MAP_WRITE_BIT);
+
+		// Draw EFB copy regions rectangles
+		int a = 0;
+		GLfloat color[3] = {0.0f, 1.0f, 1.0f};
+
+		for (const EFBRectangle& rect : stats.efb_regions)
+		{
+			GLfloat halfWidth = EFB_WIDTH / 2.0f;
+			GLfloat halfHeight = EFB_HEIGHT / 2.0f;
+			GLfloat x =  (GLfloat) -1.0f + ((GLfloat)rect.left / halfWidth);
+			GLfloat y =  (GLfloat) 1.0f - ((GLfloat)rect.top / halfHeight);
+			GLfloat x2 = (GLfloat) -1.0f + ((GLfloat)rect.right / halfWidth);
+			GLfloat y2 = (GLfloat) 1.0f - ((GLfloat)rect.bottom / halfHeight);
+
+			Vertices[a++] = x;
+			Vertices[a++] = y;
+			Vertices[a++] = color[0];
+			Vertices[a++] = color[1];
+			Vertices[a++] = color[2];
+
+			Vertices[a++] = x2;
+			Vertices[a++] = y;
+			Vertices[a++] = color[0];
+			Vertices[a++] = color[1];
+			Vertices[a++] = color[2];
+
+
+			Vertices[a++] = x2;
+			Vertices[a++] = y;
+			Vertices[a++] = color[0];
+			Vertices[a++] = color[1];
+			Vertices[a++] = color[2];
+
+			Vertices[a++] = x2;
+			Vertices[a++] = y2;
+			Vertices[a++] = color[0];
+			Vertices[a++] = color[1];
+			Vertices[a++] = color[2];
+
+
+			Vertices[a++] = x2;
+			Vertices[a++] = y2;
+			Vertices[a++] = color[0];
+			Vertices[a++] = color[1];
+			Vertices[a++] = color[2];
+
+			Vertices[a++] = x;
+			Vertices[a++] = y2;
+			Vertices[a++] = color[0];
+			Vertices[a++] = color[1];
+			Vertices[a++] = color[2];
+
+
+			Vertices[a++] = x;
+			Vertices[a++] = y2;
+			Vertices[a++] = color[0];
+			Vertices[a++] = color[1];
+			Vertices[a++] = color[2];
+
+			Vertices[a++] = x;
+			Vertices[a++] = y;
+			Vertices[a++] = color[0];
+			Vertices[a++] = color[1];
+			Vertices[a++] = color[2];
+
+
+			Vertices[a++] = x;
+			Vertices[a++] = y;
+			Vertices[a++] = color[0];
+			Vertices[a++] = color[1];
+			Vertices[a++] = color[2];
+
+			Vertices[a++] = x2;
+			Vertices[a++] = y2;
+			Vertices[a++] = color[0];
+			Vertices[a++] = color[1];
+			Vertices[a++] = color[2];
+
+
+			Vertices[a++] = x2;
+			Vertices[a++] = y;
+			Vertices[a++] = color[0];
+			Vertices[a++] = color[1];
+			Vertices[a++] = color[2];
+
+			Vertices[a++] = x;
+			Vertices[a++] = y2;
+			Vertices[a++] = color[0];
+			Vertices[a++] = color[1];
+			Vertices[a++] = color[2];
+
+			// TO DO: build something nicer here
+			GLfloat temp = color[0];
+			color[0] = color[1];
+			color[1] = color[2];
+			color[2] = temp;
+		}
+		glUnmapBuffer(GL_ARRAY_BUFFER);
+
+		s_ShowEFBCopyRegions.Bind();
+		glBindVertexArray(s_ShowEFBCopyRegions_VAO);
+		GLsizei count = static_cast<GLsizei>(stats.efb_regions.size() * 2*6);
+		glDrawArrays(GL_LINES, 0, count);
+
+		// Clear stored regions
+		stats.efb_regions.clear();
+	}
+
+	if (g_ActiveConfig.bOverlayStats)
+		debug_info += Statistics::ToString();
+
+	if (g_ActiveConfig.bOverlayProjStats)
+		debug_info += Statistics::ToStringProj();
+
+	if (!debug_info.empty())
+	{
+		// Render a shadow, and then the text.
+		Renderer::RenderText(debug_info, 21, 21, 0xDD000000);
+		Renderer::RenderText(debug_info, 20, 20, 0xFF00FFFF);
+	}
+}
+
+void Renderer::RenderText(const std::string& text, int left, int top, u32 color)
+{
+	const int nBackbufferWidth = (int)GLInterface->GetBackBufferWidth();
+	const int nBackbufferHeight = (int)GLInterface->GetBackBufferHeight();
+
+	s_pfont->printMultilineText(text,
+		left * 2.0f / (float)nBackbufferWidth - 1,
+		1 - top * 2.0f / (float)nBackbufferHeight,
+		0, nBackbufferWidth, nBackbufferHeight, color);
+}
+
+TargetRectangle Renderer::ConvertEFBRectangle(const EFBRectangle& rc)
+{
+	TargetRectangle result;
+	result.left   = EFBToScaledX(rc.left);
+	result.top    = EFBToScaledY(EFB_HEIGHT - rc.top);
+	result.right  = EFBToScaledX(rc.right);
+	result.bottom = EFBToScaledY(EFB_HEIGHT - rc.bottom);
+	return result;
+}
+
+// Function: This function handles the OpenGL glScissor() function
+// ----------------------------
+// Call browser: OpcodeDecoding.cpp ExecuteDisplayList > Decode() > LoadBPReg()
+//		case 0x52 > SetScissorRect()
+// ----------------------------
+// bpmem.scissorTL.x, y = 342x342
+// bpmem.scissorBR.x, y = 981x821
+// Renderer::GetTargetHeight() = the fixed ini file setting
+// donkopunchstania - it appears scissorBR is the bottom right pixel inside the scissor box
+// therefore the width and height are (scissorBR + 1) - scissorTL
+void Renderer::SetScissorRect(const EFBRectangle& rc)
+{
+	TargetRectangle trc;
+	// In VR we use the whole EFB instead of just the bpmem.copyTexSrc rectangle passed to this function. 
+	if (g_has_hmd)
+	{
+		EFBRectangle sourceRc;
+		sourceRc.left = 0;
+		sourceRc.right = EFB_WIDTH-1;
+		sourceRc.top = 0;
+		sourceRc.bottom = EFB_HEIGHT-1;
+		trc = g_renderer->ConvertEFBRectangle(sourceRc);
+		glScissor(0, 0, GetTargetWidth(), GetTargetHeight());
+		glDisable(GL_SCISSOR_TEST);
+	}
+	else
+	{
+		trc = g_renderer->ConvertEFBRectangle(rc);
+		glScissor(trc.left, trc.bottom, trc.GetWidth(), trc.GetHeight());
+	}
+}
+
+void Renderer::SetColorMask()
+{
+	// Only enable alpha channel if it's supported by the current EFB format
+	GLenum ColorMask = GL_FALSE, AlphaMask = GL_FALSE;
+	if (bpmem.alpha_test.TestResult() != AlphaTest::FAIL)
+	{
+		if (bpmem.blendmode.colorupdate)
+			ColorMask = GL_TRUE;
+		if (bpmem.blendmode.alphaupdate && (bpmem.zcontrol.pixel_format == PEControl::RGBA6_Z24))
+			AlphaMask = GL_TRUE;
+	}
+	glColorMask(ColorMask,  ColorMask,  ColorMask,  AlphaMask);
+}
+
+void ClearEFBCache()
+{
+	if (!s_efbCacheIsCleared)
+	{
+		s_efbCacheIsCleared = true;
+		memset(s_efbCacheValid, 0, sizeof(s_efbCacheValid));
+	}
+}
+
+void Renderer::UpdateEFBCache(EFBAccessType type, u32 cacheRectIdx, const EFBRectangle& efbPixelRc, const TargetRectangle& targetPixelRc, const u32* data)
+{
+	u32 cacheType = (type == PEEK_Z ? 0 : 1);
+
+	if (!s_efbCache[cacheType][cacheRectIdx].size())
+		s_efbCache[cacheType][cacheRectIdx].resize(EFB_CACHE_RECT_SIZE * EFB_CACHE_RECT_SIZE);
+
+	u32 targetPixelRcWidth = targetPixelRc.right - targetPixelRc.left;
+	u32 efbPixelRcHeight = efbPixelRc.bottom - efbPixelRc.top;
+	u32 efbPixelRcWidth = efbPixelRc.right - efbPixelRc.left;
+
+	for (u32 yCache = 0; yCache < efbPixelRcHeight; ++yCache)
+	{
+		u32 yEFB = efbPixelRc.top + yCache;
+		u32 yPixel = (EFBToScaledY(EFB_HEIGHT - yEFB) + EFBToScaledY(EFB_HEIGHT - yEFB - 1)) / 2;
+		u32 yData = yPixel - targetPixelRc.bottom;
+
+		for (u32 xCache = 0; xCache < efbPixelRcWidth; ++xCache)
+		{
+			u32 xEFB = efbPixelRc.left + xCache;
+			u32 xPixel = (EFBToScaledX(xEFB) + EFBToScaledX(xEFB + 1)) / 2;
+			u32 xData = xPixel - targetPixelRc.left;
+			s_efbCache[cacheType][cacheRectIdx][yCache * EFB_CACHE_RECT_SIZE + xCache] = data[yData * targetPixelRcWidth + xData];
+		}
+	}
+
+	s_efbCacheValid[cacheType][cacheRectIdx] = true;
+	s_efbCacheIsCleared = false;
+}
+
+// This function allows the CPU to directly access the EFB.
+// There are EFB peeks (which will read the color or depth of a pixel)
+// and EFB pokes (which will change the color or depth of a pixel).
+//
+// The behavior of EFB peeks can only be modified by:
+// - GX_PokeAlphaRead
+// The behavior of EFB pokes can be modified by:
+// - GX_PokeAlphaMode (TODO)
+// - GX_PokeAlphaUpdate (TODO)
+// - GX_PokeBlendMode (TODO)
+// - GX_PokeColorUpdate (TODO)
+// - GX_PokeDither (TODO)
+// - GX_PokeDstAlpha (TODO)
+// - GX_PokeZMode (TODO)
+u32 Renderer::AccessEFB(EFBAccessType type, u32 x, u32 y, u32 poke_data)
+{
+	u32 cacheRectIdx = (y / EFB_CACHE_RECT_SIZE) * EFB_CACHE_WIDTH
+	                 + (x / EFB_CACHE_RECT_SIZE);
+
+	EFBRectangle efbPixelRc;
+
+	if (type == PEEK_COLOR || type == PEEK_Z)
+	{
+		// Get the rectangular target region containing the EFB pixel
+		efbPixelRc.left = (x / EFB_CACHE_RECT_SIZE) * EFB_CACHE_RECT_SIZE;
+		efbPixelRc.top = (y / EFB_CACHE_RECT_SIZE) * EFB_CACHE_RECT_SIZE;
+		efbPixelRc.right = std::min(efbPixelRc.left + EFB_CACHE_RECT_SIZE, (u32)EFB_WIDTH);
+		efbPixelRc.bottom = std::min(efbPixelRc.top + EFB_CACHE_RECT_SIZE, (u32)EFB_HEIGHT);
+	}
+	else
+	{
+		efbPixelRc.left = x;
+		efbPixelRc.top = y;
+		efbPixelRc.right = x+1;
+		efbPixelRc.bottom = y+1;
+	}
+
+	TargetRectangle targetPixelRc = ConvertEFBRectangle(efbPixelRc);
+	u32 targetPixelRcWidth = targetPixelRc.right - targetPixelRc.left;
+	u32 targetPixelRcHeight = targetPixelRc.top - targetPixelRc.bottom;
+
+	// TODO (FIX) : currently, AA path is broken/offset and doesn't return the correct pixel
+	switch (type)
+	{
+	case PEEK_Z:
+		{
+			u32 z;
+
+			if (!s_efbCacheValid[0][cacheRectIdx])
+			{
+				if (s_MSAASamples > 1)
+				{
+					g_renderer->ResetAPIState();
+
+					// Resolve our rectangle.
+					FramebufferManager::GetEFBDepthTexture(efbPixelRc);
+					glBindFramebuffer(GL_READ_FRAMEBUFFER, FramebufferManager::GetResolvedFramebuffer());
+
+					g_renderer->RestoreAPIState();
+				}
+
+				u32* depthMap = new u32[targetPixelRcWidth * targetPixelRcHeight];
+
+				glReadPixels(targetPixelRc.left, targetPixelRc.bottom, targetPixelRcWidth, targetPixelRcHeight,
+				             GL_DEPTH_COMPONENT, GL_UNSIGNED_INT, depthMap);
+
+				UpdateEFBCache(type, cacheRectIdx, efbPixelRc, targetPixelRc, depthMap);
+
+				delete[] depthMap;
+			}
+
+			u32 xRect = x % EFB_CACHE_RECT_SIZE;
+			u32 yRect = y % EFB_CACHE_RECT_SIZE;
+			z = s_efbCache[0][cacheRectIdx][yRect * EFB_CACHE_RECT_SIZE + xRect];
+
+			// Scale the 32-bit value returned by glReadPixels to a 24-bit
+			// value (GC uses a 24-bit Z-buffer).
+			// TODO: in RE0 this value is often off by one, which causes lighting to disappear
+			if (bpmem.zcontrol.pixel_format == PEControl::RGB565_Z16)
+			{
+				// if Z is in 16 bit format you must return a 16 bit integer
+				z = z >> 16;
+			}
+			else
+			{
+				z = z >> 8;
+			}
+			return z;
+		}
+
+	case PEEK_COLOR: // GXPeekARGB
+		{
+			// Although it may sound strange, this really is A8R8G8B8 and not RGBA or 24-bit...
+
+			// Tested in Killer 7, the first 8bits represent the alpha value which is used to
+			// determine if we're aiming at an enemy (0x80 / 0x88) or not (0x70)
+			// Wind Waker is also using it for the pictograph to determine the color of each pixel
+
+			u32 color;
+
+			if (!s_efbCacheValid[1][cacheRectIdx])
+			{
+				if (s_MSAASamples > 1)
+				{
+					g_renderer->ResetAPIState();
+
+					// Resolve our rectangle.
+					FramebufferManager::GetEFBColorTexture(efbPixelRc);
+					glBindFramebuffer(GL_READ_FRAMEBUFFER, FramebufferManager::GetResolvedFramebuffer());
+
+					g_renderer->RestoreAPIState();
+				}
+
+				u32* colorMap = new u32[targetPixelRcWidth * targetPixelRcHeight];
+
+				if (GLInterface->GetMode() == GLInterfaceMode::MODE_OPENGLES3)
+				// XXX: Swap colours
+					glReadPixels(targetPixelRc.left, targetPixelRc.bottom, targetPixelRcWidth, targetPixelRcHeight,
+						     GL_RGBA, GL_UNSIGNED_BYTE, colorMap);
+				else
+					glReadPixels(targetPixelRc.left, targetPixelRc.bottom, targetPixelRcWidth, targetPixelRcHeight,
+						     GL_BGRA, GL_UNSIGNED_INT_8_8_8_8_REV, colorMap);
+
+				UpdateEFBCache(type, cacheRectIdx, efbPixelRc, targetPixelRc, colorMap);
+
+				delete[] colorMap;
+			}
+
+			u32 xRect = x % EFB_CACHE_RECT_SIZE;
+			u32 yRect = y % EFB_CACHE_RECT_SIZE;
+			color = s_efbCache[1][cacheRectIdx][yRect * EFB_CACHE_RECT_SIZE + xRect];
+
+			// check what to do with the alpha channel (GX_PokeAlphaRead)
+			PixelEngine::UPEAlphaReadReg alpha_read_mode = PixelEngine::GetAlphaReadMode();
+
+			if (bpmem.zcontrol.pixel_format == PEControl::RGBA6_Z24)
+			{
+				color = RGBA8ToRGBA6ToRGBA8(color);
+			}
+			else if (bpmem.zcontrol.pixel_format == PEControl::RGB565_Z16)
+			{
+				color = RGBA8ToRGB565ToRGBA8(color);
+			}
+			if (bpmem.zcontrol.pixel_format != PEControl::RGBA6_Z24)
+			{
+				color |= 0xFF000000;
+			}
+			if (alpha_read_mode.ReadMode == 2)
+			{
+				// GX_READ_NONE
+				return color;
+			}
+			else if (alpha_read_mode.ReadMode == 1)
+			{
+				// GX_READ_FF
+				return (color | 0xFF000000);
+			}
+			else /*if(alpha_read_mode.ReadMode == 0)*/
+			{
+				// GX_READ_00
+				return (color & 0x00FFFFFF);
+			}
+		}
+
+	case POKE_COLOR:
+	{
+		ResetAPIState();
+
+		glClearColor(float((poke_data >> 16) & 0xFF) / 255.0f,
+		             float((poke_data >>  8) & 0xFF) / 255.0f,
+		             float((poke_data >>  0) & 0xFF) / 255.0f,
+		             float((poke_data >> 24) & 0xFF) / 255.0f);
+
+		glEnable(GL_SCISSOR_TEST);
+		glScissor(targetPixelRc.left, targetPixelRc.bottom, targetPixelRc.GetWidth(), targetPixelRc.GetHeight());
+
+		glClear(GL_COLOR_BUFFER_BIT);
+
+		RestoreAPIState();
+
+		// TODO: Could just update the EFB cache with the new value
+		ClearEFBCache();
+
+		break;
+	}
+
+	case POKE_Z:
+	{
+		ResetAPIState();
+
+		glDepthMask(GL_TRUE);
+		glClearDepthf(float(poke_data & 0xFFFFFF) / float(0xFFFFFF));
+
+		glEnable(GL_SCISSOR_TEST);
+		glScissor(targetPixelRc.left, targetPixelRc.bottom, targetPixelRc.GetWidth(), targetPixelRc.GetHeight());
+
+		glClear(GL_DEPTH_BUFFER_BIT);
+
+		RestoreAPIState();
+
+		// TODO: Could just update the EFB cache with the new value
+		ClearEFBCache();
+
+		break;
+	}
+
+	default:
+		break;
+	}
+
+	return 0;
+}
+
+u16 Renderer::BBoxRead(int index)
+{
+	int swapped_index = index;
+	if (index >= 2)
+		swapped_index ^= 1; // swap 2 and 3 for top/bottom
+
+	// Here we get the min/max value of the truncated position of the upscaled and swapped framebuffer.
+	// So we have to correct them to the unscaled EFB sizes.
+	int value = BoundingBox::Get(swapped_index);
+
+	if (index < 2)
+	{
+		// left/right
+		value = value * EFB_WIDTH / s_target_width;
+	}
+	else
+	{
+		// up/down -- we have to swap up and down
+		value = value * EFB_HEIGHT / s_target_height;
+		value = EFB_HEIGHT - value - 1;
+	}
+	if (index & 1)
+		value++; // fix max values to describe the outer border
+
+	return value;
+}
+
+void Renderer::BBoxWrite(int index, u16 _value)
+{
+	int value = _value; // u16 isn't enough to multiply by the efb width
+	if (index & 1)
+		value--;
+	if (index < 2)
+	{
+		value = value * s_target_width / EFB_WIDTH;
+	}
+	else
+	{
+		index ^= 1; // swap 2 and 3 for top/bottom
+		value = EFB_HEIGHT - value - 1;
+		value = value * s_target_height / EFB_HEIGHT;
+	}
+
+	BoundingBox::Set(index, value);
+}
+
+void Renderer::SetViewport()
+{
+	// reversed gxsetviewport(xorig, yorig, width, height, nearz, farz)
+	// [0] = width/2
+	// [1] = height/2
+	// [2] = 16777215 * (farz - nearz)
+	// [3] = xorig + width/2 + 342
+	// [4] = yorig + height/2 + 342
+	// [5] = 16777215 * farz
+
+	int scissorXOff = bpmem.scissorOffset.x * 2;
+	int scissorYOff = bpmem.scissorOffset.y * 2;
+
+	// TODO: ceil, floor or just cast to int?
+	float X, Y, Width, Height;
+	if (!g_has_hmd)
+	{
+		X = EFBToScaledXf(xfmem.viewport.xOrig - xfmem.viewport.wd - (float)scissorXOff);
+		Y = EFBToScaledYf((float)EFB_HEIGHT - xfmem.viewport.yOrig + xfmem.viewport.ht + (float)scissorYOff);
+		Width = EFBToScaledXf(2.0f * xfmem.viewport.wd);
+		Height = EFBToScaledYf(-2.0f * xfmem.viewport.ht);
+	}
+	else
+	{
+		// In VR we must use the entire EFB, not just the copyTexSrc area that is normally used.
+		// So scale from copyTexSrc to entire EFB, and we won't use copyTexSrc during rendering.
+		//X = (xfmem.viewport.xOrig - xfmem.viewport.wd - bpmem.copyTexSrcXY.x - (float)scissorXOff) * (float)GetTargetWidth() / (float)bpmem.copyTexSrcWH.x;
+		//Y = (float)GetTargetHeight() - (xfmem.viewport.yOrig - xfmem.viewport.ht - bpmem.copyTexSrcXY.y - (float)scissorYOff) * (float)GetTargetHeight() / (float)bpmem.copyTexSrcWH.y;
+		//Width = (2.0f * xfmem.viewport.wd) * (float)GetTargetWidth() / (float)bpmem.copyTexSrcWH.x;
+		//Height = (-2.0f * xfmem.viewport.ht) * (float)GetTargetHeight() / (float)bpmem.copyTexSrcWH.y;
+		X = 0.0f; Y = 0.0f; Width = (float)GetTargetWidth(); Height = (float)GetTargetHeight();
+	}
+
+	float GLNear = (xfmem.viewport.farZ - xfmem.viewport.zRange) / 16777216.0f;
+	float GLFar = xfmem.viewport.farZ / 16777216.0f;
+	if (Width < 0)
+	{
+		X += Width;
+		Width *= -1;
+	}
+	if (Height < 0)
+	{
+		Y += Height;
+		Height *= -1;
+	}
+
+	// Update the view port
+	if (g_ogl_config.bSupportViewportFloat)
+	{
+		glViewportIndexedf(0, X, Y, Width, Height);
+		//NOTICE_LOG(VR, "glViewportIndexedf(0,   %f, %f,   %f, %f) TargetSize=%d, %d", X, Y, Width, Height, GetTargetWidth(), GetTargetHeight());
+	}
+	else
+	{
+		auto iceilf = [](float f)
+		{
+			return static_cast<GLint>(ceilf(f));
+		};
+		glViewport(iceilf(X), iceilf(Y), iceilf(Width), iceilf(Height));
+		NOTICE_LOG(VR, "glViewport(%d, %d,   %d, %d)", ceil(X), ceil(Y), ceil(Width), ceil(Height));
+	}
+	glDepthRangef(GLNear, GLFar);
+	//NOTICE_LOG(VR, "gDepthRangef(%f, %f)", GLNear, GLFar);
+}
+
+void Renderer::ClearScreen(const EFBRectangle& rc, bool colorEnable, bool alphaEnable, bool zEnable, u32 color, u32 z)
+{
+	ResetAPIState();
+
+	// color
+	GLboolean const
+		color_mask = colorEnable ? GL_TRUE : GL_FALSE,
+		alpha_mask = alphaEnable ? GL_TRUE : GL_FALSE;
+	glColorMask(color_mask, color_mask, color_mask, alpha_mask);
+
+	glClearColor(
+		float((color >> 16) & 0xFF) / 255.0f,
+		float((color >> 8) & 0xFF) / 255.0f,
+		float((color >> 0) & 0xFF) / 255.0f,
+		float((color >> 24) & 0xFF) / 255.0f);
+
+	// depth
+	glDepthMask(zEnable ? GL_TRUE : GL_FALSE);
+
+	glClearDepthf(float(z & 0xFFFFFF) / float(0xFFFFFF));
+
+	// Update rect for clearing the picture
+	// TODO fix this properly by setting the scissor rectangle
+	if (g_has_hmd)
+		glDisable(GL_SCISSOR_TEST);
+	else
+		glEnable(GL_SCISSOR_TEST);
+
+	TargetRectangle const targetRc = ConvertEFBRectangle(rc);
+	glScissor(targetRc.left, targetRc.bottom, targetRc.GetWidth(), targetRc.GetHeight());
+
+	// glColorMask/glDepthMask/glScissor affect glClear (glViewport does not)
+	glClear(GL_COLOR_BUFFER_BIT | GL_DEPTH_BUFFER_BIT);
+
+	RestoreAPIState();
+
+	ClearEFBCache();
+}
+
+void Renderer::SkipClearScreen(bool colorEnable, bool alphaEnable, bool zEnable)
+{
+	ResetAPIState();
+
+	// color
+	GLboolean const
+		color_mask = colorEnable ? GL_TRUE : GL_FALSE,
+		alpha_mask = alphaEnable ? GL_TRUE : GL_FALSE;
+	glColorMask(color_mask, color_mask, color_mask, alpha_mask);
+
+	// depth
+	glDepthMask(zEnable ? GL_TRUE : GL_FALSE);
+
+	glClear(GL_COLOR_BUFFER_BIT | GL_DEPTH_BUFFER_BIT);
+
+	RestoreAPIState();
+
+	ClearEFBCache();
+}
+
+void Renderer::ReinterpretPixelData(unsigned int convtype)
+{
+	if (convtype == 0 || convtype == 2)
+	{
+		// Reinterpretting pixel data crashes OpenGL at the next glFinish
+		//	FramebufferManager::ReinterpretPixelData(convtype);
+		if (!g_has_hmd)
+			FramebufferManager::ReinterpretPixelData(convtype);
+	}
+	else
+	{
+		ERROR_LOG(VIDEO, "Trying to reinterpret pixel data with unsupported conversion type %d", convtype);
+	}
+}
+
+void Renderer::SetBlendMode(bool forceUpdate)
+{
+	// Our render target always uses an alpha channel, so we need to override the blend functions to assume a destination alpha of 1 if the render target isn't supposed to have an alpha channel
+	// Example: D3DBLEND_DESTALPHA needs to be D3DBLEND_ONE since the result without an alpha channel is assumed to always be 1.
+	bool target_has_alpha = bpmem.zcontrol.pixel_format == PEControl::RGBA6_Z24;
+
+	bool useDstAlpha = !g_ActiveConfig.bDstAlphaPass && bpmem.dstalpha.enable && bpmem.blendmode.alphaupdate && target_has_alpha;
+	bool useDualSource = useDstAlpha && g_ActiveConfig.backend_info.bSupportsDualSourceBlend;
+
+	const GLenum glSrcFactors[8] =
+	{
+		GL_ZERO,
+		GL_ONE,
+		GL_DST_COLOR,
+		GL_ONE_MINUS_DST_COLOR,
+		(useDualSource)  ? GL_SRC1_ALPHA : (GLenum)GL_SRC_ALPHA,
+		(useDualSource)  ? GL_ONE_MINUS_SRC1_ALPHA : (GLenum)GL_ONE_MINUS_SRC_ALPHA,
+		(target_has_alpha) ? GL_DST_ALPHA : (GLenum)GL_ONE,
+		(target_has_alpha) ? GL_ONE_MINUS_DST_ALPHA : (GLenum)GL_ZERO
+	};
+	const GLenum glDestFactors[8] =
+	{
+		GL_ZERO,
+		GL_ONE,
+		GL_SRC_COLOR,
+		GL_ONE_MINUS_SRC_COLOR,
+		(useDualSource)  ? GL_SRC1_ALPHA : (GLenum)GL_SRC_ALPHA,
+		(useDualSource)  ? GL_ONE_MINUS_SRC1_ALPHA : (GLenum)GL_ONE_MINUS_SRC_ALPHA,
+		(target_has_alpha) ? GL_DST_ALPHA : (GLenum)GL_ONE,
+		(target_has_alpha) ? GL_ONE_MINUS_DST_ALPHA : (GLenum)GL_ZERO
+	};
+
+	// blend mode bit mask
+	// 0 - blend enable
+	// 1 - dst alpha enabled
+	// 2 - reverse subtract enable (else add)
+	// 3-5 - srcRGB function
+	// 6-8 - dstRGB function
+
+	u32 newval = useDualSource << 1;
+	newval |= bpmem.blendmode.subtract << 2;
+
+	if (bpmem.blendmode.subtract)
+	{
+		newval |= 0x0049;   // enable blending src 1 dst 1
+	}
+	else if (bpmem.blendmode.blendenable)
+	{
+		newval |= 1;    // enable blending
+		newval |= bpmem.blendmode.srcfactor << 3;
+		newval |= bpmem.blendmode.dstfactor << 6;
+	}
+
+	u32 changes = forceUpdate ? 0xFFFFFFFF : newval ^ s_blendMode;
+
+	if (changes & 1)
+	{
+		// blend enable change
+		(newval & 1) ? glEnable(GL_BLEND) : glDisable(GL_BLEND);
+	}
+
+	if (changes & 4)
+	{
+		// subtract enable change
+		GLenum equation = newval & 4 ? GL_FUNC_REVERSE_SUBTRACT : GL_FUNC_ADD;
+		GLenum equationAlpha = useDualSource ? GL_FUNC_ADD : equation;
+
+		glBlendEquationSeparate(equation, equationAlpha);
+	}
+
+	if (changes & 0x1FA)
+	{
+		u32 srcidx = (newval >> 3) & 7;
+		u32 dstidx = (newval >> 6) & 7;
+		GLenum srcFactor = glSrcFactors[srcidx];
+		GLenum dstFactor = glDestFactors[dstidx];
+
+		// adjust alpha factors
+		if (useDualSource)
+		{
+			srcidx = BlendMode::ONE;
+			dstidx = BlendMode::ZERO;
+		}
+		else
+		{
+			// we can't use GL_DST_COLOR or GL_ONE_MINUS_DST_COLOR for source in alpha channel so use their alpha equivalent instead
+			if (srcidx == BlendMode::DSTCLR)
+				srcidx = BlendMode::DSTALPHA;
+			else if (srcidx == BlendMode::INVDSTCLR)
+				srcidx = BlendMode::INVDSTALPHA;
+
+			// we can't use GL_SRC_COLOR or GL_ONE_MINUS_SRC_COLOR for destination in alpha channel so use their alpha equivalent instead
+			if (dstidx == BlendMode::SRCCLR)
+				dstidx = BlendMode::SRCALPHA;
+			else if (dstidx == BlendMode::INVSRCCLR)
+				dstidx = BlendMode::INVSRCALPHA;
+		}
+		GLenum srcFactorAlpha = glSrcFactors[srcidx];
+		GLenum dstFactorAlpha = glDestFactors[dstidx];
+		// blend RGB change
+		glBlendFuncSeparate(srcFactor, dstFactor, srcFactorAlpha, dstFactorAlpha);
+	}
+	s_blendMode = newval;
+}
+
+static void DumpFrame(const std::vector<u8>& data, int w, int h)
+{
+#if defined(HAVE_LIBAV) || defined(_WIN32)
+	if (SConfig::GetInstance().m_DumpFrames && !data.empty())
+	{
+		AVIDump::AddFrame(&data[0], w, h);
+	}
+#endif
+}
+
+void Renderer::AsyncTimewarpDraw()
+{
+#ifdef HAVE_OCULUSSDK
+	auto frameTime = ovrHmd_BeginFrame(hmd, ++g_ovr_frameindex);
+	g_ovr_lock.unlock();
+
+	if (0 == frameTime.TimewarpPointSeconds) {
+		ovr_WaitTillTime(frameTime.TimewarpPointSeconds - 0.002);
+	}
+	else {
+		ovr_WaitTillTime(frameTime.NextFrameSeconds - 0.008);
+	}
+
+	g_ovr_lock.lock();
+	// Grab the most recent textures
+	for (int eye = 0; eye < 2; eye++)
+	{
+		((ovrGLTexture&)(FramebufferManager::m_eye_texture[eye])).OGL.TexId = FramebufferManager::m_frontBuffer[eye];
+	}
+#ifdef _WIN32
+	//HANDLE thread_handle = g_video_backend->m_video_thread->native_handle();
+	//SuspendThread(thread_handle);
+#endif
+	ovrHmd_EndFrame(hmd, g_front_eye_poses, &FramebufferManager::m_eye_texture[0].Texture);
+	Core::ShouldAddTimewarpFrame();
+#ifdef _WIN32
+	//ResumeThread(thread_handle);
+#endif
+
+	static int w = 0, h = 0;
+	// Save screenshot
+	if (s_bScreenshot)
+	{
+		TargetRectangle flipped_trc = GetTargetRectangle();
+		// Flip top and bottom for some reason; TODO: Fix the code to suck less?
+		std::swap(flipped_trc.top, flipped_trc.bottom);
+
+		glBindFramebuffer(GL_READ_FRAMEBUFFER, 0);
+		std::lock_guard<std::mutex> lk(s_criticalScreenshot);
+		SaveScreenshot(s_sScreenshotName, flipped_trc);
+		// Reset settings
+		s_sScreenshotName.clear();
+		s_bScreenshot = false;
+	}
+
+	// Frame dumps are handled a little differently in Windows
+	// Frame dumping disabled entirely on GLES3
+	if (GLInterface->GetMode() == GLInterfaceMode::MODE_OPENGL)
+	{
+#if defined _WIN32 || defined HAVE_LIBAV
+		if (SConfig::GetInstance().m_DumpFrames)
+		{
+			TargetRectangle flipped_trc = GetTargetRectangle();
+			// Flip top and bottom for some reason; TODO: Fix the code to suck less?
+			std::swap(flipped_trc.top, flipped_trc.bottom);
+
+			glBindFramebuffer(GL_READ_FRAMEBUFFER, 0);
+			std::lock_guard<std::mutex> lk(s_criticalScreenshot);
+			if (frame_data.empty() || w != flipped_trc.GetWidth() ||
+				h != flipped_trc.GetHeight())
+			{
+				w = flipped_trc.GetWidth();
+				h = flipped_trc.GetHeight();
+				frame_data.resize(3 * w * h);
+			}
+			glPixelStorei(GL_PACK_ALIGNMENT, 1);
+			glReadPixels(flipped_trc.left, flipped_trc.bottom, w, h, GL_BGR, GL_UNSIGNED_BYTE, &frame_data[0]);
+			if (w > 0 && h > 0)
+			{
+				if (!bLastFrameDumped)
+				{
+#ifdef _WIN32
+					bAVIDumping = AVIDump::Start(nullptr, w, h);
+#else
+					bAVIDumping = AVIDump::Start(w, h);
+#endif
+					if (!bAVIDumping)
+					{
+						OSD::AddMessage("AVIDump Start failed", 2000);
+					}
+					else
+					{
+						OSD::AddMessage(StringFromFormat(
+							"Dumping Frames to \"%sframedump0.avi\" (%dx%d RGB24)",
+							File::GetUserPath(D_DUMPFRAMES_IDX).c_str(), w, h), 2000);
+					}
+				}
+				if (bAVIDumping)
+				{
+#ifndef _WIN32
+					FlipImageData(&frame_data[0], w, h);
+#endif
+
+					AVIDump::AddFrame(&frame_data[0], w, h);
+				}
+
+				bLastFrameDumped = true;
+			}
+			else
+			{
+				NOTICE_LOG(VIDEO, "Error reading framebuffer");
+			}
+		}
+		else
+		{
+			if (bLastFrameDumped && bAVIDumping)
+			{
+				std::vector<u8>().swap(frame_data);
+				w = h = 0;
+				AVIDump::Stop();
+				bAVIDumping = false;
+				OSD::AddMessage("Stop dumping frames", 2000);
+			}
+			bLastFrameDumped = false;
+		}
+#else
+		if (g_ActiveConfig.bDumpFrames)
+		{
+			glBindFramebuffer(GL_READ_FRAMEBUFFER, 0);
+			std::lock_guard<std::mutex> lk(s_criticalScreenshot);
+			std::string movie_file_name;
+			w = GetTargetRectangle().GetWidth();
+			h = GetTargetRectangle().GetHeight();
+			frame_data.resize(3 * w * h);
+			glPixelStorei(GL_PACK_ALIGNMENT, 1);
+			glReadPixels(GetTargetRectangle().left, GetTargetRectangle().bottom, w, h, GL_BGR, GL_UNSIGNED_BYTE, &frame_data[0]);
+			if (GL_REPORT_ERROR() == GL_NO_ERROR)
+			{
+				if (!bLastFrameDumped)
+				{
+					movie_file_name = File::GetUserPath(D_DUMPFRAMES_IDX) + "framedump.raw";
+					pFrameDump.Open(movie_file_name, "wb");
+					if (!pFrameDump)
+					{
+						OSD::AddMessage("Error opening framedump.raw for writing.", 2000);
+					}
+					else
+					{
+						OSD::AddMessage(StringFromFormat("Dumping Frames to \"%s\" (%dx%d RGB24)", movie_file_name.c_str(), w, h), 2000);
+					}
+				}
+				if (pFrameDump)
+				{
+					FlipImageData(&frame_data[0], w, h);
+					pFrameDump.WriteBytes(&frame_data[0], w * 3 * h);
+					pFrameDump.Flush();
+				}
+				bLastFrameDumped = true;
+			}
+		}
+		else
+		{
+			if (bLastFrameDumped)
+				pFrameDump.Close();
+			bLastFrameDumped = false;
+		}
+#endif
+	}
+	// end of frame dumping code
+#endif
+}
+
+// This function has the final picture. We adjust the aspect ratio here.
+void Renderer::SwapImpl(u32 xfbAddr, u32 fbWidth, u32 fbStride, u32 fbHeight, const EFBRectangle& rc, float Gamma)
+{
+#ifdef HAVE_OCULUSSDK
+	if (g_first_rift_frame && g_has_rift && g_ActiveConfig.bEnableVR)
+	{
+		if (!g_ActiveConfig.bAsynchronousTimewarp)
+		{
+			g_rift_frame_timing = ovrHmd_BeginFrame(hmd, 0);
+#ifdef OCULUSSDK042
+			g_eye_poses[ovrEye_Left] = ovrHmd_GetEyePose(hmd, ovrEye_Left);
+			g_eye_poses[ovrEye_Right] = ovrHmd_GetEyePose(hmd, ovrEye_Right);
+#else
+			ovrVector3f useHmdToEyeViewOffset[2] = { g_eye_render_desc[0].HmdToEyeViewOffset, g_eye_render_desc[1].HmdToEyeViewOffset };
+			ovrHmd_GetEyePoses(hmd, g_ovr_frameindex, useHmdToEyeViewOffset, g_eye_poses, nullptr);
+#endif
+		}
+		g_first_rift_frame = false;
+
+		int cap = 0;
+		if (g_ActiveConfig.bOrientationTracking)
+			cap |= ovrTrackingCap_Orientation;
+		if (g_ActiveConfig.bMagYawCorrection)
+			cap |= ovrTrackingCap_MagYawCorrection;
+		if (g_ActiveConfig.bPositionTracking)
+			cap |= ovrTrackingCap_Position;
+		ovrHmd_ConfigureTracking(hmd, cap, 0);
+	}
+#endif
+
+	static int w = 0, h = 0;
+	if (g_bSkipCurrentFrame || (!XFBWrited && !g_ActiveConfig.RealXFBEnabled()) || !fbWidth || !fbHeight)
+	{
+		DumpFrame(frame_data, w, h);
+		Core::Callback_VideoCopiedToXFB(false);
+		return;
+	}
+
+	u32 xfbCount = 0;
+	const XFBSourceBase* const* xfbSourceList = FramebufferManager::GetXFBSource(xfbAddr, fbStride, fbHeight, &xfbCount);
+	if (g_ActiveConfig.VirtualXFBEnabled() && (!xfbSourceList || xfbCount == 0))
+	{
+		DumpFrame(frame_data, w, h);
+		Core::Callback_VideoCopiedToXFB(false);
+		return;
+	}
+
+	eyesFence = glFenceSync(GL_SYNC_GPU_COMMANDS_COMPLETE, 0);
+	ResetAPIState();
+
+	UpdateDrawRectangle(s_backbuffer_width, s_backbuffer_height);
+	TargetRectangle flipped_trc = GetTargetRectangle();
+
+		// Flip top and bottom for some reason; TODO: Fix the code to suck less?
+		std::swap(flipped_trc.top, flipped_trc.bottom);
+
+	// Copy the framebuffer to screen.
+	const XFBSource* xfbSource = nullptr;
+
+	if (g_ActiveConfig.bUseXFB)
+	{
+		// draw each xfb source
+		for (u32 i = 0; i < xfbCount; ++i)
+		{
+			xfbSource = (const XFBSource*) xfbSourceList[i];
+
+			TargetRectangle drawRc;
+
+			if (g_ActiveConfig.bUseRealXFB)
+			{
+				drawRc = flipped_trc;
+			}
+			else
+			{
+				// use virtual xfb with offset
+				int xfbHeight = xfbSource->srcHeight;
+				int xfbWidth = xfbSource->srcWidth;
+				int hOffset = ((s32)xfbSource->srcAddr - (s32)xfbAddr) / ((s32)fbStride * 2);
+
+				drawRc.top = flipped_trc.top - hOffset * flipped_trc.GetHeight() / fbHeight;
+				drawRc.bottom = flipped_trc.top - (hOffset + xfbHeight) * flipped_trc.GetHeight() / fbHeight;
+				drawRc.left = flipped_trc.left + (flipped_trc.GetWidth() - xfbWidth * flipped_trc.GetWidth() / fbStride) / 2;
+				drawRc.right = flipped_trc.left + (flipped_trc.GetWidth() + xfbWidth * flipped_trc.GetWidth() / fbStride) / 2;
+
+				// The following code disables auto stretch.  Kept for reference.
+				// scale draw area for a 1 to 1 pixel mapping with the draw target
+				//float vScale = (float)fbHeight / (float)flipped_trc.GetHeight();
+				//float hScale = (float)fbWidth / (float)flipped_trc.GetWidth();
+				//drawRc.top *= vScale;
+				//drawRc.bottom *= vScale;
+				//drawRc.left *= hScale;
+				//drawRc.right *= hScale;
+			}
+			// Tell the OSD Menu about the current internal resolution
+			OSDInternalW = xfbSource->sourceRc.GetWidth(); OSDInternalH = xfbSource->sourceRc.GetHeight();
+
+			TargetRectangle sourceRc;
+			sourceRc.left = xfbSource->sourceRc.left;
+			sourceRc.right = xfbSource->sourceRc.right;
+			sourceRc.top = xfbSource->sourceRc.top;
+			sourceRc.bottom = xfbSource->sourceRc.bottom;
+
+			sourceRc.right -= fbStride - fbWidth;
+
+			glBindFramebuffer(GL_DRAW_FRAMEBUFFER, 0);
+
+			// TODO: Virtual XFB stereoscopic 3D support.
+			m_post_processor->BlitFromTexture(sourceRc, drawRc, xfbSource->texture, xfbSource->texWidth, xfbSource->texHeight, 1);
+		}
+	}
+#ifdef HAVE_OCULUSSDK
+	else if (g_has_rift && g_ActiveConfig.bEnableVR)
+	{
+		EFBRectangle sourceRc;
+		// In VR we use the whole EFB instead of just the bpmem.copyTexSrc rectangle passed to this function. 
+		sourceRc.left = 0;
+		sourceRc.right = EFB_WIDTH;
+		sourceRc.top = 0;
+		sourceRc.bottom = EFB_HEIGHT;
+
+		TargetRectangle targetRc = ConvertEFBRectangle(sourceRc);
+
+		// for msaa mode, we must resolve the efb content to non-msaa
+		GLuint tex = FramebufferManager::ResolveAndGetRenderTarget(sourceRc);
+
+		glBindFramebuffer(GL_DRAW_FRAMEBUFFER, FramebufferManager::m_eyeFramebuffer[0]);
+		if (g_ActiveConfig.iStereoMode == STEREO_OCULUS)
+		{
+			m_post_processor->BlitFromTexture(targetRc, targetRc, tex, s_target_width, s_target_height, 0);
+
+			glBindFramebuffer(GL_DRAW_FRAMEBUFFER, FramebufferManager::m_eyeFramebuffer[1]);
+			m_post_processor->BlitFromTexture(targetRc, targetRc, tex, s_target_width, s_target_height, 1);
+		}
+		else
+		{
+			m_post_processor->BlitFromTexture(targetRc, flipped_trc, tex, s_target_width, s_target_height);
+		}
+
+		//ovrHmd_EndEyeRender(hmd, ovrEye_Left, g_left_eye_pose, &FramebufferManager::m_eye_texture[ovrEye_Left].Texture);
+		//ovrHmd_EndEyeRender(hmd, ovrEye_Right, g_right_eye_pose, &FramebufferManager::m_eye_texture[ovrEye_Right].Texture);
+
+		if (!g_ActiveConfig.bAsynchronousTimewarp)
+		{
+			// Let OVR do distortion rendering, Present and flush/sync.
+			static int ElementArrayBufferBinding, ArrayBufferBinding, VertexArrayBinding;
+			glGetIntegerv(GL_ELEMENT_ARRAY_BUFFER_BINDING, &ElementArrayBufferBinding);
+			glGetIntegerv(GL_ARRAY_BUFFER_BINDING, &ArrayBufferBinding);
+			glGetIntegerv(GL_VERTEX_ARRAY_BINDING, &VertexArrayBinding);
+			glBindVertexArray(0);
+			glBindBuffer(GL_ELEMENT_ARRAY_BUFFER, 0);
+			glBindBuffer(GL_ARRAY_BUFFER, 0);
+			ovrHmd_EndFrame(hmd, g_eye_poses, &FramebufferManager::m_eye_texture[0].Texture);
+
+			static int real_frame_count_for_timewarp = 0;
+
+			if (g_ActiveConfig.bPullUp20fpsTimewarp)
+			{
+				if (real_frame_count_for_timewarp % 4 == 1)
+				{
+					g_ActiveConfig.iExtraFrames = 2;
+				}
+				else
+				{
+					g_ActiveConfig.iExtraFrames = 3;
+				}
+			}
+			else if (g_ActiveConfig.bPullUp30fpsTimewarp)
+			{
+				if (real_frame_count_for_timewarp % 2 == 1)
+				{
+					g_ActiveConfig.iExtraFrames = 1;
+				}
+				else
+				{
+					g_ActiveConfig.iExtraFrames = 2;
+				}
+			}
+			else if (g_ActiveConfig.bPullUp60fpsTimewarp)
+			{
+				if (real_frame_count_for_timewarp % 4 == 0)
+					g_ActiveConfig.iExtraFrames = 1;
+				else
+					g_ActiveConfig.iExtraFrames = 0;
+			}
+			else if (g_ActiveConfig.bPullUp20fps || g_ActiveConfig.bPullUp30fps || g_ActiveConfig.bPullUp60fps)
+			{
+				g_ActiveConfig.iExtraFrames = 0;
+			}
+
+			++real_frame_count_for_timewarp;
+
+			for (int i = 0; i < (int)g_ActiveConfig.iExtraFrames; ++i)
+			{
+				ovrFrameTiming frameTime = ovrHmd_BeginFrame(hmd, ++g_ovr_frameindex);
+
+				ovr_WaitTillTime(frameTime.NextFrameSeconds - g_ActiveConfig.fTimeWarpTweak);
+
+				ovrHmd_EndFrame(hmd, g_eye_poses, &FramebufferManager::m_eye_texture[0].Texture);
+			}
+
+			//glBindVertexArray(VertexArrayBinding);
+			glBindVertexArray(0);
+			glBindBuffer(GL_ELEMENT_ARRAY_BUFFER, ElementArrayBufferBinding);
+			glBindBuffer(GL_ARRAY_BUFFER, ArrayBufferBinding);
+		}
+		else
+		{
+			// Wait for OpenGL to finish drawing the commands we have given it,
+			// and when finished, swap the back buffer textures to the front buffer textures
+			do
+			{
+				eyesFence = glFenceSync(GL_SYNC_GPU_COMMANDS_COMPLETE, 0);
+				if (eyesFence != 0) {
+					GLenum result = glClientWaitSync(eyesFence, GL_SYNC_FLUSH_COMMANDS_BIT, 0);
+					switch (result)
+					{
+					case GL_ALREADY_SIGNALED:
+					case GL_CONDITION_SATISFIED:
+						eyesFence = 0;
+						g_ovr_lock.lock();
+						FramebufferManager::SwapAsyncFrontBuffers();
+						g_front_eye_poses[0] = g_eye_poses[0];
+						g_front_eye_poses[1] = g_eye_poses[1];
+						//glFinish();
+						g_ovr_lock.unlock();
+						break;
+					}
+				}
+			} while (eyesFence != 0);
+		}
+	}
+#endif
+	else
+	{
+		EFBRectangle sourceRc;
+			sourceRc = rc;
+		TargetRectangle targetRc = ConvertEFBRectangle(sourceRc);
+
+		// for msaa mode, we must resolve the efb content to non-msaa
+		GLuint tex = FramebufferManager::ResolveAndGetRenderTarget(sourceRc);
+
+		glBindFramebuffer(GL_DRAW_FRAMEBUFFER, 0);
+
+		if (g_ActiveConfig.iStereoMode == STEREO_SBS || g_ActiveConfig.iStereoMode == STEREO_TAB)
+		{
+			TargetRectangle leftRc, rightRc;
+			ConvertStereoRectangle(flipped_trc, leftRc, rightRc);
+
+			m_post_processor->BlitFromTexture(targetRc, leftRc, tex, s_target_width, s_target_height, 0);
+			m_post_processor->BlitFromTexture(targetRc, rightRc, tex, s_target_width, s_target_height, 1);
+		}
+		else
+		{
+			m_post_processor->BlitFromTexture(targetRc, flipped_trc, tex, s_target_width, s_target_height);
+		}
+	}
+
+	glBindFramebuffer(GL_READ_FRAMEBUFFER, 0);
+
+	// Save screenshot
+	if (s_bScreenshot && !g_ActiveConfig.bAsynchronousTimewarp)
+	{
+		std::lock_guard<std::mutex> lk(s_criticalScreenshot);
+		SaveScreenshot(s_sScreenshotName, flipped_trc);
+		// Reset settings
+		s_sScreenshotName.clear();
+		s_bScreenshot = false;
+	}
+
+	// Frame dumps are handled a little differently in Windows
+	// Frame dumping disabled entirely on GLES3, or handled elsewhere for Oculus Rift's Asynchronous Timewarp
+	if (GLInterface->GetMode() == GLInterfaceMode::MODE_OPENGL && !g_ActiveConfig.bAsynchronousTimewarp)
+	{
+#if defined _WIN32 || defined HAVE_LIBAV
+		if (SConfig::GetInstance().m_DumpFrames)
+		{
+			std::lock_guard<std::mutex> lk(s_criticalScreenshot);
+			if (frame_data.empty() || w != flipped_trc.GetWidth() ||
+				     h != flipped_trc.GetHeight())
+			{
+				w = flipped_trc.GetWidth();
+				h = flipped_trc.GetHeight();
+				frame_data.resize(3 * w * h);
+			}
+			glPixelStorei(GL_PACK_ALIGNMENT, 1);
+			glReadPixels(flipped_trc.left, flipped_trc.bottom, w, h, GL_BGR, GL_UNSIGNED_BYTE, &frame_data[0]);
+			if (w > 0 && h > 0)
+			{
+				if (!bLastFrameDumped)
+				{
+					#ifdef _WIN32
+						bAVIDumping = AVIDump::Start(nullptr, w, h);
+					#else
+						bAVIDumping = AVIDump::Start(w, h);
+					#endif
+					if (!bAVIDumping)
+					{
+						OSD::AddMessage("AVIDump Start failed", 2000);
+					}
+					else
+					{
+						OSD::AddMessage(StringFromFormat(
+									"Dumping Frames to \"%sframedump0.avi\" (%dx%d RGB24)",
+									File::GetUserPath(D_DUMPFRAMES_IDX).c_str(), w, h), 2000);
+					}
+				}
+				if (bAVIDumping)
+				{
+					#ifndef _WIN32
+						FlipImageData(&frame_data[0], w, h);
+					#endif
+
+						AVIDump::AddFrame(&frame_data[0], w, h);
+				}
+
+				bLastFrameDumped = true;
+			}
+			else
+			{
+				NOTICE_LOG(VIDEO, "Error reading framebuffer");
+			}
+		}
+		else
+		{
+			if (bLastFrameDumped && bAVIDumping)
+			{
+				std::vector<u8>().swap(frame_data);
+				w = h = 0;
+				AVIDump::Stop();
+				bAVIDumping = false;
+				OSD::AddMessage("Stop dumping frames", 2000);
+			}
+			bLastFrameDumped = false;
+		}
+#else
+		if (SConfig::GetInstance().m_DumpFrames)
+		{
+			std::lock_guard<std::mutex> lk(s_criticalScreenshot);
+			std::string movie_file_name;
+			w = GetTargetRectangle().GetWidth();
+			h = GetTargetRectangle().GetHeight();
+			frame_data.resize(3 * w * h);
+			glPixelStorei(GL_PACK_ALIGNMENT, 1);
+			glReadPixels(GetTargetRectangle().left, GetTargetRectangle().bottom, w, h, GL_BGR, GL_UNSIGNED_BYTE, &frame_data[0]);
+
+				if (!bLastFrameDumped)
+				{
+					movie_file_name = File::GetUserPath(D_DUMPFRAMES_IDX) + "framedump.raw";
+				File::CreateFullPath(movie_file_name);
+					pFrameDump.Open(movie_file_name, "wb");
+					if (!pFrameDump)
+					{
+						OSD::AddMessage("Error opening framedump.raw for writing.", 2000);
+					}
+					else
+					{
+						OSD::AddMessage(StringFromFormat("Dumping Frames to \"%s\" (%dx%d RGB24)", movie_file_name.c_str(), w, h), 2000);
+					}
+				}
+				if (pFrameDump)
+				{
+					FlipImageData(&frame_data[0], w, h);
+					pFrameDump.WriteBytes(&frame_data[0], w * 3 * h);
+					pFrameDump.Flush();
+				}
+				bLastFrameDumped = true;
+			}
+		else
+		{
+			if (bLastFrameDumped)
+				pFrameDump.Close();
+			bLastFrameDumped = false;
+		}
+#endif
+	}
+	// Finish up the current frame, print some stats
+
+	SetWindowSize(fbStride, fbHeight);
+
+	GLInterface->Update(); // just updates the render window position and the backbuffer size
+
+	bool xfbchanged = false;
+
+	if (FramebufferManagerBase::LastXfbWidth() != fbStride || FramebufferManagerBase::LastXfbHeight() != fbHeight)
+	{
+		xfbchanged = true;
+		unsigned int const last_w = (fbStride < 1 || fbStride > MAX_XFB_WIDTH) ? MAX_XFB_WIDTH : fbStride;
+		unsigned int const last_h = (fbHeight < 1 || fbHeight > MAX_XFB_HEIGHT) ? MAX_XFB_HEIGHT : fbHeight;
+		FramebufferManagerBase::SetLastXfbWidth(last_w);
+		FramebufferManagerBase::SetLastXfbHeight(last_h);
+	}
+
+	bool WindowResized = false;
+	int W = (int)GLInterface->GetBackBufferWidth();
+	int H = (int)GLInterface->GetBackBufferHeight();
+	if (W != s_backbuffer_width || H != s_backbuffer_height || s_LastEFBScale != g_ActiveConfig.iEFBScale)
+	{
+		WindowResized = true;
+		s_backbuffer_width = W;
+		s_backbuffer_height = H;
+		s_LastEFBScale = g_ActiveConfig.iEFBScale;
+	}
+
+	if (xfbchanged || WindowResized || (s_LastMultisampleMode != g_ActiveConfig.iMultisampleMode) || (s_LastStereo != (g_ActiveConfig.iStereoMode > 0)))
+	{
+		UpdateDrawRectangle(s_backbuffer_width, s_backbuffer_height);
+
+		if (CalculateTargetSize(s_backbuffer_width, s_backbuffer_height) || s_LastMultisampleMode != g_ActiveConfig.iMultisampleMode || s_LastStereo != (g_ActiveConfig.iStereoMode > 0))
+		{
+			s_LastMultisampleMode = g_ActiveConfig.iMultisampleMode;
+			s_MSAASamples = GetNumMSAASamples(s_LastMultisampleMode);
+			ApplySSAASettings();
+			s_LastStereo = g_ActiveConfig.iStereoMode > 0;
+
+			if (g_ActiveConfig.bAsynchronousTimewarp)
+				g_ovr_lock.lock();
+			delete g_framebuffer_manager;
+			g_framebuffer_manager = new FramebufferManager(s_target_width, s_target_height,
+				s_MSAASamples);
+			glFinish();
+			if (g_ActiveConfig.bAsynchronousTimewarp)
+				g_ovr_lock.unlock();
+		}
+	}
+
+	// ---------------------------------------------------------------------
+	if (!DriverDetails::HasBug(DriverDetails::BUG_BROKENSWAP) && !(g_has_rift && g_ActiveConfig.bEnableVR))
+	{
+		glEnable(GL_BLEND);
+		glBlendFunc(GL_SRC_ALPHA, GL_ONE_MINUS_SRC_ALPHA);
+
+		DrawDebugInfo();
+		DrawDebugText();
+
+		// Do our OSD callbacks
+		OSD::DoCallbacks(OSD::OSD_ONFRAME);
+		OSD::DrawMessages();
+	}
+	// Copy the rendered frame to the real window
+	if (!(g_has_rift && g_ActiveConfig.bEnableVR))
+		GLInterface->Swap();
+
+	NewVRFrame();
+
+	// Clear framebuffer
+	if (!DriverDetails::HasBug(DriverDetails::BUG_BROKENSWAP))
+	{
+		glClearColor(0, 0, 0, 0);
+		// glClearColor(0.f, 0.f, 0.f, 1.f);
+		glClearDepth(1);
+		glClear(GL_COLOR_BUFFER_BIT | GL_DEPTH_BUFFER_BIT | GL_STENCIL_BUFFER_BIT);
+	}
+	// VR
+	//g_texture_cache->ClearRenderTargets();
+
+	if (s_vsync != g_ActiveConfig.IsVSync())
+	{
+		s_vsync = g_ActiveConfig.IsVSync();
+		GLInterface->SwapInterval(s_vsync);
+	}
+
+	// Clean out old stuff from caches. It's not worth it to clean out the shader caches.
+	TextureCache::Cleanup();
+
+#ifdef HAVE_OCULUSSDK
+	if (g_has_rift)
+	{
+		if (g_Config.bLowPersistence != g_ActiveConfig.bLowPersistence ||
+			g_Config.bDynamicPrediction != g_ActiveConfig.bDynamicPrediction)
+		{
+			int caps = ovrHmd_GetEnabledCaps(hmd) & ~(ovrHmdCap_DynamicPrediction | ovrHmdCap_LowPersistence);
+			if (g_Config.bLowPersistence)
+				caps |= ovrHmdCap_LowPersistence;
+			if (g_Config.bDynamicPrediction)
+				caps |= ovrHmdCap_DynamicPrediction;
+
+			ovrHmd_SetEnabledCaps(hmd, caps);
+		}
+
+		if (g_Config.bOrientationTracking != g_ActiveConfig.bOrientationTracking ||
+			g_Config.bMagYawCorrection != g_ActiveConfig.bMagYawCorrection ||
+			g_Config.bPositionTracking != g_ActiveConfig.bPositionTracking)
+		{
+			int cap = 0;
+			if (g_ActiveConfig.bOrientationTracking)
+				cap |= ovrTrackingCap_Orientation;
+			if (g_ActiveConfig.bMagYawCorrection)
+				cap |= ovrTrackingCap_MagYawCorrection;
+			if (g_ActiveConfig.bPositionTracking)
+				cap |= ovrTrackingCap_Position;
+			ovrHmd_ConfigureTracking(hmd, cap, 0);
+		}
+
+		if (g_Config.bChromatic != g_ActiveConfig.bChromatic ||
+			g_Config.bTimewarp != g_ActiveConfig.bTimewarp ||
+			g_Config.bVignette != g_ActiveConfig.bVignette ||
+			g_Config.bNoRestore != g_ActiveConfig.bNoRestore ||
+			g_Config.bFlipVertical != g_ActiveConfig.bFlipVertical ||
+			g_Config.bSRGB != g_ActiveConfig.bSRGB ||
+			g_Config.bOverdrive != g_ActiveConfig.bOverdrive ||
+			g_Config.bHqDistortion != g_ActiveConfig.bHqDistortion)
+		{
+			FramebufferManager::ConfigureRift();
+		}
+
+		//To do: Probably not the right place for these.  Why do they update for D3D automatically, but not for OpenGL?
+		g_ActiveConfig.iExtraFrames = g_Config.iExtraFrames;
+		g_ActiveConfig.iExtraVideoLoops = g_Config.iExtraVideoLoops;
+		g_ActiveConfig.iExtraVideoLoopsDivider = g_Config.iExtraVideoLoopsDivider;
+		g_ActiveConfig.fTimeWarpTweak = g_Config.fTimeWarpTweak;
+	}
+#endif
+
+	// Render to the framebuffer.
+	FramebufferManager::SetFramebuffer(0);
+
+	RestoreAPIState();
+
+	g_Config.iSaveTargetId = 0;
+	
+	// VR layer debugging, sometimes layers need to flash.
+	g_Config.iFlashState++;
+	if (g_Config.iFlashState >= 10)
+		g_Config.iFlashState = 0;
+
+	UpdateActiveConfig();
+	// VR XFB isn't implemented yet, so always disable it for VR
+	if (g_has_hmd && g_ActiveConfig.bEnableVR)
+	{
+		g_ActiveConfig.bUseXFB = false;
+		// always stretch to fit
+		g_ActiveConfig.iAspectRatio = 3; 
+	}
+	TextureCache::OnConfigChanged(g_ActiveConfig);
+#ifdef HAVE_OCULUSSDK
+	if (g_has_rift && g_ActiveConfig.bEnableVR && !g_ActiveConfig.bAsynchronousTimewarp)
+	{
+		g_rift_frame_timing = ovrHmd_BeginFrame(hmd, 0);
+	}
+#endif
+
+	// For testing zbuffer targets.
+	// Renderer::SetZBufferRender();
+	// SaveTexture("tex.png", GL_TEXTURE_2D, s_FakeZTarget,
+	//	      GetTargetWidth(), GetTargetHeight());
+
+	// Invalidate EFB cache
+	ClearEFBCache();
+}
+
+// ALWAYS call RestoreAPIState for each ResetAPIState call you're doing
+void Renderer::ResetAPIState()
+{
+	// Gets us to a reasonably sane state where it's possible to do things like
+	// image copies with textured quads, etc.
+	glDisable(GL_SCISSOR_TEST);
+	glDisable(GL_DEPTH_TEST);
+	glDisable(GL_CULL_FACE);
+	glDisable(GL_BLEND);
+	if (GLInterface->GetMode() == GLInterfaceMode::MODE_OPENGL)
+	{
+		glDisable(GL_COLOR_LOGIC_OP);
+		if (g_ActiveConfig.bWireFrame)
+			glPolygonMode(GL_FRONT_AND_BACK, GL_FILL);
+	}
+	glDepthMask(GL_FALSE);
+	glColorMask(GL_TRUE, GL_TRUE, GL_TRUE, GL_TRUE);
+}
+
+void Renderer::RestoreAPIState()
+{
+	// Gets us back into a more game-like state.
+	if (g_has_hmd)
+		glDisable(GL_SCISSOR_TEST);
+	else
+		glEnable(GL_SCISSOR_TEST);
+	SetGenerationMode();
+	BPFunctions::SetScissor();
+	SetColorMask();
+	SetDepthMode();
+	SetBlendMode(true);
+	SetLogicOpMode();
+	SetViewport();
+
+	VertexManager *vm = (OGL::VertexManager*)g_vertex_manager;
+	glBindBuffer(GL_ARRAY_BUFFER, vm->m_vertex_buffers);
+	if (vm->m_last_vao)
+		glBindVertexArray(vm->m_last_vao);
+
+	TextureCache::SetStage();
+}
+
+void Renderer::SetGenerationMode()
+{
+	// none, ccw, cw, ccw
+	if (bpmem.genMode.cullmode > 0)
+	{
+		// TODO: GX_CULL_ALL not supported, yet!
+		glEnable(GL_CULL_FACE);
+		glFrontFace(bpmem.genMode.cullmode == 2 ? GL_CCW : GL_CW);
+	}
+	else
+	{
+		glDisable(GL_CULL_FACE);
+	}
+}
+
+void Renderer::SetDepthMode()
+{
+	const GLenum glCmpFuncs[8] =
+	{
+		GL_NEVER,
+		GL_LESS,
+		GL_EQUAL,
+		GL_LEQUAL,
+		GL_GREATER,
+		GL_NOTEQUAL,
+		GL_GEQUAL,
+		GL_ALWAYS
+	};
+
+	if (bpmem.zmode.testenable)
+	{
+		glEnable(GL_DEPTH_TEST);
+		glDepthMask(bpmem.zmode.updateenable ? GL_TRUE : GL_FALSE);
+		glDepthFunc(glCmpFuncs[bpmem.zmode.func]);
+	}
+	else
+	{
+		// if the test is disabled write is disabled too
+		// TODO: When PE performance metrics are being emulated via occlusion queries, we should (probably?) enable depth test with depth function ALWAYS here
+		glDisable(GL_DEPTH_TEST);
+		glDepthMask(GL_FALSE);
+	}
+}
+
+void Renderer::SetLogicOpMode()
+{
+	if (GLInterface->GetMode() != GLInterfaceMode::MODE_OPENGL)
+		return;
+	// Logic ops aren't available in GLES3/GLES2
+	const GLenum glLogicOpCodes[16] =
+	{
+		GL_CLEAR,
+		GL_AND,
+		GL_AND_REVERSE,
+		GL_COPY,
+		GL_AND_INVERTED,
+		GL_NOOP,
+		GL_XOR,
+		GL_OR,
+		GL_NOR,
+		GL_EQUIV,
+		GL_INVERT,
+		GL_OR_REVERSE,
+		GL_COPY_INVERTED,
+		GL_OR_INVERTED,
+		GL_NAND,
+		GL_SET
+	};
+
+	if (bpmem.blendmode.logicopenable && !bpmem.blendmode.blendenable)
+	{
+		glEnable(GL_COLOR_LOGIC_OP);
+		glLogicOp(glLogicOpCodes[bpmem.blendmode.logicmode]);
+	}
+	else
+	{
+		glDisable(GL_COLOR_LOGIC_OP);
+	}
+}
+
+void Renderer::SetDitherMode()
+{
+	if (bpmem.blendmode.dither)
+		glEnable(GL_DITHER);
+	else
+		glDisable(GL_DITHER);
+}
+
+void Renderer::SetSamplerState(int stage, int texindex)
+{
+	auto const& tex = bpmem.tex[texindex];
+	auto const& tm0 = tex.texMode0[stage];
+	auto const& tm1 = tex.texMode1[stage];
+
+	g_sampler_cache->SetSamplerState((texindex * 4) + stage, tm0, tm1);
+}
+
+void Renderer::SetInterlacingMode()
+{
+	// TODO
+}
+
+void Renderer::FlipImageData(u8 *data, int w, int h, int pixel_width)
+{
+	// Flip image upside down. Damn OpenGL.
+	for (int y = 0; y < h / 2; ++y)
+	{
+		for (int x = 0; x < w; ++x)
+		{
+			for (int delta = 0; delta < pixel_width; ++delta)
+				std::swap(data[(y * w + x) * pixel_width + delta], data[((h - 1 - y) * w + x) * pixel_width + delta]);
+		}
+	}
+}
+
+}
+
+namespace OGL
+{
+
+bool Renderer::SaveScreenshot(const std::string &filename, const TargetRectangle &back_rc)
+{
+	u32 W = back_rc.GetWidth();
+	u32 H = back_rc.GetHeight();
+	std::unique_ptr<u8[]> data(new u8[W * 4 * H]);
+	glPixelStorei(GL_PACK_ALIGNMENT, 1);
+
+	glReadPixels(back_rc.left, back_rc.bottom, W, H, GL_RGBA, GL_UNSIGNED_BYTE, data.get());
+
+	// Turn image upside down
+	FlipImageData(data.get(), W, H, 4);
+
+	return TextureToPng(data.get(), W * 4, filename, W, H, false);
+
+}
+
+int Renderer::GetMaxTextureSize()
+{
+	int max_size;
+	glGetIntegerv(GL_MAX_TEXTURE_SIZE, &max_size);
+	return max_size;
+}
+
+}