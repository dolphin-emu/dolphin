--- conflicted
+++ resolved
@@ -1056,79 +1056,6 @@
       glEnable(GL_DEBUG_OUTPUT);
     }
     else
-<<<<<<< HEAD
-      glDisable(GL_DEBUG_OUTPUT);
-  }
-
-  auto* xfb_texture = static_cast<OGLTexture*>(texture);
-
-  TargetRectangle sourceRc = xfb_region;
-  sourceRc.top = xfb_region.GetHeight();
-  sourceRc.bottom = 0;
-
-  ResetAPIState();
-
-  // Do our OSD callbacks
-  OSD::DoCallbacks(OSD::CallbackType::OnFrame);
-
-  // Check if we need to render to a new surface.
-  CheckForSurfaceChange();
-  CheckForSurfaceResize();
-  UpdateDrawRectangle();
-  TargetRectangle flipped_trc = GetTargetRectangle();
-  std::swap(flipped_trc.top, flipped_trc.bottom);
-
-  // Skip screen rendering when running in headless mode.
-  if (!IsHeadless())
-  {
-    // Clear the framebuffer before drawing anything.
-    glBindFramebuffer(GL_FRAMEBUFFER, g_ogl_config.defaultFramebuffer);
-    glClearColor(0, 0, 0, 0);
-    glClear(GL_COLOR_BUFFER_BIT | GL_DEPTH_BUFFER_BIT);
-    m_current_framebuffer = nullptr;
-    m_current_framebuffer_width = m_backbuffer_width;
-    m_current_framebuffer_height = m_backbuffer_height;
-
-    // Copy the framebuffer to screen.
-    BlitScreen(sourceRc, flipped_trc, xfb_texture->GetRawTexIdentifier(),
-               xfb_texture->GetConfig().width, xfb_texture->GetConfig().height);
-
-    // Render OSD messages.
-    glViewport(0, 0, m_backbuffer_width, m_backbuffer_height);
-    glEnable(GL_BLEND);
-    glBlendFunc(GL_SRC_ALPHA, GL_ONE_MINUS_SRC_ALPHA);
-    DrawDebugText();
-    OSD::DrawMessages();
-
-    // Swap the back and front buffers, presenting the image.
-    GLInterface->Swap();
-  }
-  else
-  {
-    // Since we're not swapping in headless mode, ensure all commands are sent to the GPU.
-    // Otherwise the driver could batch several frames together.
-    glFlush();
-  }
-
-  // Was the size changed since the last frame?
-  bool target_size_changed = CalculateTargetSize();
-  bool stencil_buffer_enabled =
-      static_cast<FramebufferManager*>(g_framebuffer_manager.get())->HasStencilBuffer();
-
-  bool fb_needs_update = target_size_changed ||
-                         s_last_multisamples != g_ActiveConfig.iMultisamples ||
-                         stencil_buffer_enabled != BoundingBox::NeedsStencilBuffer() ||
-                         s_last_stereo_mode != (g_ActiveConfig.stereo_mode != StereoMode::Off);
-
-  if (fb_needs_update)
-  {
-    s_last_stereo_mode = g_ActiveConfig.stereo_mode != StereoMode::Off;
-    s_last_multisamples = g_ActiveConfig.iMultisamples;
-    s_MSAASamples = s_last_multisamples;
-
-    if (s_MSAASamples > 1 && s_MSAASamples > g_ogl_config.max_samples)
-=======
->>>>>>> c36ae84b
     {
       glDisable(GL_DEBUG_OUTPUT);
     }
