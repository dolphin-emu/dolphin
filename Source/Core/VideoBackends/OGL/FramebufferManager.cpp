// Copyright 2013 Dolphin Emulator Project
// Licensed under GPLv2
// Refer to the license.txt file included.

#ifdef _WIN32
#include "VideoBackends/OGL/GLInterface/WGL.h"

#include "VideoCommon/VR920.h"
#else
#include "VideoBackends/OGL/GLInterface/GLX.h"
#endif

#include "Common/CommonFuncs.h"
#include "Core/HW/Memmap.h"

#include "VideoBackends/OGL/FramebufferManager.h"
#include "VideoBackends/OGL/Render.h"
#include "VideoBackends/OGL/TextureConverter.h"

#include "VideoCommon/DriverDetails.h"
#include "VideoCommon/OnScreenDisplay.h"
#include "VideoCommon/VertexShaderGen.h"
#include "VideoCommon/VR.h"

namespace OGL
{

int FramebufferManager::m_targetWidth;
int FramebufferManager::m_targetHeight;
int FramebufferManager::m_msaaSamples;

GLenum FramebufferManager::m_textureType;
GLuint* FramebufferManager::m_efbFramebuffer;
GLuint FramebufferManager::m_xfbFramebuffer;
GLuint FramebufferManager::m_efbColor;
GLuint FramebufferManager::m_efbDepth;
GLuint FramebufferManager::m_efbColorSwap; // for hot swap when reinterpreting EFB pixel formats

// Front buffers for Asynchronous Timewarp, to be swapped with either m_efbColor or m_resolvedColorTexture
// at the end of a frame. The back buffer is rendered to while the front buffer is displayed, then they are flipped.
GLuint FramebufferManager::m_frontBuffer[2]; 
GLuint FramebufferManager::m_eyeFramebuffer[2];

// Only used in MSAA mode.
GLuint* FramebufferManager::m_resolvedFramebuffer;
GLuint FramebufferManager::m_resolvedColorTexture;
GLuint FramebufferManager::m_resolvedDepthTexture;

// reinterpret pixel format
SHADER FramebufferManager::m_pixel_format_shaders[2];

// Oculus Rift
#ifdef HAVE_OCULUSSDK
ovrGLTexture FramebufferManager::m_eye_texture[2];
#endif
bool FramebufferManager::m_stereo3d = false;
int FramebufferManager::m_eye_count = 1;

FramebufferManager::FramebufferManager(int targetWidth, int targetHeight, int msaaSamples)
{
	m_xfbFramebuffer = 0;
	m_efbColor = 0;
	m_efbDepth = 0;
	m_efbColorSwap = 0;
	m_resolvedColorTexture = 0;
	m_resolvedDepthTexture = 0;
	m_eyeFramebuffer[0] = 0;
	m_eyeFramebuffer[1] = 0;
	m_frontBuffer[0] = 0;
	m_frontBuffer[1] = 0;

	if (g_has_hmd || g_ActiveConfig.iStereoMode > 0)
	{
		m_stereo3d = true;
		m_eye_count = 2;
	}
	else
	{
		m_stereo3d = false;
		m_eye_count = 1;
	}

	m_targetWidth = targetWidth;
	m_targetHeight = targetHeight;

	m_msaaSamples = msaaSamples;

#ifdef HAVE_OCULUSSDK
	if (g_has_rift)
	{
		ConfigureRift();
	}
#endif

	// The EFB can be set to different pixel formats by the game through the
	// BPMEM_ZCOMPARE register (which should probably have a different name).
	// They are:
	// - 24-bit RGB (8-bit components) with 24-bit Z
	// - 24-bit RGBA (6-bit components) with 24-bit Z
	// - Multisampled 16-bit RGB (5-6-5 format) with 16-bit Z
	// We only use one EFB format here: 32-bit ARGB with 24-bit Z.
	// Multisampling depends on user settings.
	// The distinction becomes important for certain operations, i.e. the
	// alpha channel should be ignored if the EFB does not have one.

	glActiveTexture(GL_TEXTURE0 + 9);

	GLuint glObj[3];
	glGenTextures(3, glObj);
	m_efbColor = glObj[0];
	m_efbDepth = glObj[1];
	m_efbColorSwap = glObj[2];

<<<<<<< HEAD
	m_EFBLayers = (g_has_hmd || g_ActiveConfig.iStereoMode > 0) ? 2 : 1;

	if (g_has_rift)
	{
		m_textureType = GL_TEXTURE_2D;
		glGenTextures(2, m_frontBuffer);
		for (int eye = 0; eye < 2; ++eye)
		{
			glBindTexture(m_textureType, m_frontBuffer[eye]);
			glTexParameteri(m_textureType, GL_TEXTURE_MAX_LEVEL, 0);
			glTexParameteri(m_textureType, GL_TEXTURE_WRAP_S, GL_CLAMP_TO_EDGE);
			glTexParameteri(m_textureType, GL_TEXTURE_WRAP_T, GL_CLAMP_TO_EDGE);
			glTexImage2D(m_textureType, 0, GL_RGBA, m_targetWidth, m_targetHeight, 0, GL_RGBA, GL_UNSIGNED_BYTE, nullptr);
		}
	}
=======
	m_EFBLayers = (g_ActiveConfig.iStereoMode > 0) ? 2 : 1;
	m_efbFramebuffer = new GLuint[m_EFBLayers]();
	m_resolvedFramebuffer = new GLuint[m_EFBLayers]();
>>>>>>> 9b290935

	// OpenGL MSAA textures are a different kind of texture type and must be allocated
	// with a different function, so we create them separately.
	if (m_msaaSamples <= 1)
	{
		m_textureType = GL_TEXTURE_2D_ARRAY;

		glBindTexture(m_textureType, m_efbColor);
		glTexParameteri(m_textureType, GL_TEXTURE_MAX_LEVEL, 0);
		glTexParameteri(m_textureType, GL_TEXTURE_WRAP_S, GL_CLAMP_TO_EDGE);
		glTexParameteri(m_textureType, GL_TEXTURE_WRAP_T, GL_CLAMP_TO_EDGE);
		glTexImage3D(m_textureType, 0, GL_RGBA, m_targetWidth, m_targetHeight, m_EFBLayers, 0, GL_RGBA, GL_UNSIGNED_BYTE, nullptr);

		glBindTexture(m_textureType, m_efbDepth);
		glTexParameteri(m_textureType, GL_TEXTURE_MAX_LEVEL, 0);
		glTexParameteri(m_textureType, GL_TEXTURE_WRAP_S, GL_CLAMP_TO_EDGE);
		glTexParameteri(m_textureType, GL_TEXTURE_WRAP_T, GL_CLAMP_TO_EDGE);
		glTexImage3D(m_textureType, 0, GL_DEPTH_COMPONENT24, m_targetWidth, m_targetHeight, m_EFBLayers, 0, GL_DEPTH_COMPONENT, GL_UNSIGNED_INT, nullptr);

		glBindTexture(m_textureType, m_efbColorSwap);
		glTexParameteri(m_textureType, GL_TEXTURE_MAX_LEVEL, 0);
		glTexParameteri(m_textureType, GL_TEXTURE_WRAP_S, GL_CLAMP_TO_EDGE);
		glTexParameteri(m_textureType, GL_TEXTURE_WRAP_T, GL_CLAMP_TO_EDGE);
		glTexImage3D(m_textureType, 0, GL_RGBA, m_targetWidth, m_targetHeight, m_EFBLayers, 0, GL_RGBA, GL_UNSIGNED_BYTE, nullptr);
	}
	else
	{
		GLenum resolvedType = GL_TEXTURE_2D_ARRAY;

		// Only use a layered multisample texture if needed. Some drivers
		// slow down significantly with single-layered multisample textures.
		if (m_EFBLayers > 1)
		{
			m_textureType = GL_TEXTURE_2D_MULTISAMPLE_ARRAY;

			glBindTexture(m_textureType, m_efbColor);
			glTexImage3DMultisample(m_textureType, m_msaaSamples, GL_RGBA, m_targetWidth, m_targetHeight, m_EFBLayers, false);

			glBindTexture(m_textureType, m_efbDepth);
			glTexImage3DMultisample(m_textureType, m_msaaSamples, GL_DEPTH_COMPONENT24, m_targetWidth, m_targetHeight, m_EFBLayers, false);

			glBindTexture(m_textureType, m_efbColorSwap);
			glTexImage3DMultisample(m_textureType, m_msaaSamples, GL_RGBA, m_targetWidth, m_targetHeight, m_EFBLayers, false);
			glBindTexture(m_textureType, 0);
		}
		else
		{
			m_textureType = GL_TEXTURE_2D_MULTISAMPLE;

			glBindTexture(m_textureType, m_efbColor);
			glTexImage2DMultisample(m_textureType, m_msaaSamples, GL_RGBA, m_targetWidth, m_targetHeight, false);

			glBindTexture(m_textureType, m_efbDepth);
			glTexImage2DMultisample(m_textureType, m_msaaSamples, GL_DEPTH_COMPONENT24, m_targetWidth, m_targetHeight, false);

			glBindTexture(m_textureType, m_efbColorSwap);
			glTexImage2DMultisample(m_textureType, m_msaaSamples, GL_RGBA, m_targetWidth, m_targetHeight, false);
			glBindTexture(m_textureType, 0);
		}

		// Although we are able to access the multisampled texture directly, we don't do it everywhere.
		// The old way is to "resolve" this multisampled texture by copying it into a non-sampled texture.
		// This would lead to an unneeded copy of the EFB, so we are going to avoid it.
		// But as this job isn't done right now, we do need that texture for resolving:
		glGenTextures(2, glObj);
		m_resolvedColorTexture = glObj[0];
		m_resolvedDepthTexture = glObj[1];

		glBindTexture(resolvedType, m_resolvedColorTexture);
		glTexParameteri(resolvedType, GL_TEXTURE_MAX_LEVEL, 0);
		glTexParameteri(resolvedType, GL_TEXTURE_WRAP_S, GL_CLAMP_TO_EDGE);
		glTexParameteri(resolvedType, GL_TEXTURE_WRAP_T, GL_CLAMP_TO_EDGE);
		glTexImage3D(resolvedType, 0, GL_RGBA, m_targetWidth, m_targetHeight, m_EFBLayers, 0, GL_RGBA, GL_UNSIGNED_BYTE, nullptr);

		glBindTexture(resolvedType, m_resolvedDepthTexture);
		glTexParameteri(resolvedType, GL_TEXTURE_MAX_LEVEL, 0);
		glTexParameteri(resolvedType, GL_TEXTURE_WRAP_S, GL_CLAMP_TO_EDGE);
		glTexParameteri(resolvedType, GL_TEXTURE_WRAP_T, GL_CLAMP_TO_EDGE);
		glTexImage3D(resolvedType, 0, GL_DEPTH_COMPONENT24, m_targetWidth, m_targetHeight, m_EFBLayers, 0, GL_DEPTH_COMPONENT, GL_UNSIGNED_INT, nullptr);

		// Bind resolved textures to resolved framebuffer.
		glGenFramebuffers(m_EFBLayers, m_resolvedFramebuffer);
		glBindFramebuffer(GL_FRAMEBUFFER, m_resolvedFramebuffer[0]);
		FramebufferTexture(GL_FRAMEBUFFER, GL_COLOR_ATTACHMENT0, resolvedType, m_resolvedColorTexture, 0);
		FramebufferTexture(GL_FRAMEBUFFER, GL_DEPTH_ATTACHMENT, resolvedType, m_resolvedDepthTexture, 0);

		// Bind all the other layers as separate FBOs for blitting.
		for (unsigned int i = 1; i < m_EFBLayers; i++)
		{
			glBindFramebuffer(GL_FRAMEBUFFER, m_resolvedFramebuffer[i]);
			glFramebufferTextureLayer(GL_FRAMEBUFFER, GL_COLOR_ATTACHMENT0, m_resolvedColorTexture, 0, i);
			glFramebufferTextureLayer(GL_FRAMEBUFFER, GL_DEPTH_ATTACHMENT, m_resolvedDepthTexture, 0, i);
		}
	}

	// Create XFB framebuffer; targets will be created elsewhere.
	glGenFramebuffers(1, &m_xfbFramebuffer);

	if (g_has_rift)
	{
		glGenFramebuffers(2, m_eyeFramebuffer);
		for (int eye = 0; eye < 2; ++eye)
		{
			glBindFramebuffer(GL_FRAMEBUFFER, m_eyeFramebuffer[eye]);
			glFramebufferTexture(GL_FRAMEBUFFER, GL_COLOR_ATTACHMENT0, m_frontBuffer[eye], 0);
		}
	}

	// Bind target textures to EFB framebuffer.
	glGenFramebuffers(m_EFBLayers, m_efbFramebuffer);
	glBindFramebuffer(GL_FRAMEBUFFER, m_efbFramebuffer[0]);
	FramebufferTexture(GL_FRAMEBUFFER, GL_COLOR_ATTACHMENT0, m_textureType, m_efbColor, 0);
	FramebufferTexture(GL_FRAMEBUFFER, GL_DEPTH_ATTACHMENT, m_textureType, m_efbDepth, 0);

<<<<<<< HEAD
	if (g_has_vr920)
	{
#ifdef _WIN32
		VR920_StartStereo3D();
#endif
	}
	else if (g_has_rift)
	{
#ifdef HAVE_OCULUSSDK
		m_eye_texture[0].OGL.Header.API = ovrRenderAPI_OpenGL;
		m_eye_texture[0].OGL.Header.TextureSize.w = m_targetWidth;
		m_eye_texture[0].OGL.Header.TextureSize.h = m_targetHeight;
		m_eye_texture[0].OGL.Header.RenderViewport.Pos.x = 0;
		m_eye_texture[0].OGL.Header.RenderViewport.Pos.y = 0;
		m_eye_texture[0].OGL.Header.RenderViewport.Size.w = m_targetWidth;
		m_eye_texture[0].OGL.Header.RenderViewport.Size.h = m_targetHeight;
		m_eye_texture[0].OGL.TexId = m_frontBuffer[0];
		m_eye_texture[1] = m_eye_texture[0];
		if (g_ActiveConfig.iStereoMode == STEREO_OCULUS)
			m_eye_texture[1].OGL.TexId = m_frontBuffer[1];
#endif
	}
=======
	// Bind all the other layers as separate FBOs for blitting.
	for (unsigned int i = 1; i < m_EFBLayers; i++)
	{
		glBindFramebuffer(GL_FRAMEBUFFER, m_efbFramebuffer[i]);
		glFramebufferTextureLayer(GL_FRAMEBUFFER, GL_COLOR_ATTACHMENT0, m_efbColor, 0, i);
		glFramebufferTextureLayer(GL_FRAMEBUFFER, GL_DEPTH_ATTACHMENT, m_efbDepth, 0, i);
	}

	// EFB framebuffer is currently bound, make sure to clear its alpha value to 1.f
	glViewport(0, 0, m_targetWidth, m_targetHeight);
	glScissor(0, 0, m_targetWidth, m_targetHeight);
	glClearColor(0.f, 0.f, 0.f, 1.f);
	glClearDepthf(1.0f);
	glClear(GL_COLOR_BUFFER_BIT|GL_DEPTH_BUFFER_BIT);
>>>>>>> 9b290935

	// reinterpret pixel format
	char vs[] =
		"void main(void) {\n"
		"	vec2 rawpos = vec2(gl_VertexID&1, gl_VertexID&2);\n"
		"	gl_Position = vec4(rawpos*2.0-1.0, 0.0, 1.0);\n"
		"}\n";

	// The way to sample the EFB is based on the on the current configuration.
	// As we use the same sampling way for both interpreting shaders, the sampling
	// shader are generated first:
	std::string sampler;
	if (m_msaaSamples <= 1)
	{
		// non-msaa, so just fetch the pixel
		sampler =
			"SAMPLER_BINDING(9) uniform sampler2DArray samp9;\n"
			"vec4 sampleEFB(ivec2 pos) {\n"
			"	return texelFetch(samp9, ivec3(pos, 0), 0);\n"
			"}\n";
	}
	else if (g_ogl_config.bSupportSampleShading)
	{
		// msaa + sample shading available, so just fetch the sample
		// This will lead to sample shading, but it's the only way to not loose
		// the values of each sample.
		if (m_EFBLayers > 1)
		{
			sampler =
				"SAMPLER_BINDING(9) uniform sampler2DMSArray samp9;\n"
				"vec4 sampleEFB(ivec2 pos) {\n"
				"	return texelFetch(samp9, ivec3(pos, 0), gl_SampleID);\n"
				"}\n";
		}
		else
		{
			sampler =
				"SAMPLER_BINDING(9) uniform sampler2DMS samp9;\n"
				"vec4 sampleEFB(ivec2 pos) {\n"
				"	return texelFetch(samp9, pos, gl_SampleID);\n"
				"}\n";
		}
	}
	else
	{
		// msaa without sample shading: calculate the mean value of the pixel
		std::stringstream samples;
		samples << m_msaaSamples;
		if (m_EFBLayers > 1)
		{
			sampler =
				"SAMPLER_BINDING(9) uniform sampler2DMSArray samp9;\n"
				"vec4 sampleEFB(ivec2 pos) {\n"
				"	vec4 color = vec4(0.0, 0.0, 0.0, 0.0);\n"
				"	for(int i=0; i<" + samples.str() + "; i++)\n"
				"		color += texelFetch(samp9, ivec3(pos, 0), i);\n"
				"	return color / " + samples.str() + ";\n"
				"}\n";
		}
		else
		{
			sampler =
				"SAMPLER_BINDING(9) uniform sampler2DMS samp9;\n"
				"vec4 sampleEFB(ivec2 pos) {\n"
				"	vec4 color = vec4(0.0, 0.0, 0.0, 0.0);\n"
				"	for(int i=0; i<" + samples.str() + "; i++)\n"
				"		color += texelFetch(samp9, pos, i);\n"
				"	return color / " + samples.str() + ";\n"
				"}\n";
		}
	}

	std::string ps_rgba6_to_rgb8 = sampler +
		"out vec4 ocol0;\n"
		"void main()\n"
		"{\n"
		"	ivec4 src6 = ivec4(round(sampleEFB(ivec2(gl_FragCoord.xy)) * 63.f));\n"
		"	ivec4 dst8;\n"
		"	dst8.r = (src6.r << 2) | (src6.g >> 4);\n"
		"	dst8.g = ((src6.g & 0xF) << 4) | (src6.b >> 2);\n"
		"	dst8.b = ((src6.b & 0x3) << 6) | src6.a;\n"
		"	dst8.a = 255;\n"
		"	ocol0 = float4(dst8) / 255.f;\n"
		"}";

	std::string ps_rgb8_to_rgba6 = sampler +
		"out vec4 ocol0;\n"
		"void main()\n"
		"{\n"
		"	ivec4 src8 = ivec4(round(sampleEFB(ivec2(gl_FragCoord.xy)) * 255.f));\n"
		"	ivec4 dst6;\n"
		"	dst6.r = src8.r >> 2;\n"
		"	dst6.g = ((src8.r & 0x3) << 4) | (src8.g >> 4);\n"
		"	dst6.b = ((src8.g & 0xF) << 2) | (src8.b >> 6);\n"
		"	dst6.a = src8.b & 0x3F;\n"
		"	ocol0 = float4(dst6) / 63.f;\n"
		"}";

	ProgramShaderCache::CompileShader(m_pixel_format_shaders[0], vs, ps_rgb8_to_rgba6.c_str());
	ProgramShaderCache::CompileShader(m_pixel_format_shaders[1], vs, ps_rgba6_to_rgb8.c_str());
}

FramebufferManager::~FramebufferManager()
{
#ifdef _WIN32
	if (g_has_vr920)
	{
		VR920_StopStereo3D();
	}
#endif
#ifdef HAVE_OCULUSSDK
	// Shut down rendering and release resources (by passing NULL)
	if (g_has_rift)
	{
		ovrHmd_ConfigureRendering(hmd, nullptr, 0, g_eye_fov, g_eye_render_desc);
	}
#endif

	glBindFramebuffer(GL_FRAMEBUFFER, 0);

	GLuint glObj[3];

	// Note: OpenGL deletion functions silently ignore parameters of "0".

<<<<<<< HEAD
	glObj[0] = m_efbFramebuffer;
	glObj[1] = m_resolvedFramebuffer;
	glObj[2] = m_xfbFramebuffer;
	glDeleteFramebuffers(3, glObj);
	m_efbFramebuffer = 0;
	m_xfbFramebuffer = 0;
	m_resolvedFramebuffer = 0;
	glDeleteFramebuffers(2, m_eyeFramebuffer);
	m_eyeFramebuffer[0] = 0;
	m_eyeFramebuffer[1] = 0;
=======
	glDeleteFramebuffers(m_EFBLayers, m_efbFramebuffer);
	glDeleteFramebuffers(m_EFBLayers, m_resolvedFramebuffer);
	delete [] m_efbFramebuffer;
	delete [] m_resolvedFramebuffer;
	m_efbFramebuffer = nullptr;
	m_resolvedFramebuffer = nullptr;

	glDeleteFramebuffers(1, &m_xfbFramebuffer);
	m_xfbFramebuffer = 0;
>>>>>>> 9b290935

	glObj[0] = m_resolvedColorTexture;
	glObj[1] = m_resolvedDepthTexture;
	glDeleteTextures(2, glObj);
	m_resolvedColorTexture = 0;
	m_resolvedDepthTexture = 0;

	glDeleteTextures(2, m_frontBuffer);
	m_frontBuffer[0] = 0;
	m_frontBuffer[1] = 0;

	glObj[0] = m_efbColor;
	glObj[1] = m_efbDepth;
	glObj[2] = m_efbColorSwap;
	glDeleteTextures(3, glObj);
	m_efbColor = 0;
	m_efbDepth = 0;
	m_efbColorSwap = 0;

	// reinterpret pixel format
	m_pixel_format_shaders[0].Destroy();
	m_pixel_format_shaders[1].Destroy();
}

GLuint FramebufferManager::GetEFBColorTexture(const EFBRectangle& sourceRc)
{
	if (m_msaaSamples <= 1)
	{
		return m_efbColor;
	}
	else
	{
		// Transfer the EFB to a resolved texture. EXT_framebuffer_blit is
		// required.

		TargetRectangle targetRc = g_renderer->ConvertEFBRectangle(sourceRc);
		targetRc.ClampLL(0, 0, m_targetWidth, m_targetHeight);

		// Resolve.
		for (unsigned int i = 0; i < m_EFBLayers; i++)
		{
			glBindFramebuffer(GL_READ_FRAMEBUFFER, m_efbFramebuffer[i]);
			glBindFramebuffer(GL_DRAW_FRAMEBUFFER, m_resolvedFramebuffer[i]);
			glBlitFramebuffer(
				targetRc.left, targetRc.top, targetRc.right, targetRc.bottom,
				targetRc.left, targetRc.top, targetRc.right, targetRc.bottom,
				GL_COLOR_BUFFER_BIT, GL_NEAREST
				);
		}

		// Return to EFB.
		glBindFramebuffer(GL_FRAMEBUFFER, m_efbFramebuffer[0]);

		return m_resolvedColorTexture;
	}
}

GLuint FramebufferManager::GetEFBDepthTexture(const EFBRectangle& sourceRc)
{
	if (m_msaaSamples <= 1)
	{
		return m_efbDepth;
	}
	else
	{
		// Transfer the EFB to a resolved texture.

		TargetRectangle targetRc = g_renderer->ConvertEFBRectangle(sourceRc);
		targetRc.ClampLL(0, 0, m_targetWidth, m_targetHeight);

		// Resolve.
		for (unsigned int i = 0; i < m_EFBLayers; i++)
		{
			glBindFramebuffer(GL_READ_FRAMEBUFFER, m_efbFramebuffer[i]);
			glBindFramebuffer(GL_DRAW_FRAMEBUFFER, m_resolvedFramebuffer[i]);
			glBlitFramebuffer(
				targetRc.left, targetRc.top, targetRc.right, targetRc.bottom,
				targetRc.left, targetRc.top, targetRc.right, targetRc.bottom,
				GL_DEPTH_BUFFER_BIT, GL_NEAREST
				);
		}

		// Return to EFB.
		glBindFramebuffer(GL_FRAMEBUFFER, m_efbFramebuffer[0]);

		return m_resolvedDepthTexture;
	}
}

void FramebufferManager::CopyToRealXFB(u32 xfbAddr, u32 fbWidth, u32 fbHeight, const EFBRectangle& sourceRc,float Gamma)
{
	u8* xfb_in_ram = Memory::GetPointer(xfbAddr);
	if (!xfb_in_ram)
	{
		WARN_LOG(VIDEO, "Tried to copy to invalid XFB address");
		return;
	}

	TargetRectangle targetRc = g_renderer->ConvertEFBRectangle(sourceRc);
	TextureConverter::EncodeToRamYUYV(ResolveAndGetRenderTarget(sourceRc), targetRc, xfb_in_ram, fbWidth, fbHeight);
}

void FramebufferManager::SetFramebuffer(GLuint fb)
{
	glBindFramebuffer(GL_FRAMEBUFFER, fb != 0 ? fb : GetEFBFramebuffer());
}

void FramebufferManager::FramebufferTexture(GLenum target, GLenum attachment, GLenum textarget, GLuint texture, GLint level)
{
	if (textarget == GL_TEXTURE_2D_ARRAY || textarget == GL_TEXTURE_2D_MULTISAMPLE_ARRAY)
	{
		if (m_EFBLayers > 1)
			glFramebufferTexture(target, attachment, texture, level);
		else
			glFramebufferTextureLayer(target, attachment, texture, level, 0);
	}
	else
	{
		glFramebufferTexture2D(target, attachment, textarget, texture, level);
	}
}

void FramebufferManager::SwapAsyncFrontBuffers()
{
	if (m_msaaSamples <= 1)
	{
		// TODO!!!!!!!
	}
	else
	{
		// TODO!!!!!!!
	}
}


// Apply AA if enabled
GLuint FramebufferManager::ResolveAndGetRenderTarget(const EFBRectangle &source_rect)
{
	return GetEFBColorTexture(source_rect);
}

GLuint FramebufferManager::ResolveAndGetDepthTarget(const EFBRectangle &source_rect)
{
	return GetEFBDepthTexture(source_rect);
}

void FramebufferManager::ReinterpretPixelData(unsigned int convtype)
{
	g_renderer->ResetAPIState();

	OpenGL_BindAttributelessVAO();

	GLuint src_texture = 0;

	// We aren't allowed to render and sample the same texture in one draw call,
	// so we have to create a new texture and overwrite it completely.
	// To not allocate one big texture every time, we've allocated two on
	// initialization and just swap them here:
	src_texture = m_efbColor;
	m_efbColor = m_efbColorSwap;
	m_efbColorSwap = src_texture;
	FramebufferTexture(GL_FRAMEBUFFER, GL_COLOR_ATTACHMENT0, m_textureType, m_efbColor, 0);

	glViewport(0,0, m_targetWidth, m_targetHeight);
	glActiveTexture(GL_TEXTURE0 + 9);
	glBindTexture(m_textureType, src_texture);

	m_pixel_format_shaders[convtype ? 1 : 0].Bind();
	glDrawArrays(GL_TRIANGLE_STRIP, 0, 4);
	glBindTexture(m_textureType, 0);

	g_renderer->RestoreAPIState();
}

XFBSource::~XFBSource()
{
	glDeleteTextures(1, &texture);
}

void XFBSource::DecodeToTexture(u32 xfbAddr, u32 fbWidth, u32 fbHeight)
{
	TextureConverter::DecodeToTexture(xfbAddr, fbWidth, fbHeight, texture);
}

void XFBSource::CopyEFB(float Gamma)
{
	g_renderer->ResetAPIState();

	// Copy EFB data to XFB and restore render target again
	glBindFramebuffer(GL_READ_FRAMEBUFFER, FramebufferManager::GetEFBFramebuffer());
	glBindFramebuffer(GL_DRAW_FRAMEBUFFER, FramebufferManager::GetXFBFramebuffer());

	// Bind texture.
	FramebufferManager::FramebufferTexture(GL_DRAW_FRAMEBUFFER, GL_COLOR_ATTACHMENT0, GL_TEXTURE_2D_ARRAY, texture, 0);

	glBlitFramebuffer(
		0, 0, texWidth, texHeight,
		0, 0, texWidth, texHeight,
		GL_COLOR_BUFFER_BIT, GL_NEAREST
	);

	// Return to EFB.
	FramebufferManager::SetFramebuffer(0);

	g_renderer->RestoreAPIState();

}

XFBSourceBase* FramebufferManager::CreateXFBSource(unsigned int target_width, unsigned int target_height)
{
	GLuint texture;

	glGenTextures(1, &texture);

	glActiveTexture(GL_TEXTURE0 + 9);
	glBindTexture(GL_TEXTURE_2D_ARRAY, texture);
	glTexParameteri(GL_TEXTURE_2D_ARRAY, GL_TEXTURE_MAX_LEVEL, 0);
	glTexImage3D(GL_TEXTURE_2D_ARRAY, 0, GL_RGBA, target_width, target_height, m_EFBLayers, 0, GL_RGBA, GL_UNSIGNED_BYTE, nullptr);

	return new XFBSource(texture, m_EFBLayers);
}

void FramebufferManager::GetTargetSize(unsigned int *width, unsigned int *height, const EFBRectangle& sourceRc)
{
	*width = m_targetWidth;
	*height = m_targetHeight;
}

#ifdef HAVE_OCULUSSDK
void FramebufferManager::ConfigureRift()
{
	ovrGLConfig cfg;
	cfg.OGL.Header.API = ovrRenderAPI_OpenGL;
#ifdef OCULUSSDK044
	cfg.OGL.Header.BackBufferSize.w = hmdDesc.Resolution.w;
	cfg.OGL.Header.BackBufferSize.h = hmdDesc.Resolution.h;
#else
	cfg.OGL.Header.RTSize.w = hmdDesc.Resolution.w;
	cfg.OGL.Header.RTSize.h = hmdDesc.Resolution.h;
#endif
	cfg.OGL.Header.Multisample = 0;
#ifdef _WIN32
	cfg.OGL.Window = (HWND)((cInterfaceWGL*)GLInterface)->m_window_handle;
	cfg.OGL.DC = GetDC(cfg.OGL.Window);
#ifndef OCULUSSDK042
	if (!(hmd->HmdCaps & ovrHmdCap_ExtendDesktop)) //If in Direct Mode
	{
		ovrHmd_AttachToWindow(hmd, cfg.OGL.Window, nullptr, nullptr); //Attach to Direct Mode.
	}
#endif
#else
	cfg.OGL.Disp = (Display*)((cInterfaceGLX*)GLInterface)->getDisplay();
#ifdef OCULUSSDK043
	cfg.OGL.Win = glXGetCurrentDrawable();
#endif
#endif
	int caps = 0;
	if (g_Config.bChromatic)
		caps |= ovrDistortionCap_Chromatic;
	if (g_Config.bTimewarp)
		caps |= ovrDistortionCap_TimeWarp;
	if (g_Config.bVignette)
		caps |= ovrDistortionCap_Vignette;
	if (g_Config.bNoRestore)
		caps |= ovrDistortionCap_NoRestore;
	if (g_Config.bFlipVertical)
		caps |= ovrDistortionCap_FlipInput;
	if (g_Config.bSRGB)
		caps |= ovrDistortionCap_SRGB;
	if (g_Config.bOverdrive)
		caps |= ovrDistortionCap_Overdrive;
	if (g_Config.bHqDistortion)
		caps |= ovrDistortionCap_HqDistortion;
	ovrHmd_ConfigureRendering(hmd, &cfg.Config, caps,
		g_eye_fov, g_eye_render_desc);
	ovrhmd_EnableHSWDisplaySDKRender(hmd, false);
}
#endif

}  // namespace OGL<|MERGE_RESOLUTION|>--- conflicted
+++ resolved
@@ -111,8 +111,9 @@
 	m_efbDepth = glObj[1];
 	m_efbColorSwap = glObj[2];
 
-<<<<<<< HEAD
 	m_EFBLayers = (g_has_hmd || g_ActiveConfig.iStereoMode > 0) ? 2 : 1;
+	m_efbFramebuffer = new GLuint[m_EFBLayers]();
+	m_resolvedFramebuffer = new GLuint[m_EFBLayers]();
 
 	if (g_has_rift)
 	{
@@ -127,11 +128,6 @@
 			glTexImage2D(m_textureType, 0, GL_RGBA, m_targetWidth, m_targetHeight, 0, GL_RGBA, GL_UNSIGNED_BYTE, nullptr);
 		}
 	}
-=======
-	m_EFBLayers = (g_ActiveConfig.iStereoMode > 0) ? 2 : 1;
-	m_efbFramebuffer = new GLuint[m_EFBLayers]();
-	m_resolvedFramebuffer = new GLuint[m_EFBLayers]();
->>>>>>> 9b290935
 
 	// OpenGL MSAA textures are a different kind of texture type and must be allocated
 	// with a different function, so we create them separately.
@@ -246,7 +242,6 @@
 	FramebufferTexture(GL_FRAMEBUFFER, GL_COLOR_ATTACHMENT0, m_textureType, m_efbColor, 0);
 	FramebufferTexture(GL_FRAMEBUFFER, GL_DEPTH_ATTACHMENT, m_textureType, m_efbDepth, 0);
 
-<<<<<<< HEAD
 	if (g_has_vr920)
 	{
 #ifdef _WIN32
@@ -269,7 +264,6 @@
 			m_eye_texture[1].OGL.TexId = m_frontBuffer[1];
 #endif
 	}
-=======
 	// Bind all the other layers as separate FBOs for blitting.
 	for (unsigned int i = 1; i < m_EFBLayers; i++)
 	{
@@ -284,7 +278,6 @@
 	glClearColor(0.f, 0.f, 0.f, 1.f);
 	glClearDepthf(1.0f);
 	glClear(GL_COLOR_BUFFER_BIT|GL_DEPTH_BUFFER_BIT);
->>>>>>> 9b290935
 
 	// reinterpret pixel format
 	char vs[] =
@@ -409,18 +402,6 @@
 
 	// Note: OpenGL deletion functions silently ignore parameters of "0".
 
-<<<<<<< HEAD
-	glObj[0] = m_efbFramebuffer;
-	glObj[1] = m_resolvedFramebuffer;
-	glObj[2] = m_xfbFramebuffer;
-	glDeleteFramebuffers(3, glObj);
-	m_efbFramebuffer = 0;
-	m_xfbFramebuffer = 0;
-	m_resolvedFramebuffer = 0;
-	glDeleteFramebuffers(2, m_eyeFramebuffer);
-	m_eyeFramebuffer[0] = 0;
-	m_eyeFramebuffer[1] = 0;
-=======
 	glDeleteFramebuffers(m_EFBLayers, m_efbFramebuffer);
 	glDeleteFramebuffers(m_EFBLayers, m_resolvedFramebuffer);
 	delete [] m_efbFramebuffer;
@@ -430,7 +411,9 @@
 
 	glDeleteFramebuffers(1, &m_xfbFramebuffer);
 	m_xfbFramebuffer = 0;
->>>>>>> 9b290935
+	glDeleteFramebuffers(2, m_eyeFramebuffer);
+	m_eyeFramebuffer[0] = 0;
+	m_eyeFramebuffer[1] = 0;
 
 	glObj[0] = m_resolvedColorTexture;
 	glObj[1] = m_resolvedDepthTexture;
