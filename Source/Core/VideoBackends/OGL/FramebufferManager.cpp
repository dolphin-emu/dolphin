// Copyright 2009 Dolphin Emulator Project
// Licensed under GPLv2+
// Refer to the license.txt file included.

#include "VideoBackends/OGL/FramebufferManager.h"

#include <memory>
#include <vector>

#include "Common/Common.h"
#include "Common/CommonTypes.h"
#include "Common/Logging/Log.h"
#include "Common/MsgHandler.h"

#include "Core/HW/Memmap.h"

#include "VideoBackends/OGL/Render.h"
#include "VideoBackends/OGL/SamplerCache.h"
#include "VideoBackends/OGL/TextureConverter.h"
#include "VideoBackends/OGL/VertexManager.h"

#include "VideoCommon/OnScreenDisplay.h"
#include "VideoCommon/VertexShaderGen.h"
#include "VideoCommon/VideoBackendBase.h"

constexpr const char* GLSL_REINTERPRET_PIXELFMT_VS = R"GLSL(
flat out int layer;
void main(void) {
  layer = 0;
  vec2 rawpos = vec2(gl_VertexID & 1, gl_VertexID & 2);
  gl_Position = vec4(rawpos* 2.0 - 1.0, 0.0, 1.0);
})GLSL";

constexpr const char* GLSL_SHADER_FS = R"GLSL(
#define MULTILAYER %d
#define MSAA %d

#if MSAA

#if MULTILAYER
SAMPLER_BINDING(9) uniform sampler2DMSArray samp9;
#else
SAMPLER_BINDING(9) uniform sampler2DMS samp9;
#endif

#else
SAMPLER_BINDING(9) uniform sampler2DArray samp9;
#endif

vec4 sampleEFB(ivec3 pos) {
#if MSAA

#if MULTILAYER
  return texelFetch(samp9, pos, gl_SampleID);
#else
  return texelFetch(samp9, pos.xy, gl_SampleID);
#endif

#else
  return texelFetch(samp9, pos, 0);
#endif
})GLSL";

constexpr const char* GLSL_SAMPLE_EFB_FS = R"GLSL(
#define MULTILAYER %d

#if MULTILAYER
SAMPLER_BINDING(9) uniform sampler2DMSArray samp9;
#else
SAMPLER_BINDING(9) uniform sampler2DMS samp9;
#endif
vec4 sampleEFB(ivec3 pos) {
  vec4 color = vec4(0.0, 0.0, 0.0, 0.0);
  for (int i = 0; i < %d; i++)
#if MULTILAYER
    color += texelFetch(samp9, pos, i);
#else
    color += texelFetch(samp9, pos.xy, i);
#endif

  return color / %d;
})GLSL";

constexpr const char* GLSL_RGBA6_TO_RGB8_FS = R"GLSL(
flat in int layer;
out vec4 ocol0;
void main() {
  ivec4 src6 = ivec4(round(sampleEFB(ivec3(gl_FragCoord.xy, layer)) * 63.f));
  ivec4 dst8;

  dst8.r = (src6.r << 2) | (src6.g >> 4);
  dst8.g = ((src6.g & 0xF) << 4) | (src6.b >> 2);
  dst8.b = ((src6.b & 0x3) << 6) | src6.a;
  dst8.a = 255;

  ocol0 = float4(dst8) / 255.f;
})GLSL";

constexpr const char* GLSL_RGB8_TO_RGBA6_FS = R"GLSL(
flat in int layer;
out vec4 ocol0;
void main() {
  ivec4 src8 = ivec4(round(sampleEFB(ivec3(gl_FragCoord.xy, layer)) * 255.f));
  ivec4 dst6;

  dst6.r = src8.r >> 2;
  dst6.g = ((src8.r & 0x3) << 4) | (src8.g >> 4);
  dst6.b = ((src8.g & 0xF) << 2) | (src8.b >> 6);
  dst6.a = src8.b & 0x3F;
  ocol0 = float4(dst6) / 63.f;
})GLSL";

constexpr const char* GLSL_GS = R"GLSL(
layout(triangles) in;
layout(triangle_strip, max_vertices = %d) out;
flat out int layer;
void main() {
  for (int j = 0; j < %d; ++j) {
    for (int i = 0; i < 3; ++i) {
      layer = j;
      gl_Layer = j;
      gl_Position = gl_in[i].gl_Position;
      EmitVertex();
    }
    EndPrimitive();
  }
})GLSL";

constexpr const char* GLSL_EFB_POKE_VERTEX_VS = R"GLSL(
in vec2 rawpos;
in vec4 rawcolor0; // color
in int rawcolor1;  // depth
out vec4 v_c;
out float v_z;
void main(void) {
  gl_Position = vec4(((rawpos + 0.5) / vec2(640.0, 528.0) * 2.0 - 1.0) * vec2(1.0, -1.0), 0.0, 1.0);
  gl_PointSize = %d.0 / 640.0;

  v_c = rawcolor0.bgra;
  v_z = float(rawcolor1 & 0xFFFFFF) / 16777216.0;
})GLSL";

constexpr const char* GLSL_EFB_POKE_PIXEL_FS = R"GLSL(
in vec4 %s_c;
in float %s_z;
out vec4 ocol0;
void main(void) {
  ocol0 = %s_c;
  gl_FragDepth = %s_z;
})GLSL";

constexpr const char* GLSL_EFB_POKE_GEOMETRY_GS = R"GLSL(
layout(points) in;
layout(points, max_vertices = %d) out;
in vec4 v_c[1];
in float v_z[1];
out vec4 g_c;
out float g_z;
void main() {
  for (int j = 0; j < %d; ++j) {
    gl_Layer = j;
    gl_Position = gl_in[0].gl_Position;
    gl_PointSize = %d.0 / 640.0;
    g_c = v_c[0];
    g_z = v_z[0];

    EmitVertex();
    EndPrimitive();
  }
})GLSL";

namespace OGL
{
int FramebufferManager::m_targetWidth;
int FramebufferManager::m_targetHeight;
int FramebufferManager::m_msaaSamples;
bool FramebufferManager::m_enable_stencil_buffer;

GLenum FramebufferManager::m_textureType;
std::vector<GLuint> FramebufferManager::m_efbFramebuffer;
GLuint FramebufferManager::m_efbColor;
GLuint FramebufferManager::m_efbDepth;
GLuint FramebufferManager::m_efbColorSwap;  // for hot swap when reinterpreting EFB pixel formats

// Only used in MSAA mode.
std::vector<GLuint> FramebufferManager::m_resolvedFramebuffer;
GLuint FramebufferManager::m_resolvedColorTexture;
GLuint FramebufferManager::m_resolvedDepthTexture;

// reinterpret pixel format
SHADER FramebufferManager::m_pixel_format_shaders[2];

// EFB pokes
GLuint FramebufferManager::m_EfbPokes_VBO;
GLuint FramebufferManager::m_EfbPokes_VAO;
SHADER FramebufferManager::m_EfbPokes;

GLuint FramebufferManager::CreateTexture(GLenum texture_type, GLenum internal_format,
                                         GLenum pixel_format, GLenum data_type)
{
  GLuint texture;
  glActiveTexture(GL_TEXTURE9);
  glGenTextures(1, &texture);
  glBindTexture(texture_type, texture);
  if (texture_type == GL_TEXTURE_2D_ARRAY)
  {
    glTexParameteri(texture_type, GL_TEXTURE_MAX_LEVEL, 0);
    glTexImage3D(texture_type, 0, internal_format, m_targetWidth, m_targetHeight, m_EFBLayers, 0,
                 pixel_format, data_type, nullptr);
  }
  else if (texture_type == GL_TEXTURE_2D_MULTISAMPLE_ARRAY)
  {
    if (g_ogl_config.bSupports3DTextureStorageMultisample)
      glTexStorage3DMultisample(texture_type, m_msaaSamples, internal_format, m_targetWidth,
                                m_targetHeight, m_EFBLayers, false);
    else
      glTexImage3DMultisample(texture_type, m_msaaSamples, internal_format, m_targetWidth,
                              m_targetHeight, m_EFBLayers, false);
  }
  else if (texture_type == GL_TEXTURE_2D_MULTISAMPLE)
  {
    if (g_ogl_config.bSupports2DTextureStorageMultisample)
      glTexStorage2DMultisample(texture_type, m_msaaSamples, internal_format, m_targetWidth,
                                m_targetHeight, false);
    else
      glTexImage2DMultisample(texture_type, m_msaaSamples, internal_format, m_targetWidth,
                              m_targetHeight, false);
  }
  else
  {
    PanicAlert("Unhandled texture type %d", texture_type);
  }
  glBindTexture(texture_type, 0);
  return texture;
}

void FramebufferManager::BindLayeredTexture(GLuint texture, const std::vector<GLuint>& framebuffers,
                                            GLenum attachment, GLenum texture_type)
{
  glBindFramebuffer(GL_FRAMEBUFFER, framebuffers[0]);
  FramebufferTexture(GL_FRAMEBUFFER, attachment, texture_type, texture, 0);
  // Bind all the other layers as separate FBOs for blitting.
  for (unsigned int i = 1; i < m_EFBLayers; i++)
  {
    glBindFramebuffer(GL_FRAMEBUFFER, framebuffers[i]);
    glFramebufferTextureLayer(GL_FRAMEBUFFER, attachment, texture, 0, i);
  }
}

bool FramebufferManager::HasStencilBuffer()
{
  return m_enable_stencil_buffer;
}

FramebufferManager::FramebufferManager(int targetWidth, int targetHeight, int msaaSamples,
                                       bool enable_stencil_buffer)
{
  m_efbColor = 0;
  m_efbDepth = 0;
  m_efbColorSwap = 0;
  m_resolvedColorTexture = 0;
  m_resolvedDepthTexture = 0;

  m_targetWidth = targetWidth;
  m_targetHeight = targetHeight;
  m_msaaSamples = msaaSamples;
  m_enable_stencil_buffer = enable_stencil_buffer;

  // The EFB can be set to different pixel formats by the game through the
  // BPMEM_ZCOMPARE register (which should probably have a different name).
  // They are:
  // - 24-bit RGB (8-bit components) with 24-bit Z
  // - 24-bit RGBA (6-bit components) with 24-bit Z
  // - Multisampled 16-bit RGB (5-6-5 format) with 16-bit Z
  // We only use one EFB format here: 32-bit ARGB with 24-bit Z.
  // Multisampling depends on user settings.
  // The distinction becomes important for certain operations, i.e. the
  // alpha channel should be ignored if the EFB does not have one.

  glActiveTexture(GL_TEXTURE9);

  m_EFBLayers = 1;
  m_efbFramebuffer.resize(m_EFBLayers);
  m_resolvedFramebuffer.resize(m_EFBLayers);

  GLenum depth_internal_format = GL_DEPTH_COMPONENT32F;
  GLenum depth_pixel_format = GL_DEPTH_COMPONENT;
  GLenum depth_data_type = GL_FLOAT;
  if (m_enable_stencil_buffer)
  {
    depth_internal_format = GL_DEPTH24_STENCIL8;
    depth_pixel_format = GL_DEPTH_STENCIL;
    depth_data_type = GL_UNSIGNED_INT_24_8;
  }

<<<<<<< HEAD
  const bool multilayer = false;//m_EFBLayers > 1;
=======
  const bool multilayer = false;
>>>>>>> 66a3329a

  if (m_msaaSamples <= 1)
  {
    m_textureType = GL_TEXTURE_2D_ARRAY;
  }
  else
  {
    // Only use a layered multisample texture if needed. Some drivers
    // slow down significantly with single-layered multisample textures.
    m_textureType = multilayer ? GL_TEXTURE_2D_MULTISAMPLE_ARRAY : GL_TEXTURE_2D_MULTISAMPLE;

    // Although we are able to access the multisampled texture directly, we don't do it
    // everywhere. The old way is to "resolve" this multisampled texture by copying it into a
    // non-sampled texture. This would lead to an unneeded copy of the EFB, so we are going to
    // avoid it. But as this job isn't done right now, we do need that texture for resolving:
    GLenum resolvedType = GL_TEXTURE_2D_ARRAY;

    m_resolvedColorTexture = CreateTexture(resolvedType, GL_RGBA8, GL_RGBA, GL_UNSIGNED_BYTE);
    m_resolvedDepthTexture =
        CreateTexture(resolvedType, depth_internal_format, depth_pixel_format, depth_data_type);

    // Bind resolved textures to resolved framebuffer.
    glGenFramebuffers(m_EFBLayers, m_resolvedFramebuffer.data());
    BindLayeredTexture(m_resolvedColorTexture, m_resolvedFramebuffer, GL_COLOR_ATTACHMENT0,
                       resolvedType);
    BindLayeredTexture(m_resolvedDepthTexture, m_resolvedFramebuffer, GL_DEPTH_ATTACHMENT,
                       resolvedType);
    if (m_enable_stencil_buffer)
      BindLayeredTexture(m_resolvedDepthTexture, m_resolvedFramebuffer, GL_STENCIL_ATTACHMENT,
                         resolvedType);
  }

  m_efbColor = CreateTexture(m_textureType, GL_RGBA8, GL_RGBA, GL_UNSIGNED_BYTE);
  m_efbDepth =
      CreateTexture(m_textureType, depth_internal_format, depth_pixel_format, depth_data_type);
  m_efbColorSwap = CreateTexture(m_textureType, GL_RGBA8, GL_RGBA, GL_UNSIGNED_BYTE);

  // Bind target textures to EFB framebuffer.
  glGenFramebuffers(m_EFBLayers, m_efbFramebuffer.data());
  BindLayeredTexture(m_efbColor, m_efbFramebuffer, GL_COLOR_ATTACHMENT0, m_textureType);
  BindLayeredTexture(m_efbDepth, m_efbFramebuffer, GL_DEPTH_ATTACHMENT, m_textureType);
  if (m_enable_stencil_buffer)
    BindLayeredTexture(m_efbDepth, m_efbFramebuffer, GL_STENCIL_ATTACHMENT, m_textureType);

  // EFB framebuffer is currently bound, make sure to clear it before use.
  glViewport(0, 0, m_targetWidth, m_targetHeight);
  glScissor(0, 0, m_targetWidth, m_targetHeight);
  glClearColor(0.f, 0.f, 0.f, 0.f);
  glClearDepthf(1.0f);
  glClear(GL_COLOR_BUFFER_BIT | GL_DEPTH_BUFFER_BIT);
  if (m_enable_stencil_buffer)
  {
    glClearStencil(0);
    glClear(GL_STENCIL_BUFFER_BIT);
  }

  // reinterpret pixel format
  std::string vs = GLSL_REINTERPRET_PIXELFMT_VS;

  // The way to sample the EFB is based on the on the current configuration.
  // As we use the same sampling way for both interpreting shaders, the sampling
  // shader are generated first:
  std::string sampler;

  if (m_msaaSamples <= 1)
  {
    // non-msaa, so just fetch the pixel
    sampler = StringFromFormat(GLSL_SHADER_FS, multilayer, false);
  }
  else if (g_ActiveConfig.backend_info.bSupportsSSAA)
  {
    // msaa + sample shading available, so just fetch the sample
    // This will lead to sample shading, but it's the only way to not loose
    // the values of each sample.
    sampler = StringFromFormat(GLSL_SHADER_FS, multilayer, true);
  }
  else
  {
    // msaa without sample shading: calculate the mean value of the pixel
    sampler = StringFromFormat(GLSL_SAMPLE_EFB_FS, multilayer, m_msaaSamples, m_msaaSamples);
  }

  std::string ps_rgba6_to_rgb8 = sampler + GLSL_RGBA6_TO_RGB8_FS;

  std::string ps_rgb8_to_rgba6 = sampler + GLSL_RGB8_TO_RGBA6_FS;

  std::string gs = StringFromFormat(GLSL_GS, m_EFBLayers * 3, m_EFBLayers);

  ProgramShaderCache::CompileShader(m_pixel_format_shaders[0], vs, ps_rgb8_to_rgba6,
                                    multilayer ? gs : "");
  ProgramShaderCache::CompileShader(m_pixel_format_shaders[1], vs, ps_rgba6_to_rgb8,
                                    multilayer ? gs : "");

  const auto prefix = multilayer ? "g" : "v";

  ProgramShaderCache::CompileShader(
      m_EfbPokes, StringFromFormat(GLSL_EFB_POKE_VERTEX_VS, m_targetWidth),

      StringFromFormat(GLSL_EFB_POKE_PIXEL_FS, prefix, prefix, prefix, prefix),

      multilayer ?
          StringFromFormat(GLSL_EFB_POKE_GEOMETRY_GS, m_EFBLayers, m_EFBLayers, m_targetWidth) :
          "");
  glGenBuffers(1, &m_EfbPokes_VBO);
  glGenVertexArrays(1, &m_EfbPokes_VAO);
  glBindBuffer(GL_ARRAY_BUFFER, m_EfbPokes_VBO);
  glBindVertexArray(m_EfbPokes_VAO);
  glEnableVertexAttribArray(SHADER_POSITION_ATTRIB);
  glVertexAttribPointer(SHADER_POSITION_ATTRIB, 2, GL_UNSIGNED_SHORT, 0, sizeof(EfbPokeData),
                        (void*)offsetof(EfbPokeData, x));
  glEnableVertexAttribArray(SHADER_COLOR0_ATTRIB);
  glVertexAttribPointer(SHADER_COLOR0_ATTRIB, 4, GL_UNSIGNED_BYTE, 1, sizeof(EfbPokeData),
                        (void*)offsetof(EfbPokeData, data));
  glEnableVertexAttribArray(SHADER_COLOR1_ATTRIB);
  glVertexAttribIPointer(SHADER_COLOR1_ATTRIB, 1, GL_INT, sizeof(EfbPokeData),
                         (void*)offsetof(EfbPokeData, data));
  glBindBuffer(GL_ARRAY_BUFFER,
               static_cast<VertexManager*>(g_vertex_manager.get())->GetVertexBufferHandle());

  if (!static_cast<Renderer*>(g_renderer.get())->IsGLES())
    glEnable(GL_PROGRAM_POINT_SIZE);
}

FramebufferManager::~FramebufferManager()
{
  glBindFramebuffer(GL_FRAMEBUFFER, 0);

  GLuint glObj[3];

  // Note: OpenGL deletion functions silently ignore parameters of "0".

  glDeleteFramebuffers(m_EFBLayers, m_efbFramebuffer.data());
  glDeleteFramebuffers(m_EFBLayers, m_resolvedFramebuffer.data());

  // Required, as these are static class members
  m_efbFramebuffer.clear();
  m_resolvedFramebuffer.clear();

  glObj[0] = m_resolvedColorTexture;
  glObj[1] = m_resolvedDepthTexture;
  glDeleteTextures(2, glObj);
  m_resolvedColorTexture = 0;
  m_resolvedDepthTexture = 0;

  glObj[0] = m_efbColor;
  glObj[1] = m_efbDepth;
  glObj[2] = m_efbColorSwap;
  glDeleteTextures(3, glObj);
  m_efbColor = 0;
  m_efbDepth = 0;
  m_efbColorSwap = 0;

  // reinterpret pixel format
  m_pixel_format_shaders[0].Destroy();
  m_pixel_format_shaders[1].Destroy();

  // EFB pokes
  glDeleteBuffers(1, &m_EfbPokes_VBO);
  glDeleteVertexArrays(1, &m_EfbPokes_VAO);
  m_EfbPokes_VBO = 0;
  m_EfbPokes_VAO = 0;
  m_EfbPokes.Destroy();
}

GLuint FramebufferManager::GetEFBColorTexture(const EFBRectangle& sourceRc)
{
  if (m_msaaSamples <= 1)
  {
    return m_efbColor;
  }
  else
  {
    // Transfer the EFB to a resolved texture. EXT_framebuffer_blit is
    // required.

    TargetRectangle targetRc = g_renderer->ConvertEFBRectangle(sourceRc);
    targetRc.ClampUL(0, 0, m_targetWidth, m_targetHeight);

    // Resolve.
    for (unsigned int i = 0; i < m_EFBLayers; i++)
    {
      glBindFramebuffer(GL_READ_FRAMEBUFFER, m_efbFramebuffer[i]);
      glBindFramebuffer(GL_DRAW_FRAMEBUFFER, m_resolvedFramebuffer[i]);
      glBlitFramebuffer(targetRc.left, targetRc.top, targetRc.right, targetRc.bottom, targetRc.left,
                        targetRc.top, targetRc.right, targetRc.bottom, GL_COLOR_BUFFER_BIT,
                        GL_NEAREST);
    }

    // Return to EFB.
    glBindFramebuffer(GL_FRAMEBUFFER, m_efbFramebuffer[0]);

    return m_resolvedColorTexture;
  }
}

GLuint FramebufferManager::GetEFBDepthTexture(const EFBRectangle& sourceRc)
{
  if (m_msaaSamples <= 1)
  {
    return m_efbDepth;
  }
  else
  {
    // Transfer the EFB to a resolved texture.

    TargetRectangle targetRc = g_renderer->ConvertEFBRectangle(sourceRc);
    targetRc.ClampUL(0, 0, m_targetWidth, m_targetHeight);

    // Resolve.
    for (unsigned int i = 0; i < m_EFBLayers; i++)
    {
      glBindFramebuffer(GL_READ_FRAMEBUFFER, m_efbFramebuffer[i]);
      glBindFramebuffer(GL_DRAW_FRAMEBUFFER, m_resolvedFramebuffer[i]);
      glBlitFramebuffer(targetRc.left, targetRc.top, targetRc.right, targetRc.bottom, targetRc.left,
                        targetRc.top, targetRc.right, targetRc.bottom, GL_DEPTH_BUFFER_BIT,
                        GL_NEAREST);
    }

    // Return to EFB.
    glBindFramebuffer(GL_FRAMEBUFFER, m_efbFramebuffer[0]);

    return m_resolvedDepthTexture;
  }
}

void FramebufferManager::ResolveEFBStencilTexture()
{
  if (m_msaaSamples <= 1)
    return;

  // Resolve.
  for (unsigned int i = 0; i < m_EFBLayers; i++)
  {
    glBindFramebuffer(GL_READ_FRAMEBUFFER, m_efbFramebuffer[i]);
    glBindFramebuffer(GL_DRAW_FRAMEBUFFER, m_resolvedFramebuffer[i]);
    glBlitFramebuffer(0, 0, m_targetWidth, m_targetHeight, 0, 0, m_targetWidth, m_targetHeight,
                      GL_STENCIL_BUFFER_BIT, GL_NEAREST);
  }

  // Return to EFB.
  glBindFramebuffer(GL_FRAMEBUFFER, m_efbFramebuffer[0]);
}

GLuint FramebufferManager::GetResolvedFramebuffer()
{
  if (m_msaaSamples <= 1)
    return m_efbFramebuffer[0];
  return m_resolvedFramebuffer[0];
}

void FramebufferManager::SetFramebuffer(GLuint fb)
{
  glBindFramebuffer(GL_FRAMEBUFFER, fb != 0 ? fb : GetEFBFramebuffer());
}

void FramebufferManager::FramebufferTexture(GLenum target, GLenum attachment, GLenum textarget,
                                            GLuint texture, GLint level)
{
  if (textarget == GL_TEXTURE_2D_ARRAY || textarget == GL_TEXTURE_2D_MULTISAMPLE_ARRAY)
  {
    if (m_EFBLayers > 1)
      glFramebufferTexture(target, attachment, texture, level);
    else
      glFramebufferTextureLayer(target, attachment, texture, level, 0);
  }
  else
  {
    glFramebufferTexture2D(target, attachment, textarget, texture, level);
  }
}

// Apply AA if enabled
GLuint FramebufferManager::ResolveAndGetRenderTarget(const EFBRectangle& source_rect)
{
  return GetEFBColorTexture(source_rect);
}

GLuint FramebufferManager::ResolveAndGetDepthTarget(const EFBRectangle& source_rect)
{
  return GetEFBDepthTexture(source_rect);
}

void FramebufferManager::ReinterpretPixelData(unsigned int convtype)
{
  g_renderer->ResetAPIState();

  GLuint src_texture = 0;

  // We aren't allowed to render and sample the same texture in one draw call,
  // so we have to create a new texture and overwrite it completely.
  // To not allocate one big texture every time, we've allocated two on
  // initialization and just swap them here:
  src_texture = m_efbColor;
  m_efbColor = m_efbColorSwap;
  m_efbColorSwap = src_texture;
  FramebufferTexture(GL_FRAMEBUFFER, GL_COLOR_ATTACHMENT0, m_textureType, m_efbColor, 0);

  glViewport(0, 0, m_targetWidth, m_targetHeight);
  glActiveTexture(GL_TEXTURE9);
  glBindTexture(m_textureType, src_texture);
  g_sampler_cache->BindNearestSampler(9);

  m_pixel_format_shaders[convtype ? 1 : 0].Bind();
  ProgramShaderCache::BindVertexFormat(nullptr);
  glDrawArrays(GL_TRIANGLE_STRIP, 0, 4);
  glBindTexture(m_textureType, 0);

  g_renderer->RestoreAPIState();
}

void FramebufferManager::PokeEFB(EFBAccessType type, const EfbPokeData* points, size_t num_points)
{
  g_renderer->ResetAPIState();

  if (type == EFBAccessType::PokeZ)
  {
    glDepthMask(GL_TRUE);
    glColorMask(GL_FALSE, GL_FALSE, GL_FALSE, GL_FALSE);
    glEnable(GL_DEPTH_TEST);
    glDepthFunc(GL_ALWAYS);
  }

  glBindVertexArray(m_EfbPokes_VAO);
  glBindBuffer(GL_ARRAY_BUFFER, m_EfbPokes_VBO);
  glBufferData(GL_ARRAY_BUFFER, sizeof(EfbPokeData) * num_points, points, GL_STREAM_DRAW);
  m_EfbPokes.Bind();
  glViewport(0, 0, m_targetWidth, m_targetHeight);
  glDrawArrays(GL_POINTS, 0, (GLsizei)num_points);

  glBindBuffer(GL_ARRAY_BUFFER,
               static_cast<VertexManager*>(g_vertex_manager.get())->GetVertexBufferHandle());
  g_renderer->RestoreAPIState();

  // TODO: Could just update the EFB cache with the new value
  ClearEFBCache();
}

}  // namespace OGL<|MERGE_RESOLUTION|>--- conflicted
+++ resolved
@@ -293,11 +293,7 @@
     depth_data_type = GL_UNSIGNED_INT_24_8;
   }
 
-<<<<<<< HEAD
-  const bool multilayer = false;//m_EFBLayers > 1;
-=======
   const bool multilayer = false;
->>>>>>> 66a3329a
 
   if (m_msaaSamples <= 1)
   {
