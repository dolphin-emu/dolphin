// Copyright 2008 Dolphin Emulator Project
// Licensed under GPLv2+
// Refer to the license.txt file included.

// OpenGL Backend Documentation
/*

1.1 Display settings

Internal and fullscreen resolution: Since the only internal resolutions allowed
are also fullscreen resolution allowed by the system there is only need for one
resolution setting that applies to both the internal resolution and the
fullscreen resolution.  - Apparently no, someone else doesn't agree

Todo: Make the internal resolution option apply instantly, currently only the
native and 2x option applies instantly. To do this we need to be able to change
the reinitialize FramebufferManager:Init() while a game is running.

1.2 Screenshots


The screenshots should be taken from the internal representation of the picture
regardless of what the current window size is. Since AA and wireframe is
applied together with the picture resizing this rule is not currently applied
to AA or wireframe pictures, they are instead taken from whatever the window
size is.

Todo: Render AA and wireframe to a separate picture used for the screenshot in
addition to the one for display.

1.3 AA

Make AA apply instantly during gameplay if possible

*/

#include <memory>
#include <string>
#include <vector>

#include "Common/Common.h"
#include "Common/GL/GLContext.h"
#include "Common/GL/GLUtil.h"
#include "Common/MsgHandler.h"

#include "Core/Config/GraphicsSettings.h"

#include "VideoBackends/OGL/BoundingBox.h"
#include "VideoBackends/OGL/PerfQuery.h"
#include "VideoBackends/OGL/ProgramShaderCache.h"
#include "VideoBackends/OGL/Render.h"
#include "VideoBackends/OGL/SamplerCache.h"
#include "VideoBackends/OGL/TextureCache.h"
#include "VideoBackends/OGL/TextureConverter.h"
#include "VideoBackends/OGL/VertexManager.h"
#include "VideoBackends/OGL/VideoBackend.h"

#include "VideoCommon/OnScreenDisplay.h"
#include "VideoCommon/VideoCommon.h"
#include "VideoCommon/VideoConfig.h"

namespace OGL
{
std::string VideoBackend::GetName() const
{
  return "OGL";
}

std::string VideoBackend::GetDisplayName() const
{
  if (g_renderer && static_cast<Renderer*>(g_renderer.get())->IsGLES())
    return _trans("OpenGL ES");
  else
    return _trans("OpenGL");
}

void VideoBackend::InitBackendInfo()
{
  g_Config.backend_info.api_type = APIType::OpenGL;
  g_Config.backend_info.MaxTextureSize = 16384;
  g_Config.backend_info.bSupportsExclusiveFullscreen = false;
  g_Config.backend_info.bSupportsOversizedViewports = true;
  g_Config.backend_info.bSupportsGeometryShaders = true;
  g_Config.backend_info.bSupportsComputeShaders = false;
  g_Config.backend_info.bSupports3DVision = false;
  g_Config.backend_info.bSupportsPostProcessing = true;
  g_Config.backend_info.bSupportsSSAA = true;
  g_Config.backend_info.bSupportsReversedDepthRange = true;
  g_Config.backend_info.bSupportsLogicOp = true;
  g_Config.backend_info.bSupportsMultithreading = false;
  g_Config.backend_info.bSupportsCopyToVram = true;

  // TODO: There is a bug here, if texel buffers are not supported the graphics options
  // will show the option when it is not supported. The only way around this would be
  // creating a context when calling this function to determine what is available.
  g_Config.backend_info.bSupportsGPUTextureDecoding = true;

  // Overwritten in Render.cpp later
  g_Config.backend_info.bSupportsDualSourceBlend = true;
  g_Config.backend_info.bSupportsPaletteConversion = true;
  g_Config.backend_info.bSupportsClipControl = true;
  g_Config.backend_info.bSupportsDepthClamp = true;
  g_Config.backend_info.bSupportsST3CTextures = false;
  g_Config.backend_info.bSupportsBPTCTextures = false;

  g_Config.backend_info.Adapters.clear();

  // aamodes - 1 is to stay consistent with D3D (means no AA)
  g_Config.backend_info.AAModes = {1, 2, 4, 8};
}

bool VideoBackend::InitializeGLExtensions(GLContext* context)
{
  // Init extension support.
  if (!GLExtensions::Init(context))
  {
    // OpenGL 2.0 is required for all shader based drawings. There is no way to get this by
    // extensions
    PanicAlert("GPU: OGL ERROR: Does your video card support OpenGL 2.0?");
    return false;
  }

  if (GLExtensions::Version() < 300)
  {
    // integer vertex attributes require a gl3 only function
    PanicAlert("GPU: OGL ERROR: Need OpenGL version 3.\n"
               "GPU: Does your video card support OpenGL 3?");
    return false;
  }

  return true;
}

bool VideoBackend::FillBackendInfo()
{
  // check for the max vertex attributes
  GLint numvertexattribs = 0;
  glGetIntegerv(GL_MAX_VERTEX_ATTRIBS, &numvertexattribs);
  if (numvertexattribs < 16)
  {
    PanicAlert("GPU: OGL ERROR: Number of attributes %d not enough.\n"
               "GPU: Does your video card support OpenGL 2.x?",
               numvertexattribs);
    return false;
  }

  // check the max texture width and height
  GLint max_texture_size = 0;
  glGetIntegerv(GL_MAX_TEXTURE_SIZE, &max_texture_size);
  g_Config.backend_info.MaxTextureSize = static_cast<u32>(max_texture_size);
  if (max_texture_size < 1024)
  {
    PanicAlert("GL_MAX_TEXTURE_SIZE too small at %i - must be at least 1024.", max_texture_size);
    return false;
  }

  // TODO: Move the remaining fields from the Renderer constructor here.
  return true;
}

bool VideoBackend::Initialize(const WindowSystemInfo& wsi)
{
  InitializeShared();

<<<<<<< HEAD
  GLUtil::InitInterface();
  GLInterface->SetMode(GLInterfaceMode::MODE_DETECT);
  if (!GLInterface->Create(window_handle))
=======
  std::unique_ptr<GLContext> main_gl_context =
      GLContext::Create(wsi, g_ActiveConfig.stereo_mode == StereoMode::QuadBuffer, true, false,
                        Config::Get(Config::GFX_PREFER_GLES));
  if (!main_gl_context)
>>>>>>> dc5a678f
    return false;

  if (!InitializeGLExtensions(main_gl_context.get()) || !FillBackendInfo())
    return false;

  g_renderer = std::make_unique<Renderer>(std::move(main_gl_context));
  g_vertex_manager = std::make_unique<VertexManager>();
  g_perf_query = GetPerfQuery();
  ProgramShaderCache::Init();
  g_texture_cache = std::make_unique<TextureCache>();
  g_sampler_cache = std::make_unique<SamplerCache>();
  g_shader_cache = std::make_unique<VideoCommon::ShaderCache>();
  static_cast<Renderer*>(g_renderer.get())->Init();
  TextureConverter::Init();
  BoundingBox::Init(g_renderer->GetTargetWidth(), g_renderer->GetTargetHeight());
  return g_shader_cache->Initialize();
}

void VideoBackend::Shutdown()
{
  g_shader_cache->Shutdown();
  g_renderer->Shutdown();
  BoundingBox::Shutdown();
  TextureConverter::Shutdown();
  g_shader_cache.reset();
  g_sampler_cache.reset();
  g_texture_cache.reset();
  ProgramShaderCache::Shutdown();
  g_perf_query.reset();
  g_vertex_manager.reset();
  g_renderer.reset();
  ShutdownShared();
}
}  // namespace OGL<|MERGE_RESOLUTION|>--- conflicted
+++ resolved
@@ -162,16 +162,9 @@
 {
   InitializeShared();
 
-<<<<<<< HEAD
-  GLUtil::InitInterface();
-  GLInterface->SetMode(GLInterfaceMode::MODE_DETECT);
-  if (!GLInterface->Create(window_handle))
-=======
   std::unique_ptr<GLContext> main_gl_context =
-      GLContext::Create(wsi, g_ActiveConfig.stereo_mode == StereoMode::QuadBuffer, true, false,
-                        Config::Get(Config::GFX_PREFER_GLES));
+      GLContext::Create(wsi, true, false, Config::Get(Config::GFX_PREFER_GLES));
   if (!main_gl_context)
->>>>>>> dc5a678f
     return false;
 
   if (!InitializeGLExtensions(main_gl_context.get()) || !FillBackendInfo())
