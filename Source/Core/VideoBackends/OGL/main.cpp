// Copyright 2008 Dolphin Emulator Project
// Licensed under GPLv2+
// Refer to the license.txt file included.

// OpenGL Backend Documentation
/*

1.1 Display settings

Internal and fullscreen resolution: Since the only internal resolutions allowed
are also fullscreen resolution allowed by the system there is only need for one
resolution setting that applies to both the internal resolution and the
fullscreen resolution.  - Apparently no, someone else doesn't agree

Todo: Make the internal resolution option apply instantly, currently only the
native and 2x option applies instantly. To do this we need to be able to change
the reinitialize FramebufferManager:Init() while a game is running.

1.2 Screenshots


The screenshots should be taken from the internal representation of the picture
regardless of what the current window size is. Since AA and wireframe is
applied together with the picture resizing this rule is not currently applied
to AA or wireframe pictures, they are instead taken from whatever the window
size is.

Todo: Render AA and wireframe to a separate picture used for the screenshot in
addition to the one for display.

1.3 AA

Make AA apply instantly during gameplay if possible

*/

#include <memory>
#include <string>
#include <vector>

#include "Common/Atomic.h"
#include "Common/CommonPaths.h"
#include "Common/FileSearch.h"
#include "Common/GL/GLInterfaceBase.h"
#include "Common/GL/GLUtil.h"

#include "Core/ConfigManager.h"
#include "Core/Host.h"

#include "VideoBackends/OGL/BoundingBox.h"
#include "VideoBackends/OGL/PerfQuery.h"
#include "VideoBackends/OGL/ProgramShaderCache.h"
#include "VideoBackends/OGL/Render.h"
#include "VideoBackends/OGL/SamplerCache.h"
#include "VideoBackends/OGL/TextureCache.h"
#include "VideoBackends/OGL/TextureConverter.h"
#include "VideoBackends/OGL/VertexManager.h"
#include "VideoBackends/OGL/VideoBackend.h"

#include "VideoCommon/BPStructs.h"
#include "VideoCommon/CommandProcessor.h"
#include "VideoCommon/Fifo.h"
#include "VideoCommon/GeometryShaderManager.h"
#include "VideoCommon/IndexGenerator.h"
#include "VideoCommon/OnScreenDisplay.h"
#include "VideoCommon/OpcodeDecoding.h"
#include "VideoCommon/PixelEngine.h"
#include "VideoCommon/PixelShaderManager.h"
#include "VideoCommon/VR.h"
#include "VideoCommon/VertexLoaderManager.h"
#include "VideoCommon/VertexShaderManager.h"
#include "VideoCommon/VideoConfig.h"

namespace OGL
{
// Draw messages on top of the screen
unsigned int VideoBackend::PeekMessages()
{
  return GLInterface->PeekMessages();
}

std::string VideoBackend::GetName() const
{
  return "OGL";
}

std::string VideoBackend::GetDisplayName() const
{
  if (GLInterface != nullptr && GLInterface->GetMode() == GLInterfaceMode::MODE_OPENGLES3)
    return "OpenGLES";
  else
    return "OpenGL";
}

static std::vector<std::string> GetShaders(const std::string& sub_dir = "")
{
  std::vector<std::string> paths =
      DoFileSearch({".glsl"}, {File::GetUserPath(D_SHADERS_IDX) + sub_dir,
                               File::GetSysDirectory() + SHADERS_DIR DIR_SEP + sub_dir});
  std::vector<std::string> result;
  for (std::string path : paths)
  {
    std::string name;
    SplitPath(path, nullptr, &name, nullptr);
    result.push_back(name);
  }
  return result;
}

static void InitBackendInfo()
{
  g_Config.backend_info.APIType = API_OPENGL;
  g_Config.backend_info.bSupportsExclusiveFullscreen = false;
  g_Config.backend_info.bSupportsOversizedViewports = true;
  g_Config.backend_info.bSupportsGeometryShaders = true;
  g_Config.backend_info.bSupports3DVision = false;
  g_Config.backend_info.bSupportsPostProcessing = true;
  g_Config.backend_info.bSupportsSSAA = true;

  g_Config.backend_info.Adapters.clear();

  // aamodes - 1 is to stay consistent with D3D (means no AA)
  g_Config.backend_info.AAModes = {1, 2, 4, 8};

  // pp shaders
  g_Config.backend_info.PPShaders = GetShaders("");
  g_Config.backend_info.AnaglyphShaders = GetShaders(ANAGLYPH_DIR DIR_SEP);
}

void VideoBackend::ShowConfig(void* parent_handle)
{
  if (!m_initialized)
    InitBackendInfo();

  Host_ShowVideoConfig(parent_handle, GetDisplayName(), "gfx_opengl");
}

bool VideoBackend::Initialize(void* window_handle)
{
  InitializeShared();
  InitBackendInfo();

  frameCount = 0;

  if (File::Exists(File::GetUserPath(D_CONFIG_IDX) + "GFX.ini"))
    g_Config.Load(File::GetUserPath(D_CONFIG_IDX) + "GFX.ini");
  else
    g_Config.Load(File::GetUserPath(D_CONFIG_IDX) + "gfx_opengl.ini");
  g_Config.GameIniLoad();
  g_Config.UpdateProjectionHack();
  g_Config.VerifyValidity();
  UpdateActiveConfig();

  InitInterface();
  GLInterface->SetMode(GLInterfaceMode::MODE_DETECT);
<<<<<<< HEAD
  if (window_handle)
  {
    if (!GLInterface->Create(window_handle))
      return false;
  }
  else
  {
    if (!GLInterface->CreateOffscreen())
      return false;
  }
=======
  if (!GLInterface->Create(window_handle))
    return false;
>>>>>>> dba9d86b

  // Do our OSD callbacks
  OSD::DoCallbacks(OSD::CallbackType::Initialization);

  m_initialized = true;
<<<<<<< HEAD
  return true;
}

bool VideoBackend::InitializeOtherThread(void* window_handle, std::thread* video_thread)
{
  m_video_thread = video_thread;
  g_vr_lock.lock();
  if (window_handle)
  {
    if (!GLInterface->Create(window_handle))
      return false;
  }
  else
  {
    if (!GLInterface->CreateOffscreen())
      return false;
  }
=======

>>>>>>> dba9d86b
  return true;
}

// This is called after Initialize() from the Core
// Run from the graphics thread
void VideoBackend::Video_Prepare()
{
<<<<<<< HEAD
  if (g_ActiveConfig.bAsynchronousTimewarp)
    GLInterface->MakeCurrentOffscreen();
  else
    GLInterface->MakeCurrent();
=======
  GLInterface->MakeCurrent();
>>>>>>> dba9d86b

  g_renderer = std::make_unique<Renderer>();

  CommandProcessor::Init();
  PixelEngine::Init();

  BPInit();
  g_vertex_manager = std::make_unique<VertexManager>();
  g_perf_query = GetPerfQuery();
  Fifo::Init();  // must be done before OpcodeDecoder::Init()
  OpcodeDecoder::Init();
  IndexGenerator::Init();
  VertexShaderManager::Init();
  PixelShaderManager::Init();
  GeometryShaderManager::Init();
  ProgramShaderCache::Init();
  g_texture_cache = std::make_unique<TextureCache>();
  g_sampler_cache = std::make_unique<SamplerCache>();
  Renderer::Init();
  VertexLoaderManager::Init();
  TextureConverter::Init();
  BoundingBox::Init();

<<<<<<< HEAD
  // This call is needed to ensure all OpenGL calls finish before
  // entering the GPU thread.  Without this, AMD Drivers crash on
  // first pass through the OculusSDK when doing a glDrawElements
  // in CAPI_GL_DistortionRenderer.cpp when using Asynchronous Timewarp
  glFinish();

  // Notify the core that the video backend is ready
  Host_Message(WM_USER_CREATE);
}

void VideoBackend::Video_PrepareOtherThread()
{
  GLInterface->MakeCurrent();
=======
  // Notify the core that the video backend is ready
  Host_Message(WM_USER_CREATE);
>>>>>>> dba9d86b
}

void VideoBackend::Shutdown()
{
  m_initialized = false;
<<<<<<< HEAD

  // Do our OSD callbacks
  OSD::DoCallbacks(OSD::CallbackType::Shutdown);

  if (g_ActiveConfig.bAsynchronousTimewarp)
    GLInterface->ShutdownOffscreen();
  else
    GLInterface->Shutdown();
}

void VideoBackend::ShutdownOtherThread()
{
=======

  // Do our OSD callbacks
  OSD::DoCallbacks(OSD::CallbackType::Shutdown);

>>>>>>> dba9d86b
  GLInterface->Shutdown();
  GLInterface.reset();
}

void VideoBackend::Video_Cleanup()
{
  if (!g_renderer)
    return;

  Fifo::Shutdown();

  // The following calls are NOT Thread Safe
  // And need to be called from the video thread
  Renderer::Shutdown();
  BoundingBox::Shutdown();
  TextureConverter::Shutdown();
  VertexLoaderManager::Shutdown();
  g_sampler_cache.reset();
  g_texture_cache.reset();
  ProgramShaderCache::Shutdown();
  VertexShaderManager::Shutdown();
  PixelShaderManager::Shutdown();
  GeometryShaderManager::Shutdown();

  g_perf_query.reset();
  g_vertex_manager.reset();

  OpcodeDecoder::Shutdown();
  g_renderer.reset();
<<<<<<< HEAD
  if (g_ActiveConfig.bAsynchronousTimewarp)
    GLInterface->ClearCurrentOffscreen();
  else
    GLInterface->ClearCurrent();
  VR_Shutdown();
}

void VideoBackend::Video_CleanupOtherThread()
{
  g_vr_lock.unlock();
  GLInterface->ClearCurrent();
}

bool VideoBackend::Video_CanDoAsync()
{
  return g_has_rift;
}
=======
  GLInterface->ClearCurrent();
}
>>>>>>> dba9d86b
}<|MERGE_RESOLUTION|>--- conflicted
+++ resolved
@@ -153,7 +153,6 @@
 
   InitInterface();
   GLInterface->SetMode(GLInterfaceMode::MODE_DETECT);
-<<<<<<< HEAD
   if (window_handle)
   {
     if (!GLInterface->Create(window_handle))
@@ -164,16 +163,11 @@
     if (!GLInterface->CreateOffscreen())
       return false;
   }
-=======
-  if (!GLInterface->Create(window_handle))
-    return false;
->>>>>>> dba9d86b
 
   // Do our OSD callbacks
   OSD::DoCallbacks(OSD::CallbackType::Initialization);
 
   m_initialized = true;
-<<<<<<< HEAD
   return true;
 }
 
@@ -191,9 +185,6 @@
     if (!GLInterface->CreateOffscreen())
       return false;
   }
-=======
-
->>>>>>> dba9d86b
   return true;
 }
 
@@ -201,14 +192,10 @@
 // Run from the graphics thread
 void VideoBackend::Video_Prepare()
 {
-<<<<<<< HEAD
   if (g_ActiveConfig.bAsynchronousTimewarp)
     GLInterface->MakeCurrentOffscreen();
   else
     GLInterface->MakeCurrent();
-=======
-  GLInterface->MakeCurrent();
->>>>>>> dba9d86b
 
   g_renderer = std::make_unique<Renderer>();
 
@@ -232,7 +219,6 @@
   TextureConverter::Init();
   BoundingBox::Init();
 
-<<<<<<< HEAD
   // This call is needed to ensure all OpenGL calls finish before
   // entering the GPU thread.  Without this, AMD Drivers crash on
   // first pass through the OculusSDK when doing a glDrawElements
@@ -246,16 +232,11 @@
 void VideoBackend::Video_PrepareOtherThread()
 {
   GLInterface->MakeCurrent();
-=======
-  // Notify the core that the video backend is ready
-  Host_Message(WM_USER_CREATE);
->>>>>>> dba9d86b
 }
 
 void VideoBackend::Shutdown()
 {
   m_initialized = false;
-<<<<<<< HEAD
 
   // Do our OSD callbacks
   OSD::DoCallbacks(OSD::CallbackType::Shutdown);
@@ -268,12 +249,6 @@
 
 void VideoBackend::ShutdownOtherThread()
 {
-=======
-
-  // Do our OSD callbacks
-  OSD::DoCallbacks(OSD::CallbackType::Shutdown);
-
->>>>>>> dba9d86b
   GLInterface->Shutdown();
   GLInterface.reset();
 }
@@ -303,14 +278,12 @@
 
   OpcodeDecoder::Shutdown();
   g_renderer.reset();
-<<<<<<< HEAD
   if (g_ActiveConfig.bAsynchronousTimewarp)
     GLInterface->ClearCurrentOffscreen();
   else
     GLInterface->ClearCurrent();
   VR_Shutdown();
 }
-
 void VideoBackend::Video_CleanupOtherThread()
 {
   g_vr_lock.unlock();
@@ -321,8 +294,4 @@
 {
   return g_has_rift;
 }
-=======
-  GLInterface->ClearCurrent();
-}
->>>>>>> dba9d86b
 }