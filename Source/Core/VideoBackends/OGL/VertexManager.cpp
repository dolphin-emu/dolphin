// Copyright 2013 Dolphin Emulator Project
// Licensed under GPLv2
// Refer to the license.txt file included.

#include <fstream>
#include <string>
#include <vector>

#include "Common/FileUtil.h"
#include "Common/MemoryUtil.h"
#include "Common/StringUtil.h"

#include "VideoBackends/OGL/main.h"
#include "VideoBackends/OGL/ProgramShaderCache.h"
#include "VideoBackends/OGL/Render.h"
#include "VideoBackends/OGL/StreamBuffer.h"
#include "VideoBackends/OGL/TextureCache.h"
#include "VideoBackends/OGL/VertexManager.h"

#include "VideoCommon/BPMemory.h"
#include "VideoCommon/DriverDetails.h"
#include "VideoCommon/Fifo.h"
#include "VideoCommon/ImageWrite.h"
#include "VideoCommon/IndexGenerator.h"
#include "VideoCommon/PixelShaderManager.h"
#include "VideoCommon/Statistics.h"
#include "VideoCommon/VertexLoaderManager.h"
#include "VideoCommon/VertexShaderGen.h"
#include "VideoCommon/VertexShaderManager.h"
#include "VideoCommon/VideoConfig.h"

namespace OGL
{
//This are the initially requested size for the buffers expressed in bytes
const u32 MAX_IBUFFER_SIZE =  2*1024*1024;
const u32 MAX_VBUFFER_SIZE = 32*1024*1024;

static StreamBuffer *s_vertexBuffer;
static StreamBuffer *s_indexBuffer;
static size_t s_baseVertex;
static size_t s_index_offset;

VertexManager::VertexManager()
{
	CreateDeviceObjects();
}

VertexManager::~VertexManager()
{
	DestroyDeviceObjects();
}

void VertexManager::CreateDeviceObjects()
{
	s_vertexBuffer = StreamBuffer::Create(GL_ARRAY_BUFFER, MAX_VBUFFER_SIZE);
	m_vertex_buffers = s_vertexBuffer->m_buffer;

	s_indexBuffer = StreamBuffer::Create(GL_ELEMENT_ARRAY_BUFFER, MAX_IBUFFER_SIZE);
	m_index_buffers = s_indexBuffer->m_buffer;

	m_last_vao = 0;
}

void VertexManager::DestroyDeviceObjects()
{
	GL_REPORT_ERRORD();
	glBindBuffer(GL_ARRAY_BUFFER, 0 );
	glBindBuffer(GL_ELEMENT_ARRAY_BUFFER, 0 );
	GL_REPORT_ERROR();

	delete s_vertexBuffer;
	delete s_indexBuffer;
	GL_REPORT_ERROR();
}

void VertexManager::PrepareDrawBuffers(u32 stride)
{
	u32 vertex_data_size = IndexGenerator::GetNumVerts() * stride;
	u32 index_data_size = IndexGenerator::GetIndexLen() * sizeof(u16);

	s_vertexBuffer->Unmap(vertex_data_size);
	s_indexBuffer->Unmap(index_data_size);

	ADDSTAT(stats.thisFrame.bytesVertexStreamed, vertex_data_size);
	ADDSTAT(stats.thisFrame.bytesIndexStreamed, index_data_size);
}

void VertexManager::ResetBuffer(u32 stride)
{
	auto buffer = s_vertexBuffer->Map(MAXVBUFFERSIZE, stride);
	s_pCurBufferPointer = s_pBaseBufferPointer = buffer.first;
	s_pEndBufferPointer = buffer.first + MAXVBUFFERSIZE;
	s_baseVertex = buffer.second / stride;

	buffer = s_indexBuffer->Map(MAXIBUFFERSIZE * sizeof(u16));
	IndexGenerator::Start((u16*)buffer.first);
	s_index_offset = buffer.second;
}

void VertexManager::Draw(u32 stride)
{
	u32 index_size = IndexGenerator::GetIndexLen();
	u32 max_index = IndexGenerator::GetNumVerts();
	GLenum primitive_mode = 0;

	switch (current_primitive_type)
	{
		case PRIMITIVE_POINTS:
			primitive_mode = GL_POINTS;
			break;
		case PRIMITIVE_LINES:
			primitive_mode = GL_LINES;
			break;
		case PRIMITIVE_TRIANGLES:
			primitive_mode = g_ActiveConfig.backend_info.bSupportsPrimitiveRestart ? GL_TRIANGLE_STRIP : GL_TRIANGLES;
			break;
	}

	if (g_ogl_config.bSupportsGLBaseVertex) {
		glDrawRangeElementsBaseVertex(primitive_mode, 0, max_index, index_size, GL_UNSIGNED_SHORT, (u8*)nullptr+s_index_offset, (GLint)s_baseVertex);
	} else {
		glDrawRangeElements(primitive_mode, 0, max_index, index_size, GL_UNSIGNED_SHORT, (u8*)nullptr+s_index_offset);
	}
	INCSTAT(stats.thisFrame.numDrawCalls);
}

void VertexManager::vFlush(bool useDstAlpha)
{
	GLVertexFormat *nativeVertexFmt = (GLVertexFormat*)VertexLoaderManager::GetCurrentVertexFormat();
	u32 stride  = nativeVertexFmt->GetVertexStride();

	if (m_last_vao != nativeVertexFmt->VAO) {
		glBindVertexArray(nativeVertexFmt->VAO);
		m_last_vao = nativeVertexFmt->VAO;
	}

	PrepareDrawBuffers(stride);
	GL_REPORT_ERRORD();

	// Makes sure we can actually do Dual source blending
	bool dualSourcePossible = g_ActiveConfig.backend_info.bSupportsDualSourceBlend;

	for (int eye = 0; eye < FramebufferManager::m_eye_count; ++eye)
	{
<<<<<<< HEAD
		if (eye) 
			FramebufferManager::SwapRenderEye();
		// If host supports GL_ARB_blend_func_extended, we can do dst alpha in
		// the same pass as regular rendering.
		if (useDstAlpha && dualSourcePossible)
		{
			ProgramShaderCache::SetShader(DSTALPHA_DUAL_SOURCE_BLEND, g_nativeVertexFmt->m_components);
		}
		else
		{
			ProgramShaderCache::SetShader(DSTALPHA_NONE,g_nativeVertexFmt->m_components);
		}

		// upload global constants
		ProgramShaderCache::UploadConstants(eye!=0);

		// setup the pointers
		g_nativeVertexFmt->SetupVertexPointers();
		GL_REPORT_ERRORD();

		Draw(stride);

		// run through vertex groups again to set alpha
		if (useDstAlpha && !dualSourcePossible)
		{
			ProgramShaderCache::SetShader(DSTALPHA_ALPHA_PASS,g_nativeVertexFmt->m_components);
=======
		ProgramShaderCache::SetShader(DSTALPHA_DUAL_SOURCE_BLEND, nativeVertexFmt->m_components);
	}
	else
	{
		ProgramShaderCache::SetShader(DSTALPHA_NONE, nativeVertexFmt->m_components);
	}

	// upload global constants
	ProgramShaderCache::UploadConstants();

	// setup the pointers
	nativeVertexFmt->SetupVertexPointers();
	GL_REPORT_ERRORD();

	Draw(stride);

	// run through vertex groups again to set alpha
	if (useDstAlpha && !dualSourcePossible)
	{
		ProgramShaderCache::SetShader(DSTALPHA_ALPHA_PASS, nativeVertexFmt->m_components);
>>>>>>> 8ff3cf18

			// only update alpha
			glColorMask(GL_FALSE, GL_FALSE, GL_FALSE, GL_TRUE);

			glDisable(GL_BLEND);

			Draw(stride);

			// restore color mask
			g_renderer->SetColorMask();

			if (bpmem.blendmode.blendenable || bpmem.blendmode.subtract)
				glEnable(GL_BLEND);
		}
	}

#if defined(_DEBUG) || defined(DEBUGFAST)
	if (g_ActiveConfig.iLog & CONF_SAVESHADERS)
	{
		// save the shaders
		ProgramShaderCache::PCacheEntry prog = ProgramShaderCache::GetShaderProgram();
		std::string filename = StringFromFormat("%sps%.3d.txt", File::GetUserPath(D_DUMPFRAMES_IDX).c_str(), g_ActiveConfig.iSaveTargetId);
		std::ofstream fps;
		OpenFStream(fps, filename, std::ios_base::out);
		fps << prog.shader.strpprog.c_str();

		filename = StringFromFormat("%svs%.3d.txt", File::GetUserPath(D_DUMPFRAMES_IDX).c_str(), g_ActiveConfig.iSaveTargetId);
		std::ofstream fvs;
		OpenFStream(fvs, filename, std::ios_base::out);
		fvs << prog.shader.strvprog.c_str();
	}

	if (g_ActiveConfig.iLog & CONF_SAVETARGETS)
	{
		std::string filename = StringFromFormat("%starg%.3d.png", File::GetUserPath(D_DUMPFRAMES_IDX).c_str(), g_ActiveConfig.iSaveTargetId);
		TargetRectangle tr;
		tr.left = 0;
		tr.right = Renderer::GetTargetWidth();
		tr.top = 0;
		tr.bottom = Renderer::GetTargetHeight();
		g_renderer->SaveScreenshot(filename, tr);
	}
#endif
	g_Config.iSaveTargetId++;

	ClearEFBCache();

	GL_REPORT_ERRORD();
}


}  // namespace<|MERGE_RESOLUTION|>--- conflicted
+++ resolved
@@ -142,25 +142,24 @@
 
 	for (int eye = 0; eye < FramebufferManager::m_eye_count; ++eye)
 	{
-<<<<<<< HEAD
 		if (eye) 
 			FramebufferManager::SwapRenderEye();
 		// If host supports GL_ARB_blend_func_extended, we can do dst alpha in
 		// the same pass as regular rendering.
 		if (useDstAlpha && dualSourcePossible)
 		{
-			ProgramShaderCache::SetShader(DSTALPHA_DUAL_SOURCE_BLEND, g_nativeVertexFmt->m_components);
+			ProgramShaderCache::SetShader(DSTALPHA_DUAL_SOURCE_BLEND, nativeVertexFmt->m_components);
 		}
 		else
 		{
-			ProgramShaderCache::SetShader(DSTALPHA_NONE,g_nativeVertexFmt->m_components);
+			ProgramShaderCache::SetShader(DSTALPHA_NONE, nativeVertexFmt->m_components);
 		}
 
 		// upload global constants
 		ProgramShaderCache::UploadConstants(eye!=0);
 
 		// setup the pointers
-		g_nativeVertexFmt->SetupVertexPointers();
+		nativeVertexFmt->SetupVertexPointers();
 		GL_REPORT_ERRORD();
 
 		Draw(stride);
@@ -168,29 +167,7 @@
 		// run through vertex groups again to set alpha
 		if (useDstAlpha && !dualSourcePossible)
 		{
-			ProgramShaderCache::SetShader(DSTALPHA_ALPHA_PASS,g_nativeVertexFmt->m_components);
-=======
-		ProgramShaderCache::SetShader(DSTALPHA_DUAL_SOURCE_BLEND, nativeVertexFmt->m_components);
-	}
-	else
-	{
-		ProgramShaderCache::SetShader(DSTALPHA_NONE, nativeVertexFmt->m_components);
-	}
-
-	// upload global constants
-	ProgramShaderCache::UploadConstants();
-
-	// setup the pointers
-	nativeVertexFmt->SetupVertexPointers();
-	GL_REPORT_ERRORD();
-
-	Draw(stride);
-
-	// run through vertex groups again to set alpha
-	if (useDstAlpha && !dualSourcePossible)
-	{
-		ProgramShaderCache::SetShader(DSTALPHA_ALPHA_PASS, nativeVertexFmt->m_components);
->>>>>>> 8ff3cf18
+			ProgramShaderCache::SetShader(DSTALPHA_ALPHA_PASS, nativeVertexFmt->m_components);
 
 			// only update alpha
 			glColorMask(GL_FALSE, GL_FALSE, GL_FALSE, GL_TRUE);
