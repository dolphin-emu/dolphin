<<<<<<< HEAD
// Copyright 2010 Dolphin Emulator Project
// Licensed under GPLv2+
// Refer to the license.txt file included.

#include <cinttypes>
#include <cmath>
#include <memory>
#include <string>
#include <strsafe.h>
#include <unordered_map>

#include "Common/CommonTypes.h"
#include "Common/FileUtil.h"
#include "Common/MathUtil.h"

#include "Core/Core.h"
#include "Core/Host.h"

#include "VideoBackends/D3D12/BoundingBox.h"
#include "VideoBackends/D3D12/D3DBase.h"
#include "VideoBackends/D3D12/D3DCommandListManager.h"
#include "VideoBackends/D3D12/D3DDescriptorHeapManager.h"
#include "VideoBackends/D3D12/D3DState.h"
#include "VideoBackends/D3D12/D3DUtil.h"
#include "VideoBackends/D3D12/FramebufferManager.h"
#include "VideoBackends/D3D12/NativeVertexFormat.h"
#include "VideoBackends/D3D12/Render.h"
#include "VideoBackends/D3D12/ShaderCache.h"
#include "VideoBackends/D3D12/ShaderConstantsManager.h"
#include "VideoBackends/D3D12/StaticShaderCache.h"
#include "VideoBackends/D3D12/TextureCache.h"

#if defined(HAVE_LIBAV)
#include "VideoCommon/AVIDump.h"
#endif
#include "VideoCommon/BPFunctions.h"
#include "VideoCommon/Fifo.h"
#include "VideoCommon/OnScreenDisplay.h"
#include "VideoCommon/PixelEngine.h"
#include "VideoCommon/PixelShaderManager.h"
#include "VideoCommon/SamplerCommon.h"
#include "VideoCommon/VertexLoaderManager.h"
#include "VideoCommon/VideoConfig.h"

namespace DX12
{
static u32 s_last_multisamples = 1;
static bool s_last_stereo_mode = false;
static bool s_last_xfb_mode = false;

enum CLEAR_BLEND_DESC
{
  CLEAR_BLEND_DESC_ALL_CHANNELS_ENABLED = 0,
  CLEAR_BLEND_DESC_RGB_CHANNELS_ENABLED = 1,
  CLEAR_BLEND_DESC_ALPHA_CHANNEL_ENABLED = 2,
  CLEAR_BLEND_DESC_ALL_CHANNELS_DISABLED = 3
};

static D3D12_BLEND_DESC s_clear_blend_descs[4] = {};

enum CLEAR_DEPTH_DESC
{
  CLEAR_DEPTH_DESC_DEPTH_DISABLED = 0,
  CLEAR_DEPTH_DESC_DEPTH_ENABLED_WRITES_ENABLED = 1,
  CLEAR_DEPTH_DESC_DEPTH_ENABLED_WRITES_DISABLED = 2,
};

static D3D12_DEPTH_STENCIL_DESC s_clear_depth_descs[3] = {};

// These are accessed in D3DUtil.
D3D12_BLEND_DESC g_reset_blend_desc = {};
D3D12_DEPTH_STENCIL_DESC g_reset_depth_desc = {};
D3D12_RASTERIZER_DESC g_reset_rast_desc = {};

static ID3D12Resource* s_screenshot_texture = nullptr;

// Nvidia stereo blitting struct defined in "nvstereo.h" from the Nvidia SDK
typedef struct _Nv_Stereo_Image_Header
{
  unsigned int dwSignature;
  unsigned int dwWidth;
  unsigned int dwHeight;
  unsigned int dwBPP;
  unsigned int dwFlags;
} NVSTEREOIMAGEHEADER, *LPNVSTEREOIMAGEHEADER;

#define NVSTEREO_IMAGE_SIGNATURE 0x4433564e

// GX pipeline state
static struct
{
  SamplerState sampler[8];
  BlendState blend;
  ZMode zmode;
  RasterizerState raster;

} gx_state;

StateCache gx_state_cache;

static void SetupDeviceObjects()
{
  g_framebuffer_manager = std::make_unique<FramebufferManager>();

  D3D12_DEPTH_STENCIL_DESC depth_desc;
  depth_desc.DepthEnable = FALSE;
  depth_desc.DepthWriteMask = D3D12_DEPTH_WRITE_MASK_ZERO;
  depth_desc.DepthFunc = D3D12_COMPARISON_FUNC_ALWAYS;
  depth_desc.StencilEnable = FALSE;
  depth_desc.StencilReadMask = D3D12_DEFAULT_STENCIL_READ_MASK;
  depth_desc.StencilWriteMask = D3D12_DEFAULT_STENCIL_WRITE_MASK;
  s_clear_depth_descs[CLEAR_DEPTH_DESC_DEPTH_DISABLED] = depth_desc;

  depth_desc.DepthWriteMask = D3D12_DEPTH_WRITE_MASK_ALL;
  depth_desc.DepthEnable = TRUE;
  s_clear_depth_descs[CLEAR_DEPTH_DESC_DEPTH_ENABLED_WRITES_ENABLED] = depth_desc;

  depth_desc.DepthWriteMask = D3D12_DEPTH_WRITE_MASK_ZERO;
  s_clear_depth_descs[CLEAR_DEPTH_DESC_DEPTH_ENABLED_WRITES_DISABLED] = depth_desc;

  D3D12_BLEND_DESC blend_desc;
  blend_desc.AlphaToCoverageEnable = FALSE;
  blend_desc.IndependentBlendEnable = FALSE;
  blend_desc.RenderTarget[0].LogicOpEnable = FALSE;
  blend_desc.RenderTarget[0].LogicOp = D3D12_LOGIC_OP_NOOP;
  blend_desc.RenderTarget[0].BlendEnable = FALSE;
  blend_desc.RenderTarget[0].RenderTargetWriteMask = D3D12_COLOR_WRITE_ENABLE_ALL;
  blend_desc.RenderTarget[0].SrcBlend = D3D12_BLEND_ONE;
  blend_desc.RenderTarget[0].DestBlend = D3D12_BLEND_ZERO;
  blend_desc.RenderTarget[0].BlendOp = D3D12_BLEND_OP_ADD;
  blend_desc.RenderTarget[0].SrcBlendAlpha = D3D12_BLEND_ONE;
  blend_desc.RenderTarget[0].DestBlendAlpha = D3D12_BLEND_ZERO;
  blend_desc.RenderTarget[0].BlendOpAlpha = D3D12_BLEND_OP_ADD;
  g_reset_blend_desc = blend_desc;
  s_clear_blend_descs[CLEAR_BLEND_DESC_ALL_CHANNELS_ENABLED] = g_reset_blend_desc;

  blend_desc.RenderTarget[0].RenderTargetWriteMask =
      D3D12_COLOR_WRITE_ENABLE_RED | D3D12_COLOR_WRITE_ENABLE_GREEN | D3D12_COLOR_WRITE_ENABLE_BLUE;
  s_clear_blend_descs[CLEAR_BLEND_DESC_RGB_CHANNELS_ENABLED] = blend_desc;

  blend_desc.RenderTarget[0].RenderTargetWriteMask = D3D12_COLOR_WRITE_ENABLE_ALPHA;
  s_clear_blend_descs[CLEAR_BLEND_DESC_ALPHA_CHANNEL_ENABLED] = blend_desc;

  blend_desc.RenderTarget[0].RenderTargetWriteMask = 0;
  s_clear_blend_descs[CLEAR_BLEND_DESC_ALL_CHANNELS_DISABLED] = blend_desc;

  depth_desc.DepthEnable = FALSE;
  depth_desc.DepthWriteMask = D3D12_DEPTH_WRITE_MASK_ZERO;
  depth_desc.DepthFunc = D3D12_COMPARISON_FUNC_LESS;
  depth_desc.StencilEnable = FALSE;
  depth_desc.StencilReadMask = D3D12_DEFAULT_STENCIL_READ_MASK;
  depth_desc.StencilWriteMask = D3D12_DEFAULT_STENCIL_WRITE_MASK;

  g_reset_depth_desc = depth_desc;

  D3D12_RASTERIZER_DESC rast_desc =
      CD3DX12_RASTERIZER_DESC(D3D12_FILL_MODE_SOLID, D3D12_CULL_MODE_NONE, false, 0, 0.f, 0.f,
                              false, false, false, 0, D3D12_CONSERVATIVE_RASTERIZATION_MODE_OFF);
  g_reset_rast_desc = rast_desc;

  s_screenshot_texture = nullptr;
}

// Kill off all device objects
static void TeardownDeviceObjects()
{
  g_framebuffer_manager.reset();

  if (s_screenshot_texture)
  {
    D3D::command_list_mgr->DestroyResourceAfterCurrentCommandListExecuted(s_screenshot_texture);
    s_screenshot_texture = nullptr;
  }

  gx_state_cache.Clear();
}

void CreateScreenshotTexture()
{
  // We can't render anything outside of the backbuffer anyway, so use the backbuffer size as the
  // screenshot buffer size.
  // This texture is released to be recreated when the window is resized in Renderer::SwapImpl.

  const unsigned int screenshot_buffer_size =
      D3D::AlignValue(D3D::GetBackBufferWidth() * 4, D3D12_TEXTURE_DATA_PITCH_ALIGNMENT) *
      D3D::GetBackBufferHeight();

  CheckHR(D3D::device12->CreateCommittedResource(
      &CD3DX12_HEAP_PROPERTIES(D3D12_HEAP_TYPE_READBACK), D3D12_HEAP_FLAG_NONE,
      &CD3DX12_RESOURCE_DESC::Buffer(screenshot_buffer_size), D3D12_RESOURCE_STATE_COPY_DEST,
      nullptr, IID_PPV_ARGS(&s_screenshot_texture)));
}

static D3D12_BOX GetScreenshotSourceBox(const TargetRectangle& target_rc)
{
  // Since the screenshot buffer is copied back to the CPU, we can't access pixels that
  // fall outside the backbuffer bounds. Therefore, when crop is enabled and the target rect is
  // off-screen to the top/left, we clamp the origin at zero, as well as the bottom/right
  // coordinates at the backbuffer dimensions. This will result in a rectangle that can be
  // smaller than the backbuffer, but never larger.

  return CD3DX12_BOX(
      std::max(target_rc.left, 0), std::max(target_rc.top, 0), 0,
      std::min(D3D::GetBackBufferWidth(), static_cast<unsigned int>(target_rc.right)),
      std::min(D3D::GetBackBufferHeight(), static_cast<unsigned int>(target_rc.bottom)), 1);
}

static void Create3DVisionTexture(int width, int height)
{
  // D3D12TODO: 3D Vision not implemented on D3D12 backend.
}

Renderer::Renderer(void*& window_handle)
{
  if (g_ActiveConfig.iStereoMode == STEREO_3DVISION)
  {
    PanicAlert("3DVision not implemented on D3D12 backend.");
    return;
  }

  s_backbuffer_width = D3D::GetBackBufferWidth();
  s_backbuffer_height = D3D::GetBackBufferHeight();

  FramebufferManagerBase::SetLastXfbWidth(MAX_XFB_WIDTH);
  FramebufferManagerBase::SetLastXfbHeight(MAX_XFB_HEIGHT);

  UpdateDrawRectangle();

  s_last_multisamples = g_ActiveConfig.iMultisamples;
  s_last_efb_scale = g_ActiveConfig.iEFBScale;
  s_last_stereo_mode = g_ActiveConfig.iStereoMode > 0;
  s_last_xfb_mode = g_ActiveConfig.bUseRealXFB;
  CalculateTargetSize();
  PixelShaderManager::SetEfbScaleChanged();

  SetupDeviceObjects();

  // Setup GX pipeline state
  gx_state.blend.blend_enable = false;
  gx_state.blend.write_mask = D3D12_COLOR_WRITE_ENABLE_ALL;
  gx_state.blend.src_blend = D3D12_BLEND_ONE;
  gx_state.blend.dst_blend = D3D12_BLEND_ZERO;
  gx_state.blend.blend_op = D3D12_BLEND_OP_ADD;
  gx_state.blend.use_dst_alpha = false;

  for (unsigned int k = 0; k < 8; k++)
  {
    gx_state.sampler[k].hex = 0;
  }

  gx_state.zmode.testenable = false;
  gx_state.zmode.updateenable = false;
  gx_state.zmode.func = ZMode::NEVER;

  gx_state.raster.cull_mode = D3D12_CULL_MODE_NONE;

  // Clear EFB textures
  float clear_color[4] = {0.f, 0.f, 0.f, 1.f};
  FramebufferManager::GetEFBColorTexture()->TransitionToResourceState(
      D3D::current_command_list, D3D12_RESOURCE_STATE_RENDER_TARGET);
  FramebufferManager::GetEFBDepthTexture()->TransitionToResourceState(
      D3D::current_command_list, D3D12_RESOURCE_STATE_DEPTH_WRITE);
  D3D::current_command_list->ClearRenderTargetView(
      FramebufferManager::GetEFBColorTexture()->GetRTV12(), clear_color, 0, nullptr);
  D3D::current_command_list->ClearDepthStencilView(
      FramebufferManager::GetEFBDepthTexture()->GetDSV12(), D3D12_CLEAR_FLAG_DEPTH, 0.f, 0, 0,
      nullptr);

  D3D12_VIEWPORT vp = {0.f,
                       0.f,
                       static_cast<float>(s_target_width),
                       static_cast<float>(s_target_height),
                       D3D12_MIN_DEPTH,
                       D3D12_MAX_DEPTH};
  D3D::current_command_list->RSSetViewports(1, &vp);

  // Already transitioned to appropriate states a few lines up for the clears.
  FramebufferManager::RestoreEFBRenderTargets();

  D3D::BeginFrame();
}

Renderer::~Renderer()
{
  D3D::EndFrame();
  D3D::WaitForOutstandingRenderingToComplete();
  TeardownDeviceObjects();
}

void Renderer::RenderText(const std::string& text, int left, int top, u32 color)
{
  D3D::font.DrawTextScaled(static_cast<float>(left + 1), static_cast<float>(top + 1), 20.f, 0.0f,
                           color & 0xFF000000, text);
  D3D::font.DrawTextScaled(static_cast<float>(left), static_cast<float>(top), 20.f, 0.0f, color,
                           text);
}

TargetRectangle Renderer::ConvertEFBRectangle(const EFBRectangle& rc)
{
  TargetRectangle result;
  result.left = EFBToScaledX(rc.left);
  result.top = EFBToScaledY(rc.top);
  result.right = EFBToScaledX(rc.right);
  result.bottom = EFBToScaledY(rc.bottom);
  return result;
}

// With D3D, we have to resize the backbuffer if the window changed
// size.
__declspec(noinline) bool Renderer::CheckForResize()
{
  RECT rc_window;
  GetClientRect(D3D::hWnd, &rc_window);
  int client_width = rc_window.right - rc_window.left;
  int client_height = rc_window.bottom - rc_window.top;

  // Sanity check
  if ((client_width != Renderer::GetBackbufferWidth() ||
       client_height != Renderer::GetBackbufferHeight()) &&
      client_width >= 4 && client_height >= 4)
  {
    return true;
  }

  return false;
}

void Renderer::SetScissorRect(const EFBRectangle& rc)
{
  TargetRectangle trc = ConvertEFBRectangle(rc);
  D3D::current_command_list->RSSetScissorRects(1, trc.AsRECT());
}

void Renderer::SetColorMask()
{
  // Only enable alpha channel if it's supported by the current EFB format
  UINT8 color_mask = 0;
  if (bpmem.alpha_test.TestResult() != AlphaTest::FAIL)
  {
    if (bpmem.blendmode.alphaupdate && (bpmem.zcontrol.pixel_format == PEControl::RGBA6_Z24))
      color_mask = D3D12_COLOR_WRITE_ENABLE_ALPHA;
    if (bpmem.blendmode.colorupdate)
      color_mask |= D3D12_COLOR_WRITE_ENABLE_RED | D3D12_COLOR_WRITE_ENABLE_GREEN |
                    D3D12_COLOR_WRITE_ENABLE_BLUE;
  }
  gx_state.blend.write_mask = color_mask;

  D3D::command_list_mgr->SetCommandListDirtyState(COMMAND_LIST_STATE_PSO, true);
}

// This function allows the CPU to directly access the EFB.
// There are EFB peeks (which will read the color or depth of a pixel)
// and EFB pokes (which will change the color or depth of a pixel).
//
// The behavior of EFB peeks can only be modified by:
//  - GX_PokeAlphaRead
// The behavior of EFB pokes can be modified by:
//  - GX_PokeAlphaMode (TODO)
//  - GX_PokeAlphaUpdate (TODO)
//  - GX_PokeBlendMode (TODO)
//  - GX_PokeColorUpdate (TODO)
//  - GX_PokeDither (TODO)
//  - GX_PokeDstAlpha (TODO)
//  - GX_PokeZMode (TODO)
u32 Renderer::AccessEFB(EFBAccessType type, u32 x, u32 y, u32 poke_data)
{
  if (type == PEEK_COLOR)
  {
    u32 color = FramebufferManager::ReadEFBColorAccessCopy(x, y);

    // a little-endian value is expected to be returned
    color = ((color & 0xFF00FF00) | ((color >> 16) & 0xFF) | ((color << 16) & 0xFF0000));

    // check what to do with the alpha channel (GX_PokeAlphaRead)
    PixelEngine::UPEAlphaReadReg alpha_read_mode = PixelEngine::GetAlphaReadMode();

    if (bpmem.zcontrol.pixel_format == PEControl::RGBA6_Z24)
    {
      color = RGBA8ToRGBA6ToRGBA8(color);
    }
    else if (bpmem.zcontrol.pixel_format == PEControl::RGB565_Z16)
    {
      color = RGBA8ToRGB565ToRGBA8(color);
    }
    if (bpmem.zcontrol.pixel_format != PEControl::RGBA6_Z24)
    {
      color |= 0xFF000000;
    }

    if (alpha_read_mode.ReadMode == 2)
    {
      return color;  // GX_READ_NONE
    }
    else if (alpha_read_mode.ReadMode == 1)
    {
      return (color | 0xFF000000);  // GX_READ_FF
    }
    else /*if(alpha_read_mode.ReadMode == 0)*/
    {
      return (color & 0x00FFFFFF);  // GX_READ_00
    }
  }
  else  // if (type == PEEK_Z)
  {
    // depth buffer is inverted in the d3d backend
    float depth = 1.0f - FramebufferManager::ReadEFBDepthAccessCopy(x, y);
    u32 ret = 0;

    if (bpmem.zcontrol.pixel_format == PEControl::RGB565_Z16)
    {
      // if Z is in 16 bit format you must return a 16 bit integer
      ret = MathUtil::Clamp<u32>(static_cast<u32>(depth * 65536.0f), 0, 0xFFFF);
    }
    else
    {
      ret = MathUtil::Clamp<u32>(static_cast<u32>(depth * 16777216.0f), 0, 0xFFFFFF);
    }

    return ret;
  }
}

void Renderer::PokeEFB(EFBAccessType type, const EfbPokeData* points, size_t num_points)
{
  D3D::SetViewportAndScissor(0, 0, GetTargetWidth(), GetTargetHeight());

  if (type == POKE_COLOR)
  {
    // In the D3D12 backend, the rt/db/viewport is passed into DrawEFBPokeQuads, and set there.
    D3D::DrawEFBPokeQuads(type, points, num_points, &g_reset_blend_desc, &g_reset_depth_desc,
                          &FramebufferManager::GetEFBColorTexture()->GetRTV12(), nullptr,
                          FramebufferManager::GetEFBColorTexture()->GetMultisampled());
  }
  else  // if (type == POKE_Z)
  {
    D3D::DrawEFBPokeQuads(type, points, num_points,
                          &s_clear_blend_descs[CLEAR_BLEND_DESC_ALL_CHANNELS_DISABLED],
                          &s_clear_depth_descs[CLEAR_DEPTH_DESC_DEPTH_ENABLED_WRITES_ENABLED],
                          &FramebufferManager::GetEFBColorTexture()->GetRTV12(),
                          &FramebufferManager::GetEFBDepthTexture()->GetDSV12(),
                          FramebufferManager::GetEFBColorTexture()->GetMultisampled());
  }

  RestoreAPIState();
}

void Renderer::SetViewport()
{
  // reversed gxsetviewport(xorig, yorig, width, height, nearz, farz)
  // [0] = width/2
  // [1] = height/2
  // [2] = 16777215 * (farz - nearz)
  // [3] = xorig + width/2 + 342
  // [4] = yorig + height/2 + 342
  // [5] = 16777215 * farz

  // D3D crashes for zero viewports
  if (xfmem.viewport.wd == 0 || xfmem.viewport.ht == 0)
    return;

  int scissor_x_offset = bpmem.scissorOffset.x * 2;
  int scissor_y_offset = bpmem.scissorOffset.y * 2;

  float x = Renderer::EFBToScaledXf(xfmem.viewport.xOrig - xfmem.viewport.wd - scissor_x_offset);
  float y = Renderer::EFBToScaledYf(xfmem.viewport.yOrig + xfmem.viewport.ht - scissor_y_offset);
  float width = Renderer::EFBToScaledXf(2.0f * xfmem.viewport.wd);
  float height = Renderer::EFBToScaledYf(-2.0f * xfmem.viewport.ht);
  if (width < 0.0f)
  {
    x += width;
    width = -width;
  }
  if (height < 0.0f)
  {
    y += height;
    height = -height;
  }

  // In D3D, the viewport rectangle must fit within the render target.
  x = (x >= 0.f) ? x : 0.f;
  y = (y >= 0.f) ? y : 0.f;
  width = (x + width <= GetTargetWidth()) ? width : (GetTargetWidth() - x);
  height = (y + height <= GetTargetHeight()) ? height : (GetTargetHeight() - y);

  // We do depth clipping and depth range in the vertex shader instead of relying
  // on the graphics API. However we still need to ensure depth values don't exceed
  // the maximum value supported by the console GPU. We also need to account for the
  // fact that the entire depth buffer is inverted on D3D, so we set GX_MAX_DEPTH as
  // an inverted near value.
  D3D12_VIEWPORT vp = {x, y, width, height, 1.0f - GX_MAX_DEPTH, D3D12_MAX_DEPTH};
  D3D::current_command_list->RSSetViewports(1, &vp);
}

void Renderer::ClearScreen(const EFBRectangle& rc, bool color_enable, bool alpha_enable,
                           bool z_enable, u32 color, u32 z)
{
  D3D12_BLEND_DESC* blend_desc = nullptr;

  if (color_enable && alpha_enable)
    blend_desc = &s_clear_blend_descs[CLEAR_BLEND_DESC_ALL_CHANNELS_ENABLED];
  else if (color_enable)
    blend_desc = &s_clear_blend_descs[CLEAR_BLEND_DESC_RGB_CHANNELS_ENABLED];
  else if (alpha_enable)
    blend_desc = &s_clear_blend_descs[CLEAR_BLEND_DESC_ALPHA_CHANNEL_ENABLED];
  else
    blend_desc = &s_clear_blend_descs[CLEAR_BLEND_DESC_ALL_CHANNELS_DISABLED];

  D3D12_DEPTH_STENCIL_DESC* depth_stencil_desc = nullptr;

  // EXISTINGD3D11TODO: Should we enable Z testing here?
  /*if (!bpmem.zmode.testenable) depth_stencil_desc =
  &s_clear_depth_descs[CLEAR_DEPTH_DESC_DEPTH_DISABLED];
  else */
  if (z_enable)
    depth_stencil_desc = &s_clear_depth_descs[CLEAR_DEPTH_DESC_DEPTH_ENABLED_WRITES_ENABLED];
  else /*if (!z_enable)*/
    depth_stencil_desc = &s_clear_depth_descs[CLEAR_DEPTH_DESC_DEPTH_ENABLED_WRITES_DISABLED];

  // Update the view port for clearing the picture
  TargetRectangle target_rc = Renderer::ConvertEFBRectangle(rc);

  // Color is passed in bgra mode so we need to convert it to rgba
  u32 rgba_color = (color & 0xFF00FF00) | ((color >> 16) & 0xFF) | ((color << 16) & 0xFF0000);
  D3D::SetViewportAndScissor(target_rc.left, target_rc.top, target_rc.GetWidth(),
                             target_rc.GetHeight());
  D3D::DrawClearQuad(rgba_color, 1.0f - (z & 0xFFFFFF) / 16777216.0f, blend_desc,
                     depth_stencil_desc,
                     FramebufferManager::GetEFBColorTexture()->GetMultisampled());

  // Restores proper viewport/scissor settings.
  SetViewport();
  BPFunctions::SetScissor();

  FramebufferManager::InvalidateEFBAccessCopies();
}

void Renderer::SkipClearScreen(bool colorEnable, bool alphaEnable, bool zEnable)
{
	// todo
}

void Renderer::ReinterpretPixelData(unsigned int convtype)
{
  // EXISTINGD3D11TODO: MSAA support..
  D3D12_RECT source = CD3DX12_RECT(0, 0, GetTargetWidth(), GetTargetHeight());
  D3D12_SHADER_BYTECODE pixel_shader = {};

  if (convtype == 0)
  {
    pixel_shader = StaticShaderCache::GetReinterpRGB8ToRGBA6PixelShader(true);
  }
  else if (convtype == 2)
  {
    pixel_shader = StaticShaderCache::GetReinterpRGBA6ToRGB8PixelShader(true);
  }
  else
  {
    ERROR_LOG(VIDEO, "Trying to reinterpret pixel data with unsupported conversion type %d",
              convtype);
    return;
  }

  D3D::SetViewportAndScissor(0, 0, GetTargetWidth(), GetTargetHeight());

  FramebufferManager::GetEFBColorTempTexture()->TransitionToResourceState(
      D3D::current_command_list, D3D12_RESOURCE_STATE_RENDER_TARGET);
  D3D::current_command_list->OMSetRenderTargets(
      1, &FramebufferManager::GetEFBColorTempTexture()->GetRTV12(), FALSE, nullptr);

  D3D::SetPointCopySampler();
  D3D::DrawShadedTexQuad(
      FramebufferManager::GetEFBColorTexture(), &source, GetTargetWidth(), GetTargetHeight(),
      pixel_shader, StaticShaderCache::GetSimpleVertexShader(),
      StaticShaderCache::GetSimpleVertexShaderInputLayout(),
      StaticShaderCache::GetCopyGeometryShader(), 1.0f, 0, DXGI_FORMAT_R8G8B8A8_UNORM, false,
      FramebufferManager::GetEFBColorTempTexture()->GetMultisampled());

  FramebufferManager::SwapReinterpretTexture();

  FramebufferManager::GetEFBColorTexture()->TransitionToResourceState(
      D3D::current_command_list, D3D12_RESOURCE_STATE_RENDER_TARGET);
  FramebufferManager::GetEFBDepthTexture()->TransitionToResourceState(
      D3D::current_command_list, D3D12_RESOURCE_STATE_DEPTH_WRITE);

  // Restores proper viewport/scissor settings.
  RestoreAPIState();
}

void Renderer::SetBlendMode(bool force_update)
{
  // Our render target always uses an alpha channel, so we need to override the blend functions to
  // assume a destination alpha of 1 if the render target isn't supposed to have an alpha channel
  // Example: D3DBLEND_DESTALPHA needs to be D3DBLEND_ONE since the result without an alpha channel
  // is assumed to always be 1.
  bool target_has_alpha = bpmem.zcontrol.pixel_format == PEControl::RGBA6_Z24;
  const D3D12_BLEND d3d_src_factors[8] = {
      D3D12_BLEND_ZERO,
      D3D12_BLEND_ONE,
      D3D12_BLEND_DEST_COLOR,
      D3D12_BLEND_INV_DEST_COLOR,
      D3D12_BLEND_SRC1_ALPHA,
      D3D12_BLEND_INV_SRC1_ALPHA,
      (target_has_alpha) ? D3D12_BLEND_DEST_ALPHA : D3D12_BLEND_ONE,
      (target_has_alpha) ? D3D12_BLEND_INV_DEST_ALPHA : D3D12_BLEND_ZERO};
  const D3D12_BLEND d3d_dst_factors[8] = {
      D3D12_BLEND_ZERO,
      D3D12_BLEND_ONE,
      D3D12_BLEND_SRC_COLOR,
      D3D12_BLEND_INV_SRC_COLOR,
      D3D12_BLEND_SRC1_ALPHA,
      D3D12_BLEND_INV_SRC1_ALPHA,
      (target_has_alpha) ? D3D12_BLEND_DEST_ALPHA : D3D12_BLEND_ONE,
      (target_has_alpha) ? D3D12_BLEND_INV_DEST_ALPHA : D3D12_BLEND_ZERO};

  if (bpmem.blendmode.logicopenable && !bpmem.blendmode.blendenable && !force_update)
    return;

  if (bpmem.blendmode.subtract)
  {
    gx_state.blend.blend_enable = true;
    gx_state.blend.blend_op = D3D12_BLEND_OP_REV_SUBTRACT;
    gx_state.blend.src_blend = D3D12_BLEND_ONE;
    gx_state.blend.dst_blend = D3D12_BLEND_ONE;
  }
  else
  {
    gx_state.blend.blend_enable = static_cast<u32>(bpmem.blendmode.blendenable);
    if (bpmem.blendmode.blendenable)
    {
      gx_state.blend.blend_op = D3D12_BLEND_OP_ADD;
      gx_state.blend.src_blend = d3d_src_factors[bpmem.blendmode.srcfactor];
      gx_state.blend.dst_blend = d3d_dst_factors[bpmem.blendmode.dstfactor];
    }
  }

  D3D::command_list_mgr->SetCommandListDirtyState(COMMAND_LIST_STATE_PSO, true);
}

void Renderer::AsyncTimewarpDraw()
{
	//TODO: D3D12 Asynchronous Timewarp
}

// This function has the final picture. We adjust the aspect ratio here.
void Renderer::SwapImpl(u32 xfb_addr, u32 fb_width, u32 fb_stride, u32 fb_height,
                        const EFBRectangle& rc, u64 ticks, float gamma)
{
  if (Fifo::WillSkipCurrentFrame() || (!XFBWrited && !g_ActiveConfig.RealXFBEnabled()) || !fb_width || !fb_height)
  {
    Core::Callback_VideoCopiedToXFB(false);
    return;
  }

  u32 xfb_count = 0;
  const XFBSourceBase* const* xfb_source_list = FramebufferManager::GetXFBSource(xfb_addr, fb_stride, fb_height, &xfb_count);
  if ((!xfb_source_list || xfb_count == 0) && g_ActiveConfig.bUseXFB && !g_ActiveConfig.bUseRealXFB)
  {
    Core::Callback_VideoCopiedToXFB(false);
    return;
  }

  // Invalidate EFB access copies. Not strictly necessary, but this avoids having the buffers mapped
  // when calling Present().
  FramebufferManager::InvalidateEFBAccessCopies();
  BBox::Invalidate();

  // Prepare to copy the XFBs to our backbuffer
  UpdateDrawRectangle();
  TargetRectangle target_rc = GetTargetRectangle();

  D3D::GetBackBuffer()->TransitionToResourceState(D3D::current_command_list,
                                                  D3D12_RESOURCE_STATE_RENDER_TARGET);
  D3D::current_command_list->OMSetRenderTargets(1, &D3D::GetBackBuffer()->GetRTV12(), FALSE,
                                                nullptr);

  float clear_color[4] = {0.f, 0.f, 0.f, 1.f};
  D3D::current_command_list->ClearRenderTargetView(D3D::GetBackBuffer()->GetRTV12(), clear_color, 0,
                                                   nullptr);

  // activate linear filtering for the buffer copies
  D3D::SetLinearCopySampler();

  if (g_ActiveConfig.bUseXFB)
  {
    const XFBSource* xfb_source;

    // draw each xfb source
    for (u32 i = 0; i < xfb_count; ++i)
    {
      xfb_source = static_cast<const XFBSource*>(xfb_source_list[i]);

      TargetRectangle drawRc;
      TargetRectangle source_rc;
      source_rc.left = xfb_source->sourceRc.left;
      source_rc.top = xfb_source->sourceRc.top;
      source_rc.right = xfb_source->sourceRc.right;
      source_rc.bottom = xfb_source->sourceRc.bottom;

      // use virtual xfb with offset
      int xfb_height = xfb_source->srcHeight;
      int xfb_width = xfb_source->srcWidth;
      int hOffset = (static_cast<s32>(xfb_source->srcAddr) - static_cast<s32>(xfb_addr)) /
                    (static_cast<s32>(fb_stride) * 2);

      if (g_ActiveConfig.bUseRealXFB)
      {
        drawRc = target_rc;
        source_rc.right -= fb_stride - fb_width;
      }
      else
      {
        drawRc.top = target_rc.top + hOffset * target_rc.GetHeight() / static_cast<s32>(fb_height);
        drawRc.bottom =
            target_rc.top +
            (hOffset + xfb_height) * target_rc.GetHeight() / static_cast<s32>(fb_height);
        drawRc.left = target_rc.left +
                      (target_rc.GetWidth() -
                       xfb_width * target_rc.GetWidth() / static_cast<s32>(fb_stride)) /
                          2;
        drawRc.right = target_rc.left +
                       (target_rc.GetWidth() +
                        xfb_width * target_rc.GetWidth() / static_cast<s32>(fb_stride)) /
                           2;

        // The following code disables auto stretch.  Kept for reference.
        // scale draw area for a 1 to 1 pixel mapping with the draw target
        // float vScale = static_cast<float>(fbHeight) / static_cast<float>(s_backbuffer_height);
        // float hScale = static_cast<float>(fbWidth) / static_cast<float>(s_backbuffer_width);
        // drawRc.top *= vScale;
        // drawRc.bottom *= vScale;
        // drawRc.left *= hScale;
        // drawRc.right *= hScale;

        source_rc.right -= Renderer::EFBToScaledX(fb_stride - fb_width);
      }

      BlitScreen(source_rc, drawRc, xfb_source->m_tex, xfb_source->texWidth, xfb_source->texHeight,
                 gamma);
    }
  }
  else
  {
    TargetRectangle source_rc = Renderer::ConvertEFBRectangle(rc);

    // EXISTINGD3D11TODO: Improve sampling algorithm for the pixel shader so that we can use the
    // multisampled EFB texture as source
    D3DTexture2D* read_texture = FramebufferManager::GetResolvedEFBColorTexture();

    BlitScreen(source_rc, target_rc, read_texture, GetTargetWidth(), GetTargetHeight(), gamma);
  }

#if defined(HAVE_LIBAV)
  // Dump frames
  if (IsFrameDumping())
  {
    if (!s_screenshot_texture)
      CreateScreenshotTexture();

    D3D12_BOX source_box = GetScreenshotSourceBox(target_rc);

    unsigned int source_width = source_box.right - source_box.left;
    unsigned int source_height = source_box.bottom - source_box.top;

    D3D12_TEXTURE_COPY_LOCATION dst_location = {};
    dst_location.pResource = s_screenshot_texture;
    dst_location.Type = D3D12_TEXTURE_COPY_TYPE_PLACED_FOOTPRINT;
    dst_location.PlacedFootprint.Offset = 0;
    dst_location.PlacedFootprint.Footprint.Format = DXGI_FORMAT_R8G8B8A8_UNORM;
    dst_location.PlacedFootprint.Footprint.Width = GetTargetRectangle().GetWidth();
    dst_location.PlacedFootprint.Footprint.Height = GetTargetRectangle().GetHeight();
    dst_location.PlacedFootprint.Footprint.Depth = 1;
    dst_location.PlacedFootprint.Footprint.RowPitch = D3D::AlignValue(
        dst_location.PlacedFootprint.Footprint.Width * 4, D3D12_TEXTURE_DATA_PITCH_ALIGNMENT);

    D3D12_TEXTURE_COPY_LOCATION src_location = {};
    src_location.Type = D3D12_TEXTURE_COPY_TYPE_SUBRESOURCE_INDEX;
    src_location.SubresourceIndex = 0;
    src_location.pResource = D3D::GetBackBuffer()->GetTex12();

    D3D::GetBackBuffer()->TransitionToResourceState(D3D::current_command_list,
                                                    D3D12_RESOURCE_STATE_COPY_SOURCE);
    D3D::current_command_list->CopyTextureRegion(&dst_location, 0, 0, 0, &src_location,
                                                 &source_box);

    D3D::command_list_mgr->ExecuteQueuedWork(true);

    void* screenshot_texture_map;
    D3D12_RANGE read_range = {0, dst_location.PlacedFootprint.Footprint.RowPitch * source_height};
    CheckHR(s_screenshot_texture->Map(0, &read_range, &screenshot_texture_map));

    AVIDump::Frame state = AVIDump::FetchState(ticks);
    DumpFrameData(reinterpret_cast<const u8*>(screenshot_texture_map), source_width, source_height,
                  dst_location.PlacedFootprint.Footprint.RowPitch, state);
    FinishFrameData();

    D3D12_RANGE write_range = {};
    s_screenshot_texture->Unmap(0, &write_range);
  }
#endif

  // Reset viewport for drawing text
  D3D::SetViewportAndScissor(0, 0, GetBackbufferWidth(), GetBackbufferHeight());

  Renderer::DrawDebugText();

  OSD::DrawMessages();
  D3D::EndFrame();

  TextureCacheBase::Cleanup(frameCount);

  // Enable configuration changes
  UpdateActiveConfig();
  TextureCacheBase::OnConfigChanged(g_ActiveConfig);

  SetWindowSize(fb_stride, fb_height);

  const bool window_resized = CheckForResize();

  bool xfb_changed = s_last_xfb_mode != g_ActiveConfig.bUseRealXFB;

  if (FramebufferManagerBase::LastXfbWidth() != fb_stride ||
      FramebufferManagerBase::LastXfbHeight() != fb_height)
  {
    xfb_changed = true;
    unsigned int xfb_w = (fb_stride < 1 || fb_stride > MAX_XFB_WIDTH) ? MAX_XFB_WIDTH : fb_stride;
    unsigned int xfb_h = (fb_height < 1 || fb_height > MAX_XFB_HEIGHT) ? MAX_XFB_HEIGHT : fb_height;
    FramebufferManagerBase::SetLastXfbWidth(xfb_w);
    FramebufferManagerBase::SetLastXfbHeight(xfb_h);
  }

  // Flip/present backbuffer to frontbuffer here
  D3D::Present();

  // Resize the back buffers NOW to avoid flickering
  if (CalculateTargetSize() || xfb_changed || window_resized ||
      s_last_efb_scale != g_ActiveConfig.iEFBScale ||
      s_last_multisamples != g_ActiveConfig.iMultisamples ||
      s_last_stereo_mode != (g_ActiveConfig.iStereoMode > 0))
  {
    s_last_xfb_mode = g_ActiveConfig.bUseRealXFB;

    // Block on any changes until the GPU catches up, so we can free resources safely.
    D3D::command_list_mgr->ExecuteQueuedWork(true);

    if (s_last_multisamples != g_ActiveConfig.iMultisamples)
    {
      s_last_multisamples = g_ActiveConfig.iMultisamples;
      StaticShaderCache::InvalidateMSAAShaders();
      gx_state_cache.OnMSAASettingsChanged();
    }

    if (window_resized)
    {
      // TODO: Aren't we still holding a reference to the back buffer right now?
      D3D::Reset();

      if (s_screenshot_texture)
      {
        D3D::command_list_mgr->DestroyResourceAfterCurrentCommandListExecuted(s_screenshot_texture);
        s_screenshot_texture = nullptr;
      }

      s_backbuffer_width = D3D::GetBackBufferWidth();
      s_backbuffer_height = D3D::GetBackBufferHeight();
    }

    UpdateDrawRectangle();

    s_last_efb_scale = g_ActiveConfig.iEFBScale;
    s_last_stereo_mode = g_ActiveConfig.iStereoMode > 0;

    PixelShaderManager::SetEfbScaleChanged();

    D3D::GetBackBuffer()->TransitionToResourceState(D3D::current_command_list,
                                                    D3D12_RESOURCE_STATE_RENDER_TARGET);
    D3D::current_command_list->OMSetRenderTargets(1, &D3D::GetBackBuffer()->GetRTV12(), FALSE,
                                                  nullptr);

    g_framebuffer_manager.reset();
    g_framebuffer_manager = std::make_unique<FramebufferManager>();
    const float clear_color[4] = {0.f, 0.f, 0.f, 1.f};

    FramebufferManager::GetEFBColorTexture()->TransitionToResourceState(
        D3D::current_command_list, D3D12_RESOURCE_STATE_RENDER_TARGET);
    D3D::current_command_list->ClearRenderTargetView(
        FramebufferManager::GetEFBColorTexture()->GetRTV12(), clear_color, 0, nullptr);

    FramebufferManager::GetEFBDepthTexture()->TransitionToResourceState(
        D3D::current_command_list, D3D12_RESOURCE_STATE_DEPTH_WRITE);
    D3D::current_command_list->ClearDepthStencilView(
        FramebufferManager::GetEFBDepthTexture()->GetDSV12(), D3D12_CLEAR_FLAG_DEPTH, 0.f, 0, 0,
        nullptr);
  }

  // begin next frame
  D3D::BeginFrame();

  FramebufferManager::GetEFBColorTexture()->TransitionToResourceState(
      D3D::current_command_list, D3D12_RESOURCE_STATE_RENDER_TARGET);
  FramebufferManager::GetEFBDepthTexture()->TransitionToResourceState(
      D3D::current_command_list, D3D12_RESOURCE_STATE_DEPTH_WRITE);

  RestoreAPIState();
}

void Renderer::ResetAPIState()
{
  CHECK(0, "This should never be called.. just required for inheritance.");
}

void Renderer::RestoreAPIState()
{
  // Restores viewport/scissor rects, which might have been
  // overwritten elsewhere (particularly the viewport).
  SetViewport();
  BPFunctions::SetScissor();

  FramebufferManager::RestoreEFBRenderTargets();
  BBox::Bind();
}

static bool s_previous_use_dst_alpha = false;
static D3DVertexFormat* s_previous_vertex_format = nullptr;

void Renderer::ApplyState(bool use_dst_alpha)
{
  if (use_dst_alpha != s_previous_use_dst_alpha)
  {
    s_previous_use_dst_alpha = use_dst_alpha;
    D3D::command_list_mgr->SetCommandListDirtyState(COMMAND_LIST_STATE_PSO, true);
  }

  gx_state.blend.use_dst_alpha = use_dst_alpha;

  if (D3D::command_list_mgr->GetCommandListDirtyState(COMMAND_LIST_STATE_SAMPLERS))
  {
    D3D12_GPU_DESCRIPTOR_HANDLE sample_group_gpu_handle;
    sample_group_gpu_handle =
        D3D::sampler_descriptor_heap_mgr->GetHandleForSamplerGroup(gx_state.sampler, 8);

    D3D::current_command_list->SetGraphicsRootDescriptorTable(DESCRIPTOR_TABLE_PS_SAMPLER,
                                                              sample_group_gpu_handle);

    D3D::command_list_mgr->SetCommandListDirtyState(COMMAND_LIST_STATE_SAMPLERS, false);
  }

  // Uploads and binds required constant buffer data for all stages.
  ShaderConstantsManager::LoadAndSetGeometryShaderConstants();
  ShaderConstantsManager::LoadAndSetPixelShaderConstants();
  ShaderConstantsManager::LoadAndSetVertexShaderConstants();

  if (D3D::command_list_mgr->GetCommandListDirtyState(COMMAND_LIST_STATE_PSO) ||
      s_previous_vertex_format !=
          reinterpret_cast<D3DVertexFormat*>(VertexLoaderManager::GetCurrentVertexFormat()))
  {
    s_previous_vertex_format =
        reinterpret_cast<D3DVertexFormat*>(VertexLoaderManager::GetCurrentVertexFormat());

    D3D12_PRIMITIVE_TOPOLOGY_TYPE topologyType = ShaderCache::GetCurrentPrimitiveTopology();
    RasterizerState modifiableRastState = gx_state.raster;

    if (topologyType != D3D12_PRIMITIVE_TOPOLOGY_TYPE_TRIANGLE)
    {
      modifiableRastState.cull_mode = D3D12_CULL_MODE_NONE;
    }

    SmallPsoDesc pso_desc = {
        ShaderCache::GetActiveGeometryShaderBytecode(),  // D3D12_SHADER_BYTECODE GS;
        ShaderCache::GetActivePixelShaderBytecode(),     // D3D12_SHADER_BYTECODE PS;
        ShaderCache::GetActiveVertexShaderBytecode(),    // D3D12_SHADER_BYTECODE VS;
        s_previous_vertex_format,                        // D3DVertexFormat* InputLayout;
        gx_state.blend,                                  // BlendState BlendState;
        modifiableRastState,                             // RasterizerState RasterizerState;
        gx_state.zmode,                                  // ZMode DepthStencilState;
    };

    if (use_dst_alpha)
    {
      // restore actual state
      SetBlendMode(false);
      SetLogicOpMode();
    }

    ID3D12PipelineState* pso = nullptr;
    CheckHR(gx_state_cache.GetPipelineStateObjectFromCache(
        &pso_desc, &pso, topologyType, ShaderCache::GetActiveGeometryShaderUid(),
        ShaderCache::GetActivePixelShaderUid(), ShaderCache::GetActiveVertexShaderUid()));

    D3D::current_command_list->SetPipelineState(pso);

    D3D::command_list_mgr->SetCommandListDirtyState(COMMAND_LIST_STATE_PSO, false);
  }

  // Always called prior to drawing, so we can invalidate the CPU EFB copies here.
  FramebufferManager::InvalidateEFBAccessCopies();
}

void Renderer::RestoreState()
{
}

void Renderer::ApplyCullDisable()
{
  // This functionality is handled directly in ApplyState.
}

void Renderer::RestoreCull()
{
  // This functionality is handled directly in ApplyState.
}

void Renderer::SetGenerationMode()
{
  const D3D12_CULL_MODE d3d_cull_modes[4] = {D3D12_CULL_MODE_NONE, D3D12_CULL_MODE_BACK,
                                             D3D12_CULL_MODE_FRONT, D3D12_CULL_MODE_BACK};

  // rastdc.FrontCounterClockwise must be false for this to work
  // EXISTINGD3D11TODO: GX_CULL_ALL not supported, yet!
  gx_state.raster.cull_mode = d3d_cull_modes[bpmem.genMode.cullmode];

  D3D::command_list_mgr->SetCommandListDirtyState(COMMAND_LIST_STATE_PSO, true);
}

void Renderer::SetDepthMode()
{
  gx_state.zmode.hex = bpmem.zmode.hex;

  D3D::command_list_mgr->SetCommandListDirtyState(COMMAND_LIST_STATE_PSO, true);
}

void Renderer::SetLogicOpMode()
{
  // D3D11 doesn't support logic blending, so this is a huge hack
  // EXISTINGD3D11TODO: Make use of D3D11.1's logic blending support
  // D3D12TODO: Obviously these are always available in D3D12..

  // 0   0x00
  // 1   Source & destination
  // 2   Source & ~destination
  // 3   Source
  // 4   ~Source & destination
  // 5   Destination
  // 6   Source ^ destination =  Source & ~destination | ~Source & destination
  // 7   Source | destination
  // 8   ~(Source | destination)
  // 9   ~(Source ^ destination) = ~Source & ~destination | Source & destination
  // 10  ~Destination
  // 11  Source | ~destination
  // 12  ~Source
  // 13  ~Source | destination
  // 14  ~(Source & destination)
  // 15  0xff
  const D3D12_BLEND_OP d3d_logic_ops[16] = {
      D3D12_BLEND_OP_ADD,           // 0
      D3D12_BLEND_OP_ADD,           // 1
      D3D12_BLEND_OP_SUBTRACT,      // 2
      D3D12_BLEND_OP_ADD,           // 3
      D3D12_BLEND_OP_REV_SUBTRACT,  // 4
      D3D12_BLEND_OP_ADD,           // 5
      D3D12_BLEND_OP_MAX,           // 6
      D3D12_BLEND_OP_ADD,           // 7
      D3D12_BLEND_OP_MAX,           // 8
      D3D12_BLEND_OP_MAX,           // 9
      D3D12_BLEND_OP_ADD,           // 10
      D3D12_BLEND_OP_ADD,           // 11
      D3D12_BLEND_OP_ADD,           // 12
      D3D12_BLEND_OP_ADD,           // 13
      D3D12_BLEND_OP_ADD,           // 14
      D3D12_BLEND_OP_ADD            // 15
  };
  const D3D12_BLEND d3d_logic_op_src_factors[16] = {
      D3D12_BLEND_ZERO,            // 0
      D3D12_BLEND_DEST_COLOR,      // 1
      D3D12_BLEND_ONE,             // 2
      D3D12_BLEND_ONE,             // 3
      D3D12_BLEND_DEST_COLOR,      // 4
      D3D12_BLEND_ZERO,            // 5
      D3D12_BLEND_INV_DEST_COLOR,  // 6
      D3D12_BLEND_INV_DEST_COLOR,  // 7
      D3D12_BLEND_INV_SRC_COLOR,   // 8
      D3D12_BLEND_INV_SRC_COLOR,   // 9
      D3D12_BLEND_INV_DEST_COLOR,  // 10
      D3D12_BLEND_ONE,             // 11
      D3D12_BLEND_INV_SRC_COLOR,   // 12
      D3D12_BLEND_INV_SRC_COLOR,   // 13
      D3D12_BLEND_INV_DEST_COLOR,  // 14
      D3D12_BLEND_ONE              // 15
  };
  const D3D12_BLEND d3d_logic_op_dest_factors[16] = {
      D3D12_BLEND_ZERO,            // 0
      D3D12_BLEND_ZERO,            // 1
      D3D12_BLEND_INV_SRC_COLOR,   // 2
      D3D12_BLEND_ZERO,            // 3
      D3D12_BLEND_ONE,             // 4
      D3D12_BLEND_ONE,             // 5
      D3D12_BLEND_INV_SRC_COLOR,   // 6
      D3D12_BLEND_ONE,             // 7
      D3D12_BLEND_INV_DEST_COLOR,  // 8
      D3D12_BLEND_SRC_COLOR,       // 9
      D3D12_BLEND_INV_DEST_COLOR,  // 10
      D3D12_BLEND_INV_DEST_COLOR,  // 11
      D3D12_BLEND_INV_SRC_COLOR,   // 12
      D3D12_BLEND_ONE,             // 13
      D3D12_BLEND_INV_SRC_COLOR,   // 14
      D3D12_BLEND_ONE              // 15
  };

  if (bpmem.blendmode.logicopenable && !bpmem.blendmode.blendenable)
  {
    gx_state.blend.blend_enable = true;
    gx_state.blend.blend_op = d3d_logic_ops[bpmem.blendmode.logicmode];
    gx_state.blend.src_blend = d3d_logic_op_src_factors[bpmem.blendmode.logicmode];
    gx_state.blend.dst_blend = d3d_logic_op_dest_factors[bpmem.blendmode.logicmode];
  }
  else
  {
    SetBlendMode(true);
  }

  D3D::command_list_mgr->SetCommandListDirtyState(COMMAND_LIST_STATE_PSO, true);
}

void Renderer::SetDitherMode()
{
  // EXISTINGD3D11TODO: Set dither mode to bpmem.blendmode.dither
}

void Renderer::SetSamplerState(int stage, int tex_index, bool custom_tex)
{
  const FourTexUnits& tex = bpmem.tex[tex_index];
  const TexMode0& tm0 = tex.texMode0[stage];
  const TexMode1& tm1 = tex.texMode1[stage];
  SamplerState new_state = {};

  if (tex_index)
    stage += 4;

  if (g_ActiveConfig.bForceFiltering)
  {
    // Only use mipmaps if the game says they are available.
    new_state.min_filter = SamplerCommon::AreBpTexMode0MipmapsEnabled(tm0) ? 6 : 4;
    new_state.mag_filter = 1;  // linear mag
  }
  else
  {
    new_state.min_filter = tm0.min_filter;
    new_state.mag_filter = tm0.mag_filter;
  }

  new_state.wrap_s = tm0.wrap_s;
  new_state.wrap_t = tm0.wrap_t;
  new_state.max_lod = tm1.max_lod;
  new_state.min_lod = tm1.min_lod;
  new_state.lod_bias = tm0.lod_bias;

  // custom textures may have higher resolution, so disable the max_lod
  if (custom_tex)
  {
    new_state.max_lod = 255;
  }

  if (new_state.hex != gx_state.sampler[stage].hex)
  {
    gx_state.sampler[stage].hex = new_state.hex;
    D3D::command_list_mgr->SetCommandListDirtyState(COMMAND_LIST_STATE_SAMPLERS, true);
  }
}

void Renderer::SetInterlacingMode()
{
  // EXISTINGD3D11TODO
}

u32 Renderer::GetMaxTextureSize()
{
  return DX12::D3D::GetMaxTextureSize();
}

u16 Renderer::BBoxRead(int index)
{
  // Here we get the min/max value of the truncated position of the upscaled framebuffer.
  // So we have to correct them to the unscaled EFB sizes.
  int value = BBox::Get(index);

  if (index < 2)
  {
    // left/right
    value = value * EFB_WIDTH / s_target_width;
  }
  else
  {
    // up/down
    value = value * EFB_HEIGHT / s_target_height;
  }
  if (index & 1)
    value++;  // fix max values to describe the outer border

  return value;
}

void Renderer::BBoxWrite(int index, u16 value)
{
  int local_value = value;  // u16 isn't enough to multiply by the efb width
  if (index & 1)
    local_value--;
  if (index < 2)
  {
    local_value = local_value * s_target_width / EFB_WIDTH;
  }
  else
  {
    local_value = local_value * s_target_height / EFB_HEIGHT;
  }

  BBox::Set(index, local_value);
}

void Renderer::BlitScreen(TargetRectangle src, TargetRectangle dst, D3DTexture2D* src_texture,
                          u32 src_width, u32 src_height, float gamma)
{
  if (g_ActiveConfig.iStereoMode == STEREO_SBS || g_ActiveConfig.iStereoMode == STEREO_TAB)
  {
    TargetRectangle left_rc, right_rc;
    ConvertStereoRectangle(dst, left_rc, right_rc);

    // Swap chain backbuffer is never multisampled..

    D3D::SetViewportAndScissor(left_rc.left, left_rc.top, left_rc.GetWidth(), left_rc.GetHeight());
    D3D::DrawShadedTexQuad(src_texture, src.AsRECT(), src_width, src_height,
                           StaticShaderCache::GetColorCopyPixelShader(false),
                           StaticShaderCache::GetSimpleVertexShader(),
                           StaticShaderCache::GetSimpleVertexShaderInputLayout(),
                           D3D12_SHADER_BYTECODE(), gamma, 0, DXGI_FORMAT_R8G8B8A8_UNORM, false,
                           false);

    D3D::SetViewportAndScissor(right_rc.left, right_rc.top, right_rc.GetWidth(),
                               right_rc.GetHeight());
    D3D::DrawShadedTexQuad(src_texture, src.AsRECT(), src_width, src_height,
                           StaticShaderCache::GetColorCopyPixelShader(false),
                           StaticShaderCache::GetSimpleVertexShader(),
                           StaticShaderCache::GetSimpleVertexShaderInputLayout(),
                           D3D12_SHADER_BYTECODE(), gamma, 1, DXGI_FORMAT_R8G8B8A8_UNORM, false,
                           false);
  }
  else if (g_ActiveConfig.iStereoMode == STEREO_3DVISION)
  {
    // D3D12TODO
    // Not currently supported on D3D12 backend. Implemented (but untested) code kept for reference.

    // if (!s_3d_vision_texture)
    //	Create3DVisionTexture(s_backbuffer_width, s_backbuffer_height);

    // D3D12_VIEWPORT leftVp12 = { static_cast<float>(dst.left), static_cast<float>(dst.top),
    // static_cast<float>(dst.GetWidth()), static_cast<float>(dst.GetHeight()), D3D12_MIN_DEPTH,
    // D3D12_MAX_DEPTH };
    // D3D12_VIEWPORT rightVp12 = { static_cast<float>(dst.left + s_backbuffer_width),
    // static_cast<float>(dst.top), static_cast<float>(dst.GetWidth()),
    // static_cast<float>(dst.GetHeight()), D3D12_MIN_DEPTH, D3D12_MAX_DEPTH };

    //// Render to staging texture which is double the width of the backbuffer
    // s_3d_vision_texture->TransitionToResourceState(D3D::current_command_list,
    // D3D12_RESOURCE_STATE_RENDER_TARGET);
    // D3D::current_command_list->OMSetRenderTargets(1, &s_3d_vision_texture->GetRTV12(), FALSE,
    // nullptr);

    // D3D::current_command_list->RSSetViewports(1, &leftVp12);
    // D3D::DrawShadedTexQuad(src_texture, src.AsRECT(), src_width, src_height,
    // StaticShaderCache::GetColorCopyPixelShader(false),
    // StaticShaderCache::GetSimpleVertexShader(),
    // StaticShaderCache::GetSimpleVertexShaderInputLayout(), D3D12_SHADER_BYTECODE(), gamma, 0,
    // DXGI_FORMAT_R8G8B8A8_UNORM, false, s_3d_vision_texture->GetMultisampled());

    // D3D::current_command_list->RSSetViewports(1, &rightVp12);
    // D3D::DrawShadedTexQuad(src_texture, src.AsRECT(), src_width, src_height,
    // StaticShaderCache::GetColorCopyPixelShader(false),
    // StaticShaderCache::GetSimpleVertexShader(),
    // StaticShaderCache::GetSimpleVertexShaderInputLayout(), D3D12_SHADER_BYTECODE(), gamma, 1,
    // DXGI_FORMAT_R8G8B8A8_UNORM, false, s_3d_vision_texture->GetMultisampled());

    //// Copy the left eye to the backbuffer, if Nvidia 3D Vision is enabled it should
    //// recognize the signature and automatically include the right eye frame.
    //// D3D12TODO: Does this work on D3D12?

    // D3D12_BOX box = CD3DX12_BOX(0, 0, 0, s_backbuffer_width, s_backbuffer_height, 1);
    // D3D12_TEXTURE_COPY_LOCATION dst =
    // CD3DX12_TEXTURE_COPY_LOCATION(D3D::GetBackBuffer()->GetTex12(), 0);
    // D3D12_TEXTURE_COPY_LOCATION src =
    // CD3DX12_TEXTURE_COPY_LOCATION(s_3d_vision_texture->GetTex12(), 0);

    // D3D::GetBackBuffer()->TransitionToResourceState(D3D::current_command_list,
    // D3D12_RESOURCE_STATE_COPY_DEST);
    // s_3d_vision_texture->TransitionToResourceState(D3D::current_command_list,
    // D3D12_RESOURCE_STATE_COPY_SOURCE);
    // D3D::current_command_list->CopyTextureRegion(&dst, 0, 0, 0, &src, &box);

    //// Restore render target to backbuffer
    // D3D::GetBackBuffer()->TransitionToResourceState(D3D::current_command_list,
    // D3D12_RESOURCE_STATE_RENDER_TARGET);
    // D3D::current_command_list->OMSetRenderTargets(1, &D3D::GetBackBuffer()->GetRTV12(), FALSE,
    // nullptr);
  }
  else
  {
    D3D::SetViewportAndScissor(dst.left, dst.top, dst.GetWidth(), dst.GetHeight());

    D3D::DrawShadedTexQuad(src_texture, src.AsRECT(), src_width, src_height,
                           (g_Config.iStereoMode == STEREO_ANAGLYPH) ?
                               StaticShaderCache::GetAnaglyphPixelShader() :
                               StaticShaderCache::GetColorCopyPixelShader(false),
                           StaticShaderCache::GetSimpleVertexShader(),
                           StaticShaderCache::GetSimpleVertexShaderInputLayout(),
                           D3D12_SHADER_BYTECODE(), gamma, 0, DXGI_FORMAT_R8G8B8A8_UNORM, false,
                           false  // Backbuffer never multisampled.
                           );
  }
}

D3D12_BLEND_DESC Renderer::GetResetBlendDesc()
{
  return g_reset_blend_desc;
}

D3D12_DEPTH_STENCIL_DESC Renderer::GetResetDepthStencilDesc()
{
  return g_reset_depth_desc;
}

D3D12_RASTERIZER_DESC Renderer::GetResetRasterizerDesc()
{
  return g_reset_rast_desc;
}

}  // namespace DX12
=======
// Copyright 2010 Dolphin Emulator Project
// Licensed under GPLv2+
// Refer to the license.txt file included.

#include <cinttypes>
#include <cmath>
#include <memory>
#include <string>
#include <strsafe.h>
#include <unordered_map>

#include "Common/Align.h"
#include "Common/CommonTypes.h"
#include "Common/FileUtil.h"
#include "Common/MathUtil.h"

#include "Core/Core.h"
#include "Core/Host.h"

#include "VideoBackends/D3D12/BoundingBox.h"
#include "VideoBackends/D3D12/D3DBase.h"
#include "VideoBackends/D3D12/D3DCommandListManager.h"
#include "VideoBackends/D3D12/D3DDescriptorHeapManager.h"
#include "VideoBackends/D3D12/D3DState.h"
#include "VideoBackends/D3D12/D3DUtil.h"
#include "VideoBackends/D3D12/FramebufferManager.h"
#include "VideoBackends/D3D12/NativeVertexFormat.h"
#include "VideoBackends/D3D12/Render.h"
#include "VideoBackends/D3D12/ShaderCache.h"
#include "VideoBackends/D3D12/ShaderConstantsManager.h"
#include "VideoBackends/D3D12/StaticShaderCache.h"
#include "VideoBackends/D3D12/TextureCache.h"

#include "VideoCommon/AVIDump.h"
#include "VideoCommon/BPFunctions.h"
#include "VideoCommon/Fifo.h"
#include "VideoCommon/OnScreenDisplay.h"
#include "VideoCommon/PixelEngine.h"
#include "VideoCommon/PixelShaderManager.h"
#include "VideoCommon/SamplerCommon.h"
#include "VideoCommon/VertexLoaderManager.h"
#include "VideoCommon/VideoConfig.h"

namespace DX12
{
static u32 s_last_multisamples = 1;
static bool s_last_stereo_mode = false;
static bool s_last_xfb_mode = false;

enum CLEAR_BLEND_DESC
{
  CLEAR_BLEND_DESC_ALL_CHANNELS_ENABLED = 0,
  CLEAR_BLEND_DESC_RGB_CHANNELS_ENABLED = 1,
  CLEAR_BLEND_DESC_ALPHA_CHANNEL_ENABLED = 2,
  CLEAR_BLEND_DESC_ALL_CHANNELS_DISABLED = 3
};

static D3D12_BLEND_DESC s_clear_blend_descs[4] = {};

enum CLEAR_DEPTH_DESC
{
  CLEAR_DEPTH_DESC_DEPTH_DISABLED = 0,
  CLEAR_DEPTH_DESC_DEPTH_ENABLED_WRITES_ENABLED = 1,
  CLEAR_DEPTH_DESC_DEPTH_ENABLED_WRITES_DISABLED = 2,
};

static D3D12_DEPTH_STENCIL_DESC s_clear_depth_descs[3] = {};

// These are accessed in D3DUtil.
D3D12_BLEND_DESC g_reset_blend_desc = {};
D3D12_DEPTH_STENCIL_DESC g_reset_depth_desc = {};
D3D12_RASTERIZER_DESC g_reset_rast_desc = {};

static ID3D12Resource* s_screenshot_texture = nullptr;

// Nvidia stereo blitting struct defined in "nvstereo.h" from the Nvidia SDK
typedef struct _Nv_Stereo_Image_Header
{
  unsigned int dwSignature;
  unsigned int dwWidth;
  unsigned int dwHeight;
  unsigned int dwBPP;
  unsigned int dwFlags;
} NVSTEREOIMAGEHEADER, *LPNVSTEREOIMAGEHEADER;

#define NVSTEREO_IMAGE_SIGNATURE 0x4433564e

// GX pipeline state
static struct
{
  SamplerState sampler[8];
  BlendState blend;
  ZMode zmode;
  RasterizerState raster;

} gx_state;

StateCache gx_state_cache;

static void SetupDeviceObjects()
{
  g_framebuffer_manager = std::make_unique<FramebufferManager>();

  D3D12_DEPTH_STENCIL_DESC depth_desc;
  depth_desc.DepthEnable = FALSE;
  depth_desc.DepthWriteMask = D3D12_DEPTH_WRITE_MASK_ZERO;
  depth_desc.DepthFunc = D3D12_COMPARISON_FUNC_ALWAYS;
  depth_desc.StencilEnable = FALSE;
  depth_desc.StencilReadMask = D3D12_DEFAULT_STENCIL_READ_MASK;
  depth_desc.StencilWriteMask = D3D12_DEFAULT_STENCIL_WRITE_MASK;
  s_clear_depth_descs[CLEAR_DEPTH_DESC_DEPTH_DISABLED] = depth_desc;

  depth_desc.DepthWriteMask = D3D12_DEPTH_WRITE_MASK_ALL;
  depth_desc.DepthEnable = TRUE;
  s_clear_depth_descs[CLEAR_DEPTH_DESC_DEPTH_ENABLED_WRITES_ENABLED] = depth_desc;

  depth_desc.DepthWriteMask = D3D12_DEPTH_WRITE_MASK_ZERO;
  s_clear_depth_descs[CLEAR_DEPTH_DESC_DEPTH_ENABLED_WRITES_DISABLED] = depth_desc;

  D3D12_BLEND_DESC blend_desc;
  blend_desc.AlphaToCoverageEnable = FALSE;
  blend_desc.IndependentBlendEnable = FALSE;
  blend_desc.RenderTarget[0].LogicOpEnable = FALSE;
  blend_desc.RenderTarget[0].LogicOp = D3D12_LOGIC_OP_NOOP;
  blend_desc.RenderTarget[0].BlendEnable = FALSE;
  blend_desc.RenderTarget[0].RenderTargetWriteMask = D3D12_COLOR_WRITE_ENABLE_ALL;
  blend_desc.RenderTarget[0].SrcBlend = D3D12_BLEND_ONE;
  blend_desc.RenderTarget[0].DestBlend = D3D12_BLEND_ZERO;
  blend_desc.RenderTarget[0].BlendOp = D3D12_BLEND_OP_ADD;
  blend_desc.RenderTarget[0].SrcBlendAlpha = D3D12_BLEND_ONE;
  blend_desc.RenderTarget[0].DestBlendAlpha = D3D12_BLEND_ZERO;
  blend_desc.RenderTarget[0].BlendOpAlpha = D3D12_BLEND_OP_ADD;
  g_reset_blend_desc = blend_desc;
  s_clear_blend_descs[CLEAR_BLEND_DESC_ALL_CHANNELS_ENABLED] = g_reset_blend_desc;

  blend_desc.RenderTarget[0].RenderTargetWriteMask =
      D3D12_COLOR_WRITE_ENABLE_RED | D3D12_COLOR_WRITE_ENABLE_GREEN | D3D12_COLOR_WRITE_ENABLE_BLUE;
  s_clear_blend_descs[CLEAR_BLEND_DESC_RGB_CHANNELS_ENABLED] = blend_desc;

  blend_desc.RenderTarget[0].RenderTargetWriteMask = D3D12_COLOR_WRITE_ENABLE_ALPHA;
  s_clear_blend_descs[CLEAR_BLEND_DESC_ALPHA_CHANNEL_ENABLED] = blend_desc;

  blend_desc.RenderTarget[0].RenderTargetWriteMask = 0;
  s_clear_blend_descs[CLEAR_BLEND_DESC_ALL_CHANNELS_DISABLED] = blend_desc;

  depth_desc.DepthEnable = FALSE;
  depth_desc.DepthWriteMask = D3D12_DEPTH_WRITE_MASK_ZERO;
  depth_desc.DepthFunc = D3D12_COMPARISON_FUNC_LESS;
  depth_desc.StencilEnable = FALSE;
  depth_desc.StencilReadMask = D3D12_DEFAULT_STENCIL_READ_MASK;
  depth_desc.StencilWriteMask = D3D12_DEFAULT_STENCIL_WRITE_MASK;

  g_reset_depth_desc = depth_desc;

  D3D12_RASTERIZER_DESC rast_desc =
      CD3DX12_RASTERIZER_DESC(D3D12_FILL_MODE_SOLID, D3D12_CULL_MODE_NONE, false, 0, 0.f, 0.f,
                              false, false, false, 0, D3D12_CONSERVATIVE_RASTERIZATION_MODE_OFF);
  g_reset_rast_desc = rast_desc;

  s_screenshot_texture = nullptr;
}

// Kill off all device objects
static void TeardownDeviceObjects()
{
  g_framebuffer_manager.reset();

  if (s_screenshot_texture)
  {
    D3D::command_list_mgr->DestroyResourceAfterCurrentCommandListExecuted(s_screenshot_texture);
    s_screenshot_texture = nullptr;
  }

  gx_state_cache.Clear();
}

void CreateScreenshotTexture()
{
  // We can't render anything outside of the backbuffer anyway, so use the backbuffer size as the
  // screenshot buffer size.
  // This texture is released to be recreated when the window is resized in Renderer::SwapImpl.

  const unsigned int screenshot_buffer_size =
      Common::AlignUp(D3D::GetBackBufferWidth() * 4, D3D12_TEXTURE_DATA_PITCH_ALIGNMENT) *
      D3D::GetBackBufferHeight();

  CheckHR(D3D::device12->CreateCommittedResource(
      &CD3DX12_HEAP_PROPERTIES(D3D12_HEAP_TYPE_READBACK), D3D12_HEAP_FLAG_NONE,
      &CD3DX12_RESOURCE_DESC::Buffer(screenshot_buffer_size), D3D12_RESOURCE_STATE_COPY_DEST,
      nullptr, IID_PPV_ARGS(&s_screenshot_texture)));
}

static D3D12_BOX GetScreenshotSourceBox(const TargetRectangle& target_rc)
{
  // Since the screenshot buffer is copied back to the CPU, we can't access pixels that
  // fall outside the backbuffer bounds. Therefore, when crop is enabled and the target rect is
  // off-screen to the top/left, we clamp the origin at zero, as well as the bottom/right
  // coordinates at the backbuffer dimensions. This will result in a rectangle that can be
  // smaller than the backbuffer, but never larger.

  return CD3DX12_BOX(
      std::max(target_rc.left, 0), std::max(target_rc.top, 0), 0,
      std::min(D3D::GetBackBufferWidth(), static_cast<unsigned int>(target_rc.right)),
      std::min(D3D::GetBackBufferHeight(), static_cast<unsigned int>(target_rc.bottom)), 1);
}

static void Create3DVisionTexture(int width, int height)
{
  // D3D12TODO: 3D Vision not implemented on D3D12 backend.
}

Renderer::Renderer(void*& window_handle)
{
  if (g_ActiveConfig.iStereoMode == STEREO_3DVISION)
  {
    PanicAlert("3DVision not implemented on D3D12 backend.");
    return;
  }

  s_backbuffer_width = D3D::GetBackBufferWidth();
  s_backbuffer_height = D3D::GetBackBufferHeight();

  FramebufferManagerBase::SetLastXfbWidth(MAX_XFB_WIDTH);
  FramebufferManagerBase::SetLastXfbHeight(MAX_XFB_HEIGHT);

  UpdateDrawRectangle();

  s_last_multisamples = g_ActiveConfig.iMultisamples;
  s_last_efb_scale = g_ActiveConfig.iEFBScale;
  s_last_stereo_mode = g_ActiveConfig.iStereoMode > 0;
  s_last_xfb_mode = g_ActiveConfig.bUseRealXFB;
  CalculateTargetSize();
  PixelShaderManager::SetEfbScaleChanged();

  SetupDeviceObjects();

  // Setup GX pipeline state
  gx_state.blend.blend_enable = false;
  gx_state.blend.write_mask = D3D12_COLOR_WRITE_ENABLE_ALL;
  gx_state.blend.src_blend = D3D12_BLEND_ONE;
  gx_state.blend.dst_blend = D3D12_BLEND_ZERO;
  gx_state.blend.blend_op = D3D12_BLEND_OP_ADD;
  gx_state.blend.use_dst_alpha = false;

  for (unsigned int k = 0; k < 8; k++)
  {
    gx_state.sampler[k].hex = 0;
  }

  gx_state.zmode.testenable = false;
  gx_state.zmode.updateenable = false;
  gx_state.zmode.func = ZMode::NEVER;

  gx_state.raster.cull_mode = D3D12_CULL_MODE_NONE;

  // Clear EFB textures
  float clear_color[4] = {0.f, 0.f, 0.f, 1.f};
  FramebufferManager::GetEFBColorTexture()->TransitionToResourceState(
      D3D::current_command_list, D3D12_RESOURCE_STATE_RENDER_TARGET);
  FramebufferManager::GetEFBDepthTexture()->TransitionToResourceState(
      D3D::current_command_list, D3D12_RESOURCE_STATE_DEPTH_WRITE);
  D3D::current_command_list->ClearRenderTargetView(
      FramebufferManager::GetEFBColorTexture()->GetRTV12(), clear_color, 0, nullptr);
  D3D::current_command_list->ClearDepthStencilView(
      FramebufferManager::GetEFBDepthTexture()->GetDSV12(), D3D12_CLEAR_FLAG_DEPTH, 0.f, 0, 0,
      nullptr);

  D3D12_VIEWPORT vp = {0.f,
                       0.f,
                       static_cast<float>(s_target_width),
                       static_cast<float>(s_target_height),
                       D3D12_MIN_DEPTH,
                       D3D12_MAX_DEPTH};
  D3D::current_command_list->RSSetViewports(1, &vp);

  // Already transitioned to appropriate states a few lines up for the clears.
  FramebufferManager::RestoreEFBRenderTargets();

  D3D::BeginFrame();
}

Renderer::~Renderer()
{
  D3D::EndFrame();
  D3D::WaitForOutstandingRenderingToComplete();
  TeardownDeviceObjects();
}

void Renderer::RenderText(const std::string& text, int left, int top, u32 color)
{
  D3D::font.DrawTextScaled(static_cast<float>(left + 1), static_cast<float>(top + 1), 20.f, 0.0f,
                           color & 0xFF000000, text);
  D3D::font.DrawTextScaled(static_cast<float>(left), static_cast<float>(top), 20.f, 0.0f, color,
                           text);
}

TargetRectangle Renderer::ConvertEFBRectangle(const EFBRectangle& rc)
{
  TargetRectangle result;
  result.left = EFBToScaledX(rc.left);
  result.top = EFBToScaledY(rc.top);
  result.right = EFBToScaledX(rc.right);
  result.bottom = EFBToScaledY(rc.bottom);
  return result;
}

// With D3D, we have to resize the backbuffer if the window changed
// size.
__declspec(noinline) bool Renderer::CheckForResize()
{
  RECT rc_window;
  GetClientRect(D3D::hWnd, &rc_window);
  int client_width = rc_window.right - rc_window.left;
  int client_height = rc_window.bottom - rc_window.top;

  // Sanity check
  if ((client_width != Renderer::GetBackbufferWidth() ||
       client_height != Renderer::GetBackbufferHeight()) &&
      client_width >= 4 && client_height >= 4)
  {
    return true;
  }

  return false;
}

void Renderer::SetScissorRect(const EFBRectangle& rc)
{
  TargetRectangle trc = ConvertEFBRectangle(rc);
  D3D::current_command_list->RSSetScissorRects(1, trc.AsRECT());
}

void Renderer::SetColorMask()
{
  // Only enable alpha channel if it's supported by the current EFB format
  UINT8 color_mask = 0;
  if (bpmem.alpha_test.TestResult() != AlphaTest::FAIL)
  {
    if (bpmem.blendmode.alphaupdate && (bpmem.zcontrol.pixel_format == PEControl::RGBA6_Z24))
      color_mask = D3D12_COLOR_WRITE_ENABLE_ALPHA;
    if (bpmem.blendmode.colorupdate)
      color_mask |= D3D12_COLOR_WRITE_ENABLE_RED | D3D12_COLOR_WRITE_ENABLE_GREEN |
                    D3D12_COLOR_WRITE_ENABLE_BLUE;
  }
  gx_state.blend.write_mask = color_mask;

  D3D::command_list_mgr->SetCommandListDirtyState(COMMAND_LIST_STATE_PSO, true);
}

// This function allows the CPU to directly access the EFB.
// There are EFB peeks (which will read the color or depth of a pixel)
// and EFB pokes (which will change the color or depth of a pixel).
//
// The behavior of EFB peeks can only be modified by:
//  - GX_PokeAlphaRead
// The behavior of EFB pokes can be modified by:
//  - GX_PokeAlphaMode (TODO)
//  - GX_PokeAlphaUpdate (TODO)
//  - GX_PokeBlendMode (TODO)
//  - GX_PokeColorUpdate (TODO)
//  - GX_PokeDither (TODO)
//  - GX_PokeDstAlpha (TODO)
//  - GX_PokeZMode (TODO)
u32 Renderer::AccessEFB(EFBAccessType type, u32 x, u32 y, u32 poke_data)
{
  if (type == PEEK_COLOR)
  {
    u32 color = FramebufferManager::ReadEFBColorAccessCopy(x, y);

    // a little-endian value is expected to be returned
    color = ((color & 0xFF00FF00) | ((color >> 16) & 0xFF) | ((color << 16) & 0xFF0000));

    // check what to do with the alpha channel (GX_PokeAlphaRead)
    PixelEngine::UPEAlphaReadReg alpha_read_mode = PixelEngine::GetAlphaReadMode();

    if (bpmem.zcontrol.pixel_format == PEControl::RGBA6_Z24)
    {
      color = RGBA8ToRGBA6ToRGBA8(color);
    }
    else if (bpmem.zcontrol.pixel_format == PEControl::RGB565_Z16)
    {
      color = RGBA8ToRGB565ToRGBA8(color);
    }
    if (bpmem.zcontrol.pixel_format != PEControl::RGBA6_Z24)
    {
      color |= 0xFF000000;
    }

    if (alpha_read_mode.ReadMode == 2)
    {
      return color;  // GX_READ_NONE
    }
    else if (alpha_read_mode.ReadMode == 1)
    {
      return (color | 0xFF000000);  // GX_READ_FF
    }
    else /*if(alpha_read_mode.ReadMode == 0)*/
    {
      return (color & 0x00FFFFFF);  // GX_READ_00
    }
  }
  else  // if (type == PEEK_Z)
  {
    // depth buffer is inverted in the d3d backend
    float depth = 1.0f - FramebufferManager::ReadEFBDepthAccessCopy(x, y);
    u32 ret = 0;

    if (bpmem.zcontrol.pixel_format == PEControl::RGB565_Z16)
    {
      // if Z is in 16 bit format you must return a 16 bit integer
      ret = MathUtil::Clamp<u32>(static_cast<u32>(depth * 65536.0f), 0, 0xFFFF);
    }
    else
    {
      ret = MathUtil::Clamp<u32>(static_cast<u32>(depth * 16777216.0f), 0, 0xFFFFFF);
    }

    return ret;
  }
}

void Renderer::PokeEFB(EFBAccessType type, const EfbPokeData* points, size_t num_points)
{
  D3D::SetViewportAndScissor(0, 0, GetTargetWidth(), GetTargetHeight());

  if (type == POKE_COLOR)
  {
    // In the D3D12 backend, the rt/db/viewport is passed into DrawEFBPokeQuads, and set there.
    D3D::DrawEFBPokeQuads(type, points, num_points, &g_reset_blend_desc, &g_reset_depth_desc,
                          &FramebufferManager::GetEFBColorTexture()->GetRTV12(), nullptr,
                          FramebufferManager::GetEFBColorTexture()->GetMultisampled());
  }
  else  // if (type == POKE_Z)
  {
    D3D::DrawEFBPokeQuads(type, points, num_points,
                          &s_clear_blend_descs[CLEAR_BLEND_DESC_ALL_CHANNELS_DISABLED],
                          &s_clear_depth_descs[CLEAR_DEPTH_DESC_DEPTH_ENABLED_WRITES_ENABLED],
                          &FramebufferManager::GetEFBColorTexture()->GetRTV12(),
                          &FramebufferManager::GetEFBDepthTexture()->GetDSV12(),
                          FramebufferManager::GetEFBColorTexture()->GetMultisampled());
  }

  RestoreAPIState();
}

void Renderer::SetViewport()
{
  // reversed gxsetviewport(xorig, yorig, width, height, nearz, farz)
  // [0] = width/2
  // [1] = height/2
  // [2] = 16777215 * (farz - nearz)
  // [3] = xorig + width/2 + 342
  // [4] = yorig + height/2 + 342
  // [5] = 16777215 * farz

  // D3D crashes for zero viewports
  if (xfmem.viewport.wd == 0 || xfmem.viewport.ht == 0)
    return;

  int scissor_x_offset = bpmem.scissorOffset.x * 2;
  int scissor_y_offset = bpmem.scissorOffset.y * 2;

  float x = Renderer::EFBToScaledXf(xfmem.viewport.xOrig - xfmem.viewport.wd - scissor_x_offset);
  float y = Renderer::EFBToScaledYf(xfmem.viewport.yOrig + xfmem.viewport.ht - scissor_y_offset);
  float width = Renderer::EFBToScaledXf(2.0f * xfmem.viewport.wd);
  float height = Renderer::EFBToScaledYf(-2.0f * xfmem.viewport.ht);
  if (width < 0.0f)
  {
    x += width;
    width = -width;
  }
  if (height < 0.0f)
  {
    y += height;
    height = -height;
  }

  // In D3D, the viewport rectangle must fit within the render target.
  x = (x >= 0.f) ? x : 0.f;
  y = (y >= 0.f) ? y : 0.f;
  width = (x + width <= GetTargetWidth()) ? width : (GetTargetWidth() - x);
  height = (y + height <= GetTargetHeight()) ? height : (GetTargetHeight() - y);

  // We do depth clipping and depth range in the vertex shader instead of relying
  // on the graphics API. However we still need to ensure depth values don't exceed
  // the maximum value supported by the console GPU. We also need to account for the
  // fact that the entire depth buffer is inverted on D3D, so we set GX_MAX_DEPTH as
  // an inverted near value.
  D3D12_VIEWPORT vp = {x, y, width, height, 1.0f - GX_MAX_DEPTH, D3D12_MAX_DEPTH};
  D3D::current_command_list->RSSetViewports(1, &vp);
}

void Renderer::ClearScreen(const EFBRectangle& rc, bool color_enable, bool alpha_enable,
                           bool z_enable, u32 color, u32 z)
{
  D3D12_BLEND_DESC* blend_desc = nullptr;

  if (color_enable && alpha_enable)
    blend_desc = &s_clear_blend_descs[CLEAR_BLEND_DESC_ALL_CHANNELS_ENABLED];
  else if (color_enable)
    blend_desc = &s_clear_blend_descs[CLEAR_BLEND_DESC_RGB_CHANNELS_ENABLED];
  else if (alpha_enable)
    blend_desc = &s_clear_blend_descs[CLEAR_BLEND_DESC_ALPHA_CHANNEL_ENABLED];
  else
    blend_desc = &s_clear_blend_descs[CLEAR_BLEND_DESC_ALL_CHANNELS_DISABLED];

  D3D12_DEPTH_STENCIL_DESC* depth_stencil_desc = nullptr;

  // EXISTINGD3D11TODO: Should we enable Z testing here?
  /*if (!bpmem.zmode.testenable) depth_stencil_desc =
  &s_clear_depth_descs[CLEAR_DEPTH_DESC_DEPTH_DISABLED];
  else */
  if (z_enable)
    depth_stencil_desc = &s_clear_depth_descs[CLEAR_DEPTH_DESC_DEPTH_ENABLED_WRITES_ENABLED];
  else /*if (!z_enable)*/
    depth_stencil_desc = &s_clear_depth_descs[CLEAR_DEPTH_DESC_DEPTH_ENABLED_WRITES_DISABLED];

  // Update the view port for clearing the picture
  TargetRectangle target_rc = Renderer::ConvertEFBRectangle(rc);

  // Color is passed in bgra mode so we need to convert it to rgba
  u32 rgba_color = (color & 0xFF00FF00) | ((color >> 16) & 0xFF) | ((color << 16) & 0xFF0000);
  D3D::SetViewportAndScissor(target_rc.left, target_rc.top, target_rc.GetWidth(),
                             target_rc.GetHeight());
  D3D::DrawClearQuad(rgba_color, 1.0f - (z & 0xFFFFFF) / 16777216.0f, blend_desc,
                     depth_stencil_desc,
                     FramebufferManager::GetEFBColorTexture()->GetMultisampled());

  // Restores proper viewport/scissor settings.
  SetViewport();
  BPFunctions::SetScissor();

  FramebufferManager::InvalidateEFBAccessCopies();
}

void Renderer::ReinterpretPixelData(unsigned int convtype)
{
  // EXISTINGD3D11TODO: MSAA support..
  D3D12_RECT source = CD3DX12_RECT(0, 0, GetTargetWidth(), GetTargetHeight());
  D3D12_SHADER_BYTECODE pixel_shader = {};

  if (convtype == 0)
  {
    pixel_shader = StaticShaderCache::GetReinterpRGB8ToRGBA6PixelShader(true);
  }
  else if (convtype == 2)
  {
    pixel_shader = StaticShaderCache::GetReinterpRGBA6ToRGB8PixelShader(true);
  }
  else
  {
    ERROR_LOG(VIDEO, "Trying to reinterpret pixel data with unsupported conversion type %d",
              convtype);
    return;
  }

  D3D::SetViewportAndScissor(0, 0, GetTargetWidth(), GetTargetHeight());

  FramebufferManager::GetEFBColorTempTexture()->TransitionToResourceState(
      D3D::current_command_list, D3D12_RESOURCE_STATE_RENDER_TARGET);
  D3D::current_command_list->OMSetRenderTargets(
      1, &FramebufferManager::GetEFBColorTempTexture()->GetRTV12(), FALSE, nullptr);

  D3D::SetPointCopySampler();
  D3D::DrawShadedTexQuad(
      FramebufferManager::GetEFBColorTexture(), &source, GetTargetWidth(), GetTargetHeight(),
      pixel_shader, StaticShaderCache::GetSimpleVertexShader(),
      StaticShaderCache::GetSimpleVertexShaderInputLayout(),
      StaticShaderCache::GetCopyGeometryShader(), 1.0f, 0, DXGI_FORMAT_R8G8B8A8_UNORM, false,
      FramebufferManager::GetEFBColorTempTexture()->GetMultisampled());

  FramebufferManager::SwapReinterpretTexture();

  FramebufferManager::GetEFBColorTexture()->TransitionToResourceState(
      D3D::current_command_list, D3D12_RESOURCE_STATE_RENDER_TARGET);
  FramebufferManager::GetEFBDepthTexture()->TransitionToResourceState(
      D3D::current_command_list, D3D12_RESOURCE_STATE_DEPTH_WRITE);

  // Restores proper viewport/scissor settings.
  RestoreAPIState();
}

void Renderer::SetBlendMode(bool force_update)
{
  // Our render target always uses an alpha channel, so we need to override the blend functions to
  // assume a destination alpha of 1 if the render target isn't supposed to have an alpha channel
  // Example: D3DBLEND_DESTALPHA needs to be D3DBLEND_ONE since the result without an alpha channel
  // is assumed to always be 1.
  bool target_has_alpha = bpmem.zcontrol.pixel_format == PEControl::RGBA6_Z24;
  const D3D12_BLEND d3d_src_factors[8] = {
      D3D12_BLEND_ZERO,
      D3D12_BLEND_ONE,
      D3D12_BLEND_DEST_COLOR,
      D3D12_BLEND_INV_DEST_COLOR,
      D3D12_BLEND_SRC1_ALPHA,
      D3D12_BLEND_INV_SRC1_ALPHA,
      (target_has_alpha) ? D3D12_BLEND_DEST_ALPHA : D3D12_BLEND_ONE,
      (target_has_alpha) ? D3D12_BLEND_INV_DEST_ALPHA : D3D12_BLEND_ZERO};
  const D3D12_BLEND d3d_dst_factors[8] = {
      D3D12_BLEND_ZERO,
      D3D12_BLEND_ONE,
      D3D12_BLEND_SRC_COLOR,
      D3D12_BLEND_INV_SRC_COLOR,
      D3D12_BLEND_SRC1_ALPHA,
      D3D12_BLEND_INV_SRC1_ALPHA,
      (target_has_alpha) ? D3D12_BLEND_DEST_ALPHA : D3D12_BLEND_ONE,
      (target_has_alpha) ? D3D12_BLEND_INV_DEST_ALPHA : D3D12_BLEND_ZERO};

  if (bpmem.blendmode.logicopenable && !bpmem.blendmode.blendenable && !force_update)
    return;

  if (bpmem.blendmode.subtract)
  {
    gx_state.blend.blend_enable = true;
    gx_state.blend.blend_op = D3D12_BLEND_OP_REV_SUBTRACT;
    gx_state.blend.src_blend = D3D12_BLEND_ONE;
    gx_state.blend.dst_blend = D3D12_BLEND_ONE;
  }
  else
  {
    gx_state.blend.blend_enable = static_cast<u32>(bpmem.blendmode.blendenable);
    if (bpmem.blendmode.blendenable)
    {
      gx_state.blend.blend_op = D3D12_BLEND_OP_ADD;
      gx_state.blend.src_blend = d3d_src_factors[bpmem.blendmode.srcfactor];
      gx_state.blend.dst_blend = d3d_dst_factors[bpmem.blendmode.dstfactor];
    }
  }

  D3D::command_list_mgr->SetCommandListDirtyState(COMMAND_LIST_STATE_PSO, true);
}

// This function has the final picture. We adjust the aspect ratio here.
void Renderer::SwapImpl(u32 xfb_addr, u32 fb_width, u32 fb_stride, u32 fb_height,
                        const EFBRectangle& rc, u64 ticks, float gamma)
{
  if ((!XFBWrited && !g_ActiveConfig.RealXFBEnabled()) || !fb_width || !fb_height)
  {
    Core::Callback_VideoCopiedToXFB(false);
    return;
  }

  u32 xfb_count = 0;
  const XFBSourceBase* const* xfb_source_list =
      FramebufferManager::GetXFBSource(xfb_addr, fb_stride, fb_height, &xfb_count);
  if ((!xfb_source_list || xfb_count == 0) && g_ActiveConfig.bUseXFB && !g_ActiveConfig.bUseRealXFB)
  {
    Core::Callback_VideoCopiedToXFB(false);
    return;
  }

  // Invalidate EFB access copies. Not strictly necessary, but this avoids having the buffers mapped
  // when calling Present().
  FramebufferManager::InvalidateEFBAccessCopies();
  BBox::Invalidate();

  // Prepare to copy the XFBs to our backbuffer
  UpdateDrawRectangle();
  TargetRectangle target_rc = GetTargetRectangle();

  D3D::GetBackBuffer()->TransitionToResourceState(D3D::current_command_list,
                                                  D3D12_RESOURCE_STATE_RENDER_TARGET);
  D3D::current_command_list->OMSetRenderTargets(1, &D3D::GetBackBuffer()->GetRTV12(), FALSE,
                                                nullptr);

  float clear_color[4] = {0.f, 0.f, 0.f, 1.f};
  D3D::current_command_list->ClearRenderTargetView(D3D::GetBackBuffer()->GetRTV12(), clear_color, 0,
                                                   nullptr);

  // activate linear filtering for the buffer copies
  D3D::SetLinearCopySampler();

  if (g_ActiveConfig.bUseXFB)
  {
    const XFBSource* xfb_source;

    // draw each xfb source
    for (u32 i = 0; i < xfb_count; ++i)
    {
      xfb_source = static_cast<const XFBSource*>(xfb_source_list[i]);

      TargetRectangle drawRc;
      TargetRectangle source_rc;
      source_rc.left = xfb_source->sourceRc.left;
      source_rc.top = xfb_source->sourceRc.top;
      source_rc.right = xfb_source->sourceRc.right;
      source_rc.bottom = xfb_source->sourceRc.bottom;

      // use virtual xfb with offset
      int xfb_height = xfb_source->srcHeight;
      int xfb_width = xfb_source->srcWidth;
      int hOffset = (static_cast<s32>(xfb_source->srcAddr) - static_cast<s32>(xfb_addr)) /
                    (static_cast<s32>(fb_stride) * 2);

      if (g_ActiveConfig.bUseRealXFB)
      {
        drawRc = target_rc;
        source_rc.right -= fb_stride - fb_width;
      }
      else
      {
        drawRc.top = target_rc.top + hOffset * target_rc.GetHeight() / static_cast<s32>(fb_height);
        drawRc.bottom =
            target_rc.top +
            (hOffset + xfb_height) * target_rc.GetHeight() / static_cast<s32>(fb_height);
        drawRc.left = target_rc.left +
                      (target_rc.GetWidth() -
                       xfb_width * target_rc.GetWidth() / static_cast<s32>(fb_stride)) /
                          2;
        drawRc.right = target_rc.left +
                       (target_rc.GetWidth() +
                        xfb_width * target_rc.GetWidth() / static_cast<s32>(fb_stride)) /
                           2;

        // The following code disables auto stretch.  Kept for reference.
        // scale draw area for a 1 to 1 pixel mapping with the draw target
        // float vScale = static_cast<float>(fbHeight) / static_cast<float>(s_backbuffer_height);
        // float hScale = static_cast<float>(fbWidth) / static_cast<float>(s_backbuffer_width);
        // drawRc.top *= vScale;
        // drawRc.bottom *= vScale;
        // drawRc.left *= hScale;
        // drawRc.right *= hScale;

        source_rc.right -= Renderer::EFBToScaledX(fb_stride - fb_width);
      }

      BlitScreen(source_rc, drawRc, xfb_source->m_tex, xfb_source->texWidth, xfb_source->texHeight,
                 gamma);
    }
  }
  else
  {
    TargetRectangle source_rc = Renderer::ConvertEFBRectangle(rc);

    // EXISTINGD3D11TODO: Improve sampling algorithm for the pixel shader so that we can use the
    // multisampled EFB texture as source
    D3DTexture2D* read_texture = FramebufferManager::GetResolvedEFBColorTexture();

    BlitScreen(source_rc, target_rc, read_texture, GetTargetWidth(), GetTargetHeight(), gamma);
  }

  // Dump frames
  if (IsFrameDumping())
  {
    if (!s_screenshot_texture)
      CreateScreenshotTexture();

    D3D12_BOX source_box = GetScreenshotSourceBox(target_rc);

    unsigned int source_width = source_box.right - source_box.left;
    unsigned int source_height = source_box.bottom - source_box.top;

    D3D12_TEXTURE_COPY_LOCATION dst_location = {};
    dst_location.pResource = s_screenshot_texture;
    dst_location.Type = D3D12_TEXTURE_COPY_TYPE_PLACED_FOOTPRINT;
    dst_location.PlacedFootprint.Offset = 0;
    dst_location.PlacedFootprint.Footprint.Format = DXGI_FORMAT_R8G8B8A8_UNORM;
    dst_location.PlacedFootprint.Footprint.Width = GetTargetRectangle().GetWidth();
    dst_location.PlacedFootprint.Footprint.Height = GetTargetRectangle().GetHeight();
    dst_location.PlacedFootprint.Footprint.Depth = 1;
    dst_location.PlacedFootprint.Footprint.RowPitch = Common::AlignUp(
        dst_location.PlacedFootprint.Footprint.Width * 4, D3D12_TEXTURE_DATA_PITCH_ALIGNMENT);

    D3D12_TEXTURE_COPY_LOCATION src_location = {};
    src_location.Type = D3D12_TEXTURE_COPY_TYPE_SUBRESOURCE_INDEX;
    src_location.SubresourceIndex = 0;
    src_location.pResource = D3D::GetBackBuffer()->GetTex12();

    D3D::GetBackBuffer()->TransitionToResourceState(D3D::current_command_list,
                                                    D3D12_RESOURCE_STATE_COPY_SOURCE);
    D3D::current_command_list->CopyTextureRegion(&dst_location, 0, 0, 0, &src_location,
                                                 &source_box);

    D3D::command_list_mgr->ExecuteQueuedWork(true);

    void* screenshot_texture_map;
    D3D12_RANGE read_range = {0, dst_location.PlacedFootprint.Footprint.RowPitch * source_height};
    CheckHR(s_screenshot_texture->Map(0, &read_range, &screenshot_texture_map));

    AVIDump::Frame state = AVIDump::FetchState(ticks);
    DumpFrameData(reinterpret_cast<const u8*>(screenshot_texture_map), source_width, source_height,
                  dst_location.PlacedFootprint.Footprint.RowPitch, state);
    FinishFrameData();

    D3D12_RANGE write_range = {};
    s_screenshot_texture->Unmap(0, &write_range);
  }

  // Reset viewport for drawing text
  D3D::SetViewportAndScissor(0, 0, GetBackbufferWidth(), GetBackbufferHeight());

  Renderer::DrawDebugText();

  OSD::DrawMessages();
  D3D::EndFrame();

  TextureCacheBase::Cleanup(frameCount);

  // Enable configuration changes
  UpdateActiveConfig();
  TextureCacheBase::OnConfigChanged(g_ActiveConfig);

  SetWindowSize(fb_stride, fb_height);

  const bool window_resized = CheckForResize();

  bool xfb_changed = s_last_xfb_mode != g_ActiveConfig.bUseRealXFB;

  if (FramebufferManagerBase::LastXfbWidth() != fb_stride ||
      FramebufferManagerBase::LastXfbHeight() != fb_height)
  {
    xfb_changed = true;
    unsigned int xfb_w = (fb_stride < 1 || fb_stride > MAX_XFB_WIDTH) ? MAX_XFB_WIDTH : fb_stride;
    unsigned int xfb_h = (fb_height < 1 || fb_height > MAX_XFB_HEIGHT) ? MAX_XFB_HEIGHT : fb_height;
    FramebufferManagerBase::SetLastXfbWidth(xfb_w);
    FramebufferManagerBase::SetLastXfbHeight(xfb_h);
  }

  // Flip/present backbuffer to frontbuffer here
  D3D::Present();

  // Resize the back buffers NOW to avoid flickering
  if (CalculateTargetSize() || xfb_changed || window_resized ||
      s_last_efb_scale != g_ActiveConfig.iEFBScale ||
      s_last_multisamples != g_ActiveConfig.iMultisamples ||
      s_last_stereo_mode != (g_ActiveConfig.iStereoMode > 0))
  {
    s_last_xfb_mode = g_ActiveConfig.bUseRealXFB;

    // Block on any changes until the GPU catches up, so we can free resources safely.
    D3D::command_list_mgr->ExecuteQueuedWork(true);

    if (s_last_multisamples != g_ActiveConfig.iMultisamples)
    {
      s_last_multisamples = g_ActiveConfig.iMultisamples;
      StaticShaderCache::InvalidateMSAAShaders();
      gx_state_cache.OnMSAASettingsChanged();
    }

    if (window_resized)
    {
      // TODO: Aren't we still holding a reference to the back buffer right now?
      D3D::Reset();

      if (s_screenshot_texture)
      {
        D3D::command_list_mgr->DestroyResourceAfterCurrentCommandListExecuted(s_screenshot_texture);
        s_screenshot_texture = nullptr;
      }

      s_backbuffer_width = D3D::GetBackBufferWidth();
      s_backbuffer_height = D3D::GetBackBufferHeight();
    }

    UpdateDrawRectangle();

    s_last_efb_scale = g_ActiveConfig.iEFBScale;
    s_last_stereo_mode = g_ActiveConfig.iStereoMode > 0;

    PixelShaderManager::SetEfbScaleChanged();

    D3D::GetBackBuffer()->TransitionToResourceState(D3D::current_command_list,
                                                    D3D12_RESOURCE_STATE_RENDER_TARGET);
    D3D::current_command_list->OMSetRenderTargets(1, &D3D::GetBackBuffer()->GetRTV12(), FALSE,
                                                  nullptr);

    g_framebuffer_manager.reset();
    g_framebuffer_manager = std::make_unique<FramebufferManager>();
    const float clear_color[4] = {0.f, 0.f, 0.f, 1.f};

    FramebufferManager::GetEFBColorTexture()->TransitionToResourceState(
        D3D::current_command_list, D3D12_RESOURCE_STATE_RENDER_TARGET);
    D3D::current_command_list->ClearRenderTargetView(
        FramebufferManager::GetEFBColorTexture()->GetRTV12(), clear_color, 0, nullptr);

    FramebufferManager::GetEFBDepthTexture()->TransitionToResourceState(
        D3D::current_command_list, D3D12_RESOURCE_STATE_DEPTH_WRITE);
    D3D::current_command_list->ClearDepthStencilView(
        FramebufferManager::GetEFBDepthTexture()->GetDSV12(), D3D12_CLEAR_FLAG_DEPTH, 0.f, 0, 0,
        nullptr);
  }

  // begin next frame
  D3D::BeginFrame();

  FramebufferManager::GetEFBColorTexture()->TransitionToResourceState(
      D3D::current_command_list, D3D12_RESOURCE_STATE_RENDER_TARGET);
  FramebufferManager::GetEFBDepthTexture()->TransitionToResourceState(
      D3D::current_command_list, D3D12_RESOURCE_STATE_DEPTH_WRITE);

  RestoreAPIState();
}

void Renderer::ResetAPIState()
{
  CHECK(0, "This should never be called.. just required for inheritance.");
}

void Renderer::RestoreAPIState()
{
  // Restores viewport/scissor rects, which might have been
  // overwritten elsewhere (particularly the viewport).
  SetViewport();
  BPFunctions::SetScissor();

  FramebufferManager::RestoreEFBRenderTargets();
  BBox::Bind();
}

static bool s_previous_use_dst_alpha = false;
static D3DVertexFormat* s_previous_vertex_format = nullptr;

void Renderer::ApplyState(bool use_dst_alpha)
{
  if (use_dst_alpha != s_previous_use_dst_alpha)
  {
    s_previous_use_dst_alpha = use_dst_alpha;
    D3D::command_list_mgr->SetCommandListDirtyState(COMMAND_LIST_STATE_PSO, true);
  }

  gx_state.blend.use_dst_alpha = use_dst_alpha;

  if (D3D::command_list_mgr->GetCommandListDirtyState(COMMAND_LIST_STATE_SAMPLERS))
  {
    D3D12_GPU_DESCRIPTOR_HANDLE sample_group_gpu_handle;
    sample_group_gpu_handle =
        D3D::sampler_descriptor_heap_mgr->GetHandleForSamplerGroup(gx_state.sampler, 8);

    D3D::current_command_list->SetGraphicsRootDescriptorTable(DESCRIPTOR_TABLE_PS_SAMPLER,
                                                              sample_group_gpu_handle);

    D3D::command_list_mgr->SetCommandListDirtyState(COMMAND_LIST_STATE_SAMPLERS, false);
  }

  // Uploads and binds required constant buffer data for all stages.
  ShaderConstantsManager::LoadAndSetGeometryShaderConstants();
  ShaderConstantsManager::LoadAndSetPixelShaderConstants();
  ShaderConstantsManager::LoadAndSetVertexShaderConstants();

  if (D3D::command_list_mgr->GetCommandListDirtyState(COMMAND_LIST_STATE_PSO) ||
      s_previous_vertex_format !=
          reinterpret_cast<D3DVertexFormat*>(VertexLoaderManager::GetCurrentVertexFormat()))
  {
    s_previous_vertex_format =
        reinterpret_cast<D3DVertexFormat*>(VertexLoaderManager::GetCurrentVertexFormat());

    D3D12_PRIMITIVE_TOPOLOGY_TYPE topologyType = ShaderCache::GetCurrentPrimitiveTopology();
    RasterizerState modifiableRastState = gx_state.raster;

    if (topologyType != D3D12_PRIMITIVE_TOPOLOGY_TYPE_TRIANGLE)
    {
      modifiableRastState.cull_mode = D3D12_CULL_MODE_NONE;
    }

    SmallPsoDesc pso_desc = {
        ShaderCache::GetActiveGeometryShaderBytecode(),  // D3D12_SHADER_BYTECODE GS;
        ShaderCache::GetActivePixelShaderBytecode(),     // D3D12_SHADER_BYTECODE PS;
        ShaderCache::GetActiveVertexShaderBytecode(),    // D3D12_SHADER_BYTECODE VS;
        s_previous_vertex_format,                        // D3DVertexFormat* InputLayout;
        gx_state.blend,                                  // BlendState BlendState;
        modifiableRastState,                             // RasterizerState RasterizerState;
        gx_state.zmode,                                  // ZMode DepthStencilState;
    };

    if (use_dst_alpha)
    {
      // restore actual state
      SetBlendMode(false);
      SetLogicOpMode();
    }

    ID3D12PipelineState* pso = nullptr;
    CheckHR(gx_state_cache.GetPipelineStateObjectFromCache(
        &pso_desc, &pso, topologyType, ShaderCache::GetActiveGeometryShaderUid(),
        ShaderCache::GetActivePixelShaderUid(), ShaderCache::GetActiveVertexShaderUid()));

    D3D::current_command_list->SetPipelineState(pso);

    D3D::command_list_mgr->SetCommandListDirtyState(COMMAND_LIST_STATE_PSO, false);
  }

  // Always called prior to drawing, so we can invalidate the CPU EFB copies here.
  FramebufferManager::InvalidateEFBAccessCopies();
}

void Renderer::RestoreState()
{
}

void Renderer::ApplyCullDisable()
{
  // This functionality is handled directly in ApplyState.
}

void Renderer::RestoreCull()
{
  // This functionality is handled directly in ApplyState.
}

void Renderer::SetGenerationMode()
{
  const D3D12_CULL_MODE d3d_cull_modes[4] = {D3D12_CULL_MODE_NONE, D3D12_CULL_MODE_BACK,
                                             D3D12_CULL_MODE_FRONT, D3D12_CULL_MODE_BACK};

  // rastdc.FrontCounterClockwise must be false for this to work
  // EXISTINGD3D11TODO: GX_CULL_ALL not supported, yet!
  gx_state.raster.cull_mode = d3d_cull_modes[bpmem.genMode.cullmode];

  D3D::command_list_mgr->SetCommandListDirtyState(COMMAND_LIST_STATE_PSO, true);
}

void Renderer::SetDepthMode()
{
  gx_state.zmode.hex = bpmem.zmode.hex;

  D3D::command_list_mgr->SetCommandListDirtyState(COMMAND_LIST_STATE_PSO, true);
}

void Renderer::SetLogicOpMode()
{
  // D3D11 doesn't support logic blending, so this is a huge hack
  // EXISTINGD3D11TODO: Make use of D3D11.1's logic blending support
  // D3D12TODO: Obviously these are always available in D3D12..

  // 0   0x00
  // 1   Source & destination
  // 2   Source & ~destination
  // 3   Source
  // 4   ~Source & destination
  // 5   Destination
  // 6   Source ^ destination =  Source & ~destination | ~Source & destination
  // 7   Source | destination
  // 8   ~(Source | destination)
  // 9   ~(Source ^ destination) = ~Source & ~destination | Source & destination
  // 10  ~Destination
  // 11  Source | ~destination
  // 12  ~Source
  // 13  ~Source | destination
  // 14  ~(Source & destination)
  // 15  0xff
  const D3D12_BLEND_OP d3d_logic_ops[16] = {
      D3D12_BLEND_OP_ADD,           // 0
      D3D12_BLEND_OP_ADD,           // 1
      D3D12_BLEND_OP_SUBTRACT,      // 2
      D3D12_BLEND_OP_ADD,           // 3
      D3D12_BLEND_OP_REV_SUBTRACT,  // 4
      D3D12_BLEND_OP_ADD,           // 5
      D3D12_BLEND_OP_MAX,           // 6
      D3D12_BLEND_OP_ADD,           // 7
      D3D12_BLEND_OP_MAX,           // 8
      D3D12_BLEND_OP_MAX,           // 9
      D3D12_BLEND_OP_ADD,           // 10
      D3D12_BLEND_OP_ADD,           // 11
      D3D12_BLEND_OP_ADD,           // 12
      D3D12_BLEND_OP_ADD,           // 13
      D3D12_BLEND_OP_ADD,           // 14
      D3D12_BLEND_OP_ADD            // 15
  };
  const D3D12_BLEND d3d_logic_op_src_factors[16] = {
      D3D12_BLEND_ZERO,            // 0
      D3D12_BLEND_DEST_COLOR,      // 1
      D3D12_BLEND_ONE,             // 2
      D3D12_BLEND_ONE,             // 3
      D3D12_BLEND_DEST_COLOR,      // 4
      D3D12_BLEND_ZERO,            // 5
      D3D12_BLEND_INV_DEST_COLOR,  // 6
      D3D12_BLEND_INV_DEST_COLOR,  // 7
      D3D12_BLEND_INV_SRC_COLOR,   // 8
      D3D12_BLEND_INV_SRC_COLOR,   // 9
      D3D12_BLEND_INV_DEST_COLOR,  // 10
      D3D12_BLEND_ONE,             // 11
      D3D12_BLEND_INV_SRC_COLOR,   // 12
      D3D12_BLEND_INV_SRC_COLOR,   // 13
      D3D12_BLEND_INV_DEST_COLOR,  // 14
      D3D12_BLEND_ONE              // 15
  };
  const D3D12_BLEND d3d_logic_op_dest_factors[16] = {
      D3D12_BLEND_ZERO,            // 0
      D3D12_BLEND_ZERO,            // 1
      D3D12_BLEND_INV_SRC_COLOR,   // 2
      D3D12_BLEND_ZERO,            // 3
      D3D12_BLEND_ONE,             // 4
      D3D12_BLEND_ONE,             // 5
      D3D12_BLEND_INV_SRC_COLOR,   // 6
      D3D12_BLEND_ONE,             // 7
      D3D12_BLEND_INV_DEST_COLOR,  // 8
      D3D12_BLEND_SRC_COLOR,       // 9
      D3D12_BLEND_INV_DEST_COLOR,  // 10
      D3D12_BLEND_INV_DEST_COLOR,  // 11
      D3D12_BLEND_INV_SRC_COLOR,   // 12
      D3D12_BLEND_ONE,             // 13
      D3D12_BLEND_INV_SRC_COLOR,   // 14
      D3D12_BLEND_ONE              // 15
  };

  if (bpmem.blendmode.logicopenable && !bpmem.blendmode.blendenable)
  {
    gx_state.blend.blend_enable = true;
    gx_state.blend.blend_op = d3d_logic_ops[bpmem.blendmode.logicmode];
    gx_state.blend.src_blend = d3d_logic_op_src_factors[bpmem.blendmode.logicmode];
    gx_state.blend.dst_blend = d3d_logic_op_dest_factors[bpmem.blendmode.logicmode];
  }
  else
  {
    SetBlendMode(true);
  }

  D3D::command_list_mgr->SetCommandListDirtyState(COMMAND_LIST_STATE_PSO, true);
}

void Renderer::SetDitherMode()
{
  // EXISTINGD3D11TODO: Set dither mode to bpmem.blendmode.dither
}

void Renderer::SetSamplerState(int stage, int tex_index, bool custom_tex)
{
  const FourTexUnits& tex = bpmem.tex[tex_index];
  const TexMode0& tm0 = tex.texMode0[stage];
  const TexMode1& tm1 = tex.texMode1[stage];
  SamplerState new_state = {};

  if (tex_index)
    stage += 4;

  if (g_ActiveConfig.bForceFiltering)
  {
    // Only use mipmaps if the game says they are available.
    new_state.min_filter = SamplerCommon::AreBpTexMode0MipmapsEnabled(tm0) ? 6 : 4;
    new_state.mag_filter = 1;  // linear mag
  }
  else
  {
    new_state.min_filter = tm0.min_filter;
    new_state.mag_filter = tm0.mag_filter;
  }

  new_state.wrap_s = tm0.wrap_s;
  new_state.wrap_t = tm0.wrap_t;
  new_state.max_lod = tm1.max_lod;
  new_state.min_lod = tm1.min_lod;
  new_state.lod_bias = tm0.lod_bias;

  // custom textures may have higher resolution, so disable the max_lod
  if (custom_tex)
  {
    new_state.max_lod = 255;
  }

  if (new_state.hex != gx_state.sampler[stage].hex)
  {
    gx_state.sampler[stage].hex = new_state.hex;
    D3D::command_list_mgr->SetCommandListDirtyState(COMMAND_LIST_STATE_SAMPLERS, true);
  }
}

void Renderer::SetInterlacingMode()
{
  // EXISTINGD3D11TODO
}

u32 Renderer::GetMaxTextureSize()
{
  return DX12::D3D::GetMaxTextureSize();
}

u16 Renderer::BBoxRead(int index)
{
  // Here we get the min/max value of the truncated position of the upscaled framebuffer.
  // So we have to correct them to the unscaled EFB sizes.
  int value = BBox::Get(index);

  if (index < 2)
  {
    // left/right
    value = value * EFB_WIDTH / s_target_width;
  }
  else
  {
    // up/down
    value = value * EFB_HEIGHT / s_target_height;
  }
  if (index & 1)
    value++;  // fix max values to describe the outer border

  return value;
}

void Renderer::BBoxWrite(int index, u16 value)
{
  int local_value = value;  // u16 isn't enough to multiply by the efb width
  if (index & 1)
    local_value--;
  if (index < 2)
  {
    local_value = local_value * s_target_width / EFB_WIDTH;
  }
  else
  {
    local_value = local_value * s_target_height / EFB_HEIGHT;
  }

  BBox::Set(index, local_value);
}

void Renderer::BlitScreen(TargetRectangle src, TargetRectangle dst, D3DTexture2D* src_texture,
                          u32 src_width, u32 src_height, float gamma)
{
  if (g_ActiveConfig.iStereoMode == STEREO_SBS || g_ActiveConfig.iStereoMode == STEREO_TAB)
  {
    TargetRectangle left_rc, right_rc;
    ConvertStereoRectangle(dst, left_rc, right_rc);

    // Swap chain backbuffer is never multisampled..

    D3D::SetViewportAndScissor(left_rc.left, left_rc.top, left_rc.GetWidth(), left_rc.GetHeight());
    D3D::DrawShadedTexQuad(src_texture, src.AsRECT(), src_width, src_height,
                           StaticShaderCache::GetColorCopyPixelShader(false),
                           StaticShaderCache::GetSimpleVertexShader(),
                           StaticShaderCache::GetSimpleVertexShaderInputLayout(),
                           D3D12_SHADER_BYTECODE(), gamma, 0, DXGI_FORMAT_R8G8B8A8_UNORM, false,
                           false);

    D3D::SetViewportAndScissor(right_rc.left, right_rc.top, right_rc.GetWidth(),
                               right_rc.GetHeight());
    D3D::DrawShadedTexQuad(src_texture, src.AsRECT(), src_width, src_height,
                           StaticShaderCache::GetColorCopyPixelShader(false),
                           StaticShaderCache::GetSimpleVertexShader(),
                           StaticShaderCache::GetSimpleVertexShaderInputLayout(),
                           D3D12_SHADER_BYTECODE(), gamma, 1, DXGI_FORMAT_R8G8B8A8_UNORM, false,
                           false);
  }
  else if (g_ActiveConfig.iStereoMode == STEREO_3DVISION)
  {
    // D3D12TODO
    // Not currently supported on D3D12 backend. Implemented (but untested) code kept for reference.

    // if (!s_3d_vision_texture)
    //	Create3DVisionTexture(s_backbuffer_width, s_backbuffer_height);

    // D3D12_VIEWPORT leftVp12 = { static_cast<float>(dst.left), static_cast<float>(dst.top),
    // static_cast<float>(dst.GetWidth()), static_cast<float>(dst.GetHeight()), D3D12_MIN_DEPTH,
    // D3D12_MAX_DEPTH };
    // D3D12_VIEWPORT rightVp12 = { static_cast<float>(dst.left + s_backbuffer_width),
    // static_cast<float>(dst.top), static_cast<float>(dst.GetWidth()),
    // static_cast<float>(dst.GetHeight()), D3D12_MIN_DEPTH, D3D12_MAX_DEPTH };

    //// Render to staging texture which is double the width of the backbuffer
    // s_3d_vision_texture->TransitionToResourceState(D3D::current_command_list,
    // D3D12_RESOURCE_STATE_RENDER_TARGET);
    // D3D::current_command_list->OMSetRenderTargets(1, &s_3d_vision_texture->GetRTV12(), FALSE,
    // nullptr);

    // D3D::current_command_list->RSSetViewports(1, &leftVp12);
    // D3D::DrawShadedTexQuad(src_texture, src.AsRECT(), src_width, src_height,
    // StaticShaderCache::GetColorCopyPixelShader(false),
    // StaticShaderCache::GetSimpleVertexShader(),
    // StaticShaderCache::GetSimpleVertexShaderInputLayout(), D3D12_SHADER_BYTECODE(), gamma, 0,
    // DXGI_FORMAT_R8G8B8A8_UNORM, false, s_3d_vision_texture->GetMultisampled());

    // D3D::current_command_list->RSSetViewports(1, &rightVp12);
    // D3D::DrawShadedTexQuad(src_texture, src.AsRECT(), src_width, src_height,
    // StaticShaderCache::GetColorCopyPixelShader(false),
    // StaticShaderCache::GetSimpleVertexShader(),
    // StaticShaderCache::GetSimpleVertexShaderInputLayout(), D3D12_SHADER_BYTECODE(), gamma, 1,
    // DXGI_FORMAT_R8G8B8A8_UNORM, false, s_3d_vision_texture->GetMultisampled());

    //// Copy the left eye to the backbuffer, if Nvidia 3D Vision is enabled it should
    //// recognize the signature and automatically include the right eye frame.
    //// D3D12TODO: Does this work on D3D12?

    // D3D12_BOX box = CD3DX12_BOX(0, 0, 0, s_backbuffer_width, s_backbuffer_height, 1);
    // D3D12_TEXTURE_COPY_LOCATION dst =
    // CD3DX12_TEXTURE_COPY_LOCATION(D3D::GetBackBuffer()->GetTex12(), 0);
    // D3D12_TEXTURE_COPY_LOCATION src =
    // CD3DX12_TEXTURE_COPY_LOCATION(s_3d_vision_texture->GetTex12(), 0);

    // D3D::GetBackBuffer()->TransitionToResourceState(D3D::current_command_list,
    // D3D12_RESOURCE_STATE_COPY_DEST);
    // s_3d_vision_texture->TransitionToResourceState(D3D::current_command_list,
    // D3D12_RESOURCE_STATE_COPY_SOURCE);
    // D3D::current_command_list->CopyTextureRegion(&dst, 0, 0, 0, &src, &box);

    //// Restore render target to backbuffer
    // D3D::GetBackBuffer()->TransitionToResourceState(D3D::current_command_list,
    // D3D12_RESOURCE_STATE_RENDER_TARGET);
    // D3D::current_command_list->OMSetRenderTargets(1, &D3D::GetBackBuffer()->GetRTV12(), FALSE,
    // nullptr);
  }
  else
  {
    D3D::SetViewportAndScissor(dst.left, dst.top, dst.GetWidth(), dst.GetHeight());

    D3D::DrawShadedTexQuad(src_texture, src.AsRECT(), src_width, src_height,
                           (g_Config.iStereoMode == STEREO_ANAGLYPH) ?
                               StaticShaderCache::GetAnaglyphPixelShader() :
                               StaticShaderCache::GetColorCopyPixelShader(false),
                           StaticShaderCache::GetSimpleVertexShader(),
                           StaticShaderCache::GetSimpleVertexShaderInputLayout(),
                           D3D12_SHADER_BYTECODE(), gamma, 0, DXGI_FORMAT_R8G8B8A8_UNORM, false,
                           false  // Backbuffer never multisampled.
                           );
  }
}

D3D12_BLEND_DESC Renderer::GetResetBlendDesc()
{
  return g_reset_blend_desc;
}

D3D12_DEPTH_STENCIL_DESC Renderer::GetResetDepthStencilDesc()
{
  return g_reset_depth_desc;
}

D3D12_RASTERIZER_DESC Renderer::GetResetRasterizerDesc()
{
  return g_reset_rast_desc;
}

}  // namespace DX12
>>>>>>> d7dc854b
<|MERGE_RESOLUTION|>--- conflicted
+++ resolved
@@ -1,2657 +1,1334 @@
-<<<<<<< HEAD
-// Copyright 2010 Dolphin Emulator Project
-// Licensed under GPLv2+
-// Refer to the license.txt file included.
+// Copyright 2010 Dolphin Emulator Project
+// Licensed under GPLv2+
+// Refer to the license.txt file included.
+
+#include <cinttypes>
+#include <cmath>
+#include <memory>
+#include <string>
+#include <strsafe.h>
+#include <unordered_map>
+
+#include "Common/Align.h"
+#include "Common/CommonTypes.h"
+#include "Common/FileUtil.h"
+#include "Common/MathUtil.h"
+
+#include "Core/Core.h"
+#include "Core/Host.h"
+
+#include "VideoBackends/D3D12/BoundingBox.h"
+#include "VideoBackends/D3D12/D3DBase.h"
+#include "VideoBackends/D3D12/D3DCommandListManager.h"
+#include "VideoBackends/D3D12/D3DDescriptorHeapManager.h"
+#include "VideoBackends/D3D12/D3DState.h"
+#include "VideoBackends/D3D12/D3DUtil.h"
+#include "VideoBackends/D3D12/FramebufferManager.h"
+#include "VideoBackends/D3D12/NativeVertexFormat.h"
+#include "VideoBackends/D3D12/Render.h"
+#include "VideoBackends/D3D12/ShaderCache.h"
+#include "VideoBackends/D3D12/ShaderConstantsManager.h"
+#include "VideoBackends/D3D12/StaticShaderCache.h"
+#include "VideoBackends/D3D12/TextureCache.h"
+
+#if defined(HAVE_LIBAV)
+#include "VideoCommon/AVIDump.h"
+#endif
+#include "VideoCommon/BPFunctions.h"
+#include "VideoCommon/Fifo.h"
+#include "VideoCommon/OnScreenDisplay.h"
+#include "VideoCommon/PixelEngine.h"
+#include "VideoCommon/PixelShaderManager.h"
+#include "VideoCommon/SamplerCommon.h"
+#include "VideoCommon/VertexLoaderManager.h"
+#include "VideoCommon/VideoConfig.h"
+
+namespace DX12
+{
+static u32 s_last_multisamples = 1;
+static bool s_last_stereo_mode = false;
+static bool s_last_xfb_mode = false;
+
+enum CLEAR_BLEND_DESC
+{
+  CLEAR_BLEND_DESC_ALL_CHANNELS_ENABLED = 0,
+  CLEAR_BLEND_DESC_RGB_CHANNELS_ENABLED = 1,
+  CLEAR_BLEND_DESC_ALPHA_CHANNEL_ENABLED = 2,
+  CLEAR_BLEND_DESC_ALL_CHANNELS_DISABLED = 3
+};
+
+static D3D12_BLEND_DESC s_clear_blend_descs[4] = {};
+
+enum CLEAR_DEPTH_DESC
+{
+  CLEAR_DEPTH_DESC_DEPTH_DISABLED = 0,
+  CLEAR_DEPTH_DESC_DEPTH_ENABLED_WRITES_ENABLED = 1,
+  CLEAR_DEPTH_DESC_DEPTH_ENABLED_WRITES_DISABLED = 2,
+};
+
+static D3D12_DEPTH_STENCIL_DESC s_clear_depth_descs[3] = {};
+
+// These are accessed in D3DUtil.
+D3D12_BLEND_DESC g_reset_blend_desc = {};
+D3D12_DEPTH_STENCIL_DESC g_reset_depth_desc = {};
+D3D12_RASTERIZER_DESC g_reset_rast_desc = {};
+
+static ID3D12Resource* s_screenshot_texture = nullptr;
+
+// Nvidia stereo blitting struct defined in "nvstereo.h" from the Nvidia SDK
+typedef struct _Nv_Stereo_Image_Header
+{
+  unsigned int dwSignature;
+  unsigned int dwWidth;
+  unsigned int dwHeight;
+  unsigned int dwBPP;
+  unsigned int dwFlags;
+} NVSTEREOIMAGEHEADER, *LPNVSTEREOIMAGEHEADER;
+
+#define NVSTEREO_IMAGE_SIGNATURE 0x4433564e
+
+// GX pipeline state
+static struct
+{
+  SamplerState sampler[8];
+  BlendState blend;
+  ZMode zmode;
+  RasterizerState raster;
+
+} gx_state;
+
+StateCache gx_state_cache;
+
+static void SetupDeviceObjects()
+{
+  g_framebuffer_manager = std::make_unique<FramebufferManager>();
+
+  D3D12_DEPTH_STENCIL_DESC depth_desc;
+  depth_desc.DepthEnable = FALSE;
+  depth_desc.DepthWriteMask = D3D12_DEPTH_WRITE_MASK_ZERO;
+  depth_desc.DepthFunc = D3D12_COMPARISON_FUNC_ALWAYS;
+  depth_desc.StencilEnable = FALSE;
+  depth_desc.StencilReadMask = D3D12_DEFAULT_STENCIL_READ_MASK;
+  depth_desc.StencilWriteMask = D3D12_DEFAULT_STENCIL_WRITE_MASK;
+  s_clear_depth_descs[CLEAR_DEPTH_DESC_DEPTH_DISABLED] = depth_desc;
+
+  depth_desc.DepthWriteMask = D3D12_DEPTH_WRITE_MASK_ALL;
+  depth_desc.DepthEnable = TRUE;
+  s_clear_depth_descs[CLEAR_DEPTH_DESC_DEPTH_ENABLED_WRITES_ENABLED] = depth_desc;
+
+  depth_desc.DepthWriteMask = D3D12_DEPTH_WRITE_MASK_ZERO;
+  s_clear_depth_descs[CLEAR_DEPTH_DESC_DEPTH_ENABLED_WRITES_DISABLED] = depth_desc;
+
+  D3D12_BLEND_DESC blend_desc;
+  blend_desc.AlphaToCoverageEnable = FALSE;
+  blend_desc.IndependentBlendEnable = FALSE;
+  blend_desc.RenderTarget[0].LogicOpEnable = FALSE;
+  blend_desc.RenderTarget[0].LogicOp = D3D12_LOGIC_OP_NOOP;
+  blend_desc.RenderTarget[0].BlendEnable = FALSE;
+  blend_desc.RenderTarget[0].RenderTargetWriteMask = D3D12_COLOR_WRITE_ENABLE_ALL;
+  blend_desc.RenderTarget[0].SrcBlend = D3D12_BLEND_ONE;
+  blend_desc.RenderTarget[0].DestBlend = D3D12_BLEND_ZERO;
+  blend_desc.RenderTarget[0].BlendOp = D3D12_BLEND_OP_ADD;
+  blend_desc.RenderTarget[0].SrcBlendAlpha = D3D12_BLEND_ONE;
+  blend_desc.RenderTarget[0].DestBlendAlpha = D3D12_BLEND_ZERO;
+  blend_desc.RenderTarget[0].BlendOpAlpha = D3D12_BLEND_OP_ADD;
+  g_reset_blend_desc = blend_desc;
+  s_clear_blend_descs[CLEAR_BLEND_DESC_ALL_CHANNELS_ENABLED] = g_reset_blend_desc;
+
+  blend_desc.RenderTarget[0].RenderTargetWriteMask =
+      D3D12_COLOR_WRITE_ENABLE_RED | D3D12_COLOR_WRITE_ENABLE_GREEN | D3D12_COLOR_WRITE_ENABLE_BLUE;
+  s_clear_blend_descs[CLEAR_BLEND_DESC_RGB_CHANNELS_ENABLED] = blend_desc;
+
+  blend_desc.RenderTarget[0].RenderTargetWriteMask = D3D12_COLOR_WRITE_ENABLE_ALPHA;
+  s_clear_blend_descs[CLEAR_BLEND_DESC_ALPHA_CHANNEL_ENABLED] = blend_desc;
+
+  blend_desc.RenderTarget[0].RenderTargetWriteMask = 0;
+  s_clear_blend_descs[CLEAR_BLEND_DESC_ALL_CHANNELS_DISABLED] = blend_desc;
+
+  depth_desc.DepthEnable = FALSE;
+  depth_desc.DepthWriteMask = D3D12_DEPTH_WRITE_MASK_ZERO;
+  depth_desc.DepthFunc = D3D12_COMPARISON_FUNC_LESS;
+  depth_desc.StencilEnable = FALSE;
+  depth_desc.StencilReadMask = D3D12_DEFAULT_STENCIL_READ_MASK;
+  depth_desc.StencilWriteMask = D3D12_DEFAULT_STENCIL_WRITE_MASK;
+
+  g_reset_depth_desc = depth_desc;
+
+  D3D12_RASTERIZER_DESC rast_desc =
+      CD3DX12_RASTERIZER_DESC(D3D12_FILL_MODE_SOLID, D3D12_CULL_MODE_NONE, false, 0, 0.f, 0.f,
+                              false, false, false, 0, D3D12_CONSERVATIVE_RASTERIZATION_MODE_OFF);
+  g_reset_rast_desc = rast_desc;
+
+  s_screenshot_texture = nullptr;
+}
+
+// Kill off all device objects
+static void TeardownDeviceObjects()
+{
+  g_framebuffer_manager.reset();
+
+  if (s_screenshot_texture)
+  {
+    D3D::command_list_mgr->DestroyResourceAfterCurrentCommandListExecuted(s_screenshot_texture);
+    s_screenshot_texture = nullptr;
+  }
+
+  gx_state_cache.Clear();
+}
+
+void CreateScreenshotTexture()
+{
+  // We can't render anything outside of the backbuffer anyway, so use the backbuffer size as the
+  // screenshot buffer size.
+  // This texture is released to be recreated when the window is resized in Renderer::SwapImpl.
+
+  const unsigned int screenshot_buffer_size =
+      Common::AlignUp(D3D::GetBackBufferWidth() * 4, D3D12_TEXTURE_DATA_PITCH_ALIGNMENT) *
+      D3D::GetBackBufferHeight();
+
+  CheckHR(D3D::device12->CreateCommittedResource(
+      &CD3DX12_HEAP_PROPERTIES(D3D12_HEAP_TYPE_READBACK), D3D12_HEAP_FLAG_NONE,
+      &CD3DX12_RESOURCE_DESC::Buffer(screenshot_buffer_size), D3D12_RESOURCE_STATE_COPY_DEST,
+      nullptr, IID_PPV_ARGS(&s_screenshot_texture)));
+}
+
+static D3D12_BOX GetScreenshotSourceBox(const TargetRectangle& target_rc)
+{
+  // Since the screenshot buffer is copied back to the CPU, we can't access pixels that
+  // fall outside the backbuffer bounds. Therefore, when crop is enabled and the target rect is
+  // off-screen to the top/left, we clamp the origin at zero, as well as the bottom/right
+  // coordinates at the backbuffer dimensions. This will result in a rectangle that can be
+  // smaller than the backbuffer, but never larger.
+
+  return CD3DX12_BOX(
+      std::max(target_rc.left, 0), std::max(target_rc.top, 0), 0,
+      std::min(D3D::GetBackBufferWidth(), static_cast<unsigned int>(target_rc.right)),
+      std::min(D3D::GetBackBufferHeight(), static_cast<unsigned int>(target_rc.bottom)), 1);
+}
+
+static void Create3DVisionTexture(int width, int height)
+{
+  // D3D12TODO: 3D Vision not implemented on D3D12 backend.
+}
+
+Renderer::Renderer(void*& window_handle)
+{
+  if (g_ActiveConfig.iStereoMode == STEREO_3DVISION)
+  {
+    PanicAlert("3DVision not implemented on D3D12 backend.");
+    return;
+  }
+
+  s_backbuffer_width = D3D::GetBackBufferWidth();
+  s_backbuffer_height = D3D::GetBackBufferHeight();
+
+  FramebufferManagerBase::SetLastXfbWidth(MAX_XFB_WIDTH);
+  FramebufferManagerBase::SetLastXfbHeight(MAX_XFB_HEIGHT);
+
+  UpdateDrawRectangle();
+
+  s_last_multisamples = g_ActiveConfig.iMultisamples;
+  s_last_efb_scale = g_ActiveConfig.iEFBScale;
+  s_last_stereo_mode = g_ActiveConfig.iStereoMode > 0;
+  s_last_xfb_mode = g_ActiveConfig.bUseRealXFB;
+  CalculateTargetSize();
+  PixelShaderManager::SetEfbScaleChanged();
+
+  SetupDeviceObjects();
+
+  // Setup GX pipeline state
+  gx_state.blend.blend_enable = false;
+  gx_state.blend.write_mask = D3D12_COLOR_WRITE_ENABLE_ALL;
+  gx_state.blend.src_blend = D3D12_BLEND_ONE;
+  gx_state.blend.dst_blend = D3D12_BLEND_ZERO;
+  gx_state.blend.blend_op = D3D12_BLEND_OP_ADD;
+  gx_state.blend.use_dst_alpha = false;
+
+  for (unsigned int k = 0; k < 8; k++)
+  {
+    gx_state.sampler[k].hex = 0;
+  }
+
+  gx_state.zmode.testenable = false;
+  gx_state.zmode.updateenable = false;
+  gx_state.zmode.func = ZMode::NEVER;
+
+  gx_state.raster.cull_mode = D3D12_CULL_MODE_NONE;
+
+  // Clear EFB textures
+  float clear_color[4] = {0.f, 0.f, 0.f, 1.f};
+  FramebufferManager::GetEFBColorTexture()->TransitionToResourceState(
+      D3D::current_command_list, D3D12_RESOURCE_STATE_RENDER_TARGET);
+  FramebufferManager::GetEFBDepthTexture()->TransitionToResourceState(
+      D3D::current_command_list, D3D12_RESOURCE_STATE_DEPTH_WRITE);
+  D3D::current_command_list->ClearRenderTargetView(
+      FramebufferManager::GetEFBColorTexture()->GetRTV12(), clear_color, 0, nullptr);
+  D3D::current_command_list->ClearDepthStencilView(
+      FramebufferManager::GetEFBDepthTexture()->GetDSV12(), D3D12_CLEAR_FLAG_DEPTH, 0.f, 0, 0,
+      nullptr);
+
+  D3D12_VIEWPORT vp = {0.f,
+                       0.f,
+                       static_cast<float>(s_target_width),
+                       static_cast<float>(s_target_height),
+                       D3D12_MIN_DEPTH,
+                       D3D12_MAX_DEPTH};
+  D3D::current_command_list->RSSetViewports(1, &vp);
+
+  // Already transitioned to appropriate states a few lines up for the clears.
+  FramebufferManager::RestoreEFBRenderTargets();
+
+  D3D::BeginFrame();
+}
+
+Renderer::~Renderer()
+{
+  D3D::EndFrame();
+  D3D::WaitForOutstandingRenderingToComplete();
+  TeardownDeviceObjects();
+}
+
+void Renderer::RenderText(const std::string& text, int left, int top, u32 color)
+{
+  D3D::font.DrawTextScaled(static_cast<float>(left + 1), static_cast<float>(top + 1), 20.f, 0.0f,
+                           color & 0xFF000000, text);
+  D3D::font.DrawTextScaled(static_cast<float>(left), static_cast<float>(top), 20.f, 0.0f, color,
+                           text);
+}
+
+TargetRectangle Renderer::ConvertEFBRectangle(const EFBRectangle& rc)
+{
+  TargetRectangle result;
+  result.left = EFBToScaledX(rc.left);
+  result.top = EFBToScaledY(rc.top);
+  result.right = EFBToScaledX(rc.right);
+  result.bottom = EFBToScaledY(rc.bottom);
+  return result;
+}
+
+// With D3D, we have to resize the backbuffer if the window changed
+// size.
+__declspec(noinline) bool Renderer::CheckForResize()
+{
+  RECT rc_window;
+  GetClientRect(D3D::hWnd, &rc_window);
+  int client_width = rc_window.right - rc_window.left;
+  int client_height = rc_window.bottom - rc_window.top;
+
+  // Sanity check
+  if ((client_width != Renderer::GetBackbufferWidth() ||
+       client_height != Renderer::GetBackbufferHeight()) &&
+      client_width >= 4 && client_height >= 4)
+  {
+    return true;
+  }
+
+  return false;
+}
+
+void Renderer::SetScissorRect(const EFBRectangle& rc)
+{
+  TargetRectangle trc = ConvertEFBRectangle(rc);
+  D3D::current_command_list->RSSetScissorRects(1, trc.AsRECT());
+}
+
+void Renderer::SetColorMask()
+{
+  // Only enable alpha channel if it's supported by the current EFB format
+  UINT8 color_mask = 0;
+  if (bpmem.alpha_test.TestResult() != AlphaTest::FAIL)
+  {
+    if (bpmem.blendmode.alphaupdate && (bpmem.zcontrol.pixel_format == PEControl::RGBA6_Z24))
+      color_mask = D3D12_COLOR_WRITE_ENABLE_ALPHA;
+    if (bpmem.blendmode.colorupdate)
+      color_mask |= D3D12_COLOR_WRITE_ENABLE_RED | D3D12_COLOR_WRITE_ENABLE_GREEN |
+                    D3D12_COLOR_WRITE_ENABLE_BLUE;
+  }
+  gx_state.blend.write_mask = color_mask;
+
+  D3D::command_list_mgr->SetCommandListDirtyState(COMMAND_LIST_STATE_PSO, true);
+}
+
+// This function allows the CPU to directly access the EFB.
+// There are EFB peeks (which will read the color or depth of a pixel)
+// and EFB pokes (which will change the color or depth of a pixel).
+//
+// The behavior of EFB peeks can only be modified by:
+//  - GX_PokeAlphaRead
+// The behavior of EFB pokes can be modified by:
+//  - GX_PokeAlphaMode (TODO)
+//  - GX_PokeAlphaUpdate (TODO)
+//  - GX_PokeBlendMode (TODO)
+//  - GX_PokeColorUpdate (TODO)
+//  - GX_PokeDither (TODO)
+//  - GX_PokeDstAlpha (TODO)
+//  - GX_PokeZMode (TODO)
+u32 Renderer::AccessEFB(EFBAccessType type, u32 x, u32 y, u32 poke_data)
+{
+  if (type == PEEK_COLOR)
+  {
+    u32 color = FramebufferManager::ReadEFBColorAccessCopy(x, y);
+
+    // a little-endian value is expected to be returned
+    color = ((color & 0xFF00FF00) | ((color >> 16) & 0xFF) | ((color << 16) & 0xFF0000));
+
+    // check what to do with the alpha channel (GX_PokeAlphaRead)
+    PixelEngine::UPEAlphaReadReg alpha_read_mode = PixelEngine::GetAlphaReadMode();
+
+    if (bpmem.zcontrol.pixel_format == PEControl::RGBA6_Z24)
+    {
+      color = RGBA8ToRGBA6ToRGBA8(color);
+    }
+    else if (bpmem.zcontrol.pixel_format == PEControl::RGB565_Z16)
+    {
+      color = RGBA8ToRGB565ToRGBA8(color);
+    }
+    if (bpmem.zcontrol.pixel_format != PEControl::RGBA6_Z24)
+    {
+      color |= 0xFF000000;
+    }
+
+    if (alpha_read_mode.ReadMode == 2)
+    {
+      return color;  // GX_READ_NONE
+    }
+    else if (alpha_read_mode.ReadMode == 1)
+    {
+      return (color | 0xFF000000);  // GX_READ_FF
+    }
+    else /*if(alpha_read_mode.ReadMode == 0)*/
+    {
+      return (color & 0x00FFFFFF);  // GX_READ_00
+    }
+  }
+  else  // if (type == PEEK_Z)
+  {
+    // depth buffer is inverted in the d3d backend
+    float depth = 1.0f - FramebufferManager::ReadEFBDepthAccessCopy(x, y);
+    u32 ret = 0;
+
+    if (bpmem.zcontrol.pixel_format == PEControl::RGB565_Z16)
+    {
+      // if Z is in 16 bit format you must return a 16 bit integer
+      ret = MathUtil::Clamp<u32>(static_cast<u32>(depth * 65536.0f), 0, 0xFFFF);
+    }
+    else
+    {
+      ret = MathUtil::Clamp<u32>(static_cast<u32>(depth * 16777216.0f), 0, 0xFFFFFF);
+    }
+
+    return ret;
+  }
+}
+
+void Renderer::PokeEFB(EFBAccessType type, const EfbPokeData* points, size_t num_points)
+{
+  D3D::SetViewportAndScissor(0, 0, GetTargetWidth(), GetTargetHeight());
+
+  if (type == POKE_COLOR)
+  {
+    // In the D3D12 backend, the rt/db/viewport is passed into DrawEFBPokeQuads, and set there.
+    D3D::DrawEFBPokeQuads(type, points, num_points, &g_reset_blend_desc, &g_reset_depth_desc,
+                          &FramebufferManager::GetEFBColorTexture()->GetRTV12(), nullptr,
+                          FramebufferManager::GetEFBColorTexture()->GetMultisampled());
+  }
+  else  // if (type == POKE_Z)
+  {
+    D3D::DrawEFBPokeQuads(type, points, num_points,
+                          &s_clear_blend_descs[CLEAR_BLEND_DESC_ALL_CHANNELS_DISABLED],
+                          &s_clear_depth_descs[CLEAR_DEPTH_DESC_DEPTH_ENABLED_WRITES_ENABLED],
+                          &FramebufferManager::GetEFBColorTexture()->GetRTV12(),
+                          &FramebufferManager::GetEFBDepthTexture()->GetDSV12(),
+                          FramebufferManager::GetEFBColorTexture()->GetMultisampled());
+  }
+
+  RestoreAPIState();
+}
+
+void Renderer::SetViewport()
+{
+  // reversed gxsetviewport(xorig, yorig, width, height, nearz, farz)
+  // [0] = width/2
+  // [1] = height/2
+  // [2] = 16777215 * (farz - nearz)
+  // [3] = xorig + width/2 + 342
+  // [4] = yorig + height/2 + 342
+  // [5] = 16777215 * farz
+
+  // D3D crashes for zero viewports
+  if (xfmem.viewport.wd == 0 || xfmem.viewport.ht == 0)
+    return;
+
+  int scissor_x_offset = bpmem.scissorOffset.x * 2;
+  int scissor_y_offset = bpmem.scissorOffset.y * 2;
+
+  float x = Renderer::EFBToScaledXf(xfmem.viewport.xOrig - xfmem.viewport.wd - scissor_x_offset);
+  float y = Renderer::EFBToScaledYf(xfmem.viewport.yOrig + xfmem.viewport.ht - scissor_y_offset);
+  float width = Renderer::EFBToScaledXf(2.0f * xfmem.viewport.wd);
+  float height = Renderer::EFBToScaledYf(-2.0f * xfmem.viewport.ht);
+  if (width < 0.0f)
+  {
+    x += width;
+    width = -width;
+  }
+  if (height < 0.0f)
+  {
+    y += height;
+    height = -height;
+  }
+
+  // In D3D, the viewport rectangle must fit within the render target.
+  x = (x >= 0.f) ? x : 0.f;
+  y = (y >= 0.f) ? y : 0.f;
+  width = (x + width <= GetTargetWidth()) ? width : (GetTargetWidth() - x);
+  height = (y + height <= GetTargetHeight()) ? height : (GetTargetHeight() - y);
+
+  // We do depth clipping and depth range in the vertex shader instead of relying
+  // on the graphics API. However we still need to ensure depth values don't exceed
+  // the maximum value supported by the console GPU. We also need to account for the
+  // fact that the entire depth buffer is inverted on D3D, so we set GX_MAX_DEPTH as
+  // an inverted near value.
+  D3D12_VIEWPORT vp = {x, y, width, height, 1.0f - GX_MAX_DEPTH, D3D12_MAX_DEPTH};
+  D3D::current_command_list->RSSetViewports(1, &vp);
+}
+
+void Renderer::ClearScreen(const EFBRectangle& rc, bool color_enable, bool alpha_enable,
+                           bool z_enable, u32 color, u32 z)
+{
+  D3D12_BLEND_DESC* blend_desc = nullptr;
+
+  if (color_enable && alpha_enable)
+    blend_desc = &s_clear_blend_descs[CLEAR_BLEND_DESC_ALL_CHANNELS_ENABLED];
+  else if (color_enable)
+    blend_desc = &s_clear_blend_descs[CLEAR_BLEND_DESC_RGB_CHANNELS_ENABLED];
+  else if (alpha_enable)
+    blend_desc = &s_clear_blend_descs[CLEAR_BLEND_DESC_ALPHA_CHANNEL_ENABLED];
+  else
+    blend_desc = &s_clear_blend_descs[CLEAR_BLEND_DESC_ALL_CHANNELS_DISABLED];
+
+  D3D12_DEPTH_STENCIL_DESC* depth_stencil_desc = nullptr;
+
+  // EXISTINGD3D11TODO: Should we enable Z testing here?
+  /*if (!bpmem.zmode.testenable) depth_stencil_desc =
+  &s_clear_depth_descs[CLEAR_DEPTH_DESC_DEPTH_DISABLED];
+  else */
+  if (z_enable)
+    depth_stencil_desc = &s_clear_depth_descs[CLEAR_DEPTH_DESC_DEPTH_ENABLED_WRITES_ENABLED];
+  else /*if (!z_enable)*/
+    depth_stencil_desc = &s_clear_depth_descs[CLEAR_DEPTH_DESC_DEPTH_ENABLED_WRITES_DISABLED];
+
+  // Update the view port for clearing the picture
+  TargetRectangle target_rc = Renderer::ConvertEFBRectangle(rc);
+
+  // Color is passed in bgra mode so we need to convert it to rgba
+  u32 rgba_color = (color & 0xFF00FF00) | ((color >> 16) & 0xFF) | ((color << 16) & 0xFF0000);
+  D3D::SetViewportAndScissor(target_rc.left, target_rc.top, target_rc.GetWidth(),
+                             target_rc.GetHeight());
+  D3D::DrawClearQuad(rgba_color, 1.0f - (z & 0xFFFFFF) / 16777216.0f, blend_desc,
+                     depth_stencil_desc,
+                     FramebufferManager::GetEFBColorTexture()->GetMultisampled());
+
+  // Restores proper viewport/scissor settings.
+  SetViewport();
+  BPFunctions::SetScissor();
+
+  FramebufferManager::InvalidateEFBAccessCopies();
+}
+
+void Renderer::SkipClearScreen(bool colorEnable, bool alphaEnable, bool zEnable)
+{
+	// todo
+}
 
-#include <cinttypes>
-#include <cmath>
-#include <memory>
-#include <string>
-#include <strsafe.h>
-#include <unordered_map>
-
-#include "Common/CommonTypes.h"
-#include "Common/FileUtil.h"
-#include "Common/MathUtil.h"
-
-#include "Core/Core.h"
-#include "Core/Host.h"
-
-#include "VideoBackends/D3D12/BoundingBox.h"
-#include "VideoBackends/D3D12/D3DBase.h"
-#include "VideoBackends/D3D12/D3DCommandListManager.h"
-#include "VideoBackends/D3D12/D3DDescriptorHeapManager.h"
-#include "VideoBackends/D3D12/D3DState.h"
-#include "VideoBackends/D3D12/D3DUtil.h"
-#include "VideoBackends/D3D12/FramebufferManager.h"
-#include "VideoBackends/D3D12/NativeVertexFormat.h"
-#include "VideoBackends/D3D12/Render.h"
-#include "VideoBackends/D3D12/ShaderCache.h"
-#include "VideoBackends/D3D12/ShaderConstantsManager.h"
-#include "VideoBackends/D3D12/StaticShaderCache.h"
-#include "VideoBackends/D3D12/TextureCache.h"
-
+void Renderer::ReinterpretPixelData(unsigned int convtype)
+{
+  // EXISTINGD3D11TODO: MSAA support..
+  D3D12_RECT source = CD3DX12_RECT(0, 0, GetTargetWidth(), GetTargetHeight());
+  D3D12_SHADER_BYTECODE pixel_shader = {};
+
+  if (convtype == 0)
+  {
+    pixel_shader = StaticShaderCache::GetReinterpRGB8ToRGBA6PixelShader(true);
+  }
+  else if (convtype == 2)
+  {
+    pixel_shader = StaticShaderCache::GetReinterpRGBA6ToRGB8PixelShader(true);
+  }
+  else
+  {
+    ERROR_LOG(VIDEO, "Trying to reinterpret pixel data with unsupported conversion type %d",
+              convtype);
+    return;
+  }
+
+  D3D::SetViewportAndScissor(0, 0, GetTargetWidth(), GetTargetHeight());
+
+  FramebufferManager::GetEFBColorTempTexture()->TransitionToResourceState(
+      D3D::current_command_list, D3D12_RESOURCE_STATE_RENDER_TARGET);
+  D3D::current_command_list->OMSetRenderTargets(
+      1, &FramebufferManager::GetEFBColorTempTexture()->GetRTV12(), FALSE, nullptr);
+
+  D3D::SetPointCopySampler();
+  D3D::DrawShadedTexQuad(
+      FramebufferManager::GetEFBColorTexture(), &source, GetTargetWidth(), GetTargetHeight(),
+      pixel_shader, StaticShaderCache::GetSimpleVertexShader(),
+      StaticShaderCache::GetSimpleVertexShaderInputLayout(),
+      StaticShaderCache::GetCopyGeometryShader(), 1.0f, 0, DXGI_FORMAT_R8G8B8A8_UNORM, false,
+      FramebufferManager::GetEFBColorTempTexture()->GetMultisampled());
+
+  FramebufferManager::SwapReinterpretTexture();
+
+  FramebufferManager::GetEFBColorTexture()->TransitionToResourceState(
+      D3D::current_command_list, D3D12_RESOURCE_STATE_RENDER_TARGET);
+  FramebufferManager::GetEFBDepthTexture()->TransitionToResourceState(
+      D3D::current_command_list, D3D12_RESOURCE_STATE_DEPTH_WRITE);
+
+  // Restores proper viewport/scissor settings.
+  RestoreAPIState();
+}
+
+void Renderer::SetBlendMode(bool force_update)
+{
+  // Our render target always uses an alpha channel, so we need to override the blend functions to
+  // assume a destination alpha of 1 if the render target isn't supposed to have an alpha channel
+  // Example: D3DBLEND_DESTALPHA needs to be D3DBLEND_ONE since the result without an alpha channel
+  // is assumed to always be 1.
+  bool target_has_alpha = bpmem.zcontrol.pixel_format == PEControl::RGBA6_Z24;
+  const D3D12_BLEND d3d_src_factors[8] = {
+      D3D12_BLEND_ZERO,
+      D3D12_BLEND_ONE,
+      D3D12_BLEND_DEST_COLOR,
+      D3D12_BLEND_INV_DEST_COLOR,
+      D3D12_BLEND_SRC1_ALPHA,
+      D3D12_BLEND_INV_SRC1_ALPHA,
+      (target_has_alpha) ? D3D12_BLEND_DEST_ALPHA : D3D12_BLEND_ONE,
+      (target_has_alpha) ? D3D12_BLEND_INV_DEST_ALPHA : D3D12_BLEND_ZERO};
+  const D3D12_BLEND d3d_dst_factors[8] = {
+      D3D12_BLEND_ZERO,
+      D3D12_BLEND_ONE,
+      D3D12_BLEND_SRC_COLOR,
+      D3D12_BLEND_INV_SRC_COLOR,
+      D3D12_BLEND_SRC1_ALPHA,
+      D3D12_BLEND_INV_SRC1_ALPHA,
+      (target_has_alpha) ? D3D12_BLEND_DEST_ALPHA : D3D12_BLEND_ONE,
+      (target_has_alpha) ? D3D12_BLEND_INV_DEST_ALPHA : D3D12_BLEND_ZERO};
+
+  if (bpmem.blendmode.logicopenable && !bpmem.blendmode.blendenable && !force_update)
+    return;
+
+  if (bpmem.blendmode.subtract)
+  {
+    gx_state.blend.blend_enable = true;
+    gx_state.blend.blend_op = D3D12_BLEND_OP_REV_SUBTRACT;
+    gx_state.blend.src_blend = D3D12_BLEND_ONE;
+    gx_state.blend.dst_blend = D3D12_BLEND_ONE;
+  }
+  else
+  {
+    gx_state.blend.blend_enable = static_cast<u32>(bpmem.blendmode.blendenable);
+    if (bpmem.blendmode.blendenable)
+    {
+      gx_state.blend.blend_op = D3D12_BLEND_OP_ADD;
+      gx_state.blend.src_blend = d3d_src_factors[bpmem.blendmode.srcfactor];
+      gx_state.blend.dst_blend = d3d_dst_factors[bpmem.blendmode.dstfactor];
+    }
+  }
+
+  D3D::command_list_mgr->SetCommandListDirtyState(COMMAND_LIST_STATE_PSO, true);
+}
+
+void Renderer::AsyncTimewarpDraw()
+{
+	//TODO: D3D12 Asynchronous Timewarp
+}
+
+// This function has the final picture. We adjust the aspect ratio here.
+void Renderer::SwapImpl(u32 xfb_addr, u32 fb_width, u32 fb_stride, u32 fb_height,
+                        const EFBRectangle& rc, u64 ticks, float gamma)
+{
+  if (Fifo::WillSkipCurrentFrame() || (!XFBWrited && !g_ActiveConfig.RealXFBEnabled()) || !fb_width || !fb_height)
+  {
+    Core::Callback_VideoCopiedToXFB(false);
+    return;
+  }
+
+  u32 xfb_count = 0;
+  const XFBSourceBase* const* xfb_source_list = FramebufferManager::GetXFBSource(xfb_addr, fb_stride, fb_height, &xfb_count);
+  if ((!xfb_source_list || xfb_count == 0) && g_ActiveConfig.bUseXFB && !g_ActiveConfig.bUseRealXFB)
+  {
+    Core::Callback_VideoCopiedToXFB(false);
+    return;
+  }
+
+  // Invalidate EFB access copies. Not strictly necessary, but this avoids having the buffers mapped
+  // when calling Present().
+  FramebufferManager::InvalidateEFBAccessCopies();
+  BBox::Invalidate();
+
+  // Prepare to copy the XFBs to our backbuffer
+  UpdateDrawRectangle();
+  TargetRectangle target_rc = GetTargetRectangle();
+
+  D3D::GetBackBuffer()->TransitionToResourceState(D3D::current_command_list,
+                                                  D3D12_RESOURCE_STATE_RENDER_TARGET);
+  D3D::current_command_list->OMSetRenderTargets(1, &D3D::GetBackBuffer()->GetRTV12(), FALSE,
+                                                nullptr);
+
+  float clear_color[4] = {0.f, 0.f, 0.f, 1.f};
+  D3D::current_command_list->ClearRenderTargetView(D3D::GetBackBuffer()->GetRTV12(), clear_color, 0,
+                                                   nullptr);
+
+  // activate linear filtering for the buffer copies
+  D3D::SetLinearCopySampler();
+
+  if (g_ActiveConfig.bUseXFB)
+  {
+    const XFBSource* xfb_source;
+
+    // draw each xfb source
+    for (u32 i = 0; i < xfb_count; ++i)
+    {
+      xfb_source = static_cast<const XFBSource*>(xfb_source_list[i]);
+
+      TargetRectangle drawRc;
+      TargetRectangle source_rc;
+      source_rc.left = xfb_source->sourceRc.left;
+      source_rc.top = xfb_source->sourceRc.top;
+      source_rc.right = xfb_source->sourceRc.right;
+      source_rc.bottom = xfb_source->sourceRc.bottom;
+
+      // use virtual xfb with offset
+      int xfb_height = xfb_source->srcHeight;
+      int xfb_width = xfb_source->srcWidth;
+      int hOffset = (static_cast<s32>(xfb_source->srcAddr) - static_cast<s32>(xfb_addr)) /
+                    (static_cast<s32>(fb_stride) * 2);
+
+      if (g_ActiveConfig.bUseRealXFB)
+      {
+        drawRc = target_rc;
+        source_rc.right -= fb_stride - fb_width;
+      }
+      else
+      {
+        drawRc.top = target_rc.top + hOffset * target_rc.GetHeight() / static_cast<s32>(fb_height);
+        drawRc.bottom =
+            target_rc.top +
+            (hOffset + xfb_height) * target_rc.GetHeight() / static_cast<s32>(fb_height);
+        drawRc.left = target_rc.left +
+                      (target_rc.GetWidth() -
+                       xfb_width * target_rc.GetWidth() / static_cast<s32>(fb_stride)) /
+                          2;
+        drawRc.right = target_rc.left +
+                       (target_rc.GetWidth() +
+                        xfb_width * target_rc.GetWidth() / static_cast<s32>(fb_stride)) /
+                           2;
+
+        // The following code disables auto stretch.  Kept for reference.
+        // scale draw area for a 1 to 1 pixel mapping with the draw target
+        // float vScale = static_cast<float>(fbHeight) / static_cast<float>(s_backbuffer_height);
+        // float hScale = static_cast<float>(fbWidth) / static_cast<float>(s_backbuffer_width);
+        // drawRc.top *= vScale;
+        // drawRc.bottom *= vScale;
+        // drawRc.left *= hScale;
+        // drawRc.right *= hScale;
+
+        source_rc.right -= Renderer::EFBToScaledX(fb_stride - fb_width);
+      }
+
+      BlitScreen(source_rc, drawRc, xfb_source->m_tex, xfb_source->texWidth, xfb_source->texHeight,
+                 gamma);
+    }
+  }
+  else
+  {
+    TargetRectangle source_rc = Renderer::ConvertEFBRectangle(rc);
+
+    // EXISTINGD3D11TODO: Improve sampling algorithm for the pixel shader so that we can use the
+    // multisampled EFB texture as source
+    D3DTexture2D* read_texture = FramebufferManager::GetResolvedEFBColorTexture();
+
+    BlitScreen(source_rc, target_rc, read_texture, GetTargetWidth(), GetTargetHeight(), gamma);
+  }
+
 #if defined(HAVE_LIBAV)
-#include "VideoCommon/AVIDump.h"
+  // Dump frames
+  if (IsFrameDumping())
+  {
+    if (!s_screenshot_texture)
+      CreateScreenshotTexture();
+
+    D3D12_BOX source_box = GetScreenshotSourceBox(target_rc);
+
+    unsigned int source_width = source_box.right - source_box.left;
+    unsigned int source_height = source_box.bottom - source_box.top;
+
+    D3D12_TEXTURE_COPY_LOCATION dst_location = {};
+    dst_location.pResource = s_screenshot_texture;
+    dst_location.Type = D3D12_TEXTURE_COPY_TYPE_PLACED_FOOTPRINT;
+    dst_location.PlacedFootprint.Offset = 0;
+    dst_location.PlacedFootprint.Footprint.Format = DXGI_FORMAT_R8G8B8A8_UNORM;
+    dst_location.PlacedFootprint.Footprint.Width = GetTargetRectangle().GetWidth();
+    dst_location.PlacedFootprint.Footprint.Height = GetTargetRectangle().GetHeight();
+    dst_location.PlacedFootprint.Footprint.Depth = 1;
+    dst_location.PlacedFootprint.Footprint.RowPitch = Common::AlignUp(
+        dst_location.PlacedFootprint.Footprint.Width * 4, D3D12_TEXTURE_DATA_PITCH_ALIGNMENT);
+
+    D3D12_TEXTURE_COPY_LOCATION src_location = {};
+    src_location.Type = D3D12_TEXTURE_COPY_TYPE_SUBRESOURCE_INDEX;
+    src_location.SubresourceIndex = 0;
+    src_location.pResource = D3D::GetBackBuffer()->GetTex12();
+
+    D3D::GetBackBuffer()->TransitionToResourceState(D3D::current_command_list,
+                                                    D3D12_RESOURCE_STATE_COPY_SOURCE);
+    D3D::current_command_list->CopyTextureRegion(&dst_location, 0, 0, 0, &src_location,
+                                                 &source_box);
+
+    D3D::command_list_mgr->ExecuteQueuedWork(true);
+
+    void* screenshot_texture_map;
+    D3D12_RANGE read_range = {0, dst_location.PlacedFootprint.Footprint.RowPitch * source_height};
+    CheckHR(s_screenshot_texture->Map(0, &read_range, &screenshot_texture_map));
+
+    AVIDump::Frame state = AVIDump::FetchState(ticks);
+    DumpFrameData(reinterpret_cast<const u8*>(screenshot_texture_map), source_width, source_height,
+                  dst_location.PlacedFootprint.Footprint.RowPitch, state);
+    FinishFrameData();
+
+    D3D12_RANGE write_range = {};
+    s_screenshot_texture->Unmap(0, &write_range);
+  }
 #endif
-#include "VideoCommon/BPFunctions.h"
-#include "VideoCommon/Fifo.h"
-#include "VideoCommon/OnScreenDisplay.h"
-#include "VideoCommon/PixelEngine.h"
-#include "VideoCommon/PixelShaderManager.h"
-#include "VideoCommon/SamplerCommon.h"
-#include "VideoCommon/VertexLoaderManager.h"
-#include "VideoCommon/VideoConfig.h"
-
-namespace DX12
-{
-static u32 s_last_multisamples = 1;
-static bool s_last_stereo_mode = false;
-static bool s_last_xfb_mode = false;
-
-enum CLEAR_BLEND_DESC
-{
-  CLEAR_BLEND_DESC_ALL_CHANNELS_ENABLED = 0,
-  CLEAR_BLEND_DESC_RGB_CHANNELS_ENABLED = 1,
-  CLEAR_BLEND_DESC_ALPHA_CHANNEL_ENABLED = 2,
-  CLEAR_BLEND_DESC_ALL_CHANNELS_DISABLED = 3
-};
-
-static D3D12_BLEND_DESC s_clear_blend_descs[4] = {};
-
-enum CLEAR_DEPTH_DESC
-{
-  CLEAR_DEPTH_DESC_DEPTH_DISABLED = 0,
-  CLEAR_DEPTH_DESC_DEPTH_ENABLED_WRITES_ENABLED = 1,
-  CLEAR_DEPTH_DESC_DEPTH_ENABLED_WRITES_DISABLED = 2,
-};
-
-static D3D12_DEPTH_STENCIL_DESC s_clear_depth_descs[3] = {};
-
-// These are accessed in D3DUtil.
-D3D12_BLEND_DESC g_reset_blend_desc = {};
-D3D12_DEPTH_STENCIL_DESC g_reset_depth_desc = {};
-D3D12_RASTERIZER_DESC g_reset_rast_desc = {};
-
-static ID3D12Resource* s_screenshot_texture = nullptr;
-
-// Nvidia stereo blitting struct defined in "nvstereo.h" from the Nvidia SDK
-typedef struct _Nv_Stereo_Image_Header
-{
-  unsigned int dwSignature;
-  unsigned int dwWidth;
-  unsigned int dwHeight;
-  unsigned int dwBPP;
-  unsigned int dwFlags;
-} NVSTEREOIMAGEHEADER, *LPNVSTEREOIMAGEHEADER;
-
-#define NVSTEREO_IMAGE_SIGNATURE 0x4433564e
-
-// GX pipeline state
-static struct
-{
-  SamplerState sampler[8];
-  BlendState blend;
-  ZMode zmode;
-  RasterizerState raster;
-
-} gx_state;
-
-StateCache gx_state_cache;
-
-static void SetupDeviceObjects()
-{
-  g_framebuffer_manager = std::make_unique<FramebufferManager>();
-
-  D3D12_DEPTH_STENCIL_DESC depth_desc;
-  depth_desc.DepthEnable = FALSE;
-  depth_desc.DepthWriteMask = D3D12_DEPTH_WRITE_MASK_ZERO;
-  depth_desc.DepthFunc = D3D12_COMPARISON_FUNC_ALWAYS;
-  depth_desc.StencilEnable = FALSE;
-  depth_desc.StencilReadMask = D3D12_DEFAULT_STENCIL_READ_MASK;
-  depth_desc.StencilWriteMask = D3D12_DEFAULT_STENCIL_WRITE_MASK;
-  s_clear_depth_descs[CLEAR_DEPTH_DESC_DEPTH_DISABLED] = depth_desc;
-
-  depth_desc.DepthWriteMask = D3D12_DEPTH_WRITE_MASK_ALL;
-  depth_desc.DepthEnable = TRUE;
-  s_clear_depth_descs[CLEAR_DEPTH_DESC_DEPTH_ENABLED_WRITES_ENABLED] = depth_desc;
-
-  depth_desc.DepthWriteMask = D3D12_DEPTH_WRITE_MASK_ZERO;
-  s_clear_depth_descs[CLEAR_DEPTH_DESC_DEPTH_ENABLED_WRITES_DISABLED] = depth_desc;
-
-  D3D12_BLEND_DESC blend_desc;
-  blend_desc.AlphaToCoverageEnable = FALSE;
-  blend_desc.IndependentBlendEnable = FALSE;
-  blend_desc.RenderTarget[0].LogicOpEnable = FALSE;
-  blend_desc.RenderTarget[0].LogicOp = D3D12_LOGIC_OP_NOOP;
-  blend_desc.RenderTarget[0].BlendEnable = FALSE;
-  blend_desc.RenderTarget[0].RenderTargetWriteMask = D3D12_COLOR_WRITE_ENABLE_ALL;
-  blend_desc.RenderTarget[0].SrcBlend = D3D12_BLEND_ONE;
-  blend_desc.RenderTarget[0].DestBlend = D3D12_BLEND_ZERO;
-  blend_desc.RenderTarget[0].BlendOp = D3D12_BLEND_OP_ADD;
-  blend_desc.RenderTarget[0].SrcBlendAlpha = D3D12_BLEND_ONE;
-  blend_desc.RenderTarget[0].DestBlendAlpha = D3D12_BLEND_ZERO;
-  blend_desc.RenderTarget[0].BlendOpAlpha = D3D12_BLEND_OP_ADD;
-  g_reset_blend_desc = blend_desc;
-  s_clear_blend_descs[CLEAR_BLEND_DESC_ALL_CHANNELS_ENABLED] = g_reset_blend_desc;
-
-  blend_desc.RenderTarget[0].RenderTargetWriteMask =
-      D3D12_COLOR_WRITE_ENABLE_RED | D3D12_COLOR_WRITE_ENABLE_GREEN | D3D12_COLOR_WRITE_ENABLE_BLUE;
-  s_clear_blend_descs[CLEAR_BLEND_DESC_RGB_CHANNELS_ENABLED] = blend_desc;
-
-  blend_desc.RenderTarget[0].RenderTargetWriteMask = D3D12_COLOR_WRITE_ENABLE_ALPHA;
-  s_clear_blend_descs[CLEAR_BLEND_DESC_ALPHA_CHANNEL_ENABLED] = blend_desc;
-
-  blend_desc.RenderTarget[0].RenderTargetWriteMask = 0;
-  s_clear_blend_descs[CLEAR_BLEND_DESC_ALL_CHANNELS_DISABLED] = blend_desc;
-
-  depth_desc.DepthEnable = FALSE;
-  depth_desc.DepthWriteMask = D3D12_DEPTH_WRITE_MASK_ZERO;
-  depth_desc.DepthFunc = D3D12_COMPARISON_FUNC_LESS;
-  depth_desc.StencilEnable = FALSE;
-  depth_desc.StencilReadMask = D3D12_DEFAULT_STENCIL_READ_MASK;
-  depth_desc.StencilWriteMask = D3D12_DEFAULT_STENCIL_WRITE_MASK;
-
-  g_reset_depth_desc = depth_desc;
-
-  D3D12_RASTERIZER_DESC rast_desc =
-      CD3DX12_RASTERIZER_DESC(D3D12_FILL_MODE_SOLID, D3D12_CULL_MODE_NONE, false, 0, 0.f, 0.f,
-                              false, false, false, 0, D3D12_CONSERVATIVE_RASTERIZATION_MODE_OFF);
-  g_reset_rast_desc = rast_desc;
-
-  s_screenshot_texture = nullptr;
-}
-
-// Kill off all device objects
-static void TeardownDeviceObjects()
-{
-  g_framebuffer_manager.reset();
-
-  if (s_screenshot_texture)
-  {
-    D3D::command_list_mgr->DestroyResourceAfterCurrentCommandListExecuted(s_screenshot_texture);
-    s_screenshot_texture = nullptr;
-  }
-
-  gx_state_cache.Clear();
-}
-
-void CreateScreenshotTexture()
-{
-  // We can't render anything outside of the backbuffer anyway, so use the backbuffer size as the
-  // screenshot buffer size.
-  // This texture is released to be recreated when the window is resized in Renderer::SwapImpl.
-
-  const unsigned int screenshot_buffer_size =
-      D3D::AlignValue(D3D::GetBackBufferWidth() * 4, D3D12_TEXTURE_DATA_PITCH_ALIGNMENT) *
-      D3D::GetBackBufferHeight();
-
-  CheckHR(D3D::device12->CreateCommittedResource(
-      &CD3DX12_HEAP_PROPERTIES(D3D12_HEAP_TYPE_READBACK), D3D12_HEAP_FLAG_NONE,
-      &CD3DX12_RESOURCE_DESC::Buffer(screenshot_buffer_size), D3D12_RESOURCE_STATE_COPY_DEST,
-      nullptr, IID_PPV_ARGS(&s_screenshot_texture)));
-}
-
-static D3D12_BOX GetScreenshotSourceBox(const TargetRectangle& target_rc)
-{
-  // Since the screenshot buffer is copied back to the CPU, we can't access pixels that
-  // fall outside the backbuffer bounds. Therefore, when crop is enabled and the target rect is
-  // off-screen to the top/left, we clamp the origin at zero, as well as the bottom/right
-  // coordinates at the backbuffer dimensions. This will result in a rectangle that can be
-  // smaller than the backbuffer, but never larger.
-
-  return CD3DX12_BOX(
-      std::max(target_rc.left, 0), std::max(target_rc.top, 0), 0,
-      std::min(D3D::GetBackBufferWidth(), static_cast<unsigned int>(target_rc.right)),
-      std::min(D3D::GetBackBufferHeight(), static_cast<unsigned int>(target_rc.bottom)), 1);
-}
-
-static void Create3DVisionTexture(int width, int height)
-{
-  // D3D12TODO: 3D Vision not implemented on D3D12 backend.
-}
-
-Renderer::Renderer(void*& window_handle)
-{
-  if (g_ActiveConfig.iStereoMode == STEREO_3DVISION)
-  {
-    PanicAlert("3DVision not implemented on D3D12 backend.");
-    return;
-  }
-
-  s_backbuffer_width = D3D::GetBackBufferWidth();
-  s_backbuffer_height = D3D::GetBackBufferHeight();
-
-  FramebufferManagerBase::SetLastXfbWidth(MAX_XFB_WIDTH);
-  FramebufferManagerBase::SetLastXfbHeight(MAX_XFB_HEIGHT);
-
-  UpdateDrawRectangle();
-
-  s_last_multisamples = g_ActiveConfig.iMultisamples;
-  s_last_efb_scale = g_ActiveConfig.iEFBScale;
-  s_last_stereo_mode = g_ActiveConfig.iStereoMode > 0;
-  s_last_xfb_mode = g_ActiveConfig.bUseRealXFB;
-  CalculateTargetSize();
-  PixelShaderManager::SetEfbScaleChanged();
-
-  SetupDeviceObjects();
-
-  // Setup GX pipeline state
-  gx_state.blend.blend_enable = false;
-  gx_state.blend.write_mask = D3D12_COLOR_WRITE_ENABLE_ALL;
-  gx_state.blend.src_blend = D3D12_BLEND_ONE;
-  gx_state.blend.dst_blend = D3D12_BLEND_ZERO;
-  gx_state.blend.blend_op = D3D12_BLEND_OP_ADD;
-  gx_state.blend.use_dst_alpha = false;
-
-  for (unsigned int k = 0; k < 8; k++)
-  {
-    gx_state.sampler[k].hex = 0;
-  }
-
-  gx_state.zmode.testenable = false;
-  gx_state.zmode.updateenable = false;
-  gx_state.zmode.func = ZMode::NEVER;
-
-  gx_state.raster.cull_mode = D3D12_CULL_MODE_NONE;
-
-  // Clear EFB textures
-  float clear_color[4] = {0.f, 0.f, 0.f, 1.f};
-  FramebufferManager::GetEFBColorTexture()->TransitionToResourceState(
-      D3D::current_command_list, D3D12_RESOURCE_STATE_RENDER_TARGET);
-  FramebufferManager::GetEFBDepthTexture()->TransitionToResourceState(
-      D3D::current_command_list, D3D12_RESOURCE_STATE_DEPTH_WRITE);
-  D3D::current_command_list->ClearRenderTargetView(
-      FramebufferManager::GetEFBColorTexture()->GetRTV12(), clear_color, 0, nullptr);
-  D3D::current_command_list->ClearDepthStencilView(
-      FramebufferManager::GetEFBDepthTexture()->GetDSV12(), D3D12_CLEAR_FLAG_DEPTH, 0.f, 0, 0,
-      nullptr);
-
-  D3D12_VIEWPORT vp = {0.f,
-                       0.f,
-                       static_cast<float>(s_target_width),
-                       static_cast<float>(s_target_height),
-                       D3D12_MIN_DEPTH,
-                       D3D12_MAX_DEPTH};
-  D3D::current_command_list->RSSetViewports(1, &vp);
-
-  // Already transitioned to appropriate states a few lines up for the clears.
-  FramebufferManager::RestoreEFBRenderTargets();
-
-  D3D::BeginFrame();
-}
-
-Renderer::~Renderer()
-{
-  D3D::EndFrame();
-  D3D::WaitForOutstandingRenderingToComplete();
-  TeardownDeviceObjects();
-}
-
-void Renderer::RenderText(const std::string& text, int left, int top, u32 color)
-{
-  D3D::font.DrawTextScaled(static_cast<float>(left + 1), static_cast<float>(top + 1), 20.f, 0.0f,
-                           color & 0xFF000000, text);
-  D3D::font.DrawTextScaled(static_cast<float>(left), static_cast<float>(top), 20.f, 0.0f, color,
-                           text);
-}
-
-TargetRectangle Renderer::ConvertEFBRectangle(const EFBRectangle& rc)
-{
-  TargetRectangle result;
-  result.left = EFBToScaledX(rc.left);
-  result.top = EFBToScaledY(rc.top);
-  result.right = EFBToScaledX(rc.right);
-  result.bottom = EFBToScaledY(rc.bottom);
-  return result;
-}
-
-// With D3D, we have to resize the backbuffer if the window changed
-// size.
-__declspec(noinline) bool Renderer::CheckForResize()
-{
-  RECT rc_window;
-  GetClientRect(D3D::hWnd, &rc_window);
-  int client_width = rc_window.right - rc_window.left;
-  int client_height = rc_window.bottom - rc_window.top;
-
-  // Sanity check
-  if ((client_width != Renderer::GetBackbufferWidth() ||
-       client_height != Renderer::GetBackbufferHeight()) &&
-      client_width >= 4 && client_height >= 4)
-  {
-    return true;
-  }
-
-  return false;
-}
-
-void Renderer::SetScissorRect(const EFBRectangle& rc)
-{
-  TargetRectangle trc = ConvertEFBRectangle(rc);
-  D3D::current_command_list->RSSetScissorRects(1, trc.AsRECT());
-}
-
-void Renderer::SetColorMask()
-{
-  // Only enable alpha channel if it's supported by the current EFB format
-  UINT8 color_mask = 0;
-  if (bpmem.alpha_test.TestResult() != AlphaTest::FAIL)
-  {
-    if (bpmem.blendmode.alphaupdate && (bpmem.zcontrol.pixel_format == PEControl::RGBA6_Z24))
-      color_mask = D3D12_COLOR_WRITE_ENABLE_ALPHA;
-    if (bpmem.blendmode.colorupdate)
-      color_mask |= D3D12_COLOR_WRITE_ENABLE_RED | D3D12_COLOR_WRITE_ENABLE_GREEN |
-                    D3D12_COLOR_WRITE_ENABLE_BLUE;
-  }
-  gx_state.blend.write_mask = color_mask;
-
-  D3D::command_list_mgr->SetCommandListDirtyState(COMMAND_LIST_STATE_PSO, true);
-}
-
-// This function allows the CPU to directly access the EFB.
-// There are EFB peeks (which will read the color or depth of a pixel)
-// and EFB pokes (which will change the color or depth of a pixel).
-//
-// The behavior of EFB peeks can only be modified by:
-//  - GX_PokeAlphaRead
-// The behavior of EFB pokes can be modified by:
-//  - GX_PokeAlphaMode (TODO)
-//  - GX_PokeAlphaUpdate (TODO)
-//  - GX_PokeBlendMode (TODO)
-//  - GX_PokeColorUpdate (TODO)
-//  - GX_PokeDither (TODO)
-//  - GX_PokeDstAlpha (TODO)
-//  - GX_PokeZMode (TODO)
-u32 Renderer::AccessEFB(EFBAccessType type, u32 x, u32 y, u32 poke_data)
-{
-  if (type == PEEK_COLOR)
-  {
-    u32 color = FramebufferManager::ReadEFBColorAccessCopy(x, y);
-
-    // a little-endian value is expected to be returned
-    color = ((color & 0xFF00FF00) | ((color >> 16) & 0xFF) | ((color << 16) & 0xFF0000));
-
-    // check what to do with the alpha channel (GX_PokeAlphaRead)
-    PixelEngine::UPEAlphaReadReg alpha_read_mode = PixelEngine::GetAlphaReadMode();
-
-    if (bpmem.zcontrol.pixel_format == PEControl::RGBA6_Z24)
-    {
-      color = RGBA8ToRGBA6ToRGBA8(color);
-    }
-    else if (bpmem.zcontrol.pixel_format == PEControl::RGB565_Z16)
-    {
-      color = RGBA8ToRGB565ToRGBA8(color);
-    }
-    if (bpmem.zcontrol.pixel_format != PEControl::RGBA6_Z24)
-    {
-      color |= 0xFF000000;
-    }
-
-    if (alpha_read_mode.ReadMode == 2)
-    {
-      return color;  // GX_READ_NONE
-    }
-    else if (alpha_read_mode.ReadMode == 1)
-    {
-      return (color | 0xFF000000);  // GX_READ_FF
-    }
-    else /*if(alpha_read_mode.ReadMode == 0)*/
-    {
-      return (color & 0x00FFFFFF);  // GX_READ_00
-    }
-  }
-  else  // if (type == PEEK_Z)
-  {
-    // depth buffer is inverted in the d3d backend
-    float depth = 1.0f - FramebufferManager::ReadEFBDepthAccessCopy(x, y);
-    u32 ret = 0;
-
-    if (bpmem.zcontrol.pixel_format == PEControl::RGB565_Z16)
-    {
-      // if Z is in 16 bit format you must return a 16 bit integer
-      ret = MathUtil::Clamp<u32>(static_cast<u32>(depth * 65536.0f), 0, 0xFFFF);
-    }
-    else
-    {
-      ret = MathUtil::Clamp<u32>(static_cast<u32>(depth * 16777216.0f), 0, 0xFFFFFF);
-    }
-
-    return ret;
-  }
-}
-
-void Renderer::PokeEFB(EFBAccessType type, const EfbPokeData* points, size_t num_points)
-{
-  D3D::SetViewportAndScissor(0, 0, GetTargetWidth(), GetTargetHeight());
-
-  if (type == POKE_COLOR)
-  {
-    // In the D3D12 backend, the rt/db/viewport is passed into DrawEFBPokeQuads, and set there.
-    D3D::DrawEFBPokeQuads(type, points, num_points, &g_reset_blend_desc, &g_reset_depth_desc,
-                          &FramebufferManager::GetEFBColorTexture()->GetRTV12(), nullptr,
-                          FramebufferManager::GetEFBColorTexture()->GetMultisampled());
-  }
-  else  // if (type == POKE_Z)
-  {
-    D3D::DrawEFBPokeQuads(type, points, num_points,
-                          &s_clear_blend_descs[CLEAR_BLEND_DESC_ALL_CHANNELS_DISABLED],
-                          &s_clear_depth_descs[CLEAR_DEPTH_DESC_DEPTH_ENABLED_WRITES_ENABLED],
-                          &FramebufferManager::GetEFBColorTexture()->GetRTV12(),
-                          &FramebufferManager::GetEFBDepthTexture()->GetDSV12(),
-                          FramebufferManager::GetEFBColorTexture()->GetMultisampled());
-  }
-
-  RestoreAPIState();
-}
-
-void Renderer::SetViewport()
-{
-  // reversed gxsetviewport(xorig, yorig, width, height, nearz, farz)
-  // [0] = width/2
-  // [1] = height/2
-  // [2] = 16777215 * (farz - nearz)
-  // [3] = xorig + width/2 + 342
-  // [4] = yorig + height/2 + 342
-  // [5] = 16777215 * farz
-
-  // D3D crashes for zero viewports
-  if (xfmem.viewport.wd == 0 || xfmem.viewport.ht == 0)
-    return;
-
-  int scissor_x_offset = bpmem.scissorOffset.x * 2;
-  int scissor_y_offset = bpmem.scissorOffset.y * 2;
-
-  float x = Renderer::EFBToScaledXf(xfmem.viewport.xOrig - xfmem.viewport.wd - scissor_x_offset);
-  float y = Renderer::EFBToScaledYf(xfmem.viewport.yOrig + xfmem.viewport.ht - scissor_y_offset);
-  float width = Renderer::EFBToScaledXf(2.0f * xfmem.viewport.wd);
-  float height = Renderer::EFBToScaledYf(-2.0f * xfmem.viewport.ht);
-  if (width < 0.0f)
-  {
-    x += width;
-    width = -width;
-  }
-  if (height < 0.0f)
-  {
-    y += height;
-    height = -height;
-  }
-
-  // In D3D, the viewport rectangle must fit within the render target.
-  x = (x >= 0.f) ? x : 0.f;
-  y = (y >= 0.f) ? y : 0.f;
-  width = (x + width <= GetTargetWidth()) ? width : (GetTargetWidth() - x);
-  height = (y + height <= GetTargetHeight()) ? height : (GetTargetHeight() - y);
-
-  // We do depth clipping and depth range in the vertex shader instead of relying
-  // on the graphics API. However we still need to ensure depth values don't exceed
-  // the maximum value supported by the console GPU. We also need to account for the
-  // fact that the entire depth buffer is inverted on D3D, so we set GX_MAX_DEPTH as
-  // an inverted near value.
-  D3D12_VIEWPORT vp = {x, y, width, height, 1.0f - GX_MAX_DEPTH, D3D12_MAX_DEPTH};
-  D3D::current_command_list->RSSetViewports(1, &vp);
-}
-
-void Renderer::ClearScreen(const EFBRectangle& rc, bool color_enable, bool alpha_enable,
-                           bool z_enable, u32 color, u32 z)
-{
-  D3D12_BLEND_DESC* blend_desc = nullptr;
-
-  if (color_enable && alpha_enable)
-    blend_desc = &s_clear_blend_descs[CLEAR_BLEND_DESC_ALL_CHANNELS_ENABLED];
-  else if (color_enable)
-    blend_desc = &s_clear_blend_descs[CLEAR_BLEND_DESC_RGB_CHANNELS_ENABLED];
-  else if (alpha_enable)
-    blend_desc = &s_clear_blend_descs[CLEAR_BLEND_DESC_ALPHA_CHANNEL_ENABLED];
-  else
-    blend_desc = &s_clear_blend_descs[CLEAR_BLEND_DESC_ALL_CHANNELS_DISABLED];
-
-  D3D12_DEPTH_STENCIL_DESC* depth_stencil_desc = nullptr;
-
-  // EXISTINGD3D11TODO: Should we enable Z testing here?
-  /*if (!bpmem.zmode.testenable) depth_stencil_desc =
-  &s_clear_depth_descs[CLEAR_DEPTH_DESC_DEPTH_DISABLED];
-  else */
-  if (z_enable)
-    depth_stencil_desc = &s_clear_depth_descs[CLEAR_DEPTH_DESC_DEPTH_ENABLED_WRITES_ENABLED];
-  else /*if (!z_enable)*/
-    depth_stencil_desc = &s_clear_depth_descs[CLEAR_DEPTH_DESC_DEPTH_ENABLED_WRITES_DISABLED];
-
-  // Update the view port for clearing the picture
-  TargetRectangle target_rc = Renderer::ConvertEFBRectangle(rc);
-
-  // Color is passed in bgra mode so we need to convert it to rgba
-  u32 rgba_color = (color & 0xFF00FF00) | ((color >> 16) & 0xFF) | ((color << 16) & 0xFF0000);
-  D3D::SetViewportAndScissor(target_rc.left, target_rc.top, target_rc.GetWidth(),
-                             target_rc.GetHeight());
-  D3D::DrawClearQuad(rgba_color, 1.0f - (z & 0xFFFFFF) / 16777216.0f, blend_desc,
-                     depth_stencil_desc,
-                     FramebufferManager::GetEFBColorTexture()->GetMultisampled());
-
-  // Restores proper viewport/scissor settings.
-  SetViewport();
-  BPFunctions::SetScissor();
-
-  FramebufferManager::InvalidateEFBAccessCopies();
-}
-
-void Renderer::SkipClearScreen(bool colorEnable, bool alphaEnable, bool zEnable)
-{
-	// todo
-}
-
-void Renderer::ReinterpretPixelData(unsigned int convtype)
-{
-  // EXISTINGD3D11TODO: MSAA support..
-  D3D12_RECT source = CD3DX12_RECT(0, 0, GetTargetWidth(), GetTargetHeight());
-  D3D12_SHADER_BYTECODE pixel_shader = {};
-
-  if (convtype == 0)
-  {
-    pixel_shader = StaticShaderCache::GetReinterpRGB8ToRGBA6PixelShader(true);
-  }
-  else if (convtype == 2)
-  {
-    pixel_shader = StaticShaderCache::GetReinterpRGBA6ToRGB8PixelShader(true);
-  }
-  else
-  {
-    ERROR_LOG(VIDEO, "Trying to reinterpret pixel data with unsupported conversion type %d",
-              convtype);
-    return;
-  }
-
-  D3D::SetViewportAndScissor(0, 0, GetTargetWidth(), GetTargetHeight());
-
-  FramebufferManager::GetEFBColorTempTexture()->TransitionToResourceState(
-      D3D::current_command_list, D3D12_RESOURCE_STATE_RENDER_TARGET);
-  D3D::current_command_list->OMSetRenderTargets(
-      1, &FramebufferManager::GetEFBColorTempTexture()->GetRTV12(), FALSE, nullptr);
-
-  D3D::SetPointCopySampler();
-  D3D::DrawShadedTexQuad(
-      FramebufferManager::GetEFBColorTexture(), &source, GetTargetWidth(), GetTargetHeight(),
-      pixel_shader, StaticShaderCache::GetSimpleVertexShader(),
-      StaticShaderCache::GetSimpleVertexShaderInputLayout(),
-      StaticShaderCache::GetCopyGeometryShader(), 1.0f, 0, DXGI_FORMAT_R8G8B8A8_UNORM, false,
-      FramebufferManager::GetEFBColorTempTexture()->GetMultisampled());
-
-  FramebufferManager::SwapReinterpretTexture();
-
-  FramebufferManager::GetEFBColorTexture()->TransitionToResourceState(
-      D3D::current_command_list, D3D12_RESOURCE_STATE_RENDER_TARGET);
-  FramebufferManager::GetEFBDepthTexture()->TransitionToResourceState(
-      D3D::current_command_list, D3D12_RESOURCE_STATE_DEPTH_WRITE);
-
-  // Restores proper viewport/scissor settings.
-  RestoreAPIState();
-}
-
-void Renderer::SetBlendMode(bool force_update)
-{
-  // Our render target always uses an alpha channel, so we need to override the blend functions to
-  // assume a destination alpha of 1 if the render target isn't supposed to have an alpha channel
-  // Example: D3DBLEND_DESTALPHA needs to be D3DBLEND_ONE since the result without an alpha channel
-  // is assumed to always be 1.
-  bool target_has_alpha = bpmem.zcontrol.pixel_format == PEControl::RGBA6_Z24;
-  const D3D12_BLEND d3d_src_factors[8] = {
-      D3D12_BLEND_ZERO,
-      D3D12_BLEND_ONE,
-      D3D12_BLEND_DEST_COLOR,
-      D3D12_BLEND_INV_DEST_COLOR,
-      D3D12_BLEND_SRC1_ALPHA,
-      D3D12_BLEND_INV_SRC1_ALPHA,
-      (target_has_alpha) ? D3D12_BLEND_DEST_ALPHA : D3D12_BLEND_ONE,
-      (target_has_alpha) ? D3D12_BLEND_INV_DEST_ALPHA : D3D12_BLEND_ZERO};
-  const D3D12_BLEND d3d_dst_factors[8] = {
-      D3D12_BLEND_ZERO,
-      D3D12_BLEND_ONE,
-      D3D12_BLEND_SRC_COLOR,
-      D3D12_BLEND_INV_SRC_COLOR,
-      D3D12_BLEND_SRC1_ALPHA,
-      D3D12_BLEND_INV_SRC1_ALPHA,
-      (target_has_alpha) ? D3D12_BLEND_DEST_ALPHA : D3D12_BLEND_ONE,
-      (target_has_alpha) ? D3D12_BLEND_INV_DEST_ALPHA : D3D12_BLEND_ZERO};
-
-  if (bpmem.blendmode.logicopenable && !bpmem.blendmode.blendenable && !force_update)
-    return;
-
-  if (bpmem.blendmode.subtract)
-  {
-    gx_state.blend.blend_enable = true;
-    gx_state.blend.blend_op = D3D12_BLEND_OP_REV_SUBTRACT;
-    gx_state.blend.src_blend = D3D12_BLEND_ONE;
-    gx_state.blend.dst_blend = D3D12_BLEND_ONE;
-  }
-  else
-  {
-    gx_state.blend.blend_enable = static_cast<u32>(bpmem.blendmode.blendenable);
-    if (bpmem.blendmode.blendenable)
-    {
-      gx_state.blend.blend_op = D3D12_BLEND_OP_ADD;
-      gx_state.blend.src_blend = d3d_src_factors[bpmem.blendmode.srcfactor];
-      gx_state.blend.dst_blend = d3d_dst_factors[bpmem.blendmode.dstfactor];
-    }
-  }
-
-  D3D::command_list_mgr->SetCommandListDirtyState(COMMAND_LIST_STATE_PSO, true);
-}
-
-void Renderer::AsyncTimewarpDraw()
-{
-	//TODO: D3D12 Asynchronous Timewarp
-}
-
-// This function has the final picture. We adjust the aspect ratio here.
-void Renderer::SwapImpl(u32 xfb_addr, u32 fb_width, u32 fb_stride, u32 fb_height,
-                        const EFBRectangle& rc, u64 ticks, float gamma)
-{
-  if (Fifo::WillSkipCurrentFrame() || (!XFBWrited && !g_ActiveConfig.RealXFBEnabled()) || !fb_width || !fb_height)
-  {
-    Core::Callback_VideoCopiedToXFB(false);
-    return;
-  }
-
-  u32 xfb_count = 0;
-  const XFBSourceBase* const* xfb_source_list = FramebufferManager::GetXFBSource(xfb_addr, fb_stride, fb_height, &xfb_count);
-  if ((!xfb_source_list || xfb_count == 0) && g_ActiveConfig.bUseXFB && !g_ActiveConfig.bUseRealXFB)
-  {
-    Core::Callback_VideoCopiedToXFB(false);
-    return;
-  }
-
-  // Invalidate EFB access copies. Not strictly necessary, but this avoids having the buffers mapped
-  // when calling Present().
-  FramebufferManager::InvalidateEFBAccessCopies();
-  BBox::Invalidate();
-
-  // Prepare to copy the XFBs to our backbuffer
-  UpdateDrawRectangle();
-  TargetRectangle target_rc = GetTargetRectangle();
-
-  D3D::GetBackBuffer()->TransitionToResourceState(D3D::current_command_list,
-                                                  D3D12_RESOURCE_STATE_RENDER_TARGET);
-  D3D::current_command_list->OMSetRenderTargets(1, &D3D::GetBackBuffer()->GetRTV12(), FALSE,
-                                                nullptr);
-
-  float clear_color[4] = {0.f, 0.f, 0.f, 1.f};
-  D3D::current_command_list->ClearRenderTargetView(D3D::GetBackBuffer()->GetRTV12(), clear_color, 0,
-                                                   nullptr);
-
-  // activate linear filtering for the buffer copies
-  D3D::SetLinearCopySampler();
-
-  if (g_ActiveConfig.bUseXFB)
-  {
-    const XFBSource* xfb_source;
-
-    // draw each xfb source
-    for (u32 i = 0; i < xfb_count; ++i)
-    {
-      xfb_source = static_cast<const XFBSource*>(xfb_source_list[i]);
-
-      TargetRectangle drawRc;
-      TargetRectangle source_rc;
-      source_rc.left = xfb_source->sourceRc.left;
-      source_rc.top = xfb_source->sourceRc.top;
-      source_rc.right = xfb_source->sourceRc.right;
-      source_rc.bottom = xfb_source->sourceRc.bottom;
-
-      // use virtual xfb with offset
-      int xfb_height = xfb_source->srcHeight;
-      int xfb_width = xfb_source->srcWidth;
-      int hOffset = (static_cast<s32>(xfb_source->srcAddr) - static_cast<s32>(xfb_addr)) /
-                    (static_cast<s32>(fb_stride) * 2);
-
-      if (g_ActiveConfig.bUseRealXFB)
-      {
-        drawRc = target_rc;
-        source_rc.right -= fb_stride - fb_width;
-      }
-      else
-      {
-        drawRc.top = target_rc.top + hOffset * target_rc.GetHeight() / static_cast<s32>(fb_height);
-        drawRc.bottom =
-            target_rc.top +
-            (hOffset + xfb_height) * target_rc.GetHeight() / static_cast<s32>(fb_height);
-        drawRc.left = target_rc.left +
-                      (target_rc.GetWidth() -
-                       xfb_width * target_rc.GetWidth() / static_cast<s32>(fb_stride)) /
-                          2;
-        drawRc.right = target_rc.left +
-                       (target_rc.GetWidth() +
-                        xfb_width * target_rc.GetWidth() / static_cast<s32>(fb_stride)) /
-                           2;
-
-        // The following code disables auto stretch.  Kept for reference.
-        // scale draw area for a 1 to 1 pixel mapping with the draw target
-        // float vScale = static_cast<float>(fbHeight) / static_cast<float>(s_backbuffer_height);
-        // float hScale = static_cast<float>(fbWidth) / static_cast<float>(s_backbuffer_width);
-        // drawRc.top *= vScale;
-        // drawRc.bottom *= vScale;
-        // drawRc.left *= hScale;
-        // drawRc.right *= hScale;
-
-        source_rc.right -= Renderer::EFBToScaledX(fb_stride - fb_width);
-      }
-
-      BlitScreen(source_rc, drawRc, xfb_source->m_tex, xfb_source->texWidth, xfb_source->texHeight,
-                 gamma);
-    }
-  }
-  else
-  {
-    TargetRectangle source_rc = Renderer::ConvertEFBRectangle(rc);
-
-    // EXISTINGD3D11TODO: Improve sampling algorithm for the pixel shader so that we can use the
-    // multisampled EFB texture as source
-    D3DTexture2D* read_texture = FramebufferManager::GetResolvedEFBColorTexture();
-
-    BlitScreen(source_rc, target_rc, read_texture, GetTargetWidth(), GetTargetHeight(), gamma);
-  }
-
-#if defined(HAVE_LIBAV)
-  // Dump frames
-  if (IsFrameDumping())
-  {
-    if (!s_screenshot_texture)
-      CreateScreenshotTexture();
-
-    D3D12_BOX source_box = GetScreenshotSourceBox(target_rc);
-
-    unsigned int source_width = source_box.right - source_box.left;
-    unsigned int source_height = source_box.bottom - source_box.top;
-
-    D3D12_TEXTURE_COPY_LOCATION dst_location = {};
-    dst_location.pResource = s_screenshot_texture;
-    dst_location.Type = D3D12_TEXTURE_COPY_TYPE_PLACED_FOOTPRINT;
-    dst_location.PlacedFootprint.Offset = 0;
-    dst_location.PlacedFootprint.Footprint.Format = DXGI_FORMAT_R8G8B8A8_UNORM;
-    dst_location.PlacedFootprint.Footprint.Width = GetTargetRectangle().GetWidth();
-    dst_location.PlacedFootprint.Footprint.Height = GetTargetRectangle().GetHeight();
-    dst_location.PlacedFootprint.Footprint.Depth = 1;
-    dst_location.PlacedFootprint.Footprint.RowPitch = D3D::AlignValue(
-        dst_location.PlacedFootprint.Footprint.Width * 4, D3D12_TEXTURE_DATA_PITCH_ALIGNMENT);
-
-    D3D12_TEXTURE_COPY_LOCATION src_location = {};
-    src_location.Type = D3D12_TEXTURE_COPY_TYPE_SUBRESOURCE_INDEX;
-    src_location.SubresourceIndex = 0;
-    src_location.pResource = D3D::GetBackBuffer()->GetTex12();
-
-    D3D::GetBackBuffer()->TransitionToResourceState(D3D::current_command_list,
-                                                    D3D12_RESOURCE_STATE_COPY_SOURCE);
-    D3D::current_command_list->CopyTextureRegion(&dst_location, 0, 0, 0, &src_location,
-                                                 &source_box);
-
-    D3D::command_list_mgr->ExecuteQueuedWork(true);
-
-    void* screenshot_texture_map;
-    D3D12_RANGE read_range = {0, dst_location.PlacedFootprint.Footprint.RowPitch * source_height};
-    CheckHR(s_screenshot_texture->Map(0, &read_range, &screenshot_texture_map));
-
-    AVIDump::Frame state = AVIDump::FetchState(ticks);
-    DumpFrameData(reinterpret_cast<const u8*>(screenshot_texture_map), source_width, source_height,
-                  dst_location.PlacedFootprint.Footprint.RowPitch, state);
-    FinishFrameData();
-
-    D3D12_RANGE write_range = {};
-    s_screenshot_texture->Unmap(0, &write_range);
-  }
-#endif
-
-  // Reset viewport for drawing text
-  D3D::SetViewportAndScissor(0, 0, GetBackbufferWidth(), GetBackbufferHeight());
-
-  Renderer::DrawDebugText();
-
-  OSD::DrawMessages();
-  D3D::EndFrame();
-
-  TextureCacheBase::Cleanup(frameCount);
-
-  // Enable configuration changes
-  UpdateActiveConfig();
-  TextureCacheBase::OnConfigChanged(g_ActiveConfig);
-
-  SetWindowSize(fb_stride, fb_height);
-
-  const bool window_resized = CheckForResize();
-
-  bool xfb_changed = s_last_xfb_mode != g_ActiveConfig.bUseRealXFB;
-
-  if (FramebufferManagerBase::LastXfbWidth() != fb_stride ||
-      FramebufferManagerBase::LastXfbHeight() != fb_height)
-  {
-    xfb_changed = true;
-    unsigned int xfb_w = (fb_stride < 1 || fb_stride > MAX_XFB_WIDTH) ? MAX_XFB_WIDTH : fb_stride;
-    unsigned int xfb_h = (fb_height < 1 || fb_height > MAX_XFB_HEIGHT) ? MAX_XFB_HEIGHT : fb_height;
-    FramebufferManagerBase::SetLastXfbWidth(xfb_w);
-    FramebufferManagerBase::SetLastXfbHeight(xfb_h);
-  }
-
-  // Flip/present backbuffer to frontbuffer here
-  D3D::Present();
-
-  // Resize the back buffers NOW to avoid flickering
-  if (CalculateTargetSize() || xfb_changed || window_resized ||
-      s_last_efb_scale != g_ActiveConfig.iEFBScale ||
-      s_last_multisamples != g_ActiveConfig.iMultisamples ||
-      s_last_stereo_mode != (g_ActiveConfig.iStereoMode > 0))
-  {
-    s_last_xfb_mode = g_ActiveConfig.bUseRealXFB;
-
-    // Block on any changes until the GPU catches up, so we can free resources safely.
-    D3D::command_list_mgr->ExecuteQueuedWork(true);
-
-    if (s_last_multisamples != g_ActiveConfig.iMultisamples)
-    {
-      s_last_multisamples = g_ActiveConfig.iMultisamples;
-      StaticShaderCache::InvalidateMSAAShaders();
-      gx_state_cache.OnMSAASettingsChanged();
-    }
-
-    if (window_resized)
-    {
-      // TODO: Aren't we still holding a reference to the back buffer right now?
-      D3D::Reset();
-
-      if (s_screenshot_texture)
-      {
-        D3D::command_list_mgr->DestroyResourceAfterCurrentCommandListExecuted(s_screenshot_texture);
-        s_screenshot_texture = nullptr;
-      }
-
-      s_backbuffer_width = D3D::GetBackBufferWidth();
-      s_backbuffer_height = D3D::GetBackBufferHeight();
-    }
-
-    UpdateDrawRectangle();
-
-    s_last_efb_scale = g_ActiveConfig.iEFBScale;
-    s_last_stereo_mode = g_ActiveConfig.iStereoMode > 0;
-
-    PixelShaderManager::SetEfbScaleChanged();
-
-    D3D::GetBackBuffer()->TransitionToResourceState(D3D::current_command_list,
-                                                    D3D12_RESOURCE_STATE_RENDER_TARGET);
-    D3D::current_command_list->OMSetRenderTargets(1, &D3D::GetBackBuffer()->GetRTV12(), FALSE,
-                                                  nullptr);
-
-    g_framebuffer_manager.reset();
-    g_framebuffer_manager = std::make_unique<FramebufferManager>();
-    const float clear_color[4] = {0.f, 0.f, 0.f, 1.f};
-
-    FramebufferManager::GetEFBColorTexture()->TransitionToResourceState(
-        D3D::current_command_list, D3D12_RESOURCE_STATE_RENDER_TARGET);
-    D3D::current_command_list->ClearRenderTargetView(
-        FramebufferManager::GetEFBColorTexture()->GetRTV12(), clear_color, 0, nullptr);
-
-    FramebufferManager::GetEFBDepthTexture()->TransitionToResourceState(
-        D3D::current_command_list, D3D12_RESOURCE_STATE_DEPTH_WRITE);
-    D3D::current_command_list->ClearDepthStencilView(
-        FramebufferManager::GetEFBDepthTexture()->GetDSV12(), D3D12_CLEAR_FLAG_DEPTH, 0.f, 0, 0,
-        nullptr);
-  }
-
-  // begin next frame
-  D3D::BeginFrame();
-
-  FramebufferManager::GetEFBColorTexture()->TransitionToResourceState(
-      D3D::current_command_list, D3D12_RESOURCE_STATE_RENDER_TARGET);
-  FramebufferManager::GetEFBDepthTexture()->TransitionToResourceState(
-      D3D::current_command_list, D3D12_RESOURCE_STATE_DEPTH_WRITE);
-
-  RestoreAPIState();
-}
-
-void Renderer::ResetAPIState()
-{
-  CHECK(0, "This should never be called.. just required for inheritance.");
-}
-
-void Renderer::RestoreAPIState()
-{
-  // Restores viewport/scissor rects, which might have been
-  // overwritten elsewhere (particularly the viewport).
-  SetViewport();
-  BPFunctions::SetScissor();
-
-  FramebufferManager::RestoreEFBRenderTargets();
-  BBox::Bind();
-}
-
-static bool s_previous_use_dst_alpha = false;
-static D3DVertexFormat* s_previous_vertex_format = nullptr;
-
-void Renderer::ApplyState(bool use_dst_alpha)
-{
-  if (use_dst_alpha != s_previous_use_dst_alpha)
-  {
-    s_previous_use_dst_alpha = use_dst_alpha;
-    D3D::command_list_mgr->SetCommandListDirtyState(COMMAND_LIST_STATE_PSO, true);
-  }
-
-  gx_state.blend.use_dst_alpha = use_dst_alpha;
-
-  if (D3D::command_list_mgr->GetCommandListDirtyState(COMMAND_LIST_STATE_SAMPLERS))
-  {
-    D3D12_GPU_DESCRIPTOR_HANDLE sample_group_gpu_handle;
-    sample_group_gpu_handle =
-        D3D::sampler_descriptor_heap_mgr->GetHandleForSamplerGroup(gx_state.sampler, 8);
-
-    D3D::current_command_list->SetGraphicsRootDescriptorTable(DESCRIPTOR_TABLE_PS_SAMPLER,
-                                                              sample_group_gpu_handle);
-
-    D3D::command_list_mgr->SetCommandListDirtyState(COMMAND_LIST_STATE_SAMPLERS, false);
-  }
-
-  // Uploads and binds required constant buffer data for all stages.
-  ShaderConstantsManager::LoadAndSetGeometryShaderConstants();
-  ShaderConstantsManager::LoadAndSetPixelShaderConstants();
-  ShaderConstantsManager::LoadAndSetVertexShaderConstants();
-
-  if (D3D::command_list_mgr->GetCommandListDirtyState(COMMAND_LIST_STATE_PSO) ||
-      s_previous_vertex_format !=
-          reinterpret_cast<D3DVertexFormat*>(VertexLoaderManager::GetCurrentVertexFormat()))
-  {
-    s_previous_vertex_format =
-        reinterpret_cast<D3DVertexFormat*>(VertexLoaderManager::GetCurrentVertexFormat());
-
-    D3D12_PRIMITIVE_TOPOLOGY_TYPE topologyType = ShaderCache::GetCurrentPrimitiveTopology();
-    RasterizerState modifiableRastState = gx_state.raster;
-
-    if (topologyType != D3D12_PRIMITIVE_TOPOLOGY_TYPE_TRIANGLE)
-    {
-      modifiableRastState.cull_mode = D3D12_CULL_MODE_NONE;
-    }
-
-    SmallPsoDesc pso_desc = {
-        ShaderCache::GetActiveGeometryShaderBytecode(),  // D3D12_SHADER_BYTECODE GS;
-        ShaderCache::GetActivePixelShaderBytecode(),     // D3D12_SHADER_BYTECODE PS;
-        ShaderCache::GetActiveVertexShaderBytecode(),    // D3D12_SHADER_BYTECODE VS;
-        s_previous_vertex_format,                        // D3DVertexFormat* InputLayout;
-        gx_state.blend,                                  // BlendState BlendState;
-        modifiableRastState,                             // RasterizerState RasterizerState;
-        gx_state.zmode,                                  // ZMode DepthStencilState;
-    };
-
-    if (use_dst_alpha)
-    {
-      // restore actual state
-      SetBlendMode(false);
-      SetLogicOpMode();
-    }
-
-    ID3D12PipelineState* pso = nullptr;
-    CheckHR(gx_state_cache.GetPipelineStateObjectFromCache(
-        &pso_desc, &pso, topologyType, ShaderCache::GetActiveGeometryShaderUid(),
-        ShaderCache::GetActivePixelShaderUid(), ShaderCache::GetActiveVertexShaderUid()));
-
-    D3D::current_command_list->SetPipelineState(pso);
-
-    D3D::command_list_mgr->SetCommandListDirtyState(COMMAND_LIST_STATE_PSO, false);
-  }
-
-  // Always called prior to drawing, so we can invalidate the CPU EFB copies here.
-  FramebufferManager::InvalidateEFBAccessCopies();
-}
-
-void Renderer::RestoreState()
-{
-}
-
-void Renderer::ApplyCullDisable()
-{
-  // This functionality is handled directly in ApplyState.
-}
-
-void Renderer::RestoreCull()
-{
-  // This functionality is handled directly in ApplyState.
-}
-
-void Renderer::SetGenerationMode()
-{
-  const D3D12_CULL_MODE d3d_cull_modes[4] = {D3D12_CULL_MODE_NONE, D3D12_CULL_MODE_BACK,
-                                             D3D12_CULL_MODE_FRONT, D3D12_CULL_MODE_BACK};
-
-  // rastdc.FrontCounterClockwise must be false for this to work
-  // EXISTINGD3D11TODO: GX_CULL_ALL not supported, yet!
-  gx_state.raster.cull_mode = d3d_cull_modes[bpmem.genMode.cullmode];
-
-  D3D::command_list_mgr->SetCommandListDirtyState(COMMAND_LIST_STATE_PSO, true);
-}
-
-void Renderer::SetDepthMode()
-{
-  gx_state.zmode.hex = bpmem.zmode.hex;
-
-  D3D::command_list_mgr->SetCommandListDirtyState(COMMAND_LIST_STATE_PSO, true);
-}
-
-void Renderer::SetLogicOpMode()
-{
-  // D3D11 doesn't support logic blending, so this is a huge hack
-  // EXISTINGD3D11TODO: Make use of D3D11.1's logic blending support
-  // D3D12TODO: Obviously these are always available in D3D12..
-
-  // 0   0x00
-  // 1   Source & destination
-  // 2   Source & ~destination
-  // 3   Source
-  // 4   ~Source & destination
-  // 5   Destination
-  // 6   Source ^ destination =  Source & ~destination | ~Source & destination
-  // 7   Source | destination
-  // 8   ~(Source | destination)
-  // 9   ~(Source ^ destination) = ~Source & ~destination | Source & destination
-  // 10  ~Destination
-  // 11  Source | ~destination
-  // 12  ~Source
-  // 13  ~Source | destination
-  // 14  ~(Source & destination)
-  // 15  0xff
-  const D3D12_BLEND_OP d3d_logic_ops[16] = {
-      D3D12_BLEND_OP_ADD,           // 0
-      D3D12_BLEND_OP_ADD,           // 1
-      D3D12_BLEND_OP_SUBTRACT,      // 2
-      D3D12_BLEND_OP_ADD,           // 3
-      D3D12_BLEND_OP_REV_SUBTRACT,  // 4
-      D3D12_BLEND_OP_ADD,           // 5
-      D3D12_BLEND_OP_MAX,           // 6
-      D3D12_BLEND_OP_ADD,           // 7
-      D3D12_BLEND_OP_MAX,           // 8
-      D3D12_BLEND_OP_MAX,           // 9
-      D3D12_BLEND_OP_ADD,           // 10
-      D3D12_BLEND_OP_ADD,           // 11
-      D3D12_BLEND_OP_ADD,           // 12
-      D3D12_BLEND_OP_ADD,           // 13
-      D3D12_BLEND_OP_ADD,           // 14
-      D3D12_BLEND_OP_ADD            // 15
-  };
-  const D3D12_BLEND d3d_logic_op_src_factors[16] = {
-      D3D12_BLEND_ZERO,            // 0
-      D3D12_BLEND_DEST_COLOR,      // 1
-      D3D12_BLEND_ONE,             // 2
-      D3D12_BLEND_ONE,             // 3
-      D3D12_BLEND_DEST_COLOR,      // 4
-      D3D12_BLEND_ZERO,            // 5
-      D3D12_BLEND_INV_DEST_COLOR,  // 6
-      D3D12_BLEND_INV_DEST_COLOR,  // 7
-      D3D12_BLEND_INV_SRC_COLOR,   // 8
-      D3D12_BLEND_INV_SRC_COLOR,   // 9
-      D3D12_BLEND_INV_DEST_COLOR,  // 10
-      D3D12_BLEND_ONE,             // 11
-      D3D12_BLEND_INV_SRC_COLOR,   // 12
-      D3D12_BLEND_INV_SRC_COLOR,   // 13
-      D3D12_BLEND_INV_DEST_COLOR,  // 14
-      D3D12_BLEND_ONE              // 15
-  };
-  const D3D12_BLEND d3d_logic_op_dest_factors[16] = {
-      D3D12_BLEND_ZERO,            // 0
-      D3D12_BLEND_ZERO,            // 1
-      D3D12_BLEND_INV_SRC_COLOR,   // 2
-      D3D12_BLEND_ZERO,            // 3
-      D3D12_BLEND_ONE,             // 4
-      D3D12_BLEND_ONE,             // 5
-      D3D12_BLEND_INV_SRC_COLOR,   // 6
-      D3D12_BLEND_ONE,             // 7
-      D3D12_BLEND_INV_DEST_COLOR,  // 8
-      D3D12_BLEND_SRC_COLOR,       // 9
-      D3D12_BLEND_INV_DEST_COLOR,  // 10
-      D3D12_BLEND_INV_DEST_COLOR,  // 11
-      D3D12_BLEND_INV_SRC_COLOR,   // 12
-      D3D12_BLEND_ONE,             // 13
-      D3D12_BLEND_INV_SRC_COLOR,   // 14
-      D3D12_BLEND_ONE              // 15
-  };
-
-  if (bpmem.blendmode.logicopenable && !bpmem.blendmode.blendenable)
-  {
-    gx_state.blend.blend_enable = true;
-    gx_state.blend.blend_op = d3d_logic_ops[bpmem.blendmode.logicmode];
-    gx_state.blend.src_blend = d3d_logic_op_src_factors[bpmem.blendmode.logicmode];
-    gx_state.blend.dst_blend = d3d_logic_op_dest_factors[bpmem.blendmode.logicmode];
-  }
-  else
-  {
-    SetBlendMode(true);
-  }
-
-  D3D::command_list_mgr->SetCommandListDirtyState(COMMAND_LIST_STATE_PSO, true);
-}
-
-void Renderer::SetDitherMode()
-{
-  // EXISTINGD3D11TODO: Set dither mode to bpmem.blendmode.dither
-}
-
-void Renderer::SetSamplerState(int stage, int tex_index, bool custom_tex)
-{
-  const FourTexUnits& tex = bpmem.tex[tex_index];
-  const TexMode0& tm0 = tex.texMode0[stage];
-  const TexMode1& tm1 = tex.texMode1[stage];
-  SamplerState new_state = {};
-
-  if (tex_index)
-    stage += 4;
-
-  if (g_ActiveConfig.bForceFiltering)
-  {
-    // Only use mipmaps if the game says they are available.
-    new_state.min_filter = SamplerCommon::AreBpTexMode0MipmapsEnabled(tm0) ? 6 : 4;
-    new_state.mag_filter = 1;  // linear mag
-  }
-  else
-  {
-    new_state.min_filter = tm0.min_filter;
-    new_state.mag_filter = tm0.mag_filter;
-  }
-
-  new_state.wrap_s = tm0.wrap_s;
-  new_state.wrap_t = tm0.wrap_t;
-  new_state.max_lod = tm1.max_lod;
-  new_state.min_lod = tm1.min_lod;
-  new_state.lod_bias = tm0.lod_bias;
-
-  // custom textures may have higher resolution, so disable the max_lod
-  if (custom_tex)
-  {
-    new_state.max_lod = 255;
-  }
-
-  if (new_state.hex != gx_state.sampler[stage].hex)
-  {
-    gx_state.sampler[stage].hex = new_state.hex;
-    D3D::command_list_mgr->SetCommandListDirtyState(COMMAND_LIST_STATE_SAMPLERS, true);
-  }
-}
-
-void Renderer::SetInterlacingMode()
-{
-  // EXISTINGD3D11TODO
-}
-
-u32 Renderer::GetMaxTextureSize()
-{
-  return DX12::D3D::GetMaxTextureSize();
-}
-
-u16 Renderer::BBoxRead(int index)
-{
-  // Here we get the min/max value of the truncated position of the upscaled framebuffer.
-  // So we have to correct them to the unscaled EFB sizes.
-  int value = BBox::Get(index);
-
-  if (index < 2)
-  {
-    // left/right
-    value = value * EFB_WIDTH / s_target_width;
-  }
-  else
-  {
-    // up/down
-    value = value * EFB_HEIGHT / s_target_height;
-  }
-  if (index & 1)
-    value++;  // fix max values to describe the outer border
-
-  return value;
-}
-
-void Renderer::BBoxWrite(int index, u16 value)
-{
-  int local_value = value;  // u16 isn't enough to multiply by the efb width
-  if (index & 1)
-    local_value--;
-  if (index < 2)
-  {
-    local_value = local_value * s_target_width / EFB_WIDTH;
-  }
-  else
-  {
-    local_value = local_value * s_target_height / EFB_HEIGHT;
-  }
-
-  BBox::Set(index, local_value);
-}
-
-void Renderer::BlitScreen(TargetRectangle src, TargetRectangle dst, D3DTexture2D* src_texture,
-                          u32 src_width, u32 src_height, float gamma)
-{
-  if (g_ActiveConfig.iStereoMode == STEREO_SBS || g_ActiveConfig.iStereoMode == STEREO_TAB)
-  {
-    TargetRectangle left_rc, right_rc;
-    ConvertStereoRectangle(dst, left_rc, right_rc);
-
-    // Swap chain backbuffer is never multisampled..
-
-    D3D::SetViewportAndScissor(left_rc.left, left_rc.top, left_rc.GetWidth(), left_rc.GetHeight());
-    D3D::DrawShadedTexQuad(src_texture, src.AsRECT(), src_width, src_height,
-                           StaticShaderCache::GetColorCopyPixelShader(false),
-                           StaticShaderCache::GetSimpleVertexShader(),
-                           StaticShaderCache::GetSimpleVertexShaderInputLayout(),
-                           D3D12_SHADER_BYTECODE(), gamma, 0, DXGI_FORMAT_R8G8B8A8_UNORM, false,
-                           false);
-
-    D3D::SetViewportAndScissor(right_rc.left, right_rc.top, right_rc.GetWidth(),
-                               right_rc.GetHeight());
-    D3D::DrawShadedTexQuad(src_texture, src.AsRECT(), src_width, src_height,
-                           StaticShaderCache::GetColorCopyPixelShader(false),
-                           StaticShaderCache::GetSimpleVertexShader(),
-                           StaticShaderCache::GetSimpleVertexShaderInputLayout(),
-                           D3D12_SHADER_BYTECODE(), gamma, 1, DXGI_FORMAT_R8G8B8A8_UNORM, false,
-                           false);
-  }
-  else if (g_ActiveConfig.iStereoMode == STEREO_3DVISION)
-  {
-    // D3D12TODO
-    // Not currently supported on D3D12 backend. Implemented (but untested) code kept for reference.
-
-    // if (!s_3d_vision_texture)
-    //	Create3DVisionTexture(s_backbuffer_width, s_backbuffer_height);
-
-    // D3D12_VIEWPORT leftVp12 = { static_cast<float>(dst.left), static_cast<float>(dst.top),
-    // static_cast<float>(dst.GetWidth()), static_cast<float>(dst.GetHeight()), D3D12_MIN_DEPTH,
-    // D3D12_MAX_DEPTH };
-    // D3D12_VIEWPORT rightVp12 = { static_cast<float>(dst.left + s_backbuffer_width),
-    // static_cast<float>(dst.top), static_cast<float>(dst.GetWidth()),
-    // static_cast<float>(dst.GetHeight()), D3D12_MIN_DEPTH, D3D12_MAX_DEPTH };
-
-    //// Render to staging texture which is double the width of the backbuffer
-    // s_3d_vision_texture->TransitionToResourceState(D3D::current_command_list,
-    // D3D12_RESOURCE_STATE_RENDER_TARGET);
-    // D3D::current_command_list->OMSetRenderTargets(1, &s_3d_vision_texture->GetRTV12(), FALSE,
-    // nullptr);
-
-    // D3D::current_command_list->RSSetViewports(1, &leftVp12);
-    // D3D::DrawShadedTexQuad(src_texture, src.AsRECT(), src_width, src_height,
-    // StaticShaderCache::GetColorCopyPixelShader(false),
-    // StaticShaderCache::GetSimpleVertexShader(),
-    // StaticShaderCache::GetSimpleVertexShaderInputLayout(), D3D12_SHADER_BYTECODE(), gamma, 0,
-    // DXGI_FORMAT_R8G8B8A8_UNORM, false, s_3d_vision_texture->GetMultisampled());
-
-    // D3D::current_command_list->RSSetViewports(1, &rightVp12);
-    // D3D::DrawShadedTexQuad(src_texture, src.AsRECT(), src_width, src_height,
-    // StaticShaderCache::GetColorCopyPixelShader(false),
-    // StaticShaderCache::GetSimpleVertexShader(),
-    // StaticShaderCache::GetSimpleVertexShaderInputLayout(), D3D12_SHADER_BYTECODE(), gamma, 1,
-    // DXGI_FORMAT_R8G8B8A8_UNORM, false, s_3d_vision_texture->GetMultisampled());
-
-    //// Copy the left eye to the backbuffer, if Nvidia 3D Vision is enabled it should
-    //// recognize the signature and automatically include the right eye frame.
-    //// D3D12TODO: Does this work on D3D12?
-
-    // D3D12_BOX box = CD3DX12_BOX(0, 0, 0, s_backbuffer_width, s_backbuffer_height, 1);
-    // D3D12_TEXTURE_COPY_LOCATION dst =
-    // CD3DX12_TEXTURE_COPY_LOCATION(D3D::GetBackBuffer()->GetTex12(), 0);
-    // D3D12_TEXTURE_COPY_LOCATION src =
-    // CD3DX12_TEXTURE_COPY_LOCATION(s_3d_vision_texture->GetTex12(), 0);
-
-    // D3D::GetBackBuffer()->TransitionToResourceState(D3D::current_command_list,
-    // D3D12_RESOURCE_STATE_COPY_DEST);
-    // s_3d_vision_texture->TransitionToResourceState(D3D::current_command_list,
-    // D3D12_RESOURCE_STATE_COPY_SOURCE);
-    // D3D::current_command_list->CopyTextureRegion(&dst, 0, 0, 0, &src, &box);
-
-    //// Restore render target to backbuffer
-    // D3D::GetBackBuffer()->TransitionToResourceState(D3D::current_command_list,
-    // D3D12_RESOURCE_STATE_RENDER_TARGET);
-    // D3D::current_command_list->OMSetRenderTargets(1, &D3D::GetBackBuffer()->GetRTV12(), FALSE,
-    // nullptr);
-  }
-  else
-  {
-    D3D::SetViewportAndScissor(dst.left, dst.top, dst.GetWidth(), dst.GetHeight());
-
-    D3D::DrawShadedTexQuad(src_texture, src.AsRECT(), src_width, src_height,
-                           (g_Config.iStereoMode == STEREO_ANAGLYPH) ?
-                               StaticShaderCache::GetAnaglyphPixelShader() :
-                               StaticShaderCache::GetColorCopyPixelShader(false),
-                           StaticShaderCache::GetSimpleVertexShader(),
-                           StaticShaderCache::GetSimpleVertexShaderInputLayout(),
-                           D3D12_SHADER_BYTECODE(), gamma, 0, DXGI_FORMAT_R8G8B8A8_UNORM, false,
-                           false  // Backbuffer never multisampled.
-                           );
-  }
-}
-
-D3D12_BLEND_DESC Renderer::GetResetBlendDesc()
-{
-  return g_reset_blend_desc;
-}
-
-D3D12_DEPTH_STENCIL_DESC Renderer::GetResetDepthStencilDesc()
-{
-  return g_reset_depth_desc;
-}
-
-D3D12_RASTERIZER_DESC Renderer::GetResetRasterizerDesc()
-{
-  return g_reset_rast_desc;
-}
-
-}  // namespace DX12
-=======
-// Copyright 2010 Dolphin Emulator Project
-// Licensed under GPLv2+
-// Refer to the license.txt file included.
-
-#include <cinttypes>
-#include <cmath>
-#include <memory>
-#include <string>
-#include <strsafe.h>
-#include <unordered_map>
-
-#include "Common/Align.h"
-#include "Common/CommonTypes.h"
-#include "Common/FileUtil.h"
-#include "Common/MathUtil.h"
-
-#include "Core/Core.h"
-#include "Core/Host.h"
-
-#include "VideoBackends/D3D12/BoundingBox.h"
-#include "VideoBackends/D3D12/D3DBase.h"
-#include "VideoBackends/D3D12/D3DCommandListManager.h"
-#include "VideoBackends/D3D12/D3DDescriptorHeapManager.h"
-#include "VideoBackends/D3D12/D3DState.h"
-#include "VideoBackends/D3D12/D3DUtil.h"
-#include "VideoBackends/D3D12/FramebufferManager.h"
-#include "VideoBackends/D3D12/NativeVertexFormat.h"
-#include "VideoBackends/D3D12/Render.h"
-#include "VideoBackends/D3D12/ShaderCache.h"
-#include "VideoBackends/D3D12/ShaderConstantsManager.h"
-#include "VideoBackends/D3D12/StaticShaderCache.h"
-#include "VideoBackends/D3D12/TextureCache.h"
-
-#include "VideoCommon/AVIDump.h"
-#include "VideoCommon/BPFunctions.h"
-#include "VideoCommon/Fifo.h"
-#include "VideoCommon/OnScreenDisplay.h"
-#include "VideoCommon/PixelEngine.h"
-#include "VideoCommon/PixelShaderManager.h"
-#include "VideoCommon/SamplerCommon.h"
-#include "VideoCommon/VertexLoaderManager.h"
-#include "VideoCommon/VideoConfig.h"
-
-namespace DX12
-{
-static u32 s_last_multisamples = 1;
-static bool s_last_stereo_mode = false;
-static bool s_last_xfb_mode = false;
-
-enum CLEAR_BLEND_DESC
-{
-  CLEAR_BLEND_DESC_ALL_CHANNELS_ENABLED = 0,
-  CLEAR_BLEND_DESC_RGB_CHANNELS_ENABLED = 1,
-  CLEAR_BLEND_DESC_ALPHA_CHANNEL_ENABLED = 2,
-  CLEAR_BLEND_DESC_ALL_CHANNELS_DISABLED = 3
-};
-
-static D3D12_BLEND_DESC s_clear_blend_descs[4] = {};
-
-enum CLEAR_DEPTH_DESC
-{
-  CLEAR_DEPTH_DESC_DEPTH_DISABLED = 0,
-  CLEAR_DEPTH_DESC_DEPTH_ENABLED_WRITES_ENABLED = 1,
-  CLEAR_DEPTH_DESC_DEPTH_ENABLED_WRITES_DISABLED = 2,
-};
-
-static D3D12_DEPTH_STENCIL_DESC s_clear_depth_descs[3] = {};
-
-// These are accessed in D3DUtil.
-D3D12_BLEND_DESC g_reset_blend_desc = {};
-D3D12_DEPTH_STENCIL_DESC g_reset_depth_desc = {};
-D3D12_RASTERIZER_DESC g_reset_rast_desc = {};
-
-static ID3D12Resource* s_screenshot_texture = nullptr;
-
-// Nvidia stereo blitting struct defined in "nvstereo.h" from the Nvidia SDK
-typedef struct _Nv_Stereo_Image_Header
-{
-  unsigned int dwSignature;
-  unsigned int dwWidth;
-  unsigned int dwHeight;
-  unsigned int dwBPP;
-  unsigned int dwFlags;
-} NVSTEREOIMAGEHEADER, *LPNVSTEREOIMAGEHEADER;
-
-#define NVSTEREO_IMAGE_SIGNATURE 0x4433564e
-
-// GX pipeline state
-static struct
-{
-  SamplerState sampler[8];
-  BlendState blend;
-  ZMode zmode;
-  RasterizerState raster;
-
-} gx_state;
-
-StateCache gx_state_cache;
-
-static void SetupDeviceObjects()
-{
-  g_framebuffer_manager = std::make_unique<FramebufferManager>();
-
-  D3D12_DEPTH_STENCIL_DESC depth_desc;
-  depth_desc.DepthEnable = FALSE;
-  depth_desc.DepthWriteMask = D3D12_DEPTH_WRITE_MASK_ZERO;
-  depth_desc.DepthFunc = D3D12_COMPARISON_FUNC_ALWAYS;
-  depth_desc.StencilEnable = FALSE;
-  depth_desc.StencilReadMask = D3D12_DEFAULT_STENCIL_READ_MASK;
-  depth_desc.StencilWriteMask = D3D12_DEFAULT_STENCIL_WRITE_MASK;
-  s_clear_depth_descs[CLEAR_DEPTH_DESC_DEPTH_DISABLED] = depth_desc;
-
-  depth_desc.DepthWriteMask = D3D12_DEPTH_WRITE_MASK_ALL;
-  depth_desc.DepthEnable = TRUE;
-  s_clear_depth_descs[CLEAR_DEPTH_DESC_DEPTH_ENABLED_WRITES_ENABLED] = depth_desc;
-
-  depth_desc.DepthWriteMask = D3D12_DEPTH_WRITE_MASK_ZERO;
-  s_clear_depth_descs[CLEAR_DEPTH_DESC_DEPTH_ENABLED_WRITES_DISABLED] = depth_desc;
-
-  D3D12_BLEND_DESC blend_desc;
-  blend_desc.AlphaToCoverageEnable = FALSE;
-  blend_desc.IndependentBlendEnable = FALSE;
-  blend_desc.RenderTarget[0].LogicOpEnable = FALSE;
-  blend_desc.RenderTarget[0].LogicOp = D3D12_LOGIC_OP_NOOP;
-  blend_desc.RenderTarget[0].BlendEnable = FALSE;
-  blend_desc.RenderTarget[0].RenderTargetWriteMask = D3D12_COLOR_WRITE_ENABLE_ALL;
-  blend_desc.RenderTarget[0].SrcBlend = D3D12_BLEND_ONE;
-  blend_desc.RenderTarget[0].DestBlend = D3D12_BLEND_ZERO;
-  blend_desc.RenderTarget[0].BlendOp = D3D12_BLEND_OP_ADD;
-  blend_desc.RenderTarget[0].SrcBlendAlpha = D3D12_BLEND_ONE;
-  blend_desc.RenderTarget[0].DestBlendAlpha = D3D12_BLEND_ZERO;
-  blend_desc.RenderTarget[0].BlendOpAlpha = D3D12_BLEND_OP_ADD;
-  g_reset_blend_desc = blend_desc;
-  s_clear_blend_descs[CLEAR_BLEND_DESC_ALL_CHANNELS_ENABLED] = g_reset_blend_desc;
-
-  blend_desc.RenderTarget[0].RenderTargetWriteMask =
-      D3D12_COLOR_WRITE_ENABLE_RED | D3D12_COLOR_WRITE_ENABLE_GREEN | D3D12_COLOR_WRITE_ENABLE_BLUE;
-  s_clear_blend_descs[CLEAR_BLEND_DESC_RGB_CHANNELS_ENABLED] = blend_desc;
-
-  blend_desc.RenderTarget[0].RenderTargetWriteMask = D3D12_COLOR_WRITE_ENABLE_ALPHA;
-  s_clear_blend_descs[CLEAR_BLEND_DESC_ALPHA_CHANNEL_ENABLED] = blend_desc;
-
-  blend_desc.RenderTarget[0].RenderTargetWriteMask = 0;
-  s_clear_blend_descs[CLEAR_BLEND_DESC_ALL_CHANNELS_DISABLED] = blend_desc;
-
-  depth_desc.DepthEnable = FALSE;
-  depth_desc.DepthWriteMask = D3D12_DEPTH_WRITE_MASK_ZERO;
-  depth_desc.DepthFunc = D3D12_COMPARISON_FUNC_LESS;
-  depth_desc.StencilEnable = FALSE;
-  depth_desc.StencilReadMask = D3D12_DEFAULT_STENCIL_READ_MASK;
-  depth_desc.StencilWriteMask = D3D12_DEFAULT_STENCIL_WRITE_MASK;
-
-  g_reset_depth_desc = depth_desc;
-
-  D3D12_RASTERIZER_DESC rast_desc =
-      CD3DX12_RASTERIZER_DESC(D3D12_FILL_MODE_SOLID, D3D12_CULL_MODE_NONE, false, 0, 0.f, 0.f,
-                              false, false, false, 0, D3D12_CONSERVATIVE_RASTERIZATION_MODE_OFF);
-  g_reset_rast_desc = rast_desc;
-
-  s_screenshot_texture = nullptr;
-}
-
-// Kill off all device objects
-static void TeardownDeviceObjects()
-{
-  g_framebuffer_manager.reset();
-
-  if (s_screenshot_texture)
-  {
-    D3D::command_list_mgr->DestroyResourceAfterCurrentCommandListExecuted(s_screenshot_texture);
-    s_screenshot_texture = nullptr;
-  }
-
-  gx_state_cache.Clear();
-}
-
-void CreateScreenshotTexture()
-{
-  // We can't render anything outside of the backbuffer anyway, so use the backbuffer size as the
-  // screenshot buffer size.
-  // This texture is released to be recreated when the window is resized in Renderer::SwapImpl.
-
-  const unsigned int screenshot_buffer_size =
-      Common::AlignUp(D3D::GetBackBufferWidth() * 4, D3D12_TEXTURE_DATA_PITCH_ALIGNMENT) *
-      D3D::GetBackBufferHeight();
-
-  CheckHR(D3D::device12->CreateCommittedResource(
-      &CD3DX12_HEAP_PROPERTIES(D3D12_HEAP_TYPE_READBACK), D3D12_HEAP_FLAG_NONE,
-      &CD3DX12_RESOURCE_DESC::Buffer(screenshot_buffer_size), D3D12_RESOURCE_STATE_COPY_DEST,
-      nullptr, IID_PPV_ARGS(&s_screenshot_texture)));
-}
-
-static D3D12_BOX GetScreenshotSourceBox(const TargetRectangle& target_rc)
-{
-  // Since the screenshot buffer is copied back to the CPU, we can't access pixels that
-  // fall outside the backbuffer bounds. Therefore, when crop is enabled and the target rect is
-  // off-screen to the top/left, we clamp the origin at zero, as well as the bottom/right
-  // coordinates at the backbuffer dimensions. This will result in a rectangle that can be
-  // smaller than the backbuffer, but never larger.
-
-  return CD3DX12_BOX(
-      std::max(target_rc.left, 0), std::max(target_rc.top, 0), 0,
-      std::min(D3D::GetBackBufferWidth(), static_cast<unsigned int>(target_rc.right)),
-      std::min(D3D::GetBackBufferHeight(), static_cast<unsigned int>(target_rc.bottom)), 1);
-}
-
-static void Create3DVisionTexture(int width, int height)
-{
-  // D3D12TODO: 3D Vision not implemented on D3D12 backend.
-}
-
-Renderer::Renderer(void*& window_handle)
-{
-  if (g_ActiveConfig.iStereoMode == STEREO_3DVISION)
-  {
-    PanicAlert("3DVision not implemented on D3D12 backend.");
-    return;
-  }
-
-  s_backbuffer_width = D3D::GetBackBufferWidth();
-  s_backbuffer_height = D3D::GetBackBufferHeight();
-
-  FramebufferManagerBase::SetLastXfbWidth(MAX_XFB_WIDTH);
-  FramebufferManagerBase::SetLastXfbHeight(MAX_XFB_HEIGHT);
-
-  UpdateDrawRectangle();
-
-  s_last_multisamples = g_ActiveConfig.iMultisamples;
-  s_last_efb_scale = g_ActiveConfig.iEFBScale;
-  s_last_stereo_mode = g_ActiveConfig.iStereoMode > 0;
-  s_last_xfb_mode = g_ActiveConfig.bUseRealXFB;
-  CalculateTargetSize();
-  PixelShaderManager::SetEfbScaleChanged();
-
-  SetupDeviceObjects();
-
-  // Setup GX pipeline state
-  gx_state.blend.blend_enable = false;
-  gx_state.blend.write_mask = D3D12_COLOR_WRITE_ENABLE_ALL;
-  gx_state.blend.src_blend = D3D12_BLEND_ONE;
-  gx_state.blend.dst_blend = D3D12_BLEND_ZERO;
-  gx_state.blend.blend_op = D3D12_BLEND_OP_ADD;
-  gx_state.blend.use_dst_alpha = false;
-
-  for (unsigned int k = 0; k < 8; k++)
-  {
-    gx_state.sampler[k].hex = 0;
-  }
-
-  gx_state.zmode.testenable = false;
-  gx_state.zmode.updateenable = false;
-  gx_state.zmode.func = ZMode::NEVER;
-
-  gx_state.raster.cull_mode = D3D12_CULL_MODE_NONE;
-
-  // Clear EFB textures
-  float clear_color[4] = {0.f, 0.f, 0.f, 1.f};
-  FramebufferManager::GetEFBColorTexture()->TransitionToResourceState(
-      D3D::current_command_list, D3D12_RESOURCE_STATE_RENDER_TARGET);
-  FramebufferManager::GetEFBDepthTexture()->TransitionToResourceState(
-      D3D::current_command_list, D3D12_RESOURCE_STATE_DEPTH_WRITE);
-  D3D::current_command_list->ClearRenderTargetView(
-      FramebufferManager::GetEFBColorTexture()->GetRTV12(), clear_color, 0, nullptr);
-  D3D::current_command_list->ClearDepthStencilView(
-      FramebufferManager::GetEFBDepthTexture()->GetDSV12(), D3D12_CLEAR_FLAG_DEPTH, 0.f, 0, 0,
-      nullptr);
-
-  D3D12_VIEWPORT vp = {0.f,
-                       0.f,
-                       static_cast<float>(s_target_width),
-                       static_cast<float>(s_target_height),
-                       D3D12_MIN_DEPTH,
-                       D3D12_MAX_DEPTH};
-  D3D::current_command_list->RSSetViewports(1, &vp);
-
-  // Already transitioned to appropriate states a few lines up for the clears.
-  FramebufferManager::RestoreEFBRenderTargets();
-
-  D3D::BeginFrame();
-}
-
-Renderer::~Renderer()
-{
-  D3D::EndFrame();
-  D3D::WaitForOutstandingRenderingToComplete();
-  TeardownDeviceObjects();
-}
-
-void Renderer::RenderText(const std::string& text, int left, int top, u32 color)
-{
-  D3D::font.DrawTextScaled(static_cast<float>(left + 1), static_cast<float>(top + 1), 20.f, 0.0f,
-                           color & 0xFF000000, text);
-  D3D::font.DrawTextScaled(static_cast<float>(left), static_cast<float>(top), 20.f, 0.0f, color,
-                           text);
-}
-
-TargetRectangle Renderer::ConvertEFBRectangle(const EFBRectangle& rc)
-{
-  TargetRectangle result;
-  result.left = EFBToScaledX(rc.left);
-  result.top = EFBToScaledY(rc.top);
-  result.right = EFBToScaledX(rc.right);
-  result.bottom = EFBToScaledY(rc.bottom);
-  return result;
-}
-
-// With D3D, we have to resize the backbuffer if the window changed
-// size.
-__declspec(noinline) bool Renderer::CheckForResize()
-{
-  RECT rc_window;
-  GetClientRect(D3D::hWnd, &rc_window);
-  int client_width = rc_window.right - rc_window.left;
-  int client_height = rc_window.bottom - rc_window.top;
-
-  // Sanity check
-  if ((client_width != Renderer::GetBackbufferWidth() ||
-       client_height != Renderer::GetBackbufferHeight()) &&
-      client_width >= 4 && client_height >= 4)
-  {
-    return true;
-  }
-
-  return false;
-}
-
-void Renderer::SetScissorRect(const EFBRectangle& rc)
-{
-  TargetRectangle trc = ConvertEFBRectangle(rc);
-  D3D::current_command_list->RSSetScissorRects(1, trc.AsRECT());
-}
-
-void Renderer::SetColorMask()
-{
-  // Only enable alpha channel if it's supported by the current EFB format
-  UINT8 color_mask = 0;
-  if (bpmem.alpha_test.TestResult() != AlphaTest::FAIL)
-  {
-    if (bpmem.blendmode.alphaupdate && (bpmem.zcontrol.pixel_format == PEControl::RGBA6_Z24))
-      color_mask = D3D12_COLOR_WRITE_ENABLE_ALPHA;
-    if (bpmem.blendmode.colorupdate)
-      color_mask |= D3D12_COLOR_WRITE_ENABLE_RED | D3D12_COLOR_WRITE_ENABLE_GREEN |
-                    D3D12_COLOR_WRITE_ENABLE_BLUE;
-  }
-  gx_state.blend.write_mask = color_mask;
-
-  D3D::command_list_mgr->SetCommandListDirtyState(COMMAND_LIST_STATE_PSO, true);
-}
-
-// This function allows the CPU to directly access the EFB.
-// There are EFB peeks (which will read the color or depth of a pixel)
-// and EFB pokes (which will change the color or depth of a pixel).
-//
-// The behavior of EFB peeks can only be modified by:
-//  - GX_PokeAlphaRead
-// The behavior of EFB pokes can be modified by:
-//  - GX_PokeAlphaMode (TODO)
-//  - GX_PokeAlphaUpdate (TODO)
-//  - GX_PokeBlendMode (TODO)
-//  - GX_PokeColorUpdate (TODO)
-//  - GX_PokeDither (TODO)
-//  - GX_PokeDstAlpha (TODO)
-//  - GX_PokeZMode (TODO)
-u32 Renderer::AccessEFB(EFBAccessType type, u32 x, u32 y, u32 poke_data)
-{
-  if (type == PEEK_COLOR)
-  {
-    u32 color = FramebufferManager::ReadEFBColorAccessCopy(x, y);
-
-    // a little-endian value is expected to be returned
-    color = ((color & 0xFF00FF00) | ((color >> 16) & 0xFF) | ((color << 16) & 0xFF0000));
-
-    // check what to do with the alpha channel (GX_PokeAlphaRead)
-    PixelEngine::UPEAlphaReadReg alpha_read_mode = PixelEngine::GetAlphaReadMode();
-
-    if (bpmem.zcontrol.pixel_format == PEControl::RGBA6_Z24)
-    {
-      color = RGBA8ToRGBA6ToRGBA8(color);
-    }
-    else if (bpmem.zcontrol.pixel_format == PEControl::RGB565_Z16)
-    {
-      color = RGBA8ToRGB565ToRGBA8(color);
-    }
-    if (bpmem.zcontrol.pixel_format != PEControl::RGBA6_Z24)
-    {
-      color |= 0xFF000000;
-    }
-
-    if (alpha_read_mode.ReadMode == 2)
-    {
-      return color;  // GX_READ_NONE
-    }
-    else if (alpha_read_mode.ReadMode == 1)
-    {
-      return (color | 0xFF000000);  // GX_READ_FF
-    }
-    else /*if(alpha_read_mode.ReadMode == 0)*/
-    {
-      return (color & 0x00FFFFFF);  // GX_READ_00
-    }
-  }
-  else  // if (type == PEEK_Z)
-  {
-    // depth buffer is inverted in the d3d backend
-    float depth = 1.0f - FramebufferManager::ReadEFBDepthAccessCopy(x, y);
-    u32 ret = 0;
-
-    if (bpmem.zcontrol.pixel_format == PEControl::RGB565_Z16)
-    {
-      // if Z is in 16 bit format you must return a 16 bit integer
-      ret = MathUtil::Clamp<u32>(static_cast<u32>(depth * 65536.0f), 0, 0xFFFF);
-    }
-    else
-    {
-      ret = MathUtil::Clamp<u32>(static_cast<u32>(depth * 16777216.0f), 0, 0xFFFFFF);
-    }
-
-    return ret;
-  }
-}
-
-void Renderer::PokeEFB(EFBAccessType type, const EfbPokeData* points, size_t num_points)
-{
-  D3D::SetViewportAndScissor(0, 0, GetTargetWidth(), GetTargetHeight());
-
-  if (type == POKE_COLOR)
-  {
-    // In the D3D12 backend, the rt/db/viewport is passed into DrawEFBPokeQuads, and set there.
-    D3D::DrawEFBPokeQuads(type, points, num_points, &g_reset_blend_desc, &g_reset_depth_desc,
-                          &FramebufferManager::GetEFBColorTexture()->GetRTV12(), nullptr,
-                          FramebufferManager::GetEFBColorTexture()->GetMultisampled());
-  }
-  else  // if (type == POKE_Z)
-  {
-    D3D::DrawEFBPokeQuads(type, points, num_points,
-                          &s_clear_blend_descs[CLEAR_BLEND_DESC_ALL_CHANNELS_DISABLED],
-                          &s_clear_depth_descs[CLEAR_DEPTH_DESC_DEPTH_ENABLED_WRITES_ENABLED],
-                          &FramebufferManager::GetEFBColorTexture()->GetRTV12(),
-                          &FramebufferManager::GetEFBDepthTexture()->GetDSV12(),
-                          FramebufferManager::GetEFBColorTexture()->GetMultisampled());
-  }
-
-  RestoreAPIState();
-}
-
-void Renderer::SetViewport()
-{
-  // reversed gxsetviewport(xorig, yorig, width, height, nearz, farz)
-  // [0] = width/2
-  // [1] = height/2
-  // [2] = 16777215 * (farz - nearz)
-  // [3] = xorig + width/2 + 342
-  // [4] = yorig + height/2 + 342
-  // [5] = 16777215 * farz
-
-  // D3D crashes for zero viewports
-  if (xfmem.viewport.wd == 0 || xfmem.viewport.ht == 0)
-    return;
-
-  int scissor_x_offset = bpmem.scissorOffset.x * 2;
-  int scissor_y_offset = bpmem.scissorOffset.y * 2;
-
-  float x = Renderer::EFBToScaledXf(xfmem.viewport.xOrig - xfmem.viewport.wd - scissor_x_offset);
-  float y = Renderer::EFBToScaledYf(xfmem.viewport.yOrig + xfmem.viewport.ht - scissor_y_offset);
-  float width = Renderer::EFBToScaledXf(2.0f * xfmem.viewport.wd);
-  float height = Renderer::EFBToScaledYf(-2.0f * xfmem.viewport.ht);
-  if (width < 0.0f)
-  {
-    x += width;
-    width = -width;
-  }
-  if (height < 0.0f)
-  {
-    y += height;
-    height = -height;
-  }
-
-  // In D3D, the viewport rectangle must fit within the render target.
-  x = (x >= 0.f) ? x : 0.f;
-  y = (y >= 0.f) ? y : 0.f;
-  width = (x + width <= GetTargetWidth()) ? width : (GetTargetWidth() - x);
-  height = (y + height <= GetTargetHeight()) ? height : (GetTargetHeight() - y);
-
-  // We do depth clipping and depth range in the vertex shader instead of relying
-  // on the graphics API. However we still need to ensure depth values don't exceed
-  // the maximum value supported by the console GPU. We also need to account for the
-  // fact that the entire depth buffer is inverted on D3D, so we set GX_MAX_DEPTH as
-  // an inverted near value.
-  D3D12_VIEWPORT vp = {x, y, width, height, 1.0f - GX_MAX_DEPTH, D3D12_MAX_DEPTH};
-  D3D::current_command_list->RSSetViewports(1, &vp);
-}
-
-void Renderer::ClearScreen(const EFBRectangle& rc, bool color_enable, bool alpha_enable,
-                           bool z_enable, u32 color, u32 z)
-{
-  D3D12_BLEND_DESC* blend_desc = nullptr;
-
-  if (color_enable && alpha_enable)
-    blend_desc = &s_clear_blend_descs[CLEAR_BLEND_DESC_ALL_CHANNELS_ENABLED];
-  else if (color_enable)
-    blend_desc = &s_clear_blend_descs[CLEAR_BLEND_DESC_RGB_CHANNELS_ENABLED];
-  else if (alpha_enable)
-    blend_desc = &s_clear_blend_descs[CLEAR_BLEND_DESC_ALPHA_CHANNEL_ENABLED];
-  else
-    blend_desc = &s_clear_blend_descs[CLEAR_BLEND_DESC_ALL_CHANNELS_DISABLED];
-
-  D3D12_DEPTH_STENCIL_DESC* depth_stencil_desc = nullptr;
-
-  // EXISTINGD3D11TODO: Should we enable Z testing here?
-  /*if (!bpmem.zmode.testenable) depth_stencil_desc =
-  &s_clear_depth_descs[CLEAR_DEPTH_DESC_DEPTH_DISABLED];
-  else */
-  if (z_enable)
-    depth_stencil_desc = &s_clear_depth_descs[CLEAR_DEPTH_DESC_DEPTH_ENABLED_WRITES_ENABLED];
-  else /*if (!z_enable)*/
-    depth_stencil_desc = &s_clear_depth_descs[CLEAR_DEPTH_DESC_DEPTH_ENABLED_WRITES_DISABLED];
-
-  // Update the view port for clearing the picture
-  TargetRectangle target_rc = Renderer::ConvertEFBRectangle(rc);
-
-  // Color is passed in bgra mode so we need to convert it to rgba
-  u32 rgba_color = (color & 0xFF00FF00) | ((color >> 16) & 0xFF) | ((color << 16) & 0xFF0000);
-  D3D::SetViewportAndScissor(target_rc.left, target_rc.top, target_rc.GetWidth(),
-                             target_rc.GetHeight());
-  D3D::DrawClearQuad(rgba_color, 1.0f - (z & 0xFFFFFF) / 16777216.0f, blend_desc,
-                     depth_stencil_desc,
-                     FramebufferManager::GetEFBColorTexture()->GetMultisampled());
-
-  // Restores proper viewport/scissor settings.
-  SetViewport();
-  BPFunctions::SetScissor();
-
-  FramebufferManager::InvalidateEFBAccessCopies();
-}
-
-void Renderer::ReinterpretPixelData(unsigned int convtype)
-{
-  // EXISTINGD3D11TODO: MSAA support..
-  D3D12_RECT source = CD3DX12_RECT(0, 0, GetTargetWidth(), GetTargetHeight());
-  D3D12_SHADER_BYTECODE pixel_shader = {};
-
-  if (convtype == 0)
-  {
-    pixel_shader = StaticShaderCache::GetReinterpRGB8ToRGBA6PixelShader(true);
-  }
-  else if (convtype == 2)
-  {
-    pixel_shader = StaticShaderCache::GetReinterpRGBA6ToRGB8PixelShader(true);
-  }
-  else
-  {
-    ERROR_LOG(VIDEO, "Trying to reinterpret pixel data with unsupported conversion type %d",
-              convtype);
-    return;
-  }
-
-  D3D::SetViewportAndScissor(0, 0, GetTargetWidth(), GetTargetHeight());
-
-  FramebufferManager::GetEFBColorTempTexture()->TransitionToResourceState(
-      D3D::current_command_list, D3D12_RESOURCE_STATE_RENDER_TARGET);
-  D3D::current_command_list->OMSetRenderTargets(
-      1, &FramebufferManager::GetEFBColorTempTexture()->GetRTV12(), FALSE, nullptr);
-
-  D3D::SetPointCopySampler();
-  D3D::DrawShadedTexQuad(
-      FramebufferManager::GetEFBColorTexture(), &source, GetTargetWidth(), GetTargetHeight(),
-      pixel_shader, StaticShaderCache::GetSimpleVertexShader(),
-      StaticShaderCache::GetSimpleVertexShaderInputLayout(),
-      StaticShaderCache::GetCopyGeometryShader(), 1.0f, 0, DXGI_FORMAT_R8G8B8A8_UNORM, false,
-      FramebufferManager::GetEFBColorTempTexture()->GetMultisampled());
-
-  FramebufferManager::SwapReinterpretTexture();
-
-  FramebufferManager::GetEFBColorTexture()->TransitionToResourceState(
-      D3D::current_command_list, D3D12_RESOURCE_STATE_RENDER_TARGET);
-  FramebufferManager::GetEFBDepthTexture()->TransitionToResourceState(
-      D3D::current_command_list, D3D12_RESOURCE_STATE_DEPTH_WRITE);
-
-  // Restores proper viewport/scissor settings.
-  RestoreAPIState();
-}
-
-void Renderer::SetBlendMode(bool force_update)
-{
-  // Our render target always uses an alpha channel, so we need to override the blend functions to
-  // assume a destination alpha of 1 if the render target isn't supposed to have an alpha channel
-  // Example: D3DBLEND_DESTALPHA needs to be D3DBLEND_ONE since the result without an alpha channel
-  // is assumed to always be 1.
-  bool target_has_alpha = bpmem.zcontrol.pixel_format == PEControl::RGBA6_Z24;
-  const D3D12_BLEND d3d_src_factors[8] = {
-      D3D12_BLEND_ZERO,
-      D3D12_BLEND_ONE,
-      D3D12_BLEND_DEST_COLOR,
-      D3D12_BLEND_INV_DEST_COLOR,
-      D3D12_BLEND_SRC1_ALPHA,
-      D3D12_BLEND_INV_SRC1_ALPHA,
-      (target_has_alpha) ? D3D12_BLEND_DEST_ALPHA : D3D12_BLEND_ONE,
-      (target_has_alpha) ? D3D12_BLEND_INV_DEST_ALPHA : D3D12_BLEND_ZERO};
-  const D3D12_BLEND d3d_dst_factors[8] = {
-      D3D12_BLEND_ZERO,
-      D3D12_BLEND_ONE,
-      D3D12_BLEND_SRC_COLOR,
-      D3D12_BLEND_INV_SRC_COLOR,
-      D3D12_BLEND_SRC1_ALPHA,
-      D3D12_BLEND_INV_SRC1_ALPHA,
-      (target_has_alpha) ? D3D12_BLEND_DEST_ALPHA : D3D12_BLEND_ONE,
-      (target_has_alpha) ? D3D12_BLEND_INV_DEST_ALPHA : D3D12_BLEND_ZERO};
-
-  if (bpmem.blendmode.logicopenable && !bpmem.blendmode.blendenable && !force_update)
-    return;
-
-  if (bpmem.blendmode.subtract)
-  {
-    gx_state.blend.blend_enable = true;
-    gx_state.blend.blend_op = D3D12_BLEND_OP_REV_SUBTRACT;
-    gx_state.blend.src_blend = D3D12_BLEND_ONE;
-    gx_state.blend.dst_blend = D3D12_BLEND_ONE;
-  }
-  else
-  {
-    gx_state.blend.blend_enable = static_cast<u32>(bpmem.blendmode.blendenable);
-    if (bpmem.blendmode.blendenable)
-    {
-      gx_state.blend.blend_op = D3D12_BLEND_OP_ADD;
-      gx_state.blend.src_blend = d3d_src_factors[bpmem.blendmode.srcfactor];
-      gx_state.blend.dst_blend = d3d_dst_factors[bpmem.blendmode.dstfactor];
-    }
-  }
-
-  D3D::command_list_mgr->SetCommandListDirtyState(COMMAND_LIST_STATE_PSO, true);
-}
-
-// This function has the final picture. We adjust the aspect ratio here.
-void Renderer::SwapImpl(u32 xfb_addr, u32 fb_width, u32 fb_stride, u32 fb_height,
-                        const EFBRectangle& rc, u64 ticks, float gamma)
-{
-  if ((!XFBWrited && !g_ActiveConfig.RealXFBEnabled()) || !fb_width || !fb_height)
-  {
-    Core::Callback_VideoCopiedToXFB(false);
-    return;
-  }
-
-  u32 xfb_count = 0;
-  const XFBSourceBase* const* xfb_source_list =
-      FramebufferManager::GetXFBSource(xfb_addr, fb_stride, fb_height, &xfb_count);
-  if ((!xfb_source_list || xfb_count == 0) && g_ActiveConfig.bUseXFB && !g_ActiveConfig.bUseRealXFB)
-  {
-    Core::Callback_VideoCopiedToXFB(false);
-    return;
-  }
-
-  // Invalidate EFB access copies. Not strictly necessary, but this avoids having the buffers mapped
-  // when calling Present().
-  FramebufferManager::InvalidateEFBAccessCopies();
-  BBox::Invalidate();
-
-  // Prepare to copy the XFBs to our backbuffer
-  UpdateDrawRectangle();
-  TargetRectangle target_rc = GetTargetRectangle();
-
-  D3D::GetBackBuffer()->TransitionToResourceState(D3D::current_command_list,
-                                                  D3D12_RESOURCE_STATE_RENDER_TARGET);
-  D3D::current_command_list->OMSetRenderTargets(1, &D3D::GetBackBuffer()->GetRTV12(), FALSE,
-                                                nullptr);
-
-  float clear_color[4] = {0.f, 0.f, 0.f, 1.f};
-  D3D::current_command_list->ClearRenderTargetView(D3D::GetBackBuffer()->GetRTV12(), clear_color, 0,
-                                                   nullptr);
-
-  // activate linear filtering for the buffer copies
-  D3D::SetLinearCopySampler();
-
-  if (g_ActiveConfig.bUseXFB)
-  {
-    const XFBSource* xfb_source;
-
-    // draw each xfb source
-    for (u32 i = 0; i < xfb_count; ++i)
-    {
-      xfb_source = static_cast<const XFBSource*>(xfb_source_list[i]);
-
-      TargetRectangle drawRc;
-      TargetRectangle source_rc;
-      source_rc.left = xfb_source->sourceRc.left;
-      source_rc.top = xfb_source->sourceRc.top;
-      source_rc.right = xfb_source->sourceRc.right;
-      source_rc.bottom = xfb_source->sourceRc.bottom;
-
-      // use virtual xfb with offset
-      int xfb_height = xfb_source->srcHeight;
-      int xfb_width = xfb_source->srcWidth;
-      int hOffset = (static_cast<s32>(xfb_source->srcAddr) - static_cast<s32>(xfb_addr)) /
-                    (static_cast<s32>(fb_stride) * 2);
-
-      if (g_ActiveConfig.bUseRealXFB)
-      {
-        drawRc = target_rc;
-        source_rc.right -= fb_stride - fb_width;
-      }
-      else
-      {
-        drawRc.top = target_rc.top + hOffset * target_rc.GetHeight() / static_cast<s32>(fb_height);
-        drawRc.bottom =
-            target_rc.top +
-            (hOffset + xfb_height) * target_rc.GetHeight() / static_cast<s32>(fb_height);
-        drawRc.left = target_rc.left +
-                      (target_rc.GetWidth() -
-                       xfb_width * target_rc.GetWidth() / static_cast<s32>(fb_stride)) /
-                          2;
-        drawRc.right = target_rc.left +
-                       (target_rc.GetWidth() +
-                        xfb_width * target_rc.GetWidth() / static_cast<s32>(fb_stride)) /
-                           2;
-
-        // The following code disables auto stretch.  Kept for reference.
-        // scale draw area for a 1 to 1 pixel mapping with the draw target
-        // float vScale = static_cast<float>(fbHeight) / static_cast<float>(s_backbuffer_height);
-        // float hScale = static_cast<float>(fbWidth) / static_cast<float>(s_backbuffer_width);
-        // drawRc.top *= vScale;
-        // drawRc.bottom *= vScale;
-        // drawRc.left *= hScale;
-        // drawRc.right *= hScale;
-
-        source_rc.right -= Renderer::EFBToScaledX(fb_stride - fb_width);
-      }
-
-      BlitScreen(source_rc, drawRc, xfb_source->m_tex, xfb_source->texWidth, xfb_source->texHeight,
-                 gamma);
-    }
-  }
-  else
-  {
-    TargetRectangle source_rc = Renderer::ConvertEFBRectangle(rc);
-
-    // EXISTINGD3D11TODO: Improve sampling algorithm for the pixel shader so that we can use the
-    // multisampled EFB texture as source
-    D3DTexture2D* read_texture = FramebufferManager::GetResolvedEFBColorTexture();
-
-    BlitScreen(source_rc, target_rc, read_texture, GetTargetWidth(), GetTargetHeight(), gamma);
-  }
-
-  // Dump frames
-  if (IsFrameDumping())
-  {
-    if (!s_screenshot_texture)
-      CreateScreenshotTexture();
-
-    D3D12_BOX source_box = GetScreenshotSourceBox(target_rc);
-
-    unsigned int source_width = source_box.right - source_box.left;
-    unsigned int source_height = source_box.bottom - source_box.top;
-
-    D3D12_TEXTURE_COPY_LOCATION dst_location = {};
-    dst_location.pResource = s_screenshot_texture;
-    dst_location.Type = D3D12_TEXTURE_COPY_TYPE_PLACED_FOOTPRINT;
-    dst_location.PlacedFootprint.Offset = 0;
-    dst_location.PlacedFootprint.Footprint.Format = DXGI_FORMAT_R8G8B8A8_UNORM;
-    dst_location.PlacedFootprint.Footprint.Width = GetTargetRectangle().GetWidth();
-    dst_location.PlacedFootprint.Footprint.Height = GetTargetRectangle().GetHeight();
-    dst_location.PlacedFootprint.Footprint.Depth = 1;
-    dst_location.PlacedFootprint.Footprint.RowPitch = Common::AlignUp(
-        dst_location.PlacedFootprint.Footprint.Width * 4, D3D12_TEXTURE_DATA_PITCH_ALIGNMENT);
-
-    D3D12_TEXTURE_COPY_LOCATION src_location = {};
-    src_location.Type = D3D12_TEXTURE_COPY_TYPE_SUBRESOURCE_INDEX;
-    src_location.SubresourceIndex = 0;
-    src_location.pResource = D3D::GetBackBuffer()->GetTex12();
-
-    D3D::GetBackBuffer()->TransitionToResourceState(D3D::current_command_list,
-                                                    D3D12_RESOURCE_STATE_COPY_SOURCE);
-    D3D::current_command_list->CopyTextureRegion(&dst_location, 0, 0, 0, &src_location,
-                                                 &source_box);
-
-    D3D::command_list_mgr->ExecuteQueuedWork(true);
-
-    void* screenshot_texture_map;
-    D3D12_RANGE read_range = {0, dst_location.PlacedFootprint.Footprint.RowPitch * source_height};
-    CheckHR(s_screenshot_texture->Map(0, &read_range, &screenshot_texture_map));
-
-    AVIDump::Frame state = AVIDump::FetchState(ticks);
-    DumpFrameData(reinterpret_cast<const u8*>(screenshot_texture_map), source_width, source_height,
-                  dst_location.PlacedFootprint.Footprint.RowPitch, state);
-    FinishFrameData();
-
-    D3D12_RANGE write_range = {};
-    s_screenshot_texture->Unmap(0, &write_range);
-  }
-
-  // Reset viewport for drawing text
-  D3D::SetViewportAndScissor(0, 0, GetBackbufferWidth(), GetBackbufferHeight());
-
-  Renderer::DrawDebugText();
-
-  OSD::DrawMessages();
-  D3D::EndFrame();
-
-  TextureCacheBase::Cleanup(frameCount);
-
-  // Enable configuration changes
-  UpdateActiveConfig();
-  TextureCacheBase::OnConfigChanged(g_ActiveConfig);
-
-  SetWindowSize(fb_stride, fb_height);
-
-  const bool window_resized = CheckForResize();
-
-  bool xfb_changed = s_last_xfb_mode != g_ActiveConfig.bUseRealXFB;
-
-  if (FramebufferManagerBase::LastXfbWidth() != fb_stride ||
-      FramebufferManagerBase::LastXfbHeight() != fb_height)
-  {
-    xfb_changed = true;
-    unsigned int xfb_w = (fb_stride < 1 || fb_stride > MAX_XFB_WIDTH) ? MAX_XFB_WIDTH : fb_stride;
-    unsigned int xfb_h = (fb_height < 1 || fb_height > MAX_XFB_HEIGHT) ? MAX_XFB_HEIGHT : fb_height;
-    FramebufferManagerBase::SetLastXfbWidth(xfb_w);
-    FramebufferManagerBase::SetLastXfbHeight(xfb_h);
-  }
-
-  // Flip/present backbuffer to frontbuffer here
-  D3D::Present();
-
-  // Resize the back buffers NOW to avoid flickering
-  if (CalculateTargetSize() || xfb_changed || window_resized ||
-      s_last_efb_scale != g_ActiveConfig.iEFBScale ||
-      s_last_multisamples != g_ActiveConfig.iMultisamples ||
-      s_last_stereo_mode != (g_ActiveConfig.iStereoMode > 0))
-  {
-    s_last_xfb_mode = g_ActiveConfig.bUseRealXFB;
-
-    // Block on any changes until the GPU catches up, so we can free resources safely.
-    D3D::command_list_mgr->ExecuteQueuedWork(true);
-
-    if (s_last_multisamples != g_ActiveConfig.iMultisamples)
-    {
-      s_last_multisamples = g_ActiveConfig.iMultisamples;
-      StaticShaderCache::InvalidateMSAAShaders();
-      gx_state_cache.OnMSAASettingsChanged();
-    }
-
-    if (window_resized)
-    {
-      // TODO: Aren't we still holding a reference to the back buffer right now?
-      D3D::Reset();
-
-      if (s_screenshot_texture)
-      {
-        D3D::command_list_mgr->DestroyResourceAfterCurrentCommandListExecuted(s_screenshot_texture);
-        s_screenshot_texture = nullptr;
-      }
-
-      s_backbuffer_width = D3D::GetBackBufferWidth();
-      s_backbuffer_height = D3D::GetBackBufferHeight();
-    }
-
-    UpdateDrawRectangle();
-
-    s_last_efb_scale = g_ActiveConfig.iEFBScale;
-    s_last_stereo_mode = g_ActiveConfig.iStereoMode > 0;
-
-    PixelShaderManager::SetEfbScaleChanged();
-
-    D3D::GetBackBuffer()->TransitionToResourceState(D3D::current_command_list,
-                                                    D3D12_RESOURCE_STATE_RENDER_TARGET);
-    D3D::current_command_list->OMSetRenderTargets(1, &D3D::GetBackBuffer()->GetRTV12(), FALSE,
-                                                  nullptr);
-
-    g_framebuffer_manager.reset();
-    g_framebuffer_manager = std::make_unique<FramebufferManager>();
-    const float clear_color[4] = {0.f, 0.f, 0.f, 1.f};
-
-    FramebufferManager::GetEFBColorTexture()->TransitionToResourceState(
-        D3D::current_command_list, D3D12_RESOURCE_STATE_RENDER_TARGET);
-    D3D::current_command_list->ClearRenderTargetView(
-        FramebufferManager::GetEFBColorTexture()->GetRTV12(), clear_color, 0, nullptr);
-
-    FramebufferManager::GetEFBDepthTexture()->TransitionToResourceState(
-        D3D::current_command_list, D3D12_RESOURCE_STATE_DEPTH_WRITE);
-    D3D::current_command_list->ClearDepthStencilView(
-        FramebufferManager::GetEFBDepthTexture()->GetDSV12(), D3D12_CLEAR_FLAG_DEPTH, 0.f, 0, 0,
-        nullptr);
-  }
-
-  // begin next frame
-  D3D::BeginFrame();
-
-  FramebufferManager::GetEFBColorTexture()->TransitionToResourceState(
-      D3D::current_command_list, D3D12_RESOURCE_STATE_RENDER_TARGET);
-  FramebufferManager::GetEFBDepthTexture()->TransitionToResourceState(
-      D3D::current_command_list, D3D12_RESOURCE_STATE_DEPTH_WRITE);
-
-  RestoreAPIState();
-}
-
-void Renderer::ResetAPIState()
-{
-  CHECK(0, "This should never be called.. just required for inheritance.");
-}
-
-void Renderer::RestoreAPIState()
-{
-  // Restores viewport/scissor rects, which might have been
-  // overwritten elsewhere (particularly the viewport).
-  SetViewport();
-  BPFunctions::SetScissor();
-
-  FramebufferManager::RestoreEFBRenderTargets();
-  BBox::Bind();
-}
-
-static bool s_previous_use_dst_alpha = false;
-static D3DVertexFormat* s_previous_vertex_format = nullptr;
-
-void Renderer::ApplyState(bool use_dst_alpha)
-{
-  if (use_dst_alpha != s_previous_use_dst_alpha)
-  {
-    s_previous_use_dst_alpha = use_dst_alpha;
-    D3D::command_list_mgr->SetCommandListDirtyState(COMMAND_LIST_STATE_PSO, true);
-  }
-
-  gx_state.blend.use_dst_alpha = use_dst_alpha;
-
-  if (D3D::command_list_mgr->GetCommandListDirtyState(COMMAND_LIST_STATE_SAMPLERS))
-  {
-    D3D12_GPU_DESCRIPTOR_HANDLE sample_group_gpu_handle;
-    sample_group_gpu_handle =
-        D3D::sampler_descriptor_heap_mgr->GetHandleForSamplerGroup(gx_state.sampler, 8);
-
-    D3D::current_command_list->SetGraphicsRootDescriptorTable(DESCRIPTOR_TABLE_PS_SAMPLER,
-                                                              sample_group_gpu_handle);
-
-    D3D::command_list_mgr->SetCommandListDirtyState(COMMAND_LIST_STATE_SAMPLERS, false);
-  }
-
-  // Uploads and binds required constant buffer data for all stages.
-  ShaderConstantsManager::LoadAndSetGeometryShaderConstants();
-  ShaderConstantsManager::LoadAndSetPixelShaderConstants();
-  ShaderConstantsManager::LoadAndSetVertexShaderConstants();
-
-  if (D3D::command_list_mgr->GetCommandListDirtyState(COMMAND_LIST_STATE_PSO) ||
-      s_previous_vertex_format !=
-          reinterpret_cast<D3DVertexFormat*>(VertexLoaderManager::GetCurrentVertexFormat()))
-  {
-    s_previous_vertex_format =
-        reinterpret_cast<D3DVertexFormat*>(VertexLoaderManager::GetCurrentVertexFormat());
-
-    D3D12_PRIMITIVE_TOPOLOGY_TYPE topologyType = ShaderCache::GetCurrentPrimitiveTopology();
-    RasterizerState modifiableRastState = gx_state.raster;
-
-    if (topologyType != D3D12_PRIMITIVE_TOPOLOGY_TYPE_TRIANGLE)
-    {
-      modifiableRastState.cull_mode = D3D12_CULL_MODE_NONE;
-    }
-
-    SmallPsoDesc pso_desc = {
-        ShaderCache::GetActiveGeometryShaderBytecode(),  // D3D12_SHADER_BYTECODE GS;
-        ShaderCache::GetActivePixelShaderBytecode(),     // D3D12_SHADER_BYTECODE PS;
-        ShaderCache::GetActiveVertexShaderBytecode(),    // D3D12_SHADER_BYTECODE VS;
-        s_previous_vertex_format,                        // D3DVertexFormat* InputLayout;
-        gx_state.blend,                                  // BlendState BlendState;
-        modifiableRastState,                             // RasterizerState RasterizerState;
-        gx_state.zmode,                                  // ZMode DepthStencilState;
-    };
-
-    if (use_dst_alpha)
-    {
-      // restore actual state
-      SetBlendMode(false);
-      SetLogicOpMode();
-    }
-
-    ID3D12PipelineState* pso = nullptr;
-    CheckHR(gx_state_cache.GetPipelineStateObjectFromCache(
-        &pso_desc, &pso, topologyType, ShaderCache::GetActiveGeometryShaderUid(),
-        ShaderCache::GetActivePixelShaderUid(), ShaderCache::GetActiveVertexShaderUid()));
-
-    D3D::current_command_list->SetPipelineState(pso);
-
-    D3D::command_list_mgr->SetCommandListDirtyState(COMMAND_LIST_STATE_PSO, false);
-  }
-
-  // Always called prior to drawing, so we can invalidate the CPU EFB copies here.
-  FramebufferManager::InvalidateEFBAccessCopies();
-}
-
-void Renderer::RestoreState()
-{
-}
-
-void Renderer::ApplyCullDisable()
-{
-  // This functionality is handled directly in ApplyState.
-}
-
-void Renderer::RestoreCull()
-{
-  // This functionality is handled directly in ApplyState.
-}
-
-void Renderer::SetGenerationMode()
-{
-  const D3D12_CULL_MODE d3d_cull_modes[4] = {D3D12_CULL_MODE_NONE, D3D12_CULL_MODE_BACK,
-                                             D3D12_CULL_MODE_FRONT, D3D12_CULL_MODE_BACK};
-
-  // rastdc.FrontCounterClockwise must be false for this to work
-  // EXISTINGD3D11TODO: GX_CULL_ALL not supported, yet!
-  gx_state.raster.cull_mode = d3d_cull_modes[bpmem.genMode.cullmode];
-
-  D3D::command_list_mgr->SetCommandListDirtyState(COMMAND_LIST_STATE_PSO, true);
-}
-
-void Renderer::SetDepthMode()
-{
-  gx_state.zmode.hex = bpmem.zmode.hex;
-
-  D3D::command_list_mgr->SetCommandListDirtyState(COMMAND_LIST_STATE_PSO, true);
-}
-
-void Renderer::SetLogicOpMode()
-{
-  // D3D11 doesn't support logic blending, so this is a huge hack
-  // EXISTINGD3D11TODO: Make use of D3D11.1's logic blending support
-  // D3D12TODO: Obviously these are always available in D3D12..
-
-  // 0   0x00
-  // 1   Source & destination
-  // 2   Source & ~destination
-  // 3   Source
-  // 4   ~Source & destination
-  // 5   Destination
-  // 6   Source ^ destination =  Source & ~destination | ~Source & destination
-  // 7   Source | destination
-  // 8   ~(Source | destination)
-  // 9   ~(Source ^ destination) = ~Source & ~destination | Source & destination
-  // 10  ~Destination
-  // 11  Source | ~destination
-  // 12  ~Source
-  // 13  ~Source | destination
-  // 14  ~(Source & destination)
-  // 15  0xff
-  const D3D12_BLEND_OP d3d_logic_ops[16] = {
-      D3D12_BLEND_OP_ADD,           // 0
-      D3D12_BLEND_OP_ADD,           // 1
-      D3D12_BLEND_OP_SUBTRACT,      // 2
-      D3D12_BLEND_OP_ADD,           // 3
-      D3D12_BLEND_OP_REV_SUBTRACT,  // 4
-      D3D12_BLEND_OP_ADD,           // 5
-      D3D12_BLEND_OP_MAX,           // 6
-      D3D12_BLEND_OP_ADD,           // 7
-      D3D12_BLEND_OP_MAX,           // 8
-      D3D12_BLEND_OP_MAX,           // 9
-      D3D12_BLEND_OP_ADD,           // 10
-      D3D12_BLEND_OP_ADD,           // 11
-      D3D12_BLEND_OP_ADD,           // 12
-      D3D12_BLEND_OP_ADD,           // 13
-      D3D12_BLEND_OP_ADD,           // 14
-      D3D12_BLEND_OP_ADD            // 15
-  };
-  const D3D12_BLEND d3d_logic_op_src_factors[16] = {
-      D3D12_BLEND_ZERO,            // 0
-      D3D12_BLEND_DEST_COLOR,      // 1
-      D3D12_BLEND_ONE,             // 2
-      D3D12_BLEND_ONE,             // 3
-      D3D12_BLEND_DEST_COLOR,      // 4
-      D3D12_BLEND_ZERO,            // 5
-      D3D12_BLEND_INV_DEST_COLOR,  // 6
-      D3D12_BLEND_INV_DEST_COLOR,  // 7
-      D3D12_BLEND_INV_SRC_COLOR,   // 8
-      D3D12_BLEND_INV_SRC_COLOR,   // 9
-      D3D12_BLEND_INV_DEST_COLOR,  // 10
-      D3D12_BLEND_ONE,             // 11
-      D3D12_BLEND_INV_SRC_COLOR,   // 12
-      D3D12_BLEND_INV_SRC_COLOR,   // 13
-      D3D12_BLEND_INV_DEST_COLOR,  // 14
-      D3D12_BLEND_ONE              // 15
-  };
-  const D3D12_BLEND d3d_logic_op_dest_factors[16] = {
-      D3D12_BLEND_ZERO,            // 0
-      D3D12_BLEND_ZERO,            // 1
-      D3D12_BLEND_INV_SRC_COLOR,   // 2
-      D3D12_BLEND_ZERO,            // 3
-      D3D12_BLEND_ONE,             // 4
-      D3D12_BLEND_ONE,             // 5
-      D3D12_BLEND_INV_SRC_COLOR,   // 6
-      D3D12_BLEND_ONE,             // 7
-      D3D12_BLEND_INV_DEST_COLOR,  // 8
-      D3D12_BLEND_SRC_COLOR,       // 9
-      D3D12_BLEND_INV_DEST_COLOR,  // 10
-      D3D12_BLEND_INV_DEST_COLOR,  // 11
-      D3D12_BLEND_INV_SRC_COLOR,   // 12
-      D3D12_BLEND_ONE,             // 13
-      D3D12_BLEND_INV_SRC_COLOR,   // 14
-      D3D12_BLEND_ONE              // 15
-  };
-
-  if (bpmem.blendmode.logicopenable && !bpmem.blendmode.blendenable)
-  {
-    gx_state.blend.blend_enable = true;
-    gx_state.blend.blend_op = d3d_logic_ops[bpmem.blendmode.logicmode];
-    gx_state.blend.src_blend = d3d_logic_op_src_factors[bpmem.blendmode.logicmode];
-    gx_state.blend.dst_blend = d3d_logic_op_dest_factors[bpmem.blendmode.logicmode];
-  }
-  else
-  {
-    SetBlendMode(true);
-  }
-
-  D3D::command_list_mgr->SetCommandListDirtyState(COMMAND_LIST_STATE_PSO, true);
-}
-
-void Renderer::SetDitherMode()
-{
-  // EXISTINGD3D11TODO: Set dither mode to bpmem.blendmode.dither
-}
-
-void Renderer::SetSamplerState(int stage, int tex_index, bool custom_tex)
-{
-  const FourTexUnits& tex = bpmem.tex[tex_index];
-  const TexMode0& tm0 = tex.texMode0[stage];
-  const TexMode1& tm1 = tex.texMode1[stage];
-  SamplerState new_state = {};
-
-  if (tex_index)
-    stage += 4;
-
-  if (g_ActiveConfig.bForceFiltering)
-  {
-    // Only use mipmaps if the game says they are available.
-    new_state.min_filter = SamplerCommon::AreBpTexMode0MipmapsEnabled(tm0) ? 6 : 4;
-    new_state.mag_filter = 1;  // linear mag
-  }
-  else
-  {
-    new_state.min_filter = tm0.min_filter;
-    new_state.mag_filter = tm0.mag_filter;
-  }
-
-  new_state.wrap_s = tm0.wrap_s;
-  new_state.wrap_t = tm0.wrap_t;
-  new_state.max_lod = tm1.max_lod;
-  new_state.min_lod = tm1.min_lod;
-  new_state.lod_bias = tm0.lod_bias;
-
-  // custom textures may have higher resolution, so disable the max_lod
-  if (custom_tex)
-  {
-    new_state.max_lod = 255;
-  }
-
-  if (new_state.hex != gx_state.sampler[stage].hex)
-  {
-    gx_state.sampler[stage].hex = new_state.hex;
-    D3D::command_list_mgr->SetCommandListDirtyState(COMMAND_LIST_STATE_SAMPLERS, true);
-  }
-}
-
-void Renderer::SetInterlacingMode()
-{
-  // EXISTINGD3D11TODO
-}
-
-u32 Renderer::GetMaxTextureSize()
-{
-  return DX12::D3D::GetMaxTextureSize();
-}
-
-u16 Renderer::BBoxRead(int index)
-{
-  // Here we get the min/max value of the truncated position of the upscaled framebuffer.
-  // So we have to correct them to the unscaled EFB sizes.
-  int value = BBox::Get(index);
-
-  if (index < 2)
-  {
-    // left/right
-    value = value * EFB_WIDTH / s_target_width;
-  }
-  else
-  {
-    // up/down
-    value = value * EFB_HEIGHT / s_target_height;
-  }
-  if (index & 1)
-    value++;  // fix max values to describe the outer border
-
-  return value;
-}
-
-void Renderer::BBoxWrite(int index, u16 value)
-{
-  int local_value = value;  // u16 isn't enough to multiply by the efb width
-  if (index & 1)
-    local_value--;
-  if (index < 2)
-  {
-    local_value = local_value * s_target_width / EFB_WIDTH;
-  }
-  else
-  {
-    local_value = local_value * s_target_height / EFB_HEIGHT;
-  }
-
-  BBox::Set(index, local_value);
-}
-
-void Renderer::BlitScreen(TargetRectangle src, TargetRectangle dst, D3DTexture2D* src_texture,
-                          u32 src_width, u32 src_height, float gamma)
-{
-  if (g_ActiveConfig.iStereoMode == STEREO_SBS || g_ActiveConfig.iStereoMode == STEREO_TAB)
-  {
-    TargetRectangle left_rc, right_rc;
-    ConvertStereoRectangle(dst, left_rc, right_rc);
-
-    // Swap chain backbuffer is never multisampled..
-
-    D3D::SetViewportAndScissor(left_rc.left, left_rc.top, left_rc.GetWidth(), left_rc.GetHeight());
-    D3D::DrawShadedTexQuad(src_texture, src.AsRECT(), src_width, src_height,
-                           StaticShaderCache::GetColorCopyPixelShader(false),
-                           StaticShaderCache::GetSimpleVertexShader(),
-                           StaticShaderCache::GetSimpleVertexShaderInputLayout(),
-                           D3D12_SHADER_BYTECODE(), gamma, 0, DXGI_FORMAT_R8G8B8A8_UNORM, false,
-                           false);
-
-    D3D::SetViewportAndScissor(right_rc.left, right_rc.top, right_rc.GetWidth(),
-                               right_rc.GetHeight());
-    D3D::DrawShadedTexQuad(src_texture, src.AsRECT(), src_width, src_height,
-                           StaticShaderCache::GetColorCopyPixelShader(false),
-                           StaticShaderCache::GetSimpleVertexShader(),
-                           StaticShaderCache::GetSimpleVertexShaderInputLayout(),
-                           D3D12_SHADER_BYTECODE(), gamma, 1, DXGI_FORMAT_R8G8B8A8_UNORM, false,
-                           false);
-  }
-  else if (g_ActiveConfig.iStereoMode == STEREO_3DVISION)
-  {
-    // D3D12TODO
-    // Not currently supported on D3D12 backend. Implemented (but untested) code kept for reference.
-
-    // if (!s_3d_vision_texture)
-    //	Create3DVisionTexture(s_backbuffer_width, s_backbuffer_height);
-
-    // D3D12_VIEWPORT leftVp12 = { static_cast<float>(dst.left), static_cast<float>(dst.top),
-    // static_cast<float>(dst.GetWidth()), static_cast<float>(dst.GetHeight()), D3D12_MIN_DEPTH,
-    // D3D12_MAX_DEPTH };
-    // D3D12_VIEWPORT rightVp12 = { static_cast<float>(dst.left + s_backbuffer_width),
-    // static_cast<float>(dst.top), static_cast<float>(dst.GetWidth()),
-    // static_cast<float>(dst.GetHeight()), D3D12_MIN_DEPTH, D3D12_MAX_DEPTH };
-
-    //// Render to staging texture which is double the width of the backbuffer
-    // s_3d_vision_texture->TransitionToResourceState(D3D::current_command_list,
-    // D3D12_RESOURCE_STATE_RENDER_TARGET);
-    // D3D::current_command_list->OMSetRenderTargets(1, &s_3d_vision_texture->GetRTV12(), FALSE,
-    // nullptr);
-
-    // D3D::current_command_list->RSSetViewports(1, &leftVp12);
-    // D3D::DrawShadedTexQuad(src_texture, src.AsRECT(), src_width, src_height,
-    // StaticShaderCache::GetColorCopyPixelShader(false),
-    // StaticShaderCache::GetSimpleVertexShader(),
-    // StaticShaderCache::GetSimpleVertexShaderInputLayout(), D3D12_SHADER_BYTECODE(), gamma, 0,
-    // DXGI_FORMAT_R8G8B8A8_UNORM, false, s_3d_vision_texture->GetMultisampled());
-
-    // D3D::current_command_list->RSSetViewports(1, &rightVp12);
-    // D3D::DrawShadedTexQuad(src_texture, src.AsRECT(), src_width, src_height,
-    // StaticShaderCache::GetColorCopyPixelShader(false),
-    // StaticShaderCache::GetSimpleVertexShader(),
-    // StaticShaderCache::GetSimpleVertexShaderInputLayout(), D3D12_SHADER_BYTECODE(), gamma, 1,
-    // DXGI_FORMAT_R8G8B8A8_UNORM, false, s_3d_vision_texture->GetMultisampled());
-
-    //// Copy the left eye to the backbuffer, if Nvidia 3D Vision is enabled it should
-    //// recognize the signature and automatically include the right eye frame.
-    //// D3D12TODO: Does this work on D3D12?
-
-    // D3D12_BOX box = CD3DX12_BOX(0, 0, 0, s_backbuffer_width, s_backbuffer_height, 1);
-    // D3D12_TEXTURE_COPY_LOCATION dst =
-    // CD3DX12_TEXTURE_COPY_LOCATION(D3D::GetBackBuffer()->GetTex12(), 0);
-    // D3D12_TEXTURE_COPY_LOCATION src =
-    // CD3DX12_TEXTURE_COPY_LOCATION(s_3d_vision_texture->GetTex12(), 0);
-
-    // D3D::GetBackBuffer()->TransitionToResourceState(D3D::current_command_list,
-    // D3D12_RESOURCE_STATE_COPY_DEST);
-    // s_3d_vision_texture->TransitionToResourceState(D3D::current_command_list,
-    // D3D12_RESOURCE_STATE_COPY_SOURCE);
-    // D3D::current_command_list->CopyTextureRegion(&dst, 0, 0, 0, &src, &box);
-
-    //// Restore render target to backbuffer
-    // D3D::GetBackBuffer()->TransitionToResourceState(D3D::current_command_list,
-    // D3D12_RESOURCE_STATE_RENDER_TARGET);
-    // D3D::current_command_list->OMSetRenderTargets(1, &D3D::GetBackBuffer()->GetRTV12(), FALSE,
-    // nullptr);
-  }
-  else
-  {
-    D3D::SetViewportAndScissor(dst.left, dst.top, dst.GetWidth(), dst.GetHeight());
-
-    D3D::DrawShadedTexQuad(src_texture, src.AsRECT(), src_width, src_height,
-                           (g_Config.iStereoMode == STEREO_ANAGLYPH) ?
-                               StaticShaderCache::GetAnaglyphPixelShader() :
-                               StaticShaderCache::GetColorCopyPixelShader(false),
-                           StaticShaderCache::GetSimpleVertexShader(),
-                           StaticShaderCache::GetSimpleVertexShaderInputLayout(),
-                           D3D12_SHADER_BYTECODE(), gamma, 0, DXGI_FORMAT_R8G8B8A8_UNORM, false,
-                           false  // Backbuffer never multisampled.
-                           );
-  }
-}
-
-D3D12_BLEND_DESC Renderer::GetResetBlendDesc()
-{
-  return g_reset_blend_desc;
-}
-
-D3D12_DEPTH_STENCIL_DESC Renderer::GetResetDepthStencilDesc()
-{
-  return g_reset_depth_desc;
-}
-
-D3D12_RASTERIZER_DESC Renderer::GetResetRasterizerDesc()
-{
-  return g_reset_rast_desc;
-}
-
-}  // namespace DX12
->>>>>>> d7dc854b
+
+  // Reset viewport for drawing text
+  D3D::SetViewportAndScissor(0, 0, GetBackbufferWidth(), GetBackbufferHeight());
+
+  Renderer::DrawDebugText();
+
+  OSD::DrawMessages();
+  D3D::EndFrame();
+
+  TextureCacheBase::Cleanup(frameCount);
+
+  // Enable configuration changes
+  UpdateActiveConfig();
+  TextureCacheBase::OnConfigChanged(g_ActiveConfig);
+
+  SetWindowSize(fb_stride, fb_height);
+
+  const bool window_resized = CheckForResize();
+
+  bool xfb_changed = s_last_xfb_mode != g_ActiveConfig.bUseRealXFB;
+
+  if (FramebufferManagerBase::LastXfbWidth() != fb_stride ||
+      FramebufferManagerBase::LastXfbHeight() != fb_height)
+  {
+    xfb_changed = true;
+    unsigned int xfb_w = (fb_stride < 1 || fb_stride > MAX_XFB_WIDTH) ? MAX_XFB_WIDTH : fb_stride;
+    unsigned int xfb_h = (fb_height < 1 || fb_height > MAX_XFB_HEIGHT) ? MAX_XFB_HEIGHT : fb_height;
+    FramebufferManagerBase::SetLastXfbWidth(xfb_w);
+    FramebufferManagerBase::SetLastXfbHeight(xfb_h);
+  }
+
+  // Flip/present backbuffer to frontbuffer here
+  D3D::Present();
+
+  // Resize the back buffers NOW to avoid flickering
+  if (CalculateTargetSize() || xfb_changed || window_resized ||
+      s_last_efb_scale != g_ActiveConfig.iEFBScale ||
+      s_last_multisamples != g_ActiveConfig.iMultisamples ||
+      s_last_stereo_mode != (g_ActiveConfig.iStereoMode > 0))
+  {
+    s_last_xfb_mode = g_ActiveConfig.bUseRealXFB;
+
+    // Block on any changes until the GPU catches up, so we can free resources safely.
+    D3D::command_list_mgr->ExecuteQueuedWork(true);
+
+    if (s_last_multisamples != g_ActiveConfig.iMultisamples)
+    {
+      s_last_multisamples = g_ActiveConfig.iMultisamples;
+      StaticShaderCache::InvalidateMSAAShaders();
+      gx_state_cache.OnMSAASettingsChanged();
+    }
+
+    if (window_resized)
+    {
+      // TODO: Aren't we still holding a reference to the back buffer right now?
+      D3D::Reset();
+
+      if (s_screenshot_texture)
+      {
+        D3D::command_list_mgr->DestroyResourceAfterCurrentCommandListExecuted(s_screenshot_texture);
+        s_screenshot_texture = nullptr;
+      }
+
+      s_backbuffer_width = D3D::GetBackBufferWidth();
+      s_backbuffer_height = D3D::GetBackBufferHeight();
+    }
+
+    UpdateDrawRectangle();
+
+    s_last_efb_scale = g_ActiveConfig.iEFBScale;
+    s_last_stereo_mode = g_ActiveConfig.iStereoMode > 0;
+
+    PixelShaderManager::SetEfbScaleChanged();
+
+    D3D::GetBackBuffer()->TransitionToResourceState(D3D::current_command_list,
+                                                    D3D12_RESOURCE_STATE_RENDER_TARGET);
+    D3D::current_command_list->OMSetRenderTargets(1, &D3D::GetBackBuffer()->GetRTV12(), FALSE,
+                                                  nullptr);
+
+    g_framebuffer_manager.reset();
+    g_framebuffer_manager = std::make_unique<FramebufferManager>();
+    const float clear_color[4] = {0.f, 0.f, 0.f, 1.f};
+
+    FramebufferManager::GetEFBColorTexture()->TransitionToResourceState(
+        D3D::current_command_list, D3D12_RESOURCE_STATE_RENDER_TARGET);
+    D3D::current_command_list->ClearRenderTargetView(
+        FramebufferManager::GetEFBColorTexture()->GetRTV12(), clear_color, 0, nullptr);
+
+    FramebufferManager::GetEFBDepthTexture()->TransitionToResourceState(
+        D3D::current_command_list, D3D12_RESOURCE_STATE_DEPTH_WRITE);
+    D3D::current_command_list->ClearDepthStencilView(
+        FramebufferManager::GetEFBDepthTexture()->GetDSV12(), D3D12_CLEAR_FLAG_DEPTH, 0.f, 0, 0,
+        nullptr);
+  }
+
+  // begin next frame
+  D3D::BeginFrame();
+
+  FramebufferManager::GetEFBColorTexture()->TransitionToResourceState(
+      D3D::current_command_list, D3D12_RESOURCE_STATE_RENDER_TARGET);
+  FramebufferManager::GetEFBDepthTexture()->TransitionToResourceState(
+      D3D::current_command_list, D3D12_RESOURCE_STATE_DEPTH_WRITE);
+
+  RestoreAPIState();
+}
+
+void Renderer::ResetAPIState()
+{
+  CHECK(0, "This should never be called.. just required for inheritance.");
+}
+
+void Renderer::RestoreAPIState()
+{
+  // Restores viewport/scissor rects, which might have been
+  // overwritten elsewhere (particularly the viewport).
+  SetViewport();
+  BPFunctions::SetScissor();
+
+  FramebufferManager::RestoreEFBRenderTargets();
+  BBox::Bind();
+}
+
+static bool s_previous_use_dst_alpha = false;
+static D3DVertexFormat* s_previous_vertex_format = nullptr;
+
+void Renderer::ApplyState(bool use_dst_alpha)
+{
+  if (use_dst_alpha != s_previous_use_dst_alpha)
+  {
+    s_previous_use_dst_alpha = use_dst_alpha;
+    D3D::command_list_mgr->SetCommandListDirtyState(COMMAND_LIST_STATE_PSO, true);
+  }
+
+  gx_state.blend.use_dst_alpha = use_dst_alpha;
+
+  if (D3D::command_list_mgr->GetCommandListDirtyState(COMMAND_LIST_STATE_SAMPLERS))
+  {
+    D3D12_GPU_DESCRIPTOR_HANDLE sample_group_gpu_handle;
+    sample_group_gpu_handle =
+        D3D::sampler_descriptor_heap_mgr->GetHandleForSamplerGroup(gx_state.sampler, 8);
+
+    D3D::current_command_list->SetGraphicsRootDescriptorTable(DESCRIPTOR_TABLE_PS_SAMPLER,
+                                                              sample_group_gpu_handle);
+
+    D3D::command_list_mgr->SetCommandListDirtyState(COMMAND_LIST_STATE_SAMPLERS, false);
+  }
+
+  // Uploads and binds required constant buffer data for all stages.
+  ShaderConstantsManager::LoadAndSetGeometryShaderConstants();
+  ShaderConstantsManager::LoadAndSetPixelShaderConstants();
+  ShaderConstantsManager::LoadAndSetVertexShaderConstants();
+
+  if (D3D::command_list_mgr->GetCommandListDirtyState(COMMAND_LIST_STATE_PSO) ||
+      s_previous_vertex_format !=
+          reinterpret_cast<D3DVertexFormat*>(VertexLoaderManager::GetCurrentVertexFormat()))
+  {
+    s_previous_vertex_format =
+        reinterpret_cast<D3DVertexFormat*>(VertexLoaderManager::GetCurrentVertexFormat());
+
+    D3D12_PRIMITIVE_TOPOLOGY_TYPE topologyType = ShaderCache::GetCurrentPrimitiveTopology();
+    RasterizerState modifiableRastState = gx_state.raster;
+
+    if (topologyType != D3D12_PRIMITIVE_TOPOLOGY_TYPE_TRIANGLE)
+    {
+      modifiableRastState.cull_mode = D3D12_CULL_MODE_NONE;
+    }
+
+    SmallPsoDesc pso_desc = {
+        ShaderCache::GetActiveGeometryShaderBytecode(),  // D3D12_SHADER_BYTECODE GS;
+        ShaderCache::GetActivePixelShaderBytecode(),     // D3D12_SHADER_BYTECODE PS;
+        ShaderCache::GetActiveVertexShaderBytecode(),    // D3D12_SHADER_BYTECODE VS;
+        s_previous_vertex_format,                        // D3DVertexFormat* InputLayout;
+        gx_state.blend,                                  // BlendState BlendState;
+        modifiableRastState,                             // RasterizerState RasterizerState;
+        gx_state.zmode,                                  // ZMode DepthStencilState;
+    };
+
+    if (use_dst_alpha)
+    {
+      // restore actual state
+      SetBlendMode(false);
+      SetLogicOpMode();
+    }
+
+    ID3D12PipelineState* pso = nullptr;
+    CheckHR(gx_state_cache.GetPipelineStateObjectFromCache(
+        &pso_desc, &pso, topologyType, ShaderCache::GetActiveGeometryShaderUid(),
+        ShaderCache::GetActivePixelShaderUid(), ShaderCache::GetActiveVertexShaderUid()));
+
+    D3D::current_command_list->SetPipelineState(pso);
+
+    D3D::command_list_mgr->SetCommandListDirtyState(COMMAND_LIST_STATE_PSO, false);
+  }
+
+  // Always called prior to drawing, so we can invalidate the CPU EFB copies here.
+  FramebufferManager::InvalidateEFBAccessCopies();
+}
+
+void Renderer::RestoreState()
+{
+}
+
+void Renderer::ApplyCullDisable()
+{
+  // This functionality is handled directly in ApplyState.
+}
+
+void Renderer::RestoreCull()
+{
+  // This functionality is handled directly in ApplyState.
+}
+
+void Renderer::SetGenerationMode()
+{
+  const D3D12_CULL_MODE d3d_cull_modes[4] = {D3D12_CULL_MODE_NONE, D3D12_CULL_MODE_BACK,
+                                             D3D12_CULL_MODE_FRONT, D3D12_CULL_MODE_BACK};
+
+  // rastdc.FrontCounterClockwise must be false for this to work
+  // EXISTINGD3D11TODO: GX_CULL_ALL not supported, yet!
+  gx_state.raster.cull_mode = d3d_cull_modes[bpmem.genMode.cullmode];
+
+  D3D::command_list_mgr->SetCommandListDirtyState(COMMAND_LIST_STATE_PSO, true);
+}
+
+void Renderer::SetDepthMode()
+{
+  gx_state.zmode.hex = bpmem.zmode.hex;
+
+  D3D::command_list_mgr->SetCommandListDirtyState(COMMAND_LIST_STATE_PSO, true);
+}
+
+void Renderer::SetLogicOpMode()
+{
+  // D3D11 doesn't support logic blending, so this is a huge hack
+  // EXISTINGD3D11TODO: Make use of D3D11.1's logic blending support
+  // D3D12TODO: Obviously these are always available in D3D12..
+
+  // 0   0x00
+  // 1   Source & destination
+  // 2   Source & ~destination
+  // 3   Source
+  // 4   ~Source & destination
+  // 5   Destination
+  // 6   Source ^ destination =  Source & ~destination | ~Source & destination
+  // 7   Source | destination
+  // 8   ~(Source | destination)
+  // 9   ~(Source ^ destination) = ~Source & ~destination | Source & destination
+  // 10  ~Destination
+  // 11  Source | ~destination
+  // 12  ~Source
+  // 13  ~Source | destination
+  // 14  ~(Source & destination)
+  // 15  0xff
+  const D3D12_BLEND_OP d3d_logic_ops[16] = {
+      D3D12_BLEND_OP_ADD,           // 0
+      D3D12_BLEND_OP_ADD,           // 1
+      D3D12_BLEND_OP_SUBTRACT,      // 2
+      D3D12_BLEND_OP_ADD,           // 3
+      D3D12_BLEND_OP_REV_SUBTRACT,  // 4
+      D3D12_BLEND_OP_ADD,           // 5
+      D3D12_BLEND_OP_MAX,           // 6
+      D3D12_BLEND_OP_ADD,           // 7
+      D3D12_BLEND_OP_MAX,           // 8
+      D3D12_BLEND_OP_MAX,           // 9
+      D3D12_BLEND_OP_ADD,           // 10
+      D3D12_BLEND_OP_ADD,           // 11
+      D3D12_BLEND_OP_ADD,           // 12
+      D3D12_BLEND_OP_ADD,           // 13
+      D3D12_BLEND_OP_ADD,           // 14
+      D3D12_BLEND_OP_ADD            // 15
+  };
+  const D3D12_BLEND d3d_logic_op_src_factors[16] = {
+      D3D12_BLEND_ZERO,            // 0
+      D3D12_BLEND_DEST_COLOR,      // 1
+      D3D12_BLEND_ONE,             // 2
+      D3D12_BLEND_ONE,             // 3
+      D3D12_BLEND_DEST_COLOR,      // 4
+      D3D12_BLEND_ZERO,            // 5
+      D3D12_BLEND_INV_DEST_COLOR,  // 6
+      D3D12_BLEND_INV_DEST_COLOR,  // 7
+      D3D12_BLEND_INV_SRC_COLOR,   // 8
+      D3D12_BLEND_INV_SRC_COLOR,   // 9
+      D3D12_BLEND_INV_DEST_COLOR,  // 10
+      D3D12_BLEND_ONE,             // 11
+      D3D12_BLEND_INV_SRC_COLOR,   // 12
+      D3D12_BLEND_INV_SRC_COLOR,   // 13
+      D3D12_BLEND_INV_DEST_COLOR,  // 14
+      D3D12_BLEND_ONE              // 15
+  };
+  const D3D12_BLEND d3d_logic_op_dest_factors[16] = {
+      D3D12_BLEND_ZERO,            // 0
+      D3D12_BLEND_ZERO,            // 1
+      D3D12_BLEND_INV_SRC_COLOR,   // 2
+      D3D12_BLEND_ZERO,            // 3
+      D3D12_BLEND_ONE,             // 4
+      D3D12_BLEND_ONE,             // 5
+      D3D12_BLEND_INV_SRC_COLOR,   // 6
+      D3D12_BLEND_ONE,             // 7
+      D3D12_BLEND_INV_DEST_COLOR,  // 8
+      D3D12_BLEND_SRC_COLOR,       // 9
+      D3D12_BLEND_INV_DEST_COLOR,  // 10
+      D3D12_BLEND_INV_DEST_COLOR,  // 11
+      D3D12_BLEND_INV_SRC_COLOR,   // 12
+      D3D12_BLEND_ONE,             // 13
+      D3D12_BLEND_INV_SRC_COLOR,   // 14
+      D3D12_BLEND_ONE              // 15
+  };
+
+  if (bpmem.blendmode.logicopenable && !bpmem.blendmode.blendenable)
+  {
+    gx_state.blend.blend_enable = true;
+    gx_state.blend.blend_op = d3d_logic_ops[bpmem.blendmode.logicmode];
+    gx_state.blend.src_blend = d3d_logic_op_src_factors[bpmem.blendmode.logicmode];
+    gx_state.blend.dst_blend = d3d_logic_op_dest_factors[bpmem.blendmode.logicmode];
+  }
+  else
+  {
+    SetBlendMode(true);
+  }
+
+  D3D::command_list_mgr->SetCommandListDirtyState(COMMAND_LIST_STATE_PSO, true);
+}
+
+void Renderer::SetDitherMode()
+{
+  // EXISTINGD3D11TODO: Set dither mode to bpmem.blendmode.dither
+}
+
+void Renderer::SetSamplerState(int stage, int tex_index, bool custom_tex)
+{
+  const FourTexUnits& tex = bpmem.tex[tex_index];
+  const TexMode0& tm0 = tex.texMode0[stage];
+  const TexMode1& tm1 = tex.texMode1[stage];
+  SamplerState new_state = {};
+
+  if (tex_index)
+    stage += 4;
+
+  if (g_ActiveConfig.bForceFiltering)
+  {
+    // Only use mipmaps if the game says they are available.
+    new_state.min_filter = SamplerCommon::AreBpTexMode0MipmapsEnabled(tm0) ? 6 : 4;
+    new_state.mag_filter = 1;  // linear mag
+  }
+  else
+  {
+    new_state.min_filter = tm0.min_filter;
+    new_state.mag_filter = tm0.mag_filter;
+  }
+
+  new_state.wrap_s = tm0.wrap_s;
+  new_state.wrap_t = tm0.wrap_t;
+  new_state.max_lod = tm1.max_lod;
+  new_state.min_lod = tm1.min_lod;
+  new_state.lod_bias = tm0.lod_bias;
+
+  // custom textures may have higher resolution, so disable the max_lod
+  if (custom_tex)
+  {
+    new_state.max_lod = 255;
+  }
+
+  if (new_state.hex != gx_state.sampler[stage].hex)
+  {
+    gx_state.sampler[stage].hex = new_state.hex;
+    D3D::command_list_mgr->SetCommandListDirtyState(COMMAND_LIST_STATE_SAMPLERS, true);
+  }
+}
+
+void Renderer::SetInterlacingMode()
+{
+  // EXISTINGD3D11TODO
+}
+
+u32 Renderer::GetMaxTextureSize()
+{
+  return DX12::D3D::GetMaxTextureSize();
+}
+
+u16 Renderer::BBoxRead(int index)
+{
+  // Here we get the min/max value of the truncated position of the upscaled framebuffer.
+  // So we have to correct them to the unscaled EFB sizes.
+  int value = BBox::Get(index);
+
+  if (index < 2)
+  {
+    // left/right
+    value = value * EFB_WIDTH / s_target_width;
+  }
+  else
+  {
+    // up/down
+    value = value * EFB_HEIGHT / s_target_height;
+  }
+  if (index & 1)
+    value++;  // fix max values to describe the outer border
+
+  return value;
+}
+
+void Renderer::BBoxWrite(int index, u16 value)
+{
+  int local_value = value;  // u16 isn't enough to multiply by the efb width
+  if (index & 1)
+    local_value--;
+  if (index < 2)
+  {
+    local_value = local_value * s_target_width / EFB_WIDTH;
+  }
+  else
+  {
+    local_value = local_value * s_target_height / EFB_HEIGHT;
+  }
+
+  BBox::Set(index, local_value);
+}
+
+void Renderer::BlitScreen(TargetRectangle src, TargetRectangle dst, D3DTexture2D* src_texture,
+                          u32 src_width, u32 src_height, float gamma)
+{
+  if (g_ActiveConfig.iStereoMode == STEREO_SBS || g_ActiveConfig.iStereoMode == STEREO_TAB)
+  {
+    TargetRectangle left_rc, right_rc;
+    ConvertStereoRectangle(dst, left_rc, right_rc);
+
+    // Swap chain backbuffer is never multisampled..
+
+    D3D::SetViewportAndScissor(left_rc.left, left_rc.top, left_rc.GetWidth(), left_rc.GetHeight());
+    D3D::DrawShadedTexQuad(src_texture, src.AsRECT(), src_width, src_height,
+                           StaticShaderCache::GetColorCopyPixelShader(false),
+                           StaticShaderCache::GetSimpleVertexShader(),
+                           StaticShaderCache::GetSimpleVertexShaderInputLayout(),
+                           D3D12_SHADER_BYTECODE(), gamma, 0, DXGI_FORMAT_R8G8B8A8_UNORM, false,
+                           false);
+
+    D3D::SetViewportAndScissor(right_rc.left, right_rc.top, right_rc.GetWidth(),
+                               right_rc.GetHeight());
+    D3D::DrawShadedTexQuad(src_texture, src.AsRECT(), src_width, src_height,
+                           StaticShaderCache::GetColorCopyPixelShader(false),
+                           StaticShaderCache::GetSimpleVertexShader(),
+                           StaticShaderCache::GetSimpleVertexShaderInputLayout(),
+                           D3D12_SHADER_BYTECODE(), gamma, 1, DXGI_FORMAT_R8G8B8A8_UNORM, false,
+                           false);
+  }
+  else if (g_ActiveConfig.iStereoMode == STEREO_3DVISION)
+  {
+    // D3D12TODO
+    // Not currently supported on D3D12 backend. Implemented (but untested) code kept for reference.
+
+    // if (!s_3d_vision_texture)
+    //	Create3DVisionTexture(s_backbuffer_width, s_backbuffer_height);
+
+    // D3D12_VIEWPORT leftVp12 = { static_cast<float>(dst.left), static_cast<float>(dst.top),
+    // static_cast<float>(dst.GetWidth()), static_cast<float>(dst.GetHeight()), D3D12_MIN_DEPTH,
+    // D3D12_MAX_DEPTH };
+    // D3D12_VIEWPORT rightVp12 = { static_cast<float>(dst.left + s_backbuffer_width),
+    // static_cast<float>(dst.top), static_cast<float>(dst.GetWidth()),
+    // static_cast<float>(dst.GetHeight()), D3D12_MIN_DEPTH, D3D12_MAX_DEPTH };
+
+    //// Render to staging texture which is double the width of the backbuffer
+    // s_3d_vision_texture->TransitionToResourceState(D3D::current_command_list,
+    // D3D12_RESOURCE_STATE_RENDER_TARGET);
+    // D3D::current_command_list->OMSetRenderTargets(1, &s_3d_vision_texture->GetRTV12(), FALSE,
+    // nullptr);
+
+    // D3D::current_command_list->RSSetViewports(1, &leftVp12);
+    // D3D::DrawShadedTexQuad(src_texture, src.AsRECT(), src_width, src_height,
+    // StaticShaderCache::GetColorCopyPixelShader(false),
+    // StaticShaderCache::GetSimpleVertexShader(),
+    // StaticShaderCache::GetSimpleVertexShaderInputLayout(), D3D12_SHADER_BYTECODE(), gamma, 0,
+    // DXGI_FORMAT_R8G8B8A8_UNORM, false, s_3d_vision_texture->GetMultisampled());
+
+    // D3D::current_command_list->RSSetViewports(1, &rightVp12);
+    // D3D::DrawShadedTexQuad(src_texture, src.AsRECT(), src_width, src_height,
+    // StaticShaderCache::GetColorCopyPixelShader(false),
+    // StaticShaderCache::GetSimpleVertexShader(),
+    // StaticShaderCache::GetSimpleVertexShaderInputLayout(), D3D12_SHADER_BYTECODE(), gamma, 1,
+    // DXGI_FORMAT_R8G8B8A8_UNORM, false, s_3d_vision_texture->GetMultisampled());
+
+    //// Copy the left eye to the backbuffer, if Nvidia 3D Vision is enabled it should
+    //// recognize the signature and automatically include the right eye frame.
+    //// D3D12TODO: Does this work on D3D12?
+
+    // D3D12_BOX box = CD3DX12_BOX(0, 0, 0, s_backbuffer_width, s_backbuffer_height, 1);
+    // D3D12_TEXTURE_COPY_LOCATION dst =
+    // CD3DX12_TEXTURE_COPY_LOCATION(D3D::GetBackBuffer()->GetTex12(), 0);
+    // D3D12_TEXTURE_COPY_LOCATION src =
+    // CD3DX12_TEXTURE_COPY_LOCATION(s_3d_vision_texture->GetTex12(), 0);
+
+    // D3D::GetBackBuffer()->TransitionToResourceState(D3D::current_command_list,
+    // D3D12_RESOURCE_STATE_COPY_DEST);
+    // s_3d_vision_texture->TransitionToResourceState(D3D::current_command_list,
+    // D3D12_RESOURCE_STATE_COPY_SOURCE);
+    // D3D::current_command_list->CopyTextureRegion(&dst, 0, 0, 0, &src, &box);
+
+    //// Restore render target to backbuffer
+    // D3D::GetBackBuffer()->TransitionToResourceState(D3D::current_command_list,
+    // D3D12_RESOURCE_STATE_RENDER_TARGET);
+    // D3D::current_command_list->OMSetRenderTargets(1, &D3D::GetBackBuffer()->GetRTV12(), FALSE,
+    // nullptr);
+  }
+  else
+  {
+    D3D::SetViewportAndScissor(dst.left, dst.top, dst.GetWidth(), dst.GetHeight());
+
+    D3D::DrawShadedTexQuad(src_texture, src.AsRECT(), src_width, src_height,
+                           (g_Config.iStereoMode == STEREO_ANAGLYPH) ?
+                               StaticShaderCache::GetAnaglyphPixelShader() :
+                               StaticShaderCache::GetColorCopyPixelShader(false),
+                           StaticShaderCache::GetSimpleVertexShader(),
+                           StaticShaderCache::GetSimpleVertexShaderInputLayout(),
+                           D3D12_SHADER_BYTECODE(), gamma, 0, DXGI_FORMAT_R8G8B8A8_UNORM, false,
+                           false  // Backbuffer never multisampled.
+                           );
+  }
+}
+
+D3D12_BLEND_DESC Renderer::GetResetBlendDesc()
+{
+  return g_reset_blend_desc;
+}
+
+D3D12_DEPTH_STENCIL_DESC Renderer::GetResetDepthStencilDesc()
+{
+  return g_reset_depth_desc;
+}
+
+D3D12_RASTERIZER_DESC Renderer::GetResetRasterizerDesc()
+{
+  return g_reset_rast_desc;
+}
+
+}  // namespace DX12