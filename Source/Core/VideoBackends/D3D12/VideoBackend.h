// Copyright 2011 Dolphin Emulator Project
// Licensed under GPLv2+
// Refer to the license.txt file included.

#pragma once

#include <string>
#include "VideoCommon/VideoBackendBase.h"

namespace DX12
{
class VideoBackend : public VideoBackendBase
{
<<<<<<< HEAD
	bool Initialize(void*) override;
	bool InitializeOtherThread(void *, std::thread *) override;
	void Shutdown() override;
	void ShutdownOtherThread() override;
=======
  bool Initialize(void*) override;
  void Shutdown() override;
>>>>>>> dba9d86b

  std::string GetName() const override;
  std::string GetDisplayName() const override;

<<<<<<< HEAD
	void Video_Prepare() override;
	void Video_PrepareOtherThread() override;
	void Video_Cleanup() override;
	void Video_CleanupOtherThread() override;
=======
  void Video_Prepare() override;
  void Video_Cleanup() override;
>>>>>>> dba9d86b

  void ShowConfig(void* parent) override;

  unsigned int PeekMessages() override;

private:
  void* m_window_handle;
};
}<|MERGE_RESOLUTION|>--- conflicted
+++ resolved
@@ -11,28 +11,18 @@
 {
 class VideoBackend : public VideoBackendBase
 {
-<<<<<<< HEAD
 	bool Initialize(void*) override;
 	bool InitializeOtherThread(void *, std::thread *) override;
 	void Shutdown() override;
 	void ShutdownOtherThread() override;
-=======
-  bool Initialize(void*) override;
-  void Shutdown() override;
->>>>>>> dba9d86b
 
   std::string GetName() const override;
   std::string GetDisplayName() const override;
 
-<<<<<<< HEAD
 	void Video_Prepare() override;
 	void Video_PrepareOtherThread() override;
 	void Video_Cleanup() override;
 	void Video_CleanupOtherThread() override;
-=======
-  void Video_Prepare() override;
-  void Video_Cleanup() override;
->>>>>>> dba9d86b
 
   void ShowConfig(void* parent) override;
 
