// Copyright 2014 Dolphin Emulator Project
// Licensed under GPLv2+
// Refer to the license.txt file included.

#include <memory>

#include "Common/CommonTypes.h"
#include "Common/MsgHandler.h"
#include "VideoBackends/D3D12/BoundingBox.h"
#include "VideoBackends/D3D12/D3DBase.h"
#include "VideoBackends/D3D12/D3DCommandListManager.h"
#include "VideoBackends/D3D12/D3DDescriptorHeapManager.h"
#include "VideoBackends/D3D12/D3DStreamBuffer.h"
#include "VideoBackends/D3D12/D3DUtil.h"
#include "VideoBackends/D3D12/FramebufferManager.h"
#include "VideoBackends/D3D12/Render.h"
#include "VideoCommon/VideoConfig.h"

namespace DX12
{
<<<<<<< HEAD

#if defined(_MSC_VER) && _MSC_VER <= 1800
const size_t BBOX_BUFFER_SIZE = sizeof(int) * 4;
const size_t BBOX_STREAM_BUFFER_SIZE = BBOX_BUFFER_SIZE * 128;
#else
=======
>>>>>>> dba9d86b
constexpr size_t BBOX_BUFFER_SIZE = sizeof(int) * 4;
constexpr size_t BBOX_STREAM_BUFFER_SIZE = BBOX_BUFFER_SIZE * 128;
#endif

static ID3D12Resource* s_bbox_buffer;
static ID3D12Resource* s_bbox_staging_buffer;
static void* s_bbox_staging_buffer_map;
static std::unique_ptr<D3DStreamBuffer> s_bbox_stream_buffer;
static D3D12_GPU_DESCRIPTOR_HANDLE s_bbox_descriptor_handle;

void BBox::Init()
{
  CD3DX12_RESOURCE_DESC buffer_desc(CD3DX12_RESOURCE_DESC::Buffer(
      BBOX_BUFFER_SIZE, D3D12_RESOURCE_FLAG_ALLOW_UNORDERED_ACCESS, 0));
  CD3DX12_RESOURCE_DESC staging_buffer_desc(
      CD3DX12_RESOURCE_DESC::Buffer(BBOX_BUFFER_SIZE, D3D12_RESOURCE_FLAG_NONE, 0));

  CheckHR(D3D::device12->CreateCommittedResource(
      &CD3DX12_HEAP_PROPERTIES(D3D12_HEAP_TYPE_DEFAULT), D3D12_HEAP_FLAG_NONE, &buffer_desc,
      D3D12_RESOURCE_STATE_UNORDERED_ACCESS, nullptr, IID_PPV_ARGS(&s_bbox_buffer)));

  CheckHR(D3D::device12->CreateCommittedResource(&CD3DX12_HEAP_PROPERTIES(D3D12_HEAP_TYPE_READBACK),
                                                 D3D12_HEAP_FLAG_NONE, &staging_buffer_desc,
                                                 D3D12_RESOURCE_STATE_COPY_DEST, nullptr,
                                                 IID_PPV_ARGS(&s_bbox_staging_buffer)));

  s_bbox_stream_buffer =
      std::make_unique<D3DStreamBuffer>(BBOX_STREAM_BUFFER_SIZE, BBOX_STREAM_BUFFER_SIZE, nullptr);

  // D3D12 root signature UAV must be raw or structured buffers, not typed. Since we used a typed
  // buffer,
  // we have to use a descriptor table. Luckily, we only have to allocate this once, and it never
  // changes.
  D3D12_CPU_DESCRIPTOR_HANDLE cpu_descriptor_handle;
  if (!D3D::gpu_descriptor_heap_mgr->Allocate(&cpu_descriptor_handle, &s_bbox_descriptor_handle,
                                              nullptr, false))
    PanicAlert("Failed to create bounding box UAV descriptor");

  D3D12_UNORDERED_ACCESS_VIEW_DESC view_desc = {DXGI_FORMAT_R32_SINT, D3D12_UAV_DIMENSION_BUFFER};
  view_desc.Buffer.FirstElement = 0;
  view_desc.Buffer.NumElements = 4;
  view_desc.Buffer.StructureByteStride = 0;
  view_desc.Buffer.CounterOffsetInBytes = 0;
  view_desc.Buffer.Flags = D3D12_BUFFER_UAV_FLAG_NONE;
  D3D::device12->CreateUnorderedAccessView(s_bbox_buffer, nullptr, &view_desc,
                                           cpu_descriptor_handle);

  Bind();
}

void BBox::Bind()
{
  D3D::current_command_list->SetGraphicsRootDescriptorTable(DESCRIPTOR_TABLE_PS_UAV,
                                                            s_bbox_descriptor_handle);
}

void BBox::Invalidate()
{
  if (!s_bbox_staging_buffer_map)
    return;

  D3D12_RANGE write_range = {};
  s_bbox_staging_buffer->Unmap(0, &write_range);
  s_bbox_staging_buffer_map = nullptr;
}

void BBox::Shutdown()
{
  Invalidate();

  if (s_bbox_buffer)
  {
    D3D::command_list_mgr->DestroyResourceAfterCurrentCommandListExecuted(s_bbox_buffer);
    s_bbox_buffer = nullptr;
  }

  if (s_bbox_staging_buffer)
  {
    D3D::command_list_mgr->DestroyResourceAfterCurrentCommandListExecuted(s_bbox_staging_buffer);
    s_bbox_staging_buffer = nullptr;
  }

  s_bbox_stream_buffer.reset();
}

void BBox::Set(int index, int value)
{
  // If the buffer is currently mapped, compare the value, and update the staging buffer.
  if (s_bbox_staging_buffer_map)
  {
    int current_value;
    memcpy(&current_value, reinterpret_cast<u8*>(s_bbox_staging_buffer_map) + (index * sizeof(int)),
           sizeof(int));
    if (current_value == value)
    {
      // Value hasn't changed. So skip updating completely.
      return;
    }

    memcpy(reinterpret_cast<u8*>(s_bbox_staging_buffer_map) + (index * sizeof(int)), &value,
           sizeof(int));
  }

  s_bbox_stream_buffer->AllocateSpaceInBuffer(sizeof(int), sizeof(int));

  // Allocate temporary bytes in upload buffer, then copy to real buffer.
  memcpy(s_bbox_stream_buffer->GetCPUAddressOfCurrentAllocation(), &value, sizeof(int));
  D3D::ResourceBarrier(D3D::current_command_list, s_bbox_buffer,
                       D3D12_RESOURCE_STATE_UNORDERED_ACCESS, D3D12_RESOURCE_STATE_COPY_DEST, 0);
  D3D::current_command_list->CopyBufferRegion(
      s_bbox_buffer, index * sizeof(int), s_bbox_stream_buffer->GetBuffer(),
      s_bbox_stream_buffer->GetOffsetOfCurrentAllocation(), sizeof(int));
  D3D::ResourceBarrier(D3D::current_command_list, s_bbox_buffer, D3D12_RESOURCE_STATE_COPY_DEST,
                       D3D12_RESOURCE_STATE_UNORDERED_ACCESS, 0);
}

int BBox::Get(int index)
{
  if (!s_bbox_staging_buffer_map)
  {
    D3D::command_list_mgr->CPUAccessNotify();

    // Copy from real buffer to staging buffer, then block until we have the results.
    D3D::ResourceBarrier(D3D::current_command_list, s_bbox_buffer,
                         D3D12_RESOURCE_STATE_UNORDERED_ACCESS, D3D12_RESOURCE_STATE_COPY_SOURCE,
                         0);
    D3D::current_command_list->CopyBufferRegion(s_bbox_staging_buffer, 0, s_bbox_buffer, 0,
                                                BBOX_BUFFER_SIZE);
    D3D::ResourceBarrier(D3D::current_command_list, s_bbox_buffer, D3D12_RESOURCE_STATE_COPY_SOURCE,
                         D3D12_RESOURCE_STATE_UNORDERED_ACCESS, 0);

    D3D::command_list_mgr->ExecuteQueuedWork(true);

    D3D12_RANGE read_range = {0, BBOX_BUFFER_SIZE};
    CheckHR(s_bbox_staging_buffer->Map(0, &read_range, &s_bbox_staging_buffer_map));
  }

  int value;
  memcpy(&value, &reinterpret_cast<int*>(s_bbox_staging_buffer_map)[index], sizeof(int));
  return value;
}
};<|MERGE_RESOLUTION|>--- conflicted
+++ resolved
@@ -18,14 +18,10 @@
 
 namespace DX12
 {
-<<<<<<< HEAD
-
 #if defined(_MSC_VER) && _MSC_VER <= 1800
 const size_t BBOX_BUFFER_SIZE = sizeof(int) * 4;
 const size_t BBOX_STREAM_BUFFER_SIZE = BBOX_BUFFER_SIZE * 128;
 #else
-=======
->>>>>>> dba9d86b
 constexpr size_t BBOX_BUFFER_SIZE = sizeof(int) * 4;
 constexpr size_t BBOX_STREAM_BUFFER_SIZE = BBOX_BUFFER_SIZE * 128;
 #endif
