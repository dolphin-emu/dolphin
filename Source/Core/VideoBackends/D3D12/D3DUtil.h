--- conflicted
+++ resolved
@@ -18,18 +18,6 @@
 
 namespace D3D
 {
-<<<<<<< HEAD
-#if defined(_MSC_VER) && _MSC_VER <= 1800
-inline unsigned int AlignValue(unsigned int value, unsigned int alignment)
-#else
-constexpr unsigned int AlignValue(unsigned int value, unsigned int alignment)
-#endif
-{
-  return (value + (alignment - 1)) & ~(alignment - 1);
-}
-
-=======
->>>>>>> d7dc854b
 void ResourceBarrier(ID3D12GraphicsCommandList* command_list, ID3D12Resource* resource,
                      D3D12_RESOURCE_STATES state_before, D3D12_RESOURCE_STATES state_after,
                      UINT subresource);
