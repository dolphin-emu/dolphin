--- conflicted
+++ resolved
@@ -131,11 +131,7 @@
 
 std::string VideoSoftware::GetDisplayName() const
 {
-<<<<<<< HEAD
   return "Software Renderer (no VR)";
-=======
-  return "Software Renderer";
->>>>>>> dba9d86b
 }
 
 static void InitBackendInfo()
@@ -149,7 +145,6 @@
 
   // aamodes
   g_Config.backend_info.AAModes = {1};
-<<<<<<< HEAD
   // GLInterface->ShutdownOffscreen();
 }
 
@@ -158,8 +153,6 @@
   // GLInterface->Shutdown();
   // delete GLInterface;
   // GLInterface = nullptr;
-=======
->>>>>>> dba9d86b
 }
 
 void VideoSoftware::ShowConfig(void* hParent)
@@ -173,7 +166,6 @@
 {
   InitializeShared();
   InitBackendInfo();
-<<<<<<< HEAD
 
   g_Config.Load((File::GetUserPath(D_CONFIG_IDX) + "gfx_software.ini").c_str());
   g_Config.GameIniLoad();
@@ -200,28 +192,6 @@
 bool VideoSoftware::InitializeOtherThread(void* window_handle, std::thread* video_thread)
 {
   m_video_thread = video_thread;
-=======
-
-  g_Config.Load((File::GetUserPath(D_CONFIG_IDX) + "gfx_software.ini").c_str());
-  g_Config.GameIniLoad();
-  g_Config.UpdateProjectionHack();
-  g_Config.VerifyValidity();
-  UpdateActiveConfig();
-
-  SWOGLWindow::Init(window_handle);
-
-  PixelEngine::Init();
-  Clipper::Init();
-  Rasterizer::Init();
-  SWRenderer::Init();
-  DebugUtil::Init();
-
-  // Do our OSD callbacks
-  OSD::DoCallbacks(OSD::CallbackType::Initialization);
-
-  m_initialized = true;
-
->>>>>>> dba9d86b
   return true;
 }
 
@@ -255,14 +225,11 @@
     OpcodeDecoder::Shutdown();
     g_renderer.reset();
   }
-<<<<<<< HEAD
 }
 
 void VideoSoftware::Video_CleanupOtherThread()
 {
   // GLInterface->ClearCurrent();
-=======
->>>>>>> dba9d86b
 }
 
 // This is called after Video_Initialize() from the Core
@@ -290,16 +257,12 @@
   Host_Message(WM_USER_CREATE);
 
   INFO_LOG(VIDEO, "Video backend initialized.");
-<<<<<<< HEAD
 }
 
 void VideoSoftware::Video_PrepareOtherThread()
 {
   // GLInterface->MakeCurrent();
-=======
->>>>>>> dba9d86b
-}
-
+}
 unsigned int VideoSoftware::PeekMessages()
 {
   return SWOGLWindow::s_instance->PeekMessages();
