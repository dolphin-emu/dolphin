--- conflicted
+++ resolved
@@ -23,11 +23,8 @@
 #include "VideoCommon/Fifo.h"
 #include "VideoCommon/ImageWrite.h"
 #include "VideoCommon/OnScreenDisplay.h"
-<<<<<<< HEAD
+#include "VideoCommon/VideoConfig.h"
 #include "VideoCommon/VR.h"
-=======
-#include "VideoCommon/VideoConfig.h"
->>>>>>> 0283ce2a
 
 static u8 *s_xfbColorTexture[2];
 static int s_currentColorTexture = 0;
@@ -110,6 +107,11 @@
 	SwapColorTexture();
 }
 
+void SWRenderer::AsyncTimewarpDraw()
+{
+	// todo
+}
+
 // Called on the GPU thread
 void SWRenderer::SwapImpl(u32 xfbAddr, u32 fbWidth, u32 fbStride, u32 fbHeight, const EFBRectangle& rc, float Gamma)
 {
@@ -155,14 +157,8 @@
 
 	SWOGLWindow::s_instance->ShowImage(GetCurrentColorTexture(), fbWidth * 4, fbWidth, fbHeight, 1.0);
 
-<<<<<<< HEAD
-	swstats.frameCount++;
+	UpdateActiveConfig();
 	NewVRFrame();
-
-	swstats.ResetFrame();
-	Core::Callback_VideoCopiedToXFB(true); // FIXME: should this function be called FrameRendered?
-=======
-	UpdateActiveConfig();
 }
 
 u32 SWRenderer::AccessEFB(EFBAccessType type, u32 x, u32 y, u32 InputData)
@@ -215,5 +211,10 @@
 void SWRenderer::ClearScreen(const EFBRectangle& rc, bool colorEnable, bool alphaEnable, bool zEnable, u32 color, u32 z)
 {
 	EfbCopy::ClearEfb();
->>>>>>> 0283ce2a
-}+}
+
+void SWRenderer::SkipClearScreen(bool colorEnable, bool alphaEnable, bool zEnable)
+{
+	EfbCopy::ClearEfb();
+}
+