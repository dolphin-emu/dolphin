// Copyright 2013 Dolphin Emulator Project
// Licensed under GPLv2
// Refer to the license.txt file included.

#include "VideoBackends/D3D/D3DBase.h"
#include "VideoBackends/D3D/FramebufferManager.h"
#include "VideoBackends/D3D/PixelShaderCache.h"
#include "VideoBackends/D3D/Render.h"
#include "VideoBackends/D3D/VertexManager.h"
#include "VideoBackends/D3D/VertexShaderCache.h"

#include "VideoCommon/BPMemory.h"
#include "VideoCommon/Debugger.h"
#include "VideoCommon/IndexGenerator.h"
#include "VideoCommon/MainBase.h"
#include "VideoCommon/PixelShaderManager.h"
#include "VideoCommon/RenderBase.h"
#include "VideoCommon/Statistics.h"
#include "VideoCommon/TextureCacheBase.h"
#include "VideoCommon/VertexLoaderManager.h"
#include "VideoCommon/VertexShaderManager.h"
#include "VideoCommon/VideoConfig.h"

namespace DX11
{

// TODO: Find sensible values for these two
const u32 MAX_IBUFFER_SIZE = VertexManager::MAXIBUFFERSIZE * sizeof(u16) * 8;
const u32 MAX_VBUFFER_SIZE = VertexManager::MAXVBUFFERSIZE;
const u32 MAX_BUFFER_SIZE = MAX_IBUFFER_SIZE + MAX_VBUFFER_SIZE;

void VertexManager::CreateDeviceObjects()
{
	D3D11_BUFFER_DESC bufdesc = CD3D11_BUFFER_DESC(MAX_BUFFER_SIZE,
		D3D11_BIND_INDEX_BUFFER | D3D11_BIND_VERTEX_BUFFER, D3D11_USAGE_DYNAMIC, D3D11_CPU_ACCESS_WRITE);

	m_vertexDrawOffset = 0;
	m_indexDrawOffset = 0;

	for (int i = 0; i < MAX_BUFFER_COUNT; i++)
	{
		m_buffers[i] = nullptr;
		CHECK(SUCCEEDED(D3D::device->CreateBuffer(&bufdesc, nullptr, &m_buffers[i])), "Failed to create buffer.");
		D3D::SetDebugObjectName((ID3D11DeviceChild*)m_buffers[i], "Buffer of VertexManager");
	}

	m_currentBuffer = 0;
	m_bufferCursor = MAX_BUFFER_SIZE;

	m_lineShader.Init();
	m_pointShader.Init();
}

void VertexManager::DestroyDeviceObjects()
{
	m_pointShader.Shutdown();
	m_lineShader.Shutdown();

	for (int i = 0; i < MAX_BUFFER_COUNT; i++)
	{
		SAFE_RELEASE(m_buffers[i]);
	}

}

VertexManager::VertexManager()
{
	LocalVBuffer.resize(MAXVBUFFERSIZE);

	s_pCurBufferPointer = s_pBaseBufferPointer = &LocalVBuffer[0];
	s_pEndBufferPointer = s_pBaseBufferPointer + LocalVBuffer.size();

	LocalIBuffer.resize(MAXIBUFFERSIZE);

	CreateDeviceObjects();
}

VertexManager::~VertexManager()
{
	DestroyDeviceObjects();
}

void VertexManager::PrepareDrawBuffers(u32 stride)
{
	D3D11_MAPPED_SUBRESOURCE map;

	u32 vertexBufferSize = u32(s_pCurBufferPointer - s_pBaseBufferPointer);
	u32 indexBufferSize = IndexGenerator::GetIndexLen() * sizeof(u16);
	u32 totalBufferSize = vertexBufferSize + indexBufferSize;

	u32 cursor = m_bufferCursor;
	u32 padding = m_bufferCursor % stride;
	if (padding)
	{
		cursor += stride - padding;
	}

	D3D11_MAP MapType = D3D11_MAP_WRITE_NO_OVERWRITE;
	if (cursor + totalBufferSize >= MAX_BUFFER_SIZE)
	{
		// Wrap around
		m_currentBuffer = (m_currentBuffer + 1) % MAX_BUFFER_COUNT;
		cursor = 0;
		MapType = D3D11_MAP_WRITE_DISCARD;
	}

	m_vertexDrawOffset = cursor;
	m_indexDrawOffset = cursor + vertexBufferSize;

	D3D::context->Map(m_buffers[m_currentBuffer], 0, MapType, 0, &map);
	u8* mappedData = reinterpret_cast<u8*>(map.pData);
	memcpy(mappedData + m_vertexDrawOffset, s_pBaseBufferPointer, vertexBufferSize);
	memcpy(mappedData + m_indexDrawOffset, GetIndexBuffer(), indexBufferSize);
	D3D::context->Unmap(m_buffers[m_currentBuffer], 0);

	m_bufferCursor = cursor + totalBufferSize;

	ADDSTAT(stats.thisFrame.bytesVertexStreamed, vertexBufferSize);
	ADDSTAT(stats.thisFrame.bytesIndexStreamed, indexBufferSize);
}

static const float LINE_PT_TEX_OFFSETS[8] = {
	0.f, 0.0625f, 0.125f, 0.25f, 0.5f, 1.f, 1.f, 1.f
};

void VertexManager::Draw(u32 stride)
{
	u32 components = VertexLoaderManager::GetCurrentVertexFormat()->m_components;
	u32 indices = IndexGenerator::GetIndexLen();

	u32 zero = 0;
	D3D::context->IASetVertexBuffers(0, 1, &m_buffers[m_currentBuffer], &stride, &zero);
	D3D::context->IASetIndexBuffer(m_buffers[m_currentBuffer], DXGI_FORMAT_R16_UINT, 0);

	u32 baseVertex = m_vertexDrawOffset / stride;
	u32 startIndex = m_indexDrawOffset / sizeof(u16);

	for (int eye = 0; eye < FramebufferManager::m_eye_count; ++eye)
	{
<<<<<<< HEAD
		if (eye)
		{
			FramebufferManager::SwapRenderEye();
			memcpy(VertexShaderManager::constants.projection, VertexShaderManager::constants_eye_projection[FramebufferManager::m_current_eye], 4 * 16);
			VertexShaderManager::dirty = true;
			ID3D11Buffer* const_buffers[1] = { VertexShaderCache::GetConstantBuffer() };
			D3D::context->VSSetConstantBuffers(0, 1, const_buffers);
=======
		D3D::context->IASetPrimitiveTopology(D3D11_PRIMITIVE_TOPOLOGY_TRIANGLESTRIP);
		D3D::context->DrawIndexed(indices, startIndex, baseVertex);
		INCSTAT(stats.thisFrame.numDrawCalls);
	}
	else if (current_primitive_type == PRIMITIVE_LINES)
	{
		float lineWidth = float(bpmem.lineptwidth.linesize) / 6.f;
		float texOffset = LINE_PT_TEX_OFFSETS[bpmem.lineptwidth.lineoff];
		float vpWidth = 2.0f * xfmem.viewport.wd;
		float vpHeight = -2.0f * xfmem.viewport.ht;

		bool texOffsetEnable[8];

		for (int i = 0; i < 8; ++i)
			texOffsetEnable[i] = bpmem.texcoords[i].s.line_offset;

		if (m_lineShader.SetShader(components, lineWidth,
			texOffset, vpWidth, vpHeight, texOffsetEnable))
		{
			((DX11::Renderer*)g_renderer)->ApplyCullDisable(); // Disable culling for lines and points
			D3D::context->IASetPrimitiveTopology(D3D11_PRIMITIVE_TOPOLOGY_LINELIST);
			D3D::context->DrawIndexed(indices, startIndex, baseVertex);
			INCSTAT(stats.thisFrame.numDrawCalls);

			D3D::context->GSSetShader(nullptr, nullptr, 0);
			((DX11::Renderer*)g_renderer)->RestoreCull();
>>>>>>> a737148d
		}
		if (current_primitive_type == PRIMITIVE_TRIANGLES)
		{
<<<<<<< HEAD
			D3D::context->IASetPrimitiveTopology(D3D11_PRIMITIVE_TOPOLOGY_TRIANGLESTRIP);
			D3D::context->DrawIndexed(IndexGenerator::GetIndexLen(), m_index_draw_offset, 0);
=======
			((DX11::Renderer*)g_renderer)->ApplyCullDisable(); // Disable culling for lines and points
			D3D::context->IASetPrimitiveTopology(D3D11_PRIMITIVE_TOPOLOGY_POINTLIST);
			D3D::context->DrawIndexed(indices, startIndex, baseVertex);
>>>>>>> a737148d
			INCSTAT(stats.thisFrame.numDrawCalls);
		}
		else if (current_primitive_type == PRIMITIVE_LINES)
		{
			float lineWidth = float(bpmem.lineptwidth.linesize) / 6.f;
			float texOffset = LINE_PT_TEX_OFFSETS[bpmem.lineptwidth.lineoff];
			float vpWidth = 2.0f * xfmem.viewport.wd;
			float vpHeight = -2.0f * xfmem.viewport.ht;

			bool texOffsetEnable[8];

			for (int i = 0; i < 8; ++i)
				texOffsetEnable[i] = bpmem.texcoords[i].s.line_offset;

			if (m_lineShader.SetShader(components, lineWidth,
				texOffset, vpWidth, vpHeight, texOffsetEnable))
			{
				((DX11::Renderer*)g_renderer)->ApplyCullDisable(); // Disable culling for lines and points
				D3D::context->IASetPrimitiveTopology(D3D11_PRIMITIVE_TOPOLOGY_LINELIST);
				D3D::context->DrawIndexed(IndexGenerator::GetIndexLen(), m_index_draw_offset, 0);
				INCSTAT(stats.thisFrame.numDrawCalls);

				D3D::context->GSSetShader(nullptr, nullptr, 0);
				((DX11::Renderer*)g_renderer)->RestoreCull();
			}
		}
		else //if (current_primitive_type == PRIMITIVE_POINTS)
		{
			float pointSize = float(bpmem.lineptwidth.pointsize) / 6.f;
			float texOffset = LINE_PT_TEX_OFFSETS[bpmem.lineptwidth.pointoff];
			float vpWidth = 2.0f * xfmem.viewport.wd;
			float vpHeight = -2.0f * xfmem.viewport.ht;

			bool texOffsetEnable[8];

			for (int i = 0; i < 8; ++i)
				texOffsetEnable[i] = bpmem.texcoords[i].s.point_offset;

			if (m_pointShader.SetShader(components, pointSize,
				texOffset, vpWidth, vpHeight, texOffsetEnable))
			{
				((DX11::Renderer*)g_renderer)->ApplyCullDisable(); // Disable culling for lines and points
				D3D::context->IASetPrimitiveTopology(D3D11_PRIMITIVE_TOPOLOGY_POINTLIST);
				D3D::context->DrawIndexed(IndexGenerator::GetIndexLen(), m_index_draw_offset, 0);
				INCSTAT(stats.thisFrame.numDrawCalls);

				D3D::context->GSSetShader(nullptr, nullptr, 0);
				((DX11::Renderer*)g_renderer)->RestoreCull();
			}
		}
	}
}

void VertexManager::vFlush(bool useDstAlpha)
{
	u32 components = VertexLoaderManager::GetCurrentVertexFormat()->m_components;

	if (!PixelShaderCache::SetShader(
		useDstAlpha ? DSTALPHA_DUAL_SOURCE_BLEND : DSTALPHA_NONE, components))
	{
		GFX_DEBUGGER_PAUSE_LOG_AT(NEXT_ERROR,true,{printf("Fail to set pixel shader\n");});
		return;
	}

	if (!VertexShaderCache::SetShader(components))
	{
		GFX_DEBUGGER_PAUSE_LOG_AT(NEXT_ERROR,true,{printf("Fail to set pixel shader\n");});
		return;
	}
<<<<<<< HEAD
	PrepareDrawBuffers();

	unsigned int stride = VertexLoaderManager::GetCurrentVertexFormat()->GetVertexStride();
=======

	u32 stride = VertexLoaderManager::GetCurrentVertexFormat()->GetVertexStride();

	PrepareDrawBuffers(stride);

>>>>>>> a737148d
	VertexLoaderManager::GetCurrentVertexFormat()->SetupVertexPointers();

	// Each eye needs its own projection matrix
	if (FramebufferManager::m_stereo3d)
	{
		memcpy(VertexShaderManager::constants.projection, VertexShaderManager::constants_eye_projection[FramebufferManager::m_current_eye], 4 * 16);
		VertexShaderManager::dirty = true;
	}
	g_renderer->ApplyState(useDstAlpha);

	Draw(stride);

	g_renderer->RestoreState();
}

void VertexManager::ResetBuffer(u32 stride)
{
	s_pCurBufferPointer = s_pBaseBufferPointer;
	IndexGenerator::Start(GetIndexBuffer());
}

}  // namespace<|MERGE_RESOLUTION|>--- conflicted
+++ resolved
@@ -133,11 +133,8 @@
 	D3D::context->IASetIndexBuffer(m_buffers[m_currentBuffer], DXGI_FORMAT_R16_UINT, 0);
 
 	u32 baseVertex = m_vertexDrawOffset / stride;
-	u32 startIndex = m_indexDrawOffset / sizeof(u16);
-
-	for (int eye = 0; eye < FramebufferManager::m_eye_count; ++eye)
-	{
-<<<<<<< HEAD
+	u32 startIndex = m_indexDrawOffset / sizeof(u16);	for (int eye = 0; eye < FramebufferManager::m_eye_count; ++eye)
+	{
 		if (eye)
 		{
 			FramebufferManager::SwapRenderEye();
@@ -145,45 +142,11 @@
 			VertexShaderManager::dirty = true;
 			ID3D11Buffer* const_buffers[1] = { VertexShaderCache::GetConstantBuffer() };
 			D3D::context->VSSetConstantBuffers(0, 1, const_buffers);
-=======
-		D3D::context->IASetPrimitiveTopology(D3D11_PRIMITIVE_TOPOLOGY_TRIANGLESTRIP);
+		}
+		if (current_primitive_type == PRIMITIVE_TRIANGLES)
+		{
+			D3D::context->IASetPrimitiveTopology(D3D11_PRIMITIVE_TOPOLOGY_TRIANGLESTRIP);
 		D3D::context->DrawIndexed(indices, startIndex, baseVertex);
-		INCSTAT(stats.thisFrame.numDrawCalls);
-	}
-	else if (current_primitive_type == PRIMITIVE_LINES)
-	{
-		float lineWidth = float(bpmem.lineptwidth.linesize) / 6.f;
-		float texOffset = LINE_PT_TEX_OFFSETS[bpmem.lineptwidth.lineoff];
-		float vpWidth = 2.0f * xfmem.viewport.wd;
-		float vpHeight = -2.0f * xfmem.viewport.ht;
-
-		bool texOffsetEnable[8];
-
-		for (int i = 0; i < 8; ++i)
-			texOffsetEnable[i] = bpmem.texcoords[i].s.line_offset;
-
-		if (m_lineShader.SetShader(components, lineWidth,
-			texOffset, vpWidth, vpHeight, texOffsetEnable))
-		{
-			((DX11::Renderer*)g_renderer)->ApplyCullDisable(); // Disable culling for lines and points
-			D3D::context->IASetPrimitiveTopology(D3D11_PRIMITIVE_TOPOLOGY_LINELIST);
-			D3D::context->DrawIndexed(indices, startIndex, baseVertex);
-			INCSTAT(stats.thisFrame.numDrawCalls);
-
-			D3D::context->GSSetShader(nullptr, nullptr, 0);
-			((DX11::Renderer*)g_renderer)->RestoreCull();
->>>>>>> a737148d
-		}
-		if (current_primitive_type == PRIMITIVE_TRIANGLES)
-		{
-<<<<<<< HEAD
-			D3D::context->IASetPrimitiveTopology(D3D11_PRIMITIVE_TOPOLOGY_TRIANGLESTRIP);
-			D3D::context->DrawIndexed(IndexGenerator::GetIndexLen(), m_index_draw_offset, 0);
-=======
-			((DX11::Renderer*)g_renderer)->ApplyCullDisable(); // Disable culling for lines and points
-			D3D::context->IASetPrimitiveTopology(D3D11_PRIMITIVE_TOPOLOGY_POINTLIST);
-			D3D::context->DrawIndexed(indices, startIndex, baseVertex);
->>>>>>> a737148d
 			INCSTAT(stats.thisFrame.numDrawCalls);
 		}
 		else if (current_primitive_type == PRIMITIVE_LINES)
@@ -203,7 +166,7 @@
 			{
 				((DX11::Renderer*)g_renderer)->ApplyCullDisable(); // Disable culling for lines and points
 				D3D::context->IASetPrimitiveTopology(D3D11_PRIMITIVE_TOPOLOGY_LINELIST);
-				D3D::context->DrawIndexed(IndexGenerator::GetIndexLen(), m_index_draw_offset, 0);
+			D3D::context->DrawIndexed(indices, startIndex, baseVertex);
 				INCSTAT(stats.thisFrame.numDrawCalls);
 
 				D3D::context->GSSetShader(nullptr, nullptr, 0);
@@ -227,7 +190,7 @@
 			{
 				((DX11::Renderer*)g_renderer)->ApplyCullDisable(); // Disable culling for lines and points
 				D3D::context->IASetPrimitiveTopology(D3D11_PRIMITIVE_TOPOLOGY_POINTLIST);
-				D3D::context->DrawIndexed(IndexGenerator::GetIndexLen(), m_index_draw_offset, 0);
+			D3D::context->DrawIndexed(indices, startIndex, baseVertex);
 				INCSTAT(stats.thisFrame.numDrawCalls);
 
 				D3D::context->GSSetShader(nullptr, nullptr, 0);
@@ -253,17 +216,11 @@
 		GFX_DEBUGGER_PAUSE_LOG_AT(NEXT_ERROR,true,{printf("Fail to set pixel shader\n");});
 		return;
 	}
-<<<<<<< HEAD
-	PrepareDrawBuffers();
-
-	unsigned int stride = VertexLoaderManager::GetCurrentVertexFormat()->GetVertexStride();
-=======
 
 	u32 stride = VertexLoaderManager::GetCurrentVertexFormat()->GetVertexStride();
 
 	PrepareDrawBuffers(stride);
 
->>>>>>> a737148d
 	VertexLoaderManager::GetCurrentVertexFormat()->SetupVertexPointers();
 
 	// Each eye needs its own projection matrix
