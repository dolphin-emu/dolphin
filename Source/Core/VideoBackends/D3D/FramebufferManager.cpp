--- conflicted
+++ resolved
@@ -203,11 +203,8 @@
 void FramebufferManager::CopyToRealXFB(u32 xfbAddr, u32 fbStride, u32 fbHeight, const EFBRectangle& sourceRc,float Gamma)
 {
 	u8* dst = Memory::GetPointer(xfbAddr);
-<<<<<<< HEAD
-=======
 	// below div2 due to dx using pixel width
 	s_xfbEncoder.Encode(dst, fbStride/2, fbHeight, sourceRc, Gamma);
->>>>>>> ad978122
 }
 
 XFBSourceBase* FramebufferManager::CreateXFBSource(unsigned int target_width, unsigned int target_height, unsigned int layers)
