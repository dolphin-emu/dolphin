﻿<?xml version="1.0" encoding="utf-8"?>
<Project DefaultTargets="Build" ToolsVersion="14.0" xmlns="http://schemas.microsoft.com/developer/msbuild/2003">
  <ItemGroup Label="ProjectConfigurations">
    <ProjectConfiguration Include="Debug|x64">
      <Configuration>Debug</Configuration>
      <Platform>x64</Platform>
    </ProjectConfiguration>
    <ProjectConfiguration Include="Release|x64">
      <Configuration>Release</Configuration>
      <Platform>x64</Platform>
    </ProjectConfiguration>
  </ItemGroup>
  <PropertyGroup Label="Globals">
    <ProjectGuid>{96020103-4BA5-4FD2-B4AA-5B6D24492D4E}</ProjectGuid>
  </PropertyGroup>
  <Import Project="$(VCTargetsPath)\Microsoft.Cpp.Default.props" />
  <PropertyGroup Label="Configuration">
    <ConfigurationType>StaticLibrary</ConfigurationType>
	<PlatformToolset Condition="'$(VisualStudioVersion)' == '12.0'">v120</PlatformToolset>
    <PlatformToolset Condition="'$(VisualStudioVersion)' == '14.0'">v140</PlatformToolset>
    <CharacterSet>Unicode</CharacterSet>
  </PropertyGroup>
  <PropertyGroup Condition="'$(Configuration)'=='Debug'" Label="Configuration">
    <UseDebugLibraries>true</UseDebugLibraries>
  </PropertyGroup>
  <PropertyGroup Condition="'$(Configuration)'=='Release'" Label="Configuration">
    <UseDebugLibraries>false</UseDebugLibraries>
  </PropertyGroup>
  <Import Project="$(VCTargetsPath)\Microsoft.Cpp.props" />
  <ImportGroup Label="ExtensionSettings">
  </ImportGroup>
  <ImportGroup Label="PropertySheets">
    <Import Project="$(UserRootDir)\Microsoft.Cpp.$(Platform).user.props" Condition="exists('$(UserRootDir)\Microsoft.Cpp.$(Platform).user.props')" Label="LocalAppDataPlatform" />
    <Import Project="..\..\..\VSProps\Base.props" />
    <Import Project="..\..\..\VSProps\PCHUse.props" />
  </ImportGroup>
  <PropertyGroup Label="UserMacros" />
  <ItemDefinitionGroup Condition="'$(Configuration)|$(Platform)'=='Debug|x64'">
    <ClCompile>
      <TreatWarningAsError>false</TreatWarningAsError>
    </ClCompile>
  </ItemDefinitionGroup>
  <ItemDefinitionGroup Condition="'$(Configuration)|$(Platform)'=='Release|x64'">
    <ClCompile>
      <DisableSpecificWarnings>4996;4351;4267</DisableSpecificWarnings>
      <TreatWarningAsError>false</TreatWarningAsError>
    </ClCompile>
  </ItemDefinitionGroup>
  <ItemGroup>
    <ClCompile Include="AvatarDrawer.cpp" />
    <ClCompile Include="BoundingBox.cpp" />
    <ClCompile Include="D3DBase.cpp" />
    <ClCompile Include="D3DBlob.cpp" />
    <ClCompile Include="D3DShader.cpp" />
    <ClCompile Include="D3DState.cpp" />
    <ClCompile Include="D3DTexture.cpp" />
    <ClCompile Include="D3DUtil.cpp" />
    <ClCompile Include="FramebufferManager.cpp" />
    <ClCompile Include="GeometryShaderCache.cpp" />
    <ClCompile Include="main.cpp" />
    <ClCompile Include="NativeVertexFormat.cpp" />
    <ClCompile Include="PerfQuery.cpp" />
    <ClCompile Include="PixelShaderCache.cpp" />
    <ClCompile Include="PSTextureEncoder.cpp" />
    <ClCompile Include="Render.cpp" />
    <ClCompile Include="Television.cpp" />
    <ClCompile Include="TextureCache.cpp" />
    <ClCompile Include="tiny_obj_loader.cpp" />
    <ClCompile Include="VertexManager.cpp" />
    <ClCompile Include="VertexShaderCache.cpp" />
    <ClCompile Include="VRD3D.cpp" />
    <ClCompile Include="XFBEncoder.cpp" />
  </ItemGroup>
  <ItemGroup>
    <ClInclude Include="AvatarDrawer.h" />
    <ClInclude Include="BoundingBox.h" />
    <ClInclude Include="D3DBase.h" />
    <ClInclude Include="D3DBlob.h" />
    <ClInclude Include="D3DShader.h" />
    <ClInclude Include="D3DState.h" />
    <ClInclude Include="D3DTexture.h" />
    <ClInclude Include="D3DUtil.h" />
    <ClInclude Include="FramebufferManager.h" />
    <ClInclude Include="GeometryShaderCache.h" />
    <ClInclude Include="PerfQuery.h" />
    <ClInclude Include="PixelShaderCache.h" />
    <ClInclude Include="PSTextureEncoder.h" />
    <ClInclude Include="Render.h" />
    <ClInclude Include="Television.h" />
    <ClInclude Include="TextureCache.h" />
<<<<<<< HEAD
    <ClInclude Include="TextureEncoder.h" />
    <ClInclude Include="tiny_obj_loader.h" />
=======
>>>>>>> e9ad0ec6
    <ClInclude Include="VertexManager.h" />
    <ClInclude Include="VertexShaderCache.h" />
    <ClInclude Include="VideoBackend.h" />
    <ClInclude Include="VRD3D.h" />
    <ClInclude Include="XFBEncoder.h" />
  </ItemGroup>
  <ItemGroup>
    <ProjectReference Include="$(CoreDir)VideoCommon\VideoCommon.vcxproj">
      <Project>{3de9ee35-3e91-4f27-a014-2866ad8c3fe3}</Project>
    </ProjectReference>
  </ItemGroup>
  <Import Project="$(VCTargetsPath)\Microsoft.Cpp.targets" />
  <ImportGroup Label="ExtensionTargets">
  </ImportGroup>
</Project><|MERGE_RESOLUTION|>--- conflicted
+++ resolved
@@ -88,11 +88,7 @@
     <ClInclude Include="Render.h" />
     <ClInclude Include="Television.h" />
     <ClInclude Include="TextureCache.h" />
-<<<<<<< HEAD
-    <ClInclude Include="TextureEncoder.h" />
     <ClInclude Include="tiny_obj_loader.h" />
-=======
->>>>>>> e9ad0ec6
     <ClInclude Include="VertexManager.h" />
     <ClInclude Include="VertexShaderCache.h" />
     <ClInclude Include="VideoBackend.h" />
