// Copyright 2016 Dolphin Emulator Project
// Licensed under GPLv2+
// Refer to the license.txt file included.

#include "VideoBackends/Vulkan/TextureConverter.h"

#include <algorithm>
#include <cstddef>
#include <cstring>
#include <string>

#include "Common/Assert.h"
#include "Common/CommonFuncs.h"
#include "Common/CommonTypes.h"
#include "Common/Logging/Log.h"
#include "Common/MsgHandler.h"

#include "VideoBackends/Vulkan/CommandBufferManager.h"
#include "VideoBackends/Vulkan/FramebufferManager.h"
#include "VideoBackends/Vulkan/ObjectCache.h"
#include "VideoBackends/Vulkan/StagingTexture2D.h"
#include "VideoBackends/Vulkan/StateTracker.h"
#include "VideoBackends/Vulkan/StreamBuffer.h"
#include "VideoBackends/Vulkan/Texture2D.h"
#include "VideoBackends/Vulkan/Util.h"
#include "VideoBackends/Vulkan/VKTexture.h"
#include "VideoBackends/Vulkan/VulkanContext.h"

#include "VideoCommon/TextureConversionShader.h"
#include "VideoCommon/TextureDecoder.h"
#include "VideoCommon/VideoConfig.h"

namespace Vulkan
{
TextureConverter::TextureConverter()
{
}

TextureConverter::~TextureConverter()
{
  for (const auto& it : m_palette_conversion_shaders)
  {
    if (it != VK_NULL_HANDLE)
      vkDestroyShaderModule(g_vulkan_context->GetDevice(), it, nullptr);
  }

  if (m_texel_buffer_view_r8_uint != VK_NULL_HANDLE)
    vkDestroyBufferView(g_vulkan_context->GetDevice(), m_texel_buffer_view_r8_uint, nullptr);
  if (m_texel_buffer_view_r16_uint != VK_NULL_HANDLE)
    vkDestroyBufferView(g_vulkan_context->GetDevice(), m_texel_buffer_view_r16_uint, nullptr);
  if (m_texel_buffer_view_r32g32_uint != VK_NULL_HANDLE)
    vkDestroyBufferView(g_vulkan_context->GetDevice(), m_texel_buffer_view_r32g32_uint, nullptr);
  if (m_texel_buffer_view_rgba8_unorm != VK_NULL_HANDLE)
    vkDestroyBufferView(g_vulkan_context->GetDevice(), m_texel_buffer_view_rgba8_unorm, nullptr);

  if (m_encoding_render_pass != VK_NULL_HANDLE)
    vkDestroyRenderPass(g_vulkan_context->GetDevice(), m_encoding_render_pass, nullptr);

  if (m_encoding_render_framebuffer != VK_NULL_HANDLE)
    vkDestroyFramebuffer(g_vulkan_context->GetDevice(), m_encoding_render_framebuffer, nullptr);

  for (auto& it : m_encoding_shaders)
    vkDestroyShaderModule(g_vulkan_context->GetDevice(), it.second, nullptr);

  for (const auto& it : m_decoding_pipelines)
  {
    if (it.second.compute_shader != VK_NULL_HANDLE)
      vkDestroyShaderModule(g_vulkan_context->GetDevice(), it.second.compute_shader, nullptr);
  }

  if (m_rgb_to_yuyv_shader != VK_NULL_HANDLE)
    vkDestroyShaderModule(g_vulkan_context->GetDevice(), m_rgb_to_yuyv_shader, nullptr);
  if (m_yuyv_to_rgb_shader != VK_NULL_HANDLE)
    vkDestroyShaderModule(g_vulkan_context->GetDevice(), m_yuyv_to_rgb_shader, nullptr);
}

bool TextureConverter::Initialize()
{
  if (!CreateTexelBuffer())
  {
    PanicAlert("Failed to create uniform buffer");
    return false;
  }

  if (!CompilePaletteConversionShaders())
  {
    PanicAlert("Failed to compile palette conversion shaders");
    return false;
  }

  if (!CreateEncodingRenderPass())
  {
    PanicAlert("Failed to create encode render pass");
    return false;
  }

  if (!CreateEncodingTexture())
  {
    PanicAlert("Failed to create encoding texture");
    return false;
  }

  if (!CreateEncodingDownloadTexture())
  {
    PanicAlert("Failed to create download texture");
    return false;
  }

  if (!CreateDecodingTexture())
  {
    PanicAlert("Failed to create decoding texture");
    return false;
  }

  if (!CompileYUYVConversionShaders())
  {
    PanicAlert("Failed to compile YUYV conversion shaders");
    return false;
  }

  return true;
}

bool TextureConverter::ReserveTexelBufferStorage(size_t size, size_t alignment)
{
  // Enforce the minimum alignment for texture buffers on the device.
  size_t actual_alignment =
      std::max(static_cast<size_t>(g_vulkan_context->GetTexelBufferAlignment()), alignment);
  if (m_texel_buffer->ReserveMemory(size, actual_alignment))
    return true;

  WARN_LOG(VIDEO, "Executing command list while waiting for space in palette buffer");
  Util::ExecuteCurrentCommandsAndRestoreState(false);

  // This next call should never fail, since a command buffer is now in-flight and we can
  // wait on the fence for the GPU to finish. If this returns false, it's probably because
  // the device has been lost, which is fatal anyway.
  if (!m_texel_buffer->ReserveMemory(size, actual_alignment))
  {
    PanicAlert("Failed to allocate space for texture conversion");
    return false;
  }

  return true;
}

VkCommandBuffer
TextureConverter::GetCommandBufferForTextureConversion(const TextureCache::TCacheEntry* src_entry)
{
  // EFB copies can be used as paletted textures as well. For these, we can't assume them to be
  // contain the correct data before the frame begins (when the init command buffer is executed),
  // so we must convert them at the appropriate time, during the drawing command buffer.
  if (src_entry->IsEfbCopy())
  {
    StateTracker::GetInstance()->EndRenderPass();
    StateTracker::GetInstance()->SetPendingRebind();
    return g_command_buffer_mgr->GetCurrentCommandBuffer();
  }
  else
  {
    // Use initialization command buffer and perform conversion before the drawing commands.
    return g_command_buffer_mgr->GetCurrentInitCommandBuffer();
  }
}

void TextureConverter::ConvertTexture(TextureCacheBase::TCacheEntry* dst_entry,
                                      TextureCacheBase::TCacheEntry* src_entry,
                                      VkRenderPass render_pass, const void* palette,
                                      TLUTFormat palette_format)
{
  struct PSUniformBlock
  {
    float multiplier;
    int texel_buffer_offset;
    int pad[2];
  };

  VKTexture* source_texture = static_cast<VKTexture*>(src_entry->texture.get());
  VKTexture* destination_texture = static_cast<VKTexture*>(dst_entry->texture.get());

  _assert_(static_cast<size_t>(palette_format) < NUM_PALETTE_CONVERSION_SHADERS);
  _assert_(destination_texture->GetConfig().rendertarget);

  // We want to align to 2 bytes (R16) or the device's texel buffer alignment, whichever is greater.
  size_t palette_size = src_entry->format == TextureFormat::I4 ? 32 : 512;
  if (!ReserveTexelBufferStorage(palette_size, sizeof(u16)))
    return;

  // Copy in palette to texel buffer.
  u32 palette_offset = static_cast<u32>(m_texel_buffer->GetCurrentOffset());
  memcpy(m_texel_buffer->GetCurrentHostPointer(), palette, palette_size);
  m_texel_buffer->CommitMemory(palette_size);

  VkCommandBuffer command_buffer = GetCommandBufferForTextureConversion(src_entry);
  source_texture->GetRawTexIdentifier()->TransitionToLayout(
      command_buffer, VK_IMAGE_LAYOUT_SHADER_READ_ONLY_OPTIMAL);
  destination_texture->GetRawTexIdentifier()->TransitionToLayout(
      command_buffer, VK_IMAGE_LAYOUT_COLOR_ATTACHMENT_OPTIMAL);

  // Bind and draw to the destination.
  UtilityShaderDraw draw(command_buffer,
                         g_object_cache->GetPipelineLayout(PIPELINE_LAYOUT_TEXTURE_CONVERSION),
                         render_pass, g_shader_cache->GetScreenQuadVertexShader(), VK_NULL_HANDLE,
                         m_palette_conversion_shaders[static_cast<int>(palette_format)]);

  VkRect2D region = {{0, 0}, {dst_entry->GetWidth(), dst_entry->GetHeight()}};
  draw.BeginRenderPass(destination_texture->GetFramebuffer(), region);

  PSUniformBlock uniforms = {};
  uniforms.multiplier = src_entry->format == TextureFormat::I4 ? 15.0f : 255.0f;
  uniforms.texel_buffer_offset = static_cast<int>(palette_offset / sizeof(u16));
  draw.SetPushConstants(&uniforms, sizeof(uniforms));
  draw.SetPSSampler(0, source_texture->GetRawTexIdentifier()->GetView(),
                    g_object_cache->GetPointSampler());
  draw.SetPSTexelBuffer(m_texel_buffer_view_r16_uint);
  draw.SetViewportAndScissor(0, 0, dst_entry->GetWidth(), dst_entry->GetHeight());
  draw.DrawWithoutVertexBuffer(4);
  draw.EndRenderPass();
}

void TextureConverter::EncodeTextureToMemory(VkImageView src_texture, u8* dest_ptr,
                                             const EFBCopyParams& params, u32 native_width,
                                             u32 bytes_per_row, u32 num_blocks_y, u32 memory_stride,
                                             const EFBRectangle& src_rect, bool scale_by_half)
{
  VkShaderModule shader = GetEncodingShader(params);
  if (shader == VK_NULL_HANDLE)
  {
    ERROR_LOG(VIDEO, "Missing encoding fragment shader for format %u->%u",
              static_cast<unsigned>(params.efb_format), static_cast<unsigned>(params.copy_format));
    return;
  }

  // Can't do our own draw within a render pass.
  StateTracker::GetInstance()->EndRenderPass();

  m_encoding_render_texture->TransitionToLayout(g_command_buffer_mgr->GetCurrentCommandBuffer(),
                                                VK_IMAGE_LAYOUT_COLOR_ATTACHMENT_OPTIMAL);

  UtilityShaderDraw draw(g_command_buffer_mgr->GetCurrentCommandBuffer(),
                         g_object_cache->GetPipelineLayout(PIPELINE_LAYOUT_PUSH_CONSTANT),
                         m_encoding_render_pass, g_shader_cache->GetScreenQuadVertexShader(),
                         VK_NULL_HANDLE, shader);

  // Uniform - int4 of left,top,native_width,scale
  s32 position_uniform[4] = {src_rect.left, src_rect.top, static_cast<s32>(native_width),
                             scale_by_half ? 2 : 1};
  draw.SetPushConstants(position_uniform, sizeof(position_uniform));

  // We also linear filtering for both box filtering and downsampling higher resolutions to 1x
<<<<<<< HEAD
  // TODO: This only produces perfect downsampling for 1.5x and 2x IR, other resolution will
  //       need more complex down filtering to average all pixels and produce the correct result.
  bool linear_filter = (scale_by_half && !params.depth) || g_ActiveConfig.iEFBScale != SCALE_1X;
=======
  // TODO: This only produces perfect downsampling for 2x IR, other resolutions will need more
  //       complex down filtering to average all pixels and produce the correct result.
  bool linear_filter = (scale_by_half && !params.depth) || g_renderer->GetEFBScale() != 1;
>>>>>>> d3788112
  draw.SetPSSampler(0, src_texture, linear_filter ? g_object_cache->GetLinearSampler() :
                                                    g_object_cache->GetPointSampler());

  u32 render_width = bytes_per_row / sizeof(u32);
  u32 render_height = num_blocks_y;
  Util::SetViewportAndScissor(g_command_buffer_mgr->GetCurrentCommandBuffer(), 0, 0, render_width,
                              render_height);

  VkRect2D render_region = {{0, 0}, {render_width, render_height}};
  draw.BeginRenderPass(m_encoding_render_framebuffer, render_region);
  draw.DrawWithoutVertexBuffer(4);
  draw.EndRenderPass();

  // Transition the image before copying
  m_encoding_render_texture->TransitionToLayout(g_command_buffer_mgr->GetCurrentCommandBuffer(),
                                                VK_IMAGE_LAYOUT_TRANSFER_SRC_OPTIMAL);
  m_encoding_download_texture->CopyFromImage(
      g_command_buffer_mgr->GetCurrentCommandBuffer(), m_encoding_render_texture->GetImage(),
      VK_IMAGE_ASPECT_COLOR_BIT, 0, 0, render_width, render_height, 0, 0);

  // Block until the GPU has finished copying to the staging texture.
  Util::ExecuteCurrentCommandsAndRestoreState(false, true);

  // Copy from staging texture to the final destination, adjusting pitch if necessary.
  m_encoding_download_texture->ReadTexels(0, 0, render_width, render_height, dest_ptr,
                                          memory_stride);
}

void TextureConverter::EncodeTextureToMemoryYUYV(void* dst_ptr, u32 dst_width, u32 dst_stride,
                                                 u32 dst_height, Texture2D* src_texture,
                                                 const MathUtil::Rectangle<int>& src_rect)
{
  StateTracker::GetInstance()->EndRenderPass();

  // Borrow framebuffer from EFB2RAM encoder.
  VkCommandBuffer command_buffer = g_command_buffer_mgr->GetCurrentCommandBuffer();
  src_texture->TransitionToLayout(command_buffer, VK_IMAGE_LAYOUT_SHADER_READ_ONLY_OPTIMAL);
  m_encoding_render_texture->TransitionToLayout(command_buffer,
                                                VK_IMAGE_LAYOUT_COLOR_ATTACHMENT_OPTIMAL);

  // Use fragment shader to convert RGBA to YUYV.
  // Use linear sampler for downscaling. This texture is in BGRA order, so the data is already in
  // the order the guest is expecting and we don't have to swap it at readback time. The width
  // is halved because we're using an RGBA8 texture, but the YUYV data is two bytes per pixel.
  u32 output_width = dst_width / 2;
  UtilityShaderDraw draw(command_buffer,
                         g_object_cache->GetPipelineLayout(PIPELINE_LAYOUT_STANDARD),
                         m_encoding_render_pass, g_shader_cache->GetPassthroughVertexShader(),
                         VK_NULL_HANDLE, m_rgb_to_yuyv_shader);
  VkRect2D region = {{0, 0}, {output_width, dst_height}};
  draw.BeginRenderPass(m_encoding_render_framebuffer, region);
  draw.SetPSSampler(0, src_texture->GetView(), g_object_cache->GetLinearSampler());
  draw.DrawQuad(0, 0, static_cast<int>(output_width), static_cast<int>(dst_height), src_rect.left,
                src_rect.top, 0, src_rect.GetWidth(), src_rect.GetHeight(),
                static_cast<int>(src_texture->GetWidth()),
                static_cast<int>(src_texture->GetHeight()));
  draw.EndRenderPass();

  // Render pass transitions to TRANSFER_SRC.
  m_encoding_render_texture->TransitionToLayout(g_command_buffer_mgr->GetCurrentCommandBuffer(),
                                                VK_IMAGE_LAYOUT_TRANSFER_SRC_OPTIMAL);

  // Copy from encoding texture to download buffer.
  m_encoding_download_texture->CopyFromImage(command_buffer, m_encoding_render_texture->GetImage(),
                                             VK_IMAGE_ASPECT_COLOR_BIT, 0, 0, output_width,
                                             dst_height, 0, 0);
  Util::ExecuteCurrentCommandsAndRestoreState(false, true);

  // Finally, copy to guest memory. This may have a different stride.
  m_encoding_download_texture->ReadTexels(0, 0, output_width, dst_height, dst_ptr, dst_stride);
}

void TextureConverter::DecodeYUYVTextureFromMemory(VKTexture* dst_texture, const void* src_ptr,
                                                   u32 src_width, u32 src_stride, u32 src_height)
{
  // Copies (and our decoding step) cannot be done inside a render pass.
  StateTracker::GetInstance()->EndRenderPass();
  StateTracker::GetInstance()->SetPendingRebind();

  // Pack each row without any padding in the texel buffer.
  size_t upload_stride = src_width * sizeof(u16);
  size_t upload_size = upload_stride * src_height;

  // Reserve space in the texel buffer for storing the raw image.
  if (!ReserveTexelBufferStorage(upload_size, sizeof(u16)))
    return;

  // Handle pitch differences here.
  if (src_stride != upload_stride)
  {
    const u8* src_row_ptr = reinterpret_cast<const u8*>(src_ptr);
    u8* dst_row_ptr = m_texel_buffer->GetCurrentHostPointer();
    size_t copy_size = std::min(upload_stride, static_cast<size_t>(src_stride));
    for (u32 row = 0; row < src_height; row++)
    {
      std::memcpy(dst_row_ptr, src_row_ptr, copy_size);
      src_row_ptr += src_stride;
      dst_row_ptr += upload_stride;
    }
  }
  else
  {
    std::memcpy(m_texel_buffer->GetCurrentHostPointer(), src_ptr, upload_size);
  }

  VkDeviceSize texel_buffer_offset = m_texel_buffer->GetCurrentOffset();
  m_texel_buffer->CommitMemory(upload_size);

  dst_texture->GetRawTexIdentifier()->TransitionToLayout(
      g_command_buffer_mgr->GetCurrentCommandBuffer(), VK_IMAGE_LAYOUT_COLOR_ATTACHMENT_OPTIMAL);

  // We divide the offset by 4 here because we're fetching RGBA8 elements.
  // The stride is in RGBA8 elements, so we divide by two because our data is two bytes per pixel.
  struct PSUniformBlock
  {
    int buffer_offset;
    int src_stride;
  };
  PSUniformBlock push_constants = {static_cast<int>(texel_buffer_offset / sizeof(u32)),
                                   static_cast<int>(src_width / 2)};

  // Convert from the YUYV data now in the intermediate texture to RGBA in the destination.
  UtilityShaderDraw draw(g_command_buffer_mgr->GetCurrentCommandBuffer(),
                         g_object_cache->GetPipelineLayout(PIPELINE_LAYOUT_TEXTURE_CONVERSION),
                         m_encoding_render_pass, g_shader_cache->GetScreenQuadVertexShader(),
                         VK_NULL_HANDLE, m_yuyv_to_rgb_shader);
  VkRect2D region = {{0, 0}, {src_width, src_height}};
  draw.BeginRenderPass(dst_texture->GetFramebuffer(), region);
  draw.SetViewportAndScissor(0, 0, static_cast<int>(src_width), static_cast<int>(src_height));
  draw.SetPSTexelBuffer(m_texel_buffer_view_rgba8_unorm);
  draw.SetPushConstants(&push_constants, sizeof(push_constants));
  draw.DrawWithoutVertexBuffer(4);
  draw.EndRenderPass();
}

bool TextureConverter::SupportsTextureDecoding(TextureFormat format, TLUTFormat palette_format)
{
  auto key = std::make_pair(format, palette_format);
  auto iter = m_decoding_pipelines.find(key);
  if (iter != m_decoding_pipelines.end())
    return iter->second.valid;

  TextureDecodingPipeline pipeline;
  pipeline.base_info = TextureConversionShader::GetDecodingShaderInfo(format);
  pipeline.compute_shader = VK_NULL_HANDLE;
  pipeline.valid = false;

  if (!pipeline.base_info)
  {
    m_decoding_pipelines.emplace(key, pipeline);
    return false;
  }

  std::string shader_source =
      TextureConversionShader::GenerateDecodingShader(format, palette_format, APIType::Vulkan);

  pipeline.compute_shader = Util::CompileAndCreateComputeShader(shader_source);
  if (pipeline.compute_shader == VK_NULL_HANDLE)
  {
    m_decoding_pipelines.emplace(key, pipeline);
    return false;
  }

  pipeline.valid = true;
  m_decoding_pipelines.emplace(key, pipeline);
  return true;
}

void TextureConverter::DecodeTexture(VkCommandBuffer command_buffer,
                                     TextureCache::TCacheEntry* entry, u32 dst_level,
                                     const u8* data, size_t data_size, TextureFormat format,
                                     u32 width, u32 height, u32 aligned_width, u32 aligned_height,
                                     u32 row_stride, const u8* palette, TLUTFormat palette_format)
{
  VKTexture* destination_texture = static_cast<VKTexture*>(entry->texture.get());
  auto key = std::make_pair(format, palette_format);
  auto iter = m_decoding_pipelines.find(key);
  if (iter == m_decoding_pipelines.end())
    return;

  struct PushConstants
  {
    u32 dst_size[2];
    u32 src_size[2];
    u32 src_offset;
    u32 src_row_stride;
    u32 palette_offset;
  };

  // Copy to GPU-visible buffer, aligned to the data type
  auto info = iter->second;
  u32 bytes_per_buffer_elem =
      TextureConversionShader::GetBytesPerBufferElement(info.base_info->buffer_format);

  // Calculate total data size, including palette.
  // Only copy palette if it is required.
  u32 total_upload_size = static_cast<u32>(data_size);
  u32 palette_size = iter->second.base_info->palette_size;
  u32 palette_offset = total_upload_size;
  bool has_palette = palette_size > 0;
  if (has_palette)
  {
    // Align to u16.
    if ((total_upload_size % sizeof(u16)) != 0)
    {
      total_upload_size++;
      palette_offset++;
    }

    total_upload_size += palette_size;
  }

  // Allocate space for upload, if it fails, execute the buffer.
  if (!m_texel_buffer->ReserveMemory(total_upload_size, bytes_per_buffer_elem))
  {
    Util::ExecuteCurrentCommandsAndRestoreState(true, false);
    if (!m_texel_buffer->ReserveMemory(total_upload_size, bytes_per_buffer_elem))
      PanicAlert("Failed to reserve memory for encoded texture upload");
  }

  // Copy/commit upload buffer.
  u32 texel_buffer_offset = static_cast<u32>(m_texel_buffer->GetCurrentOffset());
  std::memcpy(m_texel_buffer->GetCurrentHostPointer(), data, data_size);
  if (has_palette)
    std::memcpy(m_texel_buffer->GetCurrentHostPointer() + palette_offset, palette, palette_size);
  m_texel_buffer->CommitMemory(total_upload_size);

  // Determine uniforms.
  PushConstants constants = {
      {width, height},
      {aligned_width, aligned_height},
      texel_buffer_offset / bytes_per_buffer_elem,
      row_stride / bytes_per_buffer_elem,
      static_cast<u32>((texel_buffer_offset + palette_offset) / sizeof(u16))};

  // Determine view to use for texel buffers.
  VkBufferView data_view = VK_NULL_HANDLE;
  switch (iter->second.base_info->buffer_format)
  {
  case TextureConversionShader::BUFFER_FORMAT_R8_UINT:
    data_view = m_texel_buffer_view_r8_uint;
    break;
  case TextureConversionShader::BUFFER_FORMAT_R16_UINT:
    data_view = m_texel_buffer_view_r16_uint;
    break;
  case TextureConversionShader::BUFFER_FORMAT_R32G32_UINT:
    data_view = m_texel_buffer_view_r32g32_uint;
    break;
  default:
    break;
  }

  // Dispatch compute to temporary texture.
  ComputeShaderDispatcher dispatcher(command_buffer,
                                     g_object_cache->GetPipelineLayout(PIPELINE_LAYOUT_COMPUTE),
                                     iter->second.compute_shader);
  m_decoding_texture->TransitionToLayout(command_buffer, Texture2D::ComputeImageLayout::WriteOnly);
  dispatcher.SetPushConstants(&constants, sizeof(constants));
  dispatcher.SetStorageImage(m_decoding_texture->GetView(), m_decoding_texture->GetLayout());
  dispatcher.SetTexelBuffer(0, data_view);
  if (has_palette)
    dispatcher.SetTexelBuffer(1, m_texel_buffer_view_r16_uint);
  auto groups = TextureConversionShader::GetDispatchCount(iter->second.base_info, aligned_width,
                                                          aligned_height);
  dispatcher.Dispatch(groups.first, groups.second, 1);

  // Copy from temporary texture to final destination.
  Texture2D* vulkan_tex_identifier = destination_texture->GetRawTexIdentifier();
  m_decoding_texture->TransitionToLayout(command_buffer, VK_IMAGE_LAYOUT_TRANSFER_SRC_OPTIMAL);
  vulkan_tex_identifier->TransitionToLayout(command_buffer, VK_IMAGE_LAYOUT_TRANSFER_DST_OPTIMAL);
  VkImageCopy image_copy = {{VK_IMAGE_ASPECT_COLOR_BIT, 0, 0, 1},
                            {0, 0, 0},
                            {VK_IMAGE_ASPECT_COLOR_BIT, dst_level, 0, 1},
                            {0, 0, 0},
                            {width, height, 1}};
  vkCmdCopyImage(command_buffer, m_decoding_texture->GetImage(),
                 VK_IMAGE_LAYOUT_TRANSFER_SRC_OPTIMAL, vulkan_tex_identifier->GetImage(),
                 VK_IMAGE_LAYOUT_TRANSFER_DST_OPTIMAL, 1, &image_copy);
}

bool TextureConverter::CreateTexelBuffer()
{
  // Prefer an 8MB buffer if possible, but use less if the device doesn't support this.
  // This buffer is potentially going to be addressed as R8s in the future, so we assume
  // that one element is one byte.
  m_texel_buffer_size =
      std::min(static_cast<size_t>(TEXTURE_CONVERSION_TEXEL_BUFFER_SIZE),
               static_cast<size_t>(g_vulkan_context->GetDeviceLimits().maxTexelBufferElements));

  m_texel_buffer = StreamBuffer::Create(VK_BUFFER_USAGE_UNIFORM_TEXEL_BUFFER_BIT,
                                        m_texel_buffer_size, m_texel_buffer_size);
  if (!m_texel_buffer)
    return false;

  // Create views of the formats that we will be using.
  m_texel_buffer_view_r8_uint = CreateTexelBufferView(VK_FORMAT_R8_UINT);
  m_texel_buffer_view_r16_uint = CreateTexelBufferView(VK_FORMAT_R16_UINT);
  m_texel_buffer_view_r32g32_uint = CreateTexelBufferView(VK_FORMAT_R32G32_UINT);
  m_texel_buffer_view_rgba8_unorm = CreateTexelBufferView(VK_FORMAT_R8G8B8A8_UNORM);
  return m_texel_buffer_view_r8_uint != VK_NULL_HANDLE &&
         m_texel_buffer_view_r16_uint != VK_NULL_HANDLE &&
         m_texel_buffer_view_r32g32_uint != VK_NULL_HANDLE &&
         m_texel_buffer_view_rgba8_unorm != VK_NULL_HANDLE;
}

VkBufferView TextureConverter::CreateTexelBufferView(VkFormat format) const
{
  // Create a view of the whole buffer, we'll offset our texel load into it
  VkBufferViewCreateInfo view_info = {
      VK_STRUCTURE_TYPE_BUFFER_VIEW_CREATE_INFO,  // VkStructureType            sType
      nullptr,                                    // const void*                pNext
      0,                                          // VkBufferViewCreateFlags    flags
      m_texel_buffer->GetBuffer(),                // VkBuffer                   buffer
      format,                                     // VkFormat                   format
      0,                                          // VkDeviceSize               offset
      m_texel_buffer_size                         // VkDeviceSize               range
  };

  VkBufferView view;
  VkResult res = vkCreateBufferView(g_vulkan_context->GetDevice(), &view_info, nullptr, &view);
  if (res != VK_SUCCESS)
  {
    LOG_VULKAN_ERROR(res, "vkCreateBufferView failed: ");
    return VK_NULL_HANDLE;
  }

  return view;
}

bool TextureConverter::CompilePaletteConversionShaders()
{
  static const char PALETTE_CONVERSION_FRAGMENT_SHADER_SOURCE[] = R"(
    layout(std140, push_constant) uniform PCBlock
    {
      float multiplier;
      int texture_buffer_offset;
    } PC;

    SAMPLER_BINDING(0) uniform sampler2DArray samp0;
    TEXEL_BUFFER_BINDING(0) uniform usamplerBuffer samp1;

    layout(location = 0) in vec3 f_uv0;
    layout(location = 0) out vec4 ocol0;

    int Convert3To8(int v)
    {
      // Swizzle bits: 00000123 -> 12312312
      return (v << 5) | (v << 2) | (v >> 1);
    }
    int Convert4To8(int v)
    {
      // Swizzle bits: 00001234 -> 12341234
      return (v << 4) | v;
    }
    int Convert5To8(int v)
    {
      // Swizzle bits: 00012345 -> 12345123
      return (v << 3) | (v >> 2);
    }
    int Convert6To8(int v)
    {
      // Swizzle bits: 00123456 -> 12345612
      return (v << 2) | (v >> 4);
    }
    float4 DecodePixel_RGB5A3(int val)
    {
      int r,g,b,a;
      if ((val&0x8000) > 0)
      {
        r=Convert5To8((val>>10) & 0x1f);
        g=Convert5To8((val>>5 ) & 0x1f);
        b=Convert5To8((val    ) & 0x1f);
        a=0xFF;
      }
      else
      {
        a=Convert3To8((val>>12) & 0x7);
        r=Convert4To8((val>>8 ) & 0xf);
        g=Convert4To8((val>>4 ) & 0xf);
        b=Convert4To8((val    ) & 0xf);
      }
      return float4(r, g, b, a) / 255.0;
    }
    float4 DecodePixel_RGB565(int val)
    {
      int r, g, b, a;
      r = Convert5To8((val >> 11) & 0x1f);
      g = Convert6To8((val >> 5) & 0x3f);
      b = Convert5To8((val) & 0x1f);
      a = 0xFF;
      return float4(r, g, b, a) / 255.0;
    }
    float4 DecodePixel_IA8(int val)
    {
      int i = val & 0xFF;
      int a = val >> 8;
      return float4(i, i, i, a) / 255.0;
    }
    void main()
    {
      int src = int(round(texture(samp0, f_uv0).r * PC.multiplier));
      src = int(texelFetch(samp1, src + PC.texture_buffer_offset).r);
      src = ((src << 8) & 0xFF00) | (src >> 8);
      ocol0 = DECODE(src);
    }

  )";

  std::string palette_ia8_program = StringFromFormat("%s\n%s", "#define DECODE DecodePixel_IA8",
                                                     PALETTE_CONVERSION_FRAGMENT_SHADER_SOURCE);
  std::string palette_rgb565_program = StringFromFormat(
      "%s\n%s", "#define DECODE DecodePixel_RGB565", PALETTE_CONVERSION_FRAGMENT_SHADER_SOURCE);
  std::string palette_rgb5a3_program = StringFromFormat(
      "%s\n%s", "#define DECODE DecodePixel_RGB5A3", PALETTE_CONVERSION_FRAGMENT_SHADER_SOURCE);

  m_palette_conversion_shaders[static_cast<int>(TLUTFormat::IA8)] =
      Util::CompileAndCreateFragmentShader(palette_ia8_program);
  m_palette_conversion_shaders[static_cast<int>(TLUTFormat::RGB565)] =
      Util::CompileAndCreateFragmentShader(palette_rgb565_program);
  m_palette_conversion_shaders[static_cast<int>(TLUTFormat::RGB5A3)] =
      Util::CompileAndCreateFragmentShader(palette_rgb5a3_program);

  return m_palette_conversion_shaders[static_cast<int>(TLUTFormat::IA8)] != VK_NULL_HANDLE &&
         m_palette_conversion_shaders[static_cast<int>(TLUTFormat::RGB565)] != VK_NULL_HANDLE &&
         m_palette_conversion_shaders[static_cast<int>(TLUTFormat::RGB5A3)] != VK_NULL_HANDLE;
}

VkShaderModule TextureConverter::CompileEncodingShader(const EFBCopyParams& params)
{
  const char* shader = TextureConversionShader::GenerateEncodingShader(params, APIType::Vulkan);
  VkShaderModule module = Util::CompileAndCreateFragmentShader(shader);
  if (module == VK_NULL_HANDLE)
    PanicAlert("Failed to compile texture encoding shader.");

  return module;
}

VkShaderModule TextureConverter::GetEncodingShader(const EFBCopyParams& params)
{
  auto iter = m_encoding_shaders.find(params);
  if (iter != m_encoding_shaders.end())
    return iter->second;

  VkShaderModule shader = CompileEncodingShader(params);
  m_encoding_shaders.emplace(params, shader);
  return shader;
}

bool TextureConverter::CreateEncodingRenderPass()
{
  VkAttachmentDescription attachments[] = {
      {0, ENCODING_TEXTURE_FORMAT, VK_SAMPLE_COUNT_1_BIT, VK_ATTACHMENT_LOAD_OP_DONT_CARE,
       VK_ATTACHMENT_STORE_OP_STORE, VK_ATTACHMENT_LOAD_OP_DONT_CARE,
       VK_ATTACHMENT_STORE_OP_DONT_CARE, VK_IMAGE_LAYOUT_COLOR_ATTACHMENT_OPTIMAL,
       VK_IMAGE_LAYOUT_COLOR_ATTACHMENT_OPTIMAL}};

  VkAttachmentReference color_attachment_references[] = {
      {0, VK_IMAGE_LAYOUT_COLOR_ATTACHMENT_OPTIMAL}};

  VkSubpassDescription subpass_descriptions[] = {{0, VK_PIPELINE_BIND_POINT_GRAPHICS, 0, nullptr, 1,
                                                  color_attachment_references, nullptr, nullptr, 0,
                                                  nullptr}};

  VkRenderPassCreateInfo pass_info = {VK_STRUCTURE_TYPE_RENDER_PASS_CREATE_INFO,
                                      nullptr,
                                      0,
                                      static_cast<u32>(ArraySize(attachments)),
                                      attachments,
                                      static_cast<u32>(ArraySize(subpass_descriptions)),
                                      subpass_descriptions,
                                      0,
                                      nullptr};

  VkResult res = vkCreateRenderPass(g_vulkan_context->GetDevice(), &pass_info, nullptr,
                                    &m_encoding_render_pass);
  if (res != VK_SUCCESS)
  {
    LOG_VULKAN_ERROR(res, "vkCreateRenderPass (Encode) failed: ");
    return false;
  }

  return true;
}

bool TextureConverter::CreateEncodingTexture()
{
  m_encoding_render_texture = Texture2D::Create(
      ENCODING_TEXTURE_WIDTH, ENCODING_TEXTURE_HEIGHT, 1, 1, ENCODING_TEXTURE_FORMAT,
      VK_SAMPLE_COUNT_1_BIT, VK_IMAGE_VIEW_TYPE_2D, VK_IMAGE_TILING_OPTIMAL,
      VK_IMAGE_USAGE_COLOR_ATTACHMENT_BIT | VK_IMAGE_USAGE_SAMPLED_BIT |
          VK_IMAGE_USAGE_TRANSFER_SRC_BIT | VK_IMAGE_USAGE_TRANSFER_DST_BIT);
  if (!m_encoding_render_texture)
    return false;

  VkImageView framebuffer_attachments[] = {m_encoding_render_texture->GetView()};
  VkFramebufferCreateInfo framebuffer_info = {VK_STRUCTURE_TYPE_FRAMEBUFFER_CREATE_INFO,
                                              nullptr,
                                              0,
                                              m_encoding_render_pass,
                                              static_cast<u32>(ArraySize(framebuffer_attachments)),
                                              framebuffer_attachments,
                                              m_encoding_render_texture->GetWidth(),
                                              m_encoding_render_texture->GetHeight(),
                                              m_encoding_render_texture->GetLayers()};

  VkResult res = vkCreateFramebuffer(g_vulkan_context->GetDevice(), &framebuffer_info, nullptr,
                                     &m_encoding_render_framebuffer);
  if (res != VK_SUCCESS)
  {
    LOG_VULKAN_ERROR(res, "vkCreateFramebuffer failed: ");
    return false;
  }

  return true;
}

bool TextureConverter::CreateEncodingDownloadTexture()
{
  m_encoding_download_texture =
      StagingTexture2D::Create(STAGING_BUFFER_TYPE_READBACK, ENCODING_TEXTURE_WIDTH,
                               ENCODING_TEXTURE_HEIGHT, ENCODING_TEXTURE_FORMAT);

  return m_encoding_download_texture && m_encoding_download_texture->Map();
}

bool TextureConverter::CreateDecodingTexture()
{
  m_decoding_texture = Texture2D::Create(
      DECODING_TEXTURE_WIDTH, DECODING_TEXTURE_HEIGHT, 1, 1, VK_FORMAT_R8G8B8A8_UNORM,
      VK_SAMPLE_COUNT_1_BIT, VK_IMAGE_VIEW_TYPE_2D_ARRAY, VK_IMAGE_TILING_OPTIMAL,
      VK_IMAGE_USAGE_STORAGE_BIT | VK_IMAGE_USAGE_TRANSFER_DST_BIT |
          VK_IMAGE_USAGE_TRANSFER_SRC_BIT);
  if (!m_decoding_texture)
    return false;

  VkClearColorValue clear_value = {{0.0f, 0.0f, 0.0f, 1.0f}};
  VkImageSubresourceRange clear_range = {VK_IMAGE_ASPECT_COLOR_BIT, 0, 1, 0, 1};
  m_decoding_texture->TransitionToLayout(g_command_buffer_mgr->GetCurrentInitCommandBuffer(),
                                         VK_IMAGE_LAYOUT_TRANSFER_DST_OPTIMAL);
  vkCmdClearColorImage(g_command_buffer_mgr->GetCurrentInitCommandBuffer(),
                       m_decoding_texture->GetImage(), VK_IMAGE_LAYOUT_TRANSFER_DST_OPTIMAL,
                       &clear_value, 1, &clear_range);
  return true;
}

bool TextureConverter::CompileYUYVConversionShaders()
{
  static const char RGB_TO_YUYV_SHADER_SOURCE[] = R"(
    SAMPLER_BINDING(0) uniform sampler2DArray source;
    layout(location = 0) in vec3 uv0;
    layout(location = 1) in vec4 col0;
    layout(location = 0) out vec4 ocol0;

    const vec3 y_const = vec3(0.257,0.504,0.098);
    const vec3 u_const = vec3(-0.148,-0.291,0.439);
    const vec3 v_const = vec3(0.439,-0.368,-0.071);
    const vec4 const3 = vec4(0.0625,0.5,0.0625,0.5);

    void main()
    {
      vec3 c0 = texture(source, vec3(uv0.xy - dFdx(uv0.xy) * 0.25, 0.0)).rgb;
      vec3 c1 = texture(source, vec3(uv0.xy + dFdx(uv0.xy) * 0.25, 0.0)).rgb;
      vec3 c01 = (c0 + c1) * 0.5;
      ocol0 = vec4(dot(c1, y_const),
                   dot(c01,u_const),
                   dot(c0,y_const),
                   dot(c01, v_const)) + const3;
    }
  )";

  static const char YUYV_TO_RGB_SHADER_SOURCE[] = R"(
    layout(std140, push_constant) uniform PCBlock
    {
      int buffer_offset;
      int src_stride;
    } PC;

    TEXEL_BUFFER_BINDING(0) uniform samplerBuffer source;
    layout(location = 0) in vec3 uv0;
    layout(location = 0) out vec4 ocol0;

    void main()
    {
      ivec2 uv = ivec2(gl_FragCoord.xy);
      int buffer_pos = PC.buffer_offset + uv.y * PC.src_stride + (uv.x / 2);
      vec4 c0 = texelFetch(source, buffer_pos);

      float y = mix(c0.r, c0.b, (uv.x & 1) == 1);
      float yComp = 1.164 * (y - 0.0625);
      float uComp = c0.g - 0.5;
      float vComp = c0.a - 0.5;
      ocol0 = vec4(yComp + (1.596 * vComp),
                   yComp - (0.813 * vComp) - (0.391 * uComp),
                   yComp + (2.018 * uComp),
                   1.0);
    }
  )";

  std::string header = g_shader_cache->GetUtilityShaderHeader();
  std::string source = header + RGB_TO_YUYV_SHADER_SOURCE;
  m_rgb_to_yuyv_shader = Util::CompileAndCreateFragmentShader(source);
  source = header + YUYV_TO_RGB_SHADER_SOURCE;
  m_yuyv_to_rgb_shader = Util::CompileAndCreateFragmentShader(source);

  return m_rgb_to_yuyv_shader != VK_NULL_HANDLE && m_yuyv_to_rgb_shader != VK_NULL_HANDLE;
}

}  // namespace Vulkan<|MERGE_RESOLUTION|>--- conflicted
+++ resolved
@@ -248,15 +248,9 @@
   draw.SetPushConstants(position_uniform, sizeof(position_uniform));
 
   // We also linear filtering for both box filtering and downsampling higher resolutions to 1x
-<<<<<<< HEAD
   // TODO: This only produces perfect downsampling for 1.5x and 2x IR, other resolution will
   //       need more complex down filtering to average all pixels and produce the correct result.
-  bool linear_filter = (scale_by_half && !params.depth) || g_ActiveConfig.iEFBScale != SCALE_1X;
-=======
-  // TODO: This only produces perfect downsampling for 2x IR, other resolutions will need more
-  //       complex down filtering to average all pixels and produce the correct result.
   bool linear_filter = (scale_by_half && !params.depth) || g_renderer->GetEFBScale() != 1;
->>>>>>> d3788112
   draw.SetPSSampler(0, src_texture, linear_filter ? g_object_cache->GetLinearSampler() :
                                                     g_object_cache->GetPointSampler());
 
