// Copyright 2008 Dolphin Emulator Project
// Licensed under GPLv2+
// Refer to the license.txt file included.

#pragma once

#include <map>
#include <memory>
#include <string>
#include <vector>

#include "Common/CommonFuncs.h"
#include "Common/CommonTypes.h"
#include "Common/StringUtil.h"

namespace DiscIO
{
class IVolume
{
public:
	// Increment CACHE_REVISION if the enums below are modified (ISOFile.cpp & GameFile.cpp)
	enum EPlatform
	{
		GAMECUBE_DISC = 0,
		WII_DISC,
		WII_WAD,
<<<<<<< HEAD
=======
		ELF_DOL,
>>>>>>> ad978122
		NUMBER_OF_PLATFORMS
	};

	enum ECountry
	{
		COUNTRY_EUROPE = 0,
		COUNTRY_JAPAN,
		COUNTRY_USA,
		COUNTRY_AUSTRALIA,
		COUNTRY_FRANCE,
		COUNTRY_GERMANY,
		COUNTRY_ITALY,
		COUNTRY_KOREA,
		COUNTRY_NETHERLANDS,
		COUNTRY_RUSSIA,
		COUNTRY_SPAIN,
		COUNTRY_TAIWAN,
		COUNTRY_WORLD,
		COUNTRY_UNKNOWN,
		NUMBER_OF_COUNTRIES
	};

	// Languages 0 - 9 match the official Wii language numbering.
	// Languages 1 - 6 match the official GC PAL languages 0 - 5.
	enum ELanguage
	{
		LANGUAGE_JAPANESE = 0,
		LANGUAGE_ENGLISH = 1,
		LANGUAGE_GERMAN = 2,
		LANGUAGE_FRENCH = 3,
		LANGUAGE_SPANISH = 4,
		LANGUAGE_ITALIAN = 5,
		LANGUAGE_DUTCH = 6,
		LANGUAGE_SIMPLIFIED_CHINESE = 7,
		LANGUAGE_TRADITIONAL_CHINESE = 8,
		LANGUAGE_KOREAN = 9,
		LANGUAGE_UNKNOWN
	};

	IVolume() {}
	virtual ~IVolume() {}

	// decrypt parameter must be false if not reading a Wii disc
	virtual bool Read(u64 _Offset, u64 _Length, u8* _pBuffer, bool decrypt) const = 0;
	virtual u32 Read32(u64 _Offset, bool decrypt) const
	{
		u32 temp;
		Read(_Offset, sizeof(u32), (u8*)&temp, decrypt);
		return Common::swap32(temp);
	}

	virtual bool GetTitleID(u8*) const { return false; }
	virtual std::unique_ptr<u8[]> GetTMD(u32 *_sz) const
	{
		*_sz = 0;
		return std::unique_ptr<u8[]>();
	}
	virtual std::string GetUniqueID() const = 0;
	virtual std::string GetMakerID() const = 0;
	virtual u16 GetRevision() const = 0;
	virtual std::string GetInternalName() const = 0;
	virtual std::map<ELanguage, std::string> GetNames(bool prefer_long) const = 0;
	virtual std::map<ELanguage, std::string> GetDescriptions() const { return std::map<ELanguage, std::string>(); }
	virtual std::string GetCompany() const { return std::string(); }
	virtual std::vector<u32> GetBanner(int* width, int* height) const;
	virtual u32 GetFSTSize() const = 0;
	virtual std::string GetApploaderDate() const = 0;
	// 0 is the first disc, 1 is the second disc
	virtual u8 GetDiscNumber() const { return 0; }

	virtual EPlatform GetVolumeType() const = 0;
	virtual bool SupportsIntegrityCheck() const { return false; }
	virtual bool CheckIntegrity() const { return false; }
	virtual bool ChangePartition(u64 offset) { return false; }

	virtual ECountry GetCountry() const = 0;
	virtual u64 GetSize() const = 0;

	// Size on disc (compressed size)
	virtual u64 GetRawSize() const = 0;

protected:
	template <u32 N>
	std::string DecodeString(const char(&data)[N]) const
	{
		// strnlen to trim NULLs
		std::string string(data, strnlen(data, sizeof(data)));

		// There don't seem to be any GC discs with the country set to Taiwan...
		// But maybe they would use Shift_JIS if they existed? Not sure
		bool use_shift_jis = (COUNTRY_JAPAN == GetCountry() || COUNTRY_TAIWAN == GetCountry());

		if (use_shift_jis)
			return SHIFTJISToUTF8(string);
		else
			return CP1252ToUTF8(string);
	}

	static std::map<IVolume::ELanguage, std::string> ReadWiiNames(const std::vector<u8>& data);

	static const size_t NUMBER_OF_LANGUAGES = 10;
	static const size_t NAME_STRING_LENGTH = 42;
	static const size_t NAME_BYTES_LENGTH = NAME_STRING_LENGTH * sizeof(u16);
	static const size_t NAMES_TOTAL_BYTES = NAME_BYTES_LENGTH * NUMBER_OF_LANGUAGES;
};

// Generic Switch function for all volumes
IVolume::ECountry CountrySwitch(u8 country_code);
u8 GetSysMenuRegion(u16 _TitleVersion);
std::string GetCompanyFromID(const std::string& company_id);

} // namespace<|MERGE_RESOLUTION|>--- conflicted
+++ resolved
@@ -24,10 +24,7 @@
 		GAMECUBE_DISC = 0,
 		WII_DISC,
 		WII_WAD,
-<<<<<<< HEAD
-=======
 		ELF_DOL,
->>>>>>> ad978122
 		NUMBER_OF_PLATFORMS
 	};
 
