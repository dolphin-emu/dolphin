--- conflicted
+++ resolved
@@ -84,7 +84,6 @@
   return names;
 }
 
-<<<<<<< HEAD
 bool Volume::FileExists(std::string file_name)
 {
   std::vector<DiscIO::Partition> partitions = this->GetPartitions();
@@ -105,10 +104,7 @@
   return false;
 }
 
-static std::unique_ptr<VolumeDisc> CreateDisc(std::unique_ptr<BlobReader>& reader)
-=======
 static std::unique_ptr<VolumeDisc> TryCreateDisc(std::unique_ptr<BlobReader>& reader)
->>>>>>> 19e85696
 {
   if (!reader)
     return nullptr;
