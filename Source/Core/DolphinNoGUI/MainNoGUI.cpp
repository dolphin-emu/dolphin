--- conflicted
+++ resolved
@@ -122,12 +122,10 @@
 #endif
 }
 
-<<<<<<< HEAD
 void Host_LowerWindow() {}
 void Host_Exit() {}
 void Host_PlaybackSeek() {}
 void Host_Fullscreen() {}
-=======
 void Host_UpdateDiscordClientID(const std::string& client_id)
 {
 #ifdef USE_DISCORD_PRESENCE
@@ -156,7 +154,6 @@
 {
   return nullptr;
 }
->>>>>>> 19e85696
 
 static std::unique_ptr<Platform> GetPlatform(const optparse::Values& options)
 {
@@ -259,7 +256,6 @@
   if (options.is_set("user"))
     user_directory = static_cast<const char*>(options.get("user"));
 
-<<<<<<< HEAD
   UICommon::SetUserDirectory(user_directory);
   UICommon::Init();
 
@@ -272,8 +268,6 @@
   }
 #endif
 
-=======
->>>>>>> 19e85696
   s_platform = GetPlatform(options);
   if (!s_platform || !s_platform->Init())
   {
