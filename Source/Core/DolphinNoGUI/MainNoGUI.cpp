// Copyright 2008 Dolphin Emulator Project
// Licensed under GPLv2+
// Refer to the license.txt file included.

#include <OptionParser.h>
#include <cstddef>
#include <cstdio>
#include <cstring>
#include <signal.h>
#include <string>
#include <thread>
#include <unistd.h>

#include "Common/CommonTypes.h"
#include "Common/Event.h"
#include "Common/Flag.h"
#include "Common/Logging/LogManager.h"
#include "Common/MsgHandler.h"

#include "Core/Analytics.h"
#include "Core/Boot/Boot.h"
#include "Core/BootManager.h"
#include "Core/ConfigManager.h"
#include "Core/Core.h"
#include "Core/Host.h"
#include "Core/IOS/IOS.h"
#include "Core/IOS/STM/STM.h"
#include "Core/State.h"

#include "UICommon/CommandLineParse.h"
#include "UICommon/UICommon.h"

#include "VideoCommon/RenderBase.h"
#include "VideoCommon/VR.h"
#include "VideoCommon/VideoBackendBase.h"

static bool rendererHasFocus = true;
static bool rendererIsFullscreen = false;
static Common::Flag s_running{true};
static Common::Flag s_shutdown_requested{false};
static Common::Flag s_tried_graceful_shutdown{false};

static void signal_handler(int)
{
  const char message[] = "A signal was received. A second signal will force Dolphin to stop.\n";
  if (write(STDERR_FILENO, message, sizeof(message)) < 0)
  {
  }
  s_shutdown_requested.Set();
}

namespace ProcessorInterface
{
void PowerButton_Tap();
}

class Platform
{
public:
  virtual void Init() {}
  virtual void SetTitle(const std::string& title) {}
  virtual void MainLoop()
  {
    while (s_running.IsSet())
    {
      Core::HostDispatchJobs();
      std::this_thread::sleep_for(std::chrono::milliseconds(100));
    }
  }
  virtual void Shutdown() {}
  virtual ~Platform() {}
};

static Platform* platform;

void Host_NotifyMapLoaded()
{
}
void Host_RefreshDSPDebuggerWindow()
{
}

static Common::Event updateMainFrameEvent;
void Host_Message(int Id)
{
  if (Id == WM_USER_STOP)
  {
    s_running.Clear();
    updateMainFrameEvent.Set();
  }
}

static void* s_window_handle = nullptr;
void* Host_GetRenderHandle()
{
  return s_window_handle;
}

void Host_UpdateTitle(const std::string& title)
{
  platform->SetTitle(title);
}

void Host_UpdateDisasmDialog()
{
}

void Host_UpdateMainFrame()
{
  updateMainFrameEvent.Set();
}

void Host_RequestRenderWindowSize(int width, int height)
{
}

bool Host_UINeedsControllerState()
{
  return false;
}

bool Host_RendererHasFocus()
{
  return rendererHasFocus;
}

bool Host_RendererIsFullscreen()
{
  return rendererIsFullscreen;
}

<<<<<<< HEAD
void Host_ConnectWiimote(int wm_idx, bool connect)
{
  Core::QueueHostJob([=] {
    const auto ios = IOS::HLE::GetIOS();
    if (!ios || SConfig::GetInstance().m_bt_passthrough_enabled)
      return;
    Core::RunAsCPUThread([&] {
      const auto bt = std::static_pointer_cast<IOS::HLE::Device::BluetoothEmu>(
          ios->GetDeviceByName("/dev/usb/oh1/57e/305"));
      if (bt)
        bt->AccessWiiMote(wm_idx | 0x100)->Activate(connect);
      Host_UpdateMainFrame();
    });
  });
}

void Host_SetWiiMoteConnectionState(int _State)
{
}

=======
>>>>>>> 7a51b0bc
void Host_ShowVideoConfig(void*, const std::string&)
{
}

void Host_YieldToUI()
{
}

#if HAVE_X11
#include <X11/Xlib.h>
#include <X11/keysym.h>
#include "UICommon/X11Utils.h"

class PlatformX11 : public Platform
{
  Display* dpy;
  Window win;
  Cursor blankCursor = None;
#if defined(HAVE_XRANDR) && HAVE_XRANDR
  X11Utils::XRRConfiguration* XRRConfig;
#endif

  void Init() override
  {
    XInitThreads();
    dpy = XOpenDisplay(nullptr);
    if (!dpy)
    {
      PanicAlert("No X11 display found");
      exit(1);
    }

    win = XCreateSimpleWindow(dpy, DefaultRootWindow(dpy), SConfig::GetInstance().iRenderWindowXPos,
                              SConfig::GetInstance().iRenderWindowYPos,
                              SConfig::GetInstance().iRenderWindowWidth,
                              SConfig::GetInstance().iRenderWindowHeight, 0, 0, BlackPixel(dpy, 0));
    XSelectInput(dpy, win, StructureNotifyMask | KeyPressMask | FocusChangeMask);
    Atom wmProtocols[1];
    wmProtocols[0] = XInternAtom(dpy, "WM_DELETE_WINDOW", True);
    XSetWMProtocols(dpy, win, wmProtocols, 1);
    XMapRaised(dpy, win);
    XFlush(dpy);
    s_window_handle = (void*)win;

    if (SConfig::GetInstance().bDisableScreenSaver)
      X11Utils::InhibitScreensaver(dpy, win, true);

#if defined(HAVE_XRANDR) && HAVE_XRANDR
    XRRConfig = new X11Utils::XRRConfiguration(dpy, win);
#endif

    if (SConfig::GetInstance().bHideCursor)
    {
      // make a blank cursor
      Pixmap Blank;
      XColor DummyColor;
      char ZeroData[1] = {0};
      Blank = XCreateBitmapFromData(dpy, win, ZeroData, 1, 1);
      blankCursor = XCreatePixmapCursor(dpy, Blank, Blank, &DummyColor, &DummyColor, 0, 0);
      XFreePixmap(dpy, Blank);
      XDefineCursor(dpy, win, blankCursor);
    }
  }

  void SetTitle(const std::string& string) override { XStoreName(dpy, win, string.c_str()); }
  void MainLoop() override
  {
    bool fullscreen = SConfig::GetInstance().bFullscreen;
    int last_window_width = SConfig::GetInstance().iRenderWindowWidth;
    int last_window_height = SConfig::GetInstance().iRenderWindowHeight;

    if (fullscreen)
    {
      rendererIsFullscreen = X11Utils::ToggleFullscreen(dpy, win);
#if defined(HAVE_XRANDR) && HAVE_XRANDR
      XRRConfig->ToggleDisplayMode(True);
#endif
    }

    // The actual loop
    while (s_running.IsSet())
    {
      if (s_shutdown_requested.TestAndClear())
      {
        const auto ios = IOS::HLE::GetIOS();
        const auto stm = ios ? ios->GetDeviceByName("/dev/stm/eventhook") : nullptr;
        if (!s_tried_graceful_shutdown.IsSet() && stm &&
            std::static_pointer_cast<IOS::HLE::Device::STMEventHook>(stm)->HasHookInstalled())
        {
          ProcessorInterface::PowerButton_Tap();
          s_tried_graceful_shutdown.Set();
        }
        else
        {
          s_running.Clear();
        }
      }

      XEvent event;
      KeySym key;
      for (int num_events = XPending(dpy); num_events > 0; num_events--)
      {
        XNextEvent(dpy, &event);
        switch (event.type)
        {
        case KeyPress:
          key = XLookupKeysym((XKeyEvent*)&event, 0);
          if (key == XK_Escape)
          {
            if (Core::GetState() == Core::State::Running)
            {
              if (SConfig::GetInstance().bHideCursor)
                XUndefineCursor(dpy, win);
              Core::SetState(Core::State::Paused);
            }
            else
            {
              if (SConfig::GetInstance().bHideCursor)
                XDefineCursor(dpy, win, blankCursor);
              Core::SetState(Core::State::Running);
            }
          }
          else if ((key == XK_Return) && (event.xkey.state & Mod1Mask))
          {
            fullscreen = !fullscreen;
            X11Utils::ToggleFullscreen(dpy, win);
#if defined(HAVE_XRANDR) && HAVE_XRANDR
            XRRConfig->ToggleDisplayMode(fullscreen);
#endif
          }
          else if (key >= XK_F1 && key <= XK_F8)
          {
            int slot_number = key - XK_F1 + 1;
            if (event.xkey.state & ShiftMask)
              State::Save(slot_number);
            else
              State::Load(slot_number);
          }
          else if (key == XK_F9)
            Core::SaveScreenShot();
          else if (key == XK_F11)
            State::LoadLastSaved();
          else if (key == XK_F12)
          {
            if (event.xkey.state & ShiftMask)
              State::UndoLoadState();
            else
              State::UndoSaveState();
          }
          break;
        case FocusIn:
          rendererHasFocus = true;
          if (SConfig::GetInstance().bHideCursor && Core::GetState() != Core::State::Paused)
            XDefineCursor(dpy, win, blankCursor);
          break;
        case FocusOut:
          rendererHasFocus = false;
          if (SConfig::GetInstance().bHideCursor)
            XUndefineCursor(dpy, win);
          break;
        case ClientMessage:
          if ((unsigned long)event.xclient.data.l[0] == XInternAtom(dpy, "WM_DELETE_WINDOW", False))
            s_shutdown_requested.Set();
          break;
        case ConfigureNotify:
        {
          if (last_window_width != event.xconfigure.width ||
              last_window_height != event.xconfigure.height)
          {
            last_window_width = event.xconfigure.width;
            last_window_height = event.xconfigure.height;

            // We call Renderer::ChangeSurface here to indicate the size has changed,
            // but pass the same window handle. This is needed for the Vulkan backend,
            // otherwise it cannot tell that the window has been resized on some drivers.
            if (g_renderer)
              g_renderer->ChangeSurface(s_window_handle);
          }
        }
        break;
        }
      }
      if (!fullscreen)
      {
        Window winDummy;
        unsigned int borderDummy, depthDummy;
        XGetGeometry(dpy, win, &winDummy, &SConfig::GetInstance().iRenderWindowXPos,
                     &SConfig::GetInstance().iRenderWindowYPos,
                     (unsigned int*)&SConfig::GetInstance().iRenderWindowWidth,
                     (unsigned int*)&SConfig::GetInstance().iRenderWindowHeight, &borderDummy,
                     &depthDummy);
        rendererIsFullscreen = false;
      }
      Core::HostDispatchJobs();
      usleep(100000);
    }
  }

  void Shutdown() override
  {
#if defined(HAVE_XRANDR) && HAVE_XRANDR
    delete XRRConfig;
#endif

    if (SConfig::GetInstance().bHideCursor)
      XFreeCursor(dpy, blankCursor);

    XCloseDisplay(dpy);
  }
};
#endif

static Platform* GetPlatform()
{
#if defined(USE_HEADLESS)
  return new Platform();
#elif HAVE_X11
  return new PlatformX11();
#endif
  return nullptr;
}

int main(int argc, char* argv[])
{
  auto parser = CommandLineParse::CreateParser(CommandLineParse::ParserOptions::OmitGUIOptions);
  optparse::Values& options = CommandLineParse::ParseArguments(parser.get(), argc, argv);
  std::vector<std::string> args = parser->args();

  std::string boot_filename;
  if (options.is_set("exec"))
  {
    boot_filename = static_cast<const char*>(options.get("exec"));
  }
  else if (args.size())
  {
    boot_filename = args.front();
    args.erase(args.begin());
  }
  else
  {
    parser->print_help();
    return 0;
  }

  std::string user_directory;
  if (options.is_set("user"))
  {
    user_directory = static_cast<const char*>(options.get("user"));
  }

  platform = GetPlatform();
  if (!platform)
  {
    fprintf(stderr, "No platform found\n");
    return 1;
  }

  UICommon::SetUserDirectory(user_directory);
  UICommon::Init();

  Core::SetOnStoppedCallback([]() { s_running.Clear(); });
  platform->Init();

  // Shut down cleanly on SIGINT and SIGTERM
  struct sigaction sa;
  sa.sa_handler = signal_handler;
  sigemptyset(&sa.sa_mask);
  sa.sa_flags = SA_RESETHAND;
  sigaction(SIGINT, &sa, nullptr);
  sigaction(SIGTERM, &sa, nullptr);

  DolphinAnalytics::Instance()->ReportDolphinStart("nogui");

  if (!BootManager::BootCore(BootParameters::GenerateFromFile(boot_filename)))
  {
    fprintf(stderr, "Could not boot %s\n", boot_filename.c_str());
    return 1;
  }

  while (!Core::IsRunning() && s_running.IsSet())
  {
    Core::HostDispatchJobs();
    updateMainFrameEvent.Wait();
  }

  if (s_running.IsSet())
    platform->MainLoop();
  Core::Stop();

  Core::Shutdown();
  platform->Shutdown();
  UICommon::Shutdown();

  delete platform;

  return 0;
}<|MERGE_RESOLUTION|>--- conflicted
+++ resolved
@@ -129,29 +129,10 @@
   return rendererIsFullscreen;
 }
 
-<<<<<<< HEAD
-void Host_ConnectWiimote(int wm_idx, bool connect)
-{
-  Core::QueueHostJob([=] {
-    const auto ios = IOS::HLE::GetIOS();
-    if (!ios || SConfig::GetInstance().m_bt_passthrough_enabled)
-      return;
-    Core::RunAsCPUThread([&] {
-      const auto bt = std::static_pointer_cast<IOS::HLE::Device::BluetoothEmu>(
-          ios->GetDeviceByName("/dev/usb/oh1/57e/305"));
-      if (bt)
-        bt->AccessWiiMote(wm_idx | 0x100)->Activate(connect);
-      Host_UpdateMainFrame();
-    });
-  });
-}
-
 void Host_SetWiiMoteConnectionState(int _State)
 {
 }
 
-=======
->>>>>>> 7a51b0bc
 void Host_ShowVideoConfig(void*, const std::string&)
 {
 }
