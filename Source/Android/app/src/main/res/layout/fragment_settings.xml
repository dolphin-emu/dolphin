--- conflicted
+++ resolved
@@ -1,14 +1,7 @@
 <?xml version="1.0" encoding="utf-8"?>
-<<<<<<< HEAD
-<org.dolphinemu.dolphinemu.ui.settings.SettingsFrameLayout
-    xmlns:android="http://schemas.android.com/apk/res/android"
-    android:layout_width="match_parent"
-    android:layout_height="match_parent">
-=======
 <org.dolphinemu.dolphinemu.features.settings.ui.SettingsFrameLayout xmlns:android="http://schemas.android.com/apk/res/android"
                                                                     android:layout_width="match_parent"
                                                                     android:layout_height="match_parent">
->>>>>>> bb255d26
 
     <android.support.v7.widget.RecyclerView
         android:id="@+id/list_settings"
