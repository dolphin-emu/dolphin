--- conflicted
+++ resolved
@@ -136,12 +136,9 @@
     <string name="wiimote_speaker_description">Enable sound output through the speaker on a real Wiimote (DolphinBar required).</string>
     <string name="audio_stretch">Audio Stretching</string>
     <string name="audio_stretch_description">Stretches audio to reduce stuttering. Increases latency.</string>
-<<<<<<< HEAD
+
     <string name="audio_backend">Audio Backend</string>
     <string name="audio_backend_description">Set backend used for audio output.</string>
-=======
-    <string name="gametdb_thanks">Thanks to GameTDB.com for providing GameCube and Wii covers!</string>
->>>>>>> 3f96f96f
 
     <!-- Interface Preference Fragment -->
     <string name="interface_submenu">Interface</string>
