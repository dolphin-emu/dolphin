--- conflicted
+++ resolved
@@ -311,7 +311,6 @@
     <!-- Extra Leanback Homescreen Channels-->
     <string name="homescreen_favorites">Favorites</string>
 
-<<<<<<< HEAD
     <string name="emulation_joystick_settings">Joystick Settings</string>
     <string name="emulation_sensor_settings">Sensor Settings</string>
     <string name="game_platform_wii">[Wii] %1$s %2$s</string>
@@ -349,7 +348,4 @@
     <string name="nnf_list_cancel">@android:string/cancel</string>
     <string name="nnf_new_folder_ok">@android:string/ok</string>
     <string name="nnf_new_folder_cancel">@android:string/cancel</string>
-=======
-    <string name="select_dir">Select This Directory</string>
->>>>>>> 2b905eb0
 </resources>