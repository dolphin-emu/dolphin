<?xml version="1.0" encoding="utf-8"?>

<!-- All lists for ListPreference keys/values are placed here -->
<resources>

    <!-- New UI CPU Core selection - Default -->
    <string-array name="emuCoresEntriesX86_64" translatable="false">
        <item>Interpreter</item>
        <item>Cached Interpreter</item>
        <item>JIT Recompiler</item>
    </string-array>
    <integer-array name="emuCoresValuesX86_64" translatable="false">
        <item>0</item>
        <item>5</item>
        <item>1</item>
    </integer-array>
    <string-array name="emuCoresEntriesARM64" translatable="false">
        <item>Interpreter</item>
        <item>Cached Interpreter</item>
        <item>JIT ARM64 Recompiler</item>
    </string-array>
    <integer-array name="emuCoresValuesARM64" translatable="false">
        <item>0</item>
        <item>5</item>
        <item>4</item>
    </integer-array>
    <string-array name="emuCoresEntriesGeneric" translatable="false">
        <item>Interpreter</item>
        <item>Cached Interpreter</item>
    </string-array>
    <integer-array name="emuCoresValuesGeneric" translatable="false">
        <item>0</item>
        <item>5</item>
    </integer-array>

    <!-- Wii System Languages -->
    <string-array name="wiiSystemLanguageEntries" translatable="false">
        <item>Japanese</item>
        <item>English</item>
        <item>German</item>
        <item>French</item>
        <item>Spanish</item>
        <item>Italian</item>
        <item>Dutch</item>
        <item>Simplified Chinese</item>
        <item>Traditional Chinese</item>
        <item>Korean</item>
    </string-array>
    <integer-array name="wiiSystemLanguageValues" translatable="false">
        <item>0</item>
        <item>1</item>
        <item>2</item>
        <item>3</item>
        <item>4</item>
        <item>5</item>
        <item>6</item>
        <item>7</item>
        <item>8</item>
        <item>9</item>
    </integer-array>

    <string-array name="sensorBarPositionEntries" translatable="false">
        <item>Bottom</item>
        <item>Top</item>
    </string-array>
    <integer-array name="sensorBarPositionValues" translatable="false">
        <item>0</item>
        <item>1</item>
    </integer-array>

    <!-- GameCube System Languages -->
    <string-array name="gameCubeSystemLanguageEntries" translatable="false">
        <item>English</item>
        <item>German</item>
        <item>French</item>
        <item>Spanish</item>
        <item>Italian</item>
        <item>Dutch</item>
    </string-array>
    <integer-array name="gameCubeSystemLanguageValues" translatable="false">
        <item>0</item>
        <item>1</item>
        <item>2</item>
        <item>3</item>
        <item>4</item>
        <item>5</item>
    </integer-array>

    <!-- Slot A Device Selection -->
    <string-array name="slotDeviceEntries" translatable="false">
        <item>Nothing</item>
        <item>Dummy</item>
        <item>Memory Card</item>
        <item>GCI Folder</item>
    </string-array>
    <integer-array name="slotDeviceValues" translatable="false">
        <item>255</item>
        <item>0</item>
        <item>1</item>
        <item>8</item>
    </integer-array>

    <!-- Video backend selection -->
    <string-array name="videoBackendEntries" translatable="false">
        <item>OpenGL</item>
        <item>Vulkan</item>
    </string-array>
    <integer-array name="videoBackendValues" translatable="false">
        <item>0</item>
        <item>1</item>
    </integer-array>

    <!-- Wii Remote extensions -->
    <string-array name="wiimoteExtensionsEntries" translatable="false">
        <item>None</item>
        <item>Nunchuk</item>
        <item>Classic</item>
        <item>Guitar</item>
        <item>Drums</item>
        <item>Turntable</item>
    </string-array>
    <integer-array name="wiimoteExtensionsValues" translatable="false">
        <item>0</item>
        <item>1</item>
        <item>2</item>
        <item>3</item>
        <item>4</item>
        <item>5</item>
    </integer-array>

    <!-- Texture Cache Accuracy Preference -->
    <string-array name="textureCacheAccuracyEntries" translatable="false">
        <item>Low</item>
        <item>Medium</item>
        <item>High</item>
    </string-array>
    <integer-array name="textureCacheAccuracyValues" translatable="false">
        <item>128</item>
        <item>512</item>
        <item>0</item>
    </integer-array>

    <!-- Ubershader Mode Preference -->
    <string-array name="shaderCompilationModeEntries" translatable="false">
        <item>Synchronous</item>
        <item>Asynchronous (Skip Drawing)</item>
    </string-array>
    <integer-array name="shaderCompilationModeValues" translatable="false">
        <item>0</item>
        <item>1</item>
        <item>2</item>
        <item>3</item>
    </integer-array>

    <!-- Internal Resolution Preference -->
    <string-array name="internalResolutionEntries" translatable="false">
        <item>1x (640x528)</item>
        <item>2x (1280x1056) for 720p</item>
        <item>3x (1920x1584) for 1080p</item>
        <item>4x (2560x2112)</item>
    </string-array>
    <integer-array name="internalResolutionValues" translatable="false">
        <item>1</item>
        <item>2</item>
        <item>3</item>
        <item>4</item>
    </integer-array>

    <!-- FSAA Preference -->
    <string-array name="FSAAEntries" translatable="false">
        <item>1x</item>
        <item>2x</item>
        <item>4x</item>
    </string-array>
    <integer-array name="FSAAValues" translatable="false">
        <item>0</item>
        <item>1</item>
        <item>2</item>
    </integer-array>

    <!-- Anisotropic Filtering Preference -->
    <string-array name="anisotropicFilteringEntries" translatable="false">
        <item>1x</item>
        <item>2x</item>
        <item>4x</item>
        <item>8x</item>
        <item>16x</item>
    </string-array>
    <integer-array name="anisotropicFilteringValues" translatable="false">
        <item>0</item>
        <item>1</item>
        <item>2</item>
        <item>3</item>
        <item>4</item>
    </integer-array>

    <!-- Aspect Ratio Preference -->
    <string-array name="aspectRatioEntries" translatable="false">
        <item>Auto</item>
        <item>Force 16:9</item>
        <item>Force 4:3</item>
        <item>Stretch To Window</item>
    </string-array>
    <integer-array name="aspectRatioValues" translatable="false">
        <item>0</item>
        <item>1</item>
        <item>2</item>
        <item>3</item>
    </integer-array>

    <string-array name="countryNames">
        <item>Europe</item>
        <item>Japan</item>
        <item>USA</item>
        <item>Australia</item>
        <item>France</item>
        <item>Germany</item>
        <item>Italy</item>
        <item>Korea</item>
        <item>Netherlands</item>
        <item>Russia</item>
        <item>Spain</item>
        <item>Taiwan</item>
        <item>Unknown</item>
    </string-array>

    <string-array name="gcpadTypeEntries">
        <item>Disabled</item>
        <item>Emulated</item>
    </string-array>
    <integer-array name="gcpadTypeValues">
        <item>0</item>
        <item>6</item>
        <item>12</item>
    </integer-array>

    <string-array name="wiimoteTypeEntries">
        <item>Disabled</item>
        <item>Emulated</item>
    </string-array>
    <integer-array name="wiimoteTypeValues">
        <item>0</item>
        <item>1</item>
        <item>2</item>
    </integer-array>

    <string-array name="controllersEntries">
        <item>GameCube Controller</item>
        <item>Classic Controller</item>
        <item>Wii Remote + Nunchuk</item>
        <item>Horizontal Wii Remote</item>
    </string-array>
    <string-array name="controllersValues">
        <item>None</item>
        <item>Classic</item>
        <item>Nunchuk</item>
        <item>None</item>
    </string-array>

    <string-array name="joystickSettings">
        <item>Joystick(Relative Center)</item>
        <item>Joystick(Fixed Center)</item>
        <item>Joystick Emulate IR</item>
<<<<<<< HEAD
=======
        <item>Joystick Emulate Swing</item>
        <item>Joystick Emulate Tilt</item>
        <item>Joystick Emulate Shake</item>
>>>>>>> d4561fbc
    </string-array>

    <string-array name="gcpadButtons">
        <item>A</item>
        <item>B</item>
        <item>X</item>
        <item>Y</item>
        <item>Z</item>
        <item>Start</item>
        <item>L</item>
        <item>R</item>
        <item>D-Pad</item>
        <item>Main Stick</item>
        <item>C Stick</item>
    </string-array>

    <string-array name="wiimoteButtons">
        <item>A</item>
        <item>B</item>
        <item>1</item>
        <item>2</item>
        <item>+</item>
        <item>-</item>
        <item>Home</item>
        <item>D-Pad</item>
    </string-array>

    <string-array name="nunchukButtons">
        <item>A</item>
        <item>B</item>
        <item>1</item>
        <item>2</item>
        <item>+</item>
        <item>-</item>
        <item>Home</item>
        <item>D-Pad</item>
        <item>C</item>
        <item>Z</item>
        <item>Nunchuk Stick</item>
    </string-array>

    <string-array name="classicButtons">
        <item>a</item>
        <item>b</item>
        <item>x</item>
        <item>y</item>
        <item>+</item>
        <item>-</item>
        <item>Home</item>
        <item>L</item>
        <item>R</item>
        <item>ZL</item>
        <item>ZR</item>
        <item>D-Pad</item>
        <item>Left Stick</item>
        <item>Right Stick</item>
    </string-array>

</resources><|MERGE_RESOLUTION|>--- conflicted
+++ resolved
@@ -261,12 +261,9 @@
         <item>Joystick(Relative Center)</item>
         <item>Joystick(Fixed Center)</item>
         <item>Joystick Emulate IR</item>
-<<<<<<< HEAD
-=======
         <item>Joystick Emulate Swing</item>
         <item>Joystick Emulate Tilt</item>
         <item>Joystick Emulate Shake</item>
->>>>>>> d4561fbc
     </string-array>
 
     <string-array name="gcpadButtons">
