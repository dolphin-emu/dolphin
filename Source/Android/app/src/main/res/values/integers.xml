--- conflicted
+++ resolved
@@ -77,7 +77,6 @@
     <integer name="WIIMOTE_RIGHT_X">-85</integer>
     <integer name="WIIMOTE_RIGHT_Y">0</integer>
 
-<<<<<<< HEAD
     <integer name="CLASSIC_BUTTON_A_X">80</integer>
     <integer name="CLASSIC_BUTTON_A_Y">55</integer>
     <integer name="CLASSIC_BUTTON_B_X">65</integer>
@@ -106,92 +105,4 @@
     <integer name="CLASSIC_TRIGGER_L_Y">-55</integer>
     <integer name="CLASSIC_TRIGGER_R_X">55</integer>
     <integer name="CLASSIC_TRIGGER_R_Y">-55</integer>
-=======
-    <!-- Default Wii portrait layout -->
-    <integer name="WIIMOTE_BUTTON_A_PORTRAIT_X">769</integer>
-    <integer name="WIIMOTE_BUTTON_A_PORTRAIT_Y">584</integer>
-    <integer name="WIIMOTE_BUTTON_B_PORTRAIT_X">553</integer>
-    <integer name="WIIMOTE_BUTTON_B_PORTRAIT_Y">621</integer>
-    <integer name="WIIMOTE_BUTTON_1_PORTRAIT_X">707</integer>
-    <integer name="WIIMOTE_BUTTON_1_PORTRAIT_Y">742</integer>
-    <integer name="WIIMOTE_BUTTON_2_PORTRAIT_X">846</integer>
-    <integer name="WIIMOTE_BUTTON_2_PORTRAIT_Y">692</integer>
-    <integer name="NUNCHUK_BUTTON_Z_PORTRAIT_X">526</integer>
-    <integer name="NUNCHUK_BUTTON_Z_PORTRAIT_Y">483</integer>
-    <integer name="NUNCHUK_BUTTON_C_PORTRAIT_X">786</integer>
-    <integer name="NUNCHUK_BUTTON_C_PORTRAIT_Y">455</integer>
-    <integer name="WIIMOTE_BUTTON_MINUS_PORTRAIT_X">100</integer>
-    <integer name="WIIMOTE_BUTTON_MINUS_PORTRAIT_Y">420</integer>
-    <integer name="WIIMOTE_BUTTON_PLUS_PORTRAIT_X">400</integer>
-    <integer name="WIIMOTE_BUTTON_PLUS_PORTRAIT_Y">420</integer>
-    <integer name="WIIMOTE_UP_PORTRAIT_X">260</integer>
-    <integer name="WIIMOTE_UP_PORTRAIT_Y">773</integer>
-    <integer name="WIIMOTE_BUTTON_HOME_PORTRAIT_X">250</integer>
-    <integer name="WIIMOTE_BUTTON_HOME_PORTRAIT_Y">420</integer>
-    <integer name="NUNCHUK_STICK_PORTRAIT_X">68</integer>
-    <integer name="NUNCHUK_STICK_PORTRAIT_Y">602</integer>
-
-    <integer name="WIIMOTE_RIGHT_PORTRAIT_X">68</integer>
-    <integer name="WIIMOTE_RIGHT_PORTRAIT_Y">602</integer>
-
-    <!-- Default Wii classic landscape layout -->
-    <integer name="CLASSIC_BUTTON_A_X">860</integer>
-    <integer name="CLASSIC_BUTTON_A_Y">688</integer>
-    <integer name="CLASSIC_BUTTON_B_X">787</integer>
-    <integer name="CLASSIC_BUTTON_B_Y">806</integer>
-    <integer name="CLASSIC_BUTTON_X_X">932</integer>
-    <integer name="CLASSIC_BUTTON_X_Y">523</integer>
-    <integer name="CLASSIC_BUTTON_Y_X">823</integer>
-    <integer name="CLASSIC_BUTTON_Y_Y">522</integer>
-    <integer name="CLASSIC_BUTTON_MINUS_X">420</integer>
-    <integer name="CLASSIC_BUTTON_MINUS_Y">870</integer>
-    <integer name="CLASSIC_BUTTON_PLUS_X">580</integer>
-    <integer name="CLASSIC_BUTTON_PLUS_Y">870</integer>
-    <integer name="CLASSIC_BUTTON_HOME_X">500</integer>
-    <integer name="CLASSIC_BUTTON_HOME_Y">834</integer>
-    <integer name="CLASSIC_BUTTON_ZL_X">19</integer>
-    <integer name="CLASSIC_BUTTON_ZL_Y">223</integer>
-    <integer name="CLASSIC_BUTTON_ZR_X">897</integer>
-    <integer name="CLASSIC_BUTTON_ZR_Y">263</integer>
-    <integer name="CLASSIC_DPAD_UP_X">203</integer>
-    <integer name="CLASSIC_DPAD_UP_Y">680</integer>
-    <integer name="CLASSIC_STICK_LEFT_X">23</integer>
-    <integer name="CLASSIC_STICK_LEFT_Y">622</integer>
-    <integer name="CLASSIC_STICK_RIGHT_X">636</integer>
-    <integer name="CLASSIC_STICK_RIGHT_Y">655</integer>
-    <integer name="CLASSIC_TRIGGER_L_X">124</integer>
-    <integer name="CLASSIC_TRIGGER_L_Y">429</integer>
-    <integer name="CLASSIC_TRIGGER_R_X">737</integer>
-    <integer name="CLASSIC_TRIGGER_R_Y">311</integer>
-
-    <!-- Default Wii classic portrait layout -->
-    <integer name="CLASSIC_BUTTON_A_PORTRAIT_X">820</integer>
-    <integer name="CLASSIC_BUTTON_A_PORTRAIT_Y">481</integer>
-    <integer name="CLASSIC_BUTTON_B_PORTRAIT_X">763</integer>
-    <integer name="CLASSIC_BUTTON_B_PORTRAIT_Y">562</integer>
-    <integer name="CLASSIC_BUTTON_X_PORTRAIT_X">665</integer>
-    <integer name="CLASSIC_BUTTON_X_PORTRAIT_Y">476</integer>
-    <integer name="CLASSIC_BUTTON_Y_PORTRAIT_X">601</integer>
-    <integer name="CLASSIC_BUTTON_Y_PORTRAIT_Y">552</integer>
-    <integer name="CLASSIC_BUTTON_MINUS_PORTRAIT_X">100</integer>
-    <integer name="CLASSIC_BUTTON_MINUS_PORTRAIT_Y">420</integer>
-    <integer name="CLASSIC_BUTTON_PLUS_PORTRAIT_X">400</integer>
-    <integer name="CLASSIC_BUTTON_PLUS_PORTRAIT_Y">420</integer>
-    <integer name="CLASSIC_BUTTON_HOME_PORTRAIT_X">250</integer>
-    <integer name="CLASSIC_BUTTON_HOME_PORTRAIT_Y">420</integer>
-    <integer name="CLASSIC_BUTTON_ZL_PORTRAIT_X">301</integer>
-    <integer name="CLASSIC_BUTTON_ZL_PORTRAIT_Y">613</integer>
-    <integer name="CLASSIC_BUTTON_ZR_PORTRAIT_X">445</integer>
-    <integer name="CLASSIC_BUTTON_ZR_PORTRAIT_Y">734</integer>
-    <integer name="CLASSIC_DPAD_UP_PORTRAIT_X">101</integer>
-    <integer name="CLASSIC_DPAD_UP_PORTRAIT_Y">752</integer>
-    <integer name="CLASSIC_STICK_LEFT_PORTRAIT_X">46</integer>
-    <integer name="CLASSIC_STICK_LEFT_PORTRAIT_Y">533</integer>
-    <integer name="CLASSIC_STICK_RIGHT_PORTRAIT_X">706</integer>
-    <integer name="CLASSIC_STICK_RIGHT_PORTRAIT_Y">671</integer>
-    <integer name="CLASSIC_TRIGGER_L_PORTRAIT_X">342</integer>
-    <integer name="CLASSIC_TRIGGER_L_PORTRAIT_Y">458</integer>
-    <integer name="CLASSIC_TRIGGER_R_PORTRAIT_X">650</integer>
-    <integer name="CLASSIC_TRIGGER_R_PORTRAIT_Y">360</integer>
->>>>>>> 8bb6cf2c
 </resources>