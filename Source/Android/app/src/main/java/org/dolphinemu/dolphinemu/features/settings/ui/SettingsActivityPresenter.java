--- conflicted
+++ resolved
@@ -62,20 +62,12 @@
 	}
 
 	private void prepareDolphinDirectoriesIfNeeded() {
-<<<<<<< HEAD
-		if (DirectoryInitializationService.areDolphinDirectoriesReady()) {
-=======
 		if (DirectoryInitialization.areDolphinDirectoriesReady()) {
->>>>>>> d4561fbc
 			loadSettingsUI();
 		} else {
 			mView.showLoading();
 			IntentFilter statusIntentFilter = new IntentFilter(
-<<<<<<< HEAD
-				DirectoryInitializationService.BROADCAST_ACTION);
-=======
 				DirectoryInitialization.BROADCAST_ACTION);
->>>>>>> d4561fbc
 
 			directoryStateReceiver =
 				new DirectoryStateReceiver(directoryInitializationState ->
