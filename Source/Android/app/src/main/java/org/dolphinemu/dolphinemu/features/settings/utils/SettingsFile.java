package org.dolphinemu.dolphinemu.features.settings.utils;

import android.support.annotation.NonNull;

import org.dolphinemu.dolphinemu.NativeLibrary;
import org.dolphinemu.dolphinemu.features.settings.model.BooleanSetting;
import org.dolphinemu.dolphinemu.features.settings.model.FloatSetting;
import org.dolphinemu.dolphinemu.features.settings.model.IntSetting;
import org.dolphinemu.dolphinemu.features.settings.model.Setting;
import org.dolphinemu.dolphinemu.features.settings.model.SettingSection;
import org.dolphinemu.dolphinemu.features.settings.model.Settings;
import org.dolphinemu.dolphinemu.features.settings.model.StringSetting;
import org.dolphinemu.dolphinemu.features.settings.ui.SettingsActivityView;
import org.dolphinemu.dolphinemu.utils.BiMap;
import org.dolphinemu.dolphinemu.utils.DirectoryInitialization;
import org.dolphinemu.dolphinemu.utils.Log;

import java.io.BufferedReader;
import java.io.File;
import java.io.FileNotFoundException;
import java.io.FileReader;
import java.io.IOException;
import java.io.PrintWriter;
import java.io.UnsupportedEncodingException;
import java.util.HashMap;
import java.util.Set;
import java.util.TreeMap;
import java.util.TreeSet;

/**
 * Contains static methods for interacting with .ini files in which settings are stored.
 */
public final class SettingsFile
{
  public static final String FILE_NAME_DOLPHIN = "Dolphin";
  public static final String FILE_NAME_GFX = "GFX";
  public static final String FILE_NAME_GCPAD = "GCPadNew";
  public static final String FILE_NAME_WIIMOTE = "WiimoteNew";

  public static final String KEY_CPU_CORE = "CPUCore";
  public static final String KEY_DUAL_CORE = "CPUThread";
  public static final String KEY_OVERCLOCK_ENABLE = "OverclockEnable";
  public static final String KEY_OVERCLOCK_PERCENT = "Overclock";
  public static final String KEY_SPEED_LIMIT = "EmulationSpeed";
  public static final String KEY_SYNC_ON_SKIP_IDLE = "SyncOnSkipIdle";
  public static final String KEY_MMU_EMULATION = "MMU";
  public static final String KEY_FAST_DISC_SPEED = "FastDiscSpeed";
  public static final String KEY_JIT_FOLLOW_BRANCH = "JITFollowBranch";
  public static final String KEY_VIDEO_BACKEND = "GFXBackend";
  public static final String KEY_AUDIO_STRETCH = "AudioStretch";
  public static final String KEY_AUDIO_BACKEND = "Backend";
  public static final String KEY_ENABLE_CHEATS = "EnableCheats";
  public static final String KEY_GAME_CUBE_LANGUAGE = "SelectedLanguage";
  public static final String KEY_OVERRIDE_GAME_CUBE_LANGUAGE = "OverrideGCLang";
  public static final String KEY_SLOT_A_DEVICE = "SlotA";
  public static final String KEY_SLOT_B_DEVICE = "SlotB";

  public static final String KEY_USE_PANIC_HANDLERS = "UsePanicHandlers";
  public static final String KEY_OSD_MESSAGES = "OnScreenDisplayMessages";
  public static final String KEY_BUILTIN_TITLE_DATABASE = "UseBuiltinTitleDatabase";
  public static final String KEY_SHOW_DEBUG_INFO = "ExtendedFPSInfo";


  public static final String KEY_SHOW_FPS = "ShowFPS";
  public static final String KEY_INTERNAL_RES = "InternalResolution";
  public static final String KEY_FSAA = "MSAA";
  public static final String KEY_ANISOTROPY = "MaxAnisotropy";
  public static final String KEY_POST_SHADER = "PostProcessingShader";
  public static final String KEY_SCALED_EFB = "EFBScaledCopy";
  public static final String KEY_PER_PIXEL = "EnablePixelLighting";
  public static final String KEY_FORCE_FILTERING = "ForceFiltering";
  public static final String KEY_DISABLE_FOG = "DisableFog";
  public static final String KEY_DISABLE_COPY_FILTER = "DisableCopyFilter";
  public static final String KEY_ARBITRARY_MIPMAP_DETECTION = "ArbitraryMipmapDetection";
  public static final String KEY_WIDE_SCREEN_HACK = "wideScreenHack";
  public static final String KEY_FORCE_24_BIT_COLOR = "ForceTrueColor";

  public static final String KEY_SKIP_EFB = "EFBAccessEnable";
  public static final String KEY_IGNORE_FORMAT = "EFBEmulateFormatChanges";
  public static final String KEY_EFB_TEXTURE = "EFBToTextureEnable";
  public static final String KEY_TEXCACHE_ACCURACY = "SafeTextureCacheColorSamples";
  public static final String KEY_GPU_TEXTURE_DECODING = "EnableGPUTextureDecoding";
  public static final String KEY_XFB_TEXTURE = "XFBToTextureEnable";
  public static final String KEY_IMMEDIATE_XFB = "ImmediateXFBEnable";
  public static final String KEY_FAST_DEPTH = "FastDepthCalc";
  public static final String KEY_ASPECT_RATIO = "AspectRatio";
  public static final String KEY_SHADER_COMPILATION_MODE = "ShaderCompilationMode";
  public static final String KEY_WAIT_FOR_SHADERS = "WaitForShadersBeforeStarting";

  public static final String KEY_GCPAD_TYPE = "SIDevice";
  public static final String KEY_GCPAD_G_TYPE = "PadType";

  public static final String KEY_GCBIND_A = "InputA_";
  public static final String KEY_GCBIND_B = "InputB_";
  public static final String KEY_GCBIND_X = "InputX_";
  public static final String KEY_GCBIND_Y = "InputY_";
  public static final String KEY_GCBIND_Z = "InputZ_";
  public static final String KEY_GCBIND_START = "InputStart_";
  public static final String KEY_GCBIND_CONTROL_UP = "MainUp_";
  public static final String KEY_GCBIND_CONTROL_DOWN = "MainDown_";
  public static final String KEY_GCBIND_CONTROL_LEFT = "MainLeft_";
  public static final String KEY_GCBIND_CONTROL_RIGHT = "MainRight_";
  public static final String KEY_GCBIND_C_UP = "CStickUp_";
  public static final String KEY_GCBIND_C_DOWN = "CStickDown_";
  public static final String KEY_GCBIND_C_LEFT = "CStickLeft_";
  public static final String KEY_GCBIND_C_RIGHT = "CStickRight_";
  public static final String KEY_GCBIND_TRIGGER_L = "InputL_";
  public static final String KEY_GCBIND_TRIGGER_R = "InputR_";
  public static final String KEY_GCBIND_DPAD_UP = "DPadUp_";
  public static final String KEY_GCBIND_DPAD_DOWN = "DPadDown_";
  public static final String KEY_GCBIND_DPAD_LEFT = "DPadLeft_";
  public static final String KEY_GCBIND_DPAD_RIGHT = "DPadRight_";

  public static final String KEY_GCADAPTER_RUMBLE = "AdapterRumble";
  public static final String KEY_GCADAPTER_BONGOS = "SimulateKonga";

  public static final String KEY_EMU_RUMBLE = "EmuRumble";

  public static final String KEY_WIIMOTE_TYPE = "Source";
  public static final String KEY_WIIMOTE_EXTENSION = "Extension";

  // Controller keys for game specific settings
  public static final String KEY_WIIMOTE_G_TYPE = "WiimoteSource";
  public static final String KEY_WIIMOTE_PROFILE = "WiimoteProfile";

  public static final String KEY_WIIBIND_A = "WiimoteA_";
  public static final String KEY_WIIBIND_B = "WiimoteB_";
  public static final String KEY_WIIBIND_1 = "Wiimote1_";
  public static final String KEY_WIIBIND_2 = "Wiimote2_";
  public static final String KEY_WIIBIND_MINUS = "WiimoteMinus_";
  public static final String KEY_WIIBIND_PLUS = "WiimotePlus_";
  public static final String KEY_WIIBIND_HOME = "WiimoteHome_";
  public static final String KEY_WIIBIND_IR_UP = "IRUp_";
  public static final String KEY_WIIBIND_IR_DOWN = "IRDown_";
  public static final String KEY_WIIBIND_IR_LEFT = "IRLeft_";
  public static final String KEY_WIIBIND_IR_RIGHT = "IRRight_";
  public static final String KEY_WIIBIND_IR_FORWARD = "IRForward_";
  public static final String KEY_WIIBIND_IR_BACKWARD = "IRBackward_";
  public static final String KEY_WIIBIND_IR_HIDE = "IRHide_";
  public static final String KEY_WIIBIND_SWING_UP = "SwingUp_";
  public static final String KEY_WIIBIND_SWING_DOWN = "SwingDown_";
  public static final String KEY_WIIBIND_SWING_LEFT = "SwingLeft_";
  public static final String KEY_WIIBIND_SWING_RIGHT = "SwingRight_";
  public static final String KEY_WIIBIND_SWING_FORWARD = "SwingForward_";
  public static final String KEY_WIIBIND_SWING_BACKWARD = "SwingBackward_";
  public static final String KEY_WIIBIND_TILT_FORWARD = "TiltForward_";
  public static final String KEY_WIIBIND_TILT_BACKWARD = "TiltBackward_";
  public static final String KEY_WIIBIND_TILT_LEFT = "TiltLeft_";
  public static final String KEY_WIIBIND_TILT_RIGHT = "TiltRight_";
  public static final String KEY_WIIBIND_TILT_MODIFIER = "TiltModifier_";
  public static final String KEY_WIIBIND_SHAKE_X = "ShakeX_";
  public static final String KEY_WIIBIND_SHAKE_Y = "ShakeY_";
  public static final String KEY_WIIBIND_SHAKE_Z = "ShakeZ_";
  public static final String KEY_WIIBIND_DPAD_UP = "WiimoteUp_";
  public static final String KEY_WIIBIND_DPAD_DOWN = "WiimoteDown_";
  public static final String KEY_WIIBIND_DPAD_LEFT = "WiimoteLeft_";
  public static final String KEY_WIIBIND_DPAD_RIGHT = "WiimoteRight_";
  public static final String KEY_WIIBIND_NUNCHUK_C = "NunchukC_";
  public static final String KEY_WIIBIND_NUNCHUK_Z = "NunchukZ_";
  public static final String KEY_WIIBIND_NUNCHUK_UP = "NunchukUp_";
  public static final String KEY_WIIBIND_NUNCHUK_DOWN = "NunchukDown_";
  public static final String KEY_WIIBIND_NUNCHUK_LEFT = "NunchukLeft_";
  public static final String KEY_WIIBIND_NUNCHUK_RIGHT = "NunchukRight_";
  public static final String KEY_WIIBIND_NUNCHUK_SWING_UP = "NunchukSwingUp_";
  public static final String KEY_WIIBIND_NUNCHUK_SWING_DOWN = "NunchukSwingDown_";
  public static final String KEY_WIIBIND_NUNCHUK_SWING_LEFT = "NunchukSwingLeft_";
  public static final String KEY_WIIBIND_NUNCHUK_SWING_RIGHT = "NunchukSwingRight_";
  public static final String KEY_WIIBIND_NUNCHUK_SWING_FORWARD = "NunchukSwingForward_";
  public static final String KEY_WIIBIND_NUNCHUK_SWING_BACKWARD = "NunchukSwingBackward_";
  public static final String KEY_WIIBIND_NUNCHUK_TILT_FORWARD = "NunchukTiltForward_";
  public static final String KEY_WIIBIND_NUNCHUK_TILT_BACKWARD = "NunchukTiltBackward_";
  public static final String KEY_WIIBIND_NUNCHUK_TILT_LEFT = "NunchukTiltLeft_";
  public static final String KEY_WIIBIND_NUNCHUK_TILT_RIGHT = "NunchukTiltRight_";
  public static final String KEY_WIIBIND_NUNCHUK_TILT_MODIFIER = "NunchukTiltModifier_";
  public static final String KEY_WIIBIND_NUNCHUK_SHAKE_X = "NunchukShakeX_";
  public static final String KEY_WIIBIND_NUNCHUK_SHAKE_Y = "NunchukShakeY_";
  public static final String KEY_WIIBIND_NUNCHUK_SHAKE_Z = "NunchukShakeZ_";
  public static final String KEY_WIIBIND_CLASSIC_A = "ClassicA_";
  public static final String KEY_WIIBIND_CLASSIC_B = "ClassicB_";
  public static final String KEY_WIIBIND_CLASSIC_X = "ClassicX_";
  public static final String KEY_WIIBIND_CLASSIC_Y = "ClassicY_";
  public static final String KEY_WIIBIND_CLASSIC_ZL = "ClassicZL_";
  public static final String KEY_WIIBIND_CLASSIC_ZR = "ClassicZR_";
  public static final String KEY_WIIBIND_CLASSIC_MINUS = "ClassicMinus_";
  public static final String KEY_WIIBIND_CLASSIC_PLUS = "ClassicPlus_";
  public static final String KEY_WIIBIND_CLASSIC_HOME = "ClassicHome_";
  public static final String KEY_WIIBIND_CLASSIC_LEFT_UP = "ClassicLeftStickUp_";
  public static final String KEY_WIIBIND_CLASSIC_LEFT_DOWN = "ClassicLeftStickDown_";
  public static final String KEY_WIIBIND_CLASSIC_LEFT_LEFT = "ClassicLeftStickLeft_";
  public static final String KEY_WIIBIND_CLASSIC_LEFT_RIGHT = "ClassicLeftStickRight_";
  public static final String KEY_WIIBIND_CLASSIC_RIGHT_UP = "ClassicRightStickUp_";
  public static final String KEY_WIIBIND_CLASSIC_RIGHT_DOWN = "ClassicRightStickDown_";
  public static final String KEY_WIIBIND_CLASSIC_RIGHT_LEFT = "ClassicRightStickLeft_";
  public static final String KEY_WIIBIND_CLASSIC_RIGHT_RIGHT = "ClassicRightStickRight_";
  public static final String KEY_WIIBIND_CLASSIC_TRIGGER_L = "ClassicTriggerL_";
  public static final String KEY_WIIBIND_CLASSIC_TRIGGER_R = "ClassicTriggerR_";
  public static final String KEY_WIIBIND_CLASSIC_DPAD_UP = "ClassicUp_";
  public static final String KEY_WIIBIND_CLASSIC_DPAD_DOWN = "ClassicDown_";
  public static final String KEY_WIIBIND_CLASSIC_DPAD_LEFT = "ClassicLeft_";
  public static final String KEY_WIIBIND_CLASSIC_DPAD_RIGHT = "ClassicRight_";
  public static final String KEY_WIIBIND_GUITAR_FRET_GREEN = "GuitarGreen_";
  public static final String KEY_WIIBIND_GUITAR_FRET_RED = "GuitarRed_";
  public static final String KEY_WIIBIND_GUITAR_FRET_YELLOW = "GuitarYellow_";
  public static final String KEY_WIIBIND_GUITAR_FRET_BLUE = "GuitarBlue_";
  public static final String KEY_WIIBIND_GUITAR_FRET_ORANGE = "GuitarOrange_";
  public static final String KEY_WIIBIND_GUITAR_STRUM_UP = "GuitarStrumUp_";
  public static final String KEY_WIIBIND_GUITAR_STRUM_DOWN = "GuitarStrumDown_";
  public static final String KEY_WIIBIND_GUITAR_MINUS = "GuitarMinus_";
  public static final String KEY_WIIBIND_GUITAR_PLUS = "GuitarPlus_";
  public static final String KEY_WIIBIND_GUITAR_STICK_UP = "GuitarUp_";
  public static final String KEY_WIIBIND_GUITAR_STICK_DOWN = "GuitarDown_";
  public static final String KEY_WIIBIND_GUITAR_STICK_LEFT = "GuitarLeft_";
  public static final String KEY_WIIBIND_GUITAR_STICK_RIGHT = "GuitarRight_";
  public static final String KEY_WIIBIND_GUITAR_WHAMMY_BAR = "GuitarWhammy_";
  public static final String KEY_WIIBIND_DRUMS_PAD_RED = "DrumsRed_";
  public static final String KEY_WIIBIND_DRUMS_PAD_YELLOW = "DrumsYellow_";
  public static final String KEY_WIIBIND_DRUMS_PAD_BLUE = "DrumsBlue_";
  public static final String KEY_WIIBIND_DRUMS_PAD_GREEN = "DrumsGreen_";
  public static final String KEY_WIIBIND_DRUMS_PAD_ORANGE = "DrumsOrange_";
  public static final String KEY_WIIBIND_DRUMS_PAD_BASS = "DrumsBass_";
  public static final String KEY_WIIBIND_DRUMS_MINUS = "DrumsMinus_";
  public static final String KEY_WIIBIND_DRUMS_PLUS = "DrumsPlus_";
  public static final String KEY_WIIBIND_DRUMS_STICK_UP = "DrumsUp_";
  public static final String KEY_WIIBIND_DRUMS_STICK_DOWN = "DrumsDown_";
  public static final String KEY_WIIBIND_DRUMS_STICK_LEFT = "DrumsLeft_";
  public static final String KEY_WIIBIND_DRUMS_STICK_RIGHT = "DrumsRight_";
  public static final String KEY_WIIBIND_TURNTABLE_GREEN_LEFT = "TurntableGreenLeft_";
  public static final String KEY_WIIBIND_TURNTABLE_RED_LEFT = "TurntableRedLeft_";
  public static final String KEY_WIIBIND_TURNTABLE_BLUE_LEFT = "TurntableBlueLeft_";
  public static final String KEY_WIIBIND_TURNTABLE_GREEN_RIGHT = "TurntableGreenRight_";
  public static final String KEY_WIIBIND_TURNTABLE_RED_RIGHT = "TurntableRedRight_";
  public static final String KEY_WIIBIND_TURNTABLE_BLUE_RIGHT = "TurntableBlueRight_";
  public static final String KEY_WIIBIND_TURNTABLE_MINUS = "TurntableMinus_";
  public static final String KEY_WIIBIND_TURNTABLE_PLUS = "TurntablePlus_";
  public static final String KEY_WIIBIND_TURNTABLE_EUPHORIA = "TurntableEuphoria_";
  public static final String KEY_WIIBIND_TURNTABLE_LEFT_LEFT = "TurntableLeftLeft_";
  public static final String KEY_WIIBIND_TURNTABLE_LEFT_RIGHT = "TurntableLeftRight_";
  public static final String KEY_WIIBIND_TURNTABLE_RIGHT_LEFT = "TurntableRightLeft_";
  public static final String KEY_WIIBIND_TURNTABLE_RIGHT_RIGHT = "TurntableRightRight_";
  public static final String KEY_WIIBIND_TURNTABLE_STICK_UP = "TurntableUp_";
  public static final String KEY_WIIBIND_TURNTABLE_STICK_DOWN = "TurntableDown_";
  public static final String KEY_WIIBIND_TURNTABLE_STICK_LEFT = "TurntableLeft_";
  public static final String KEY_WIIBIND_TURNTABLE_STICK_RIGHT = "TurntableRight_";
  public static final String KEY_WIIBIND_TURNTABLE_EFFECT_DIAL = "TurntableEffDial_";
  public static final String KEY_WIIBIND_TURNTABLE_CROSSFADE_LEFT = "TurntableCrossLeft_";
  public static final String KEY_WIIBIND_TURNTABLE_CROSSFADE_RIGHT = "TurntableCrossRight_";

  public static final String KEY_WIIMOTE_SCAN = "WiimoteContinuousScanning";
  public static final String KEY_WIIMOTE_SPEAKER = "WiimoteEnableSpeaker";

  // SYSCONF.IPL
  public static final String KEY_SYSCONF_SCREENSAVER = "Screensaver";
  public static final String KEY_SYSCONF_LANGUAGE = "Language";
  public static final String KEY_SYSCONF_WIDESCREEN = "Widescreen";
  public static final String KEY_SYSCONF_PROGRESSIVE_SCAN = "ProgressiveScan";
  public static final String KEY_SYSCONF_PAL60 = "PAL60";

  // SYSCONF.BT
  public static final String KEY_SYSCONF_SENSOR_BAR_POSITION = "SensorBarPosition";
  public static final String KEY_SYSCONF_SENSOR_BAR_SENSITIVITY = "SensorBarSensitivity";
  public static final String KEY_SYSCONF_SPEAKER_VOLUME = "SpeakerVolume";
  public static final String KEY_SYSCONF_WIIMOTE_MOTOR = "WiimoteMotor";

  // Internal only, not actually found in settings file.
  public static final String KEY_VIDEO_BACKEND_INDEX = "VideoBackendIndex";

  private static BiMap<String, String> sectionsMap = new BiMap<>();

  static
  {
    sectionsMap.add("Hardware", "Video_Hardware");
    sectionsMap.add("Settings", "Video_Settings");
    sectionsMap.add("Enhancements", "Video_Enhancements");
    sectionsMap.add("Stereoscopy", "Video_Stereoscopy");
    sectionsMap.add("Hacks", "Video_Hacks");
    sectionsMap.add("GameSpecific", "Video");
  }

  private SettingsFile()
  {
  }

  /**
   * Reads a given .ini file from disk and returns it as a HashMap of Settings, themselves
   * effectively a HashMap of key/value settings. If unsuccessful, outputs an error telling why it
   * failed.
   *
   * @param ini  The ini file to load the settings from
   * @param view The current view.
   */
  static HashMap<String, SettingSection> readFile(final File ini, boolean isCustomGame,
    SettingsActivityView view)
  {
    HashMap<String, SettingSection> sections = new Settings.SettingsSectionMap();

    BufferedReader reader = null;

    try
    {
      reader = new BufferedReader(new FileReader(ini));

      SettingSection current = null;
      for (String line; (line = reader.readLine()) != null; )
      {
        if (line.startsWith("[") && line.endsWith("]"))
        {
          current = sectionFromLine(line, isCustomGame);
          sections.put(current.getName(), current);
        }
        else if ((current != null))
        {
          Setting setting = settingFromLine(current, line);
          if (setting != null)
          {
            current.putSetting(setting);
          }
        }
      }
    }
    catch (FileNotFoundException e)
    {
      Log.error("[SettingsFile] File not found: " + ini.getAbsolutePath() + e.getMessage());
      if (view != null)
        view.onSettingsFileNotFound();
    }
    catch (IOException e)
    {
      Log.error("[SettingsFile] Error reading from: " + ini.getAbsolutePath() + e.getMessage());
      if (view != null)
        view.onSettingsFileNotFound();
    }
    finally
    {
      if (reader != null)
      {
        try
        {
          reader.close();
        }
        catch (IOException e)
        {
          Log.error("[SettingsFile] Error closing: " + ini.getAbsolutePath() + e.getMessage());
        }
      }
    }

    return sections;
  }

  public static HashMap<String, SettingSection> readFile(final String fileName,
    SettingsActivityView view)
  {
    HashMap<String, SettingSection> sections = readFile(getSettingsFile(fileName), false, view);

    if (fileName.equals(SettingsFile.FILE_NAME_DOLPHIN))
    {
      addGcPadSettingsIfTheyDontExist(sections);
    }

    return sections;
  }

  /**
   * Reads a given .ini file from disk and returns it as a HashMap of SettingSections, themselves
   * effectively a HashMap of key/value settings. If unsuccessful, outputs an error telling why it
   * failed.
   *
   * @param gameId the id of the game to load it's settings.
   * @param view   The current view.
   */
  public static HashMap<String, SettingSection> readCustomGameSettings(final String gameId,
    SettingsActivityView view)
  {
    return readFile(getCustomGameSettingsFile(gameId), true, view);
  }

  public static HashMap<String, SettingSection> readGenericGameSettings(final String gameId,
    SettingsActivityView view)
  {
    return readFile(getGenericGameSettingsFile(gameId), true, view);
  }

  public static HashMap<String, SettingSection> readGenericGameSettingsForAllRegions(
    final String gameId, SettingsActivityView view)
  {
    return readFile(getGenericGameSettingsForAllRegions(gameId), true, view);
  }

  public static HashMap<String, SettingSection> readWiimoteProfile(final String gameId,
          final String padId)
  {
    String profile = gameId + "_Wii" + padId;
    return readFile(getWiiProfile(profile, padId), true, null);
  }

  /**
   * Saves a Settings HashMap to a given .ini file on disk. If unsuccessful, outputs an error
   * telling why it failed.
   *
   * @param fileName The target filename without a path or extension.
   * @param sections The HashMap containing the Settings we want to serialize.
   * @param view     The current view.
   */
  public static void saveFile(final String fileName, TreeMap<String, SettingSection> sections,
    SettingsActivityView view)
  {
    File ini = getSettingsFile(fileName);

    PrintWriter writer = null;
    try
    {
      writer = new PrintWriter(ini, "UTF-8");

      Set<String> keySet = sections.keySet();
      Set<String> sortedKeySet = new TreeSet<>(keySet);

      for (String key : sortedKeySet)
      {
        SettingSection section = sections.get(key);
        writeSection(writer, section);
      }
    }
    catch (FileNotFoundException e)
    {
      Log.error("[SettingsFile] File not found: " + fileName + ".ini: " + e.getMessage());
      if (view != null)
        view.showToastMessage("Error saving " + fileName + ".ini: " + e.getMessage());
    }
    catch (UnsupportedEncodingException e)
    {
      Log.error("[SettingsFile] Bad encoding; please file a bug report: " + fileName + ".ini: " +
        e.getMessage());
      if (view != null)
        view.showToastMessage("Error saving " + fileName + ".ini: " + e.getMessage());
    }
    finally
    {
      if (writer != null)
      {
        writer.close();
      }
    }
  }

  public static void saveCustomGameSettings(final String gameId,
    final HashMap<String, SettingSection> sections)
  {
    Set<String> sortedSections = new TreeSet<>(sections.keySet());

    for (String sectionKey : sortedSections)
    {
      SettingSection section = sections.get(sectionKey);

      HashMap<String, Setting> settings = section.getSettings();
      Set<String> sortedKeySet = new TreeSet<>(settings.keySet());

      // Profile options(wii extension) are not saved, only used to properly display values
      if (sectionKey.contains(Settings.SECTION_PROFILE))
      {
        continue;
      }
      else
      {
        NativeLibrary.LoadGameIniFile(gameId);
      }
      for (String settingKey : sortedKeySet)
      {
        Setting setting = settings.get(settingKey);
<<<<<<< HEAD
        NativeLibrary
          .SetUserSetting(gameId, mapSectionNameFromIni(section.getName()), setting.getKey(),
            setting.getValueAsString());
=======
        // Special case. Extension gets saved into a controller profile
        if (settingKey.contains(SettingsFile.KEY_WIIMOTE_EXTENSION))
        {
          String padId =
                  setting.getKey()
                          .substring(setting.getKey().length() - 1, setting.getKey().length());

          saveCustomWiimoteSetting(gameId, KEY_WIIMOTE_EXTENSION, setting.getValueAsString(),
                  padId);
        }
        else
        {
          NativeLibrary.SetUserSetting(gameId, mapSectionNameFromIni(section.getName()),
                  setting.getKey(), setting.getValueAsString());
        }
>>>>>>> 2b905eb0
      }
      NativeLibrary.SaveGameIniFile(gameId);
    }
  }

  public static void saveSingleCustomSetting(final String gameId, final String section,
          final String key,
          final String value)
  {
    NativeLibrary.LoadGameIniFile(gameId);
    NativeLibrary.SetUserSetting(gameId, section,
            key, value);
    NativeLibrary.SaveGameIniFile(gameId);
  }

  /**
   * Saves the wiimote setting in a profile and enables that profile.
   *
   * @param gameId
   * @param key
   * @param value
   * @param padId
   */
  public static void saveCustomWiimoteSetting(final String gameId, final String key,
          final String value,
          final String padId)
  {
    String profile = gameId + "_Wii" + padId;

    String wiiConfigPath =
            DirectoryInitialization.getUserDirectory() + "/Config/Profiles/Wiimote/" +
                    profile + ".ini";
    File wiiProfile = new File(wiiConfigPath);
    // If it doesn't exist, create it
    if (!wiiProfile.exists())
    {
      String defautlWiiProfilePath =
              DirectoryInitialization.getUserDirectory() +
                      "/Config/Profiles/Wiimote/WiimoteProfile.ini";
      DirectoryInitialization.copyFile(defautlWiiProfilePath, wiiConfigPath);

      NativeLibrary.SetProfileSetting(profile, Settings.SECTION_PROFILE, "Device",
              "Android/" + (Integer.valueOf(padId) + 4) + "/Touchscreen");
    }

    NativeLibrary.SetProfileSetting(profile, Settings.SECTION_PROFILE, key,
            value);

    // Enable the profile
    NativeLibrary.LoadGameIniFile(gameId);
    NativeLibrary.SetUserSetting(gameId, Settings.SECTION_CONTROLS,
            KEY_WIIMOTE_PROFILE + (Integer.valueOf(padId) + 1), profile);
    NativeLibrary.SaveGameIniFile(gameId);
  }

  private static String mapSectionNameFromIni(String generalSectionName)
  {
    if (sectionsMap.getForward(generalSectionName) != null)
    {
      return sectionsMap.getForward(generalSectionName);
    }

    return generalSectionName;
  }

  private static String mapSectionNameToIni(String generalSectionName)
  {
    if (sectionsMap.getBackward(generalSectionName) != null)
    {
      return sectionsMap.getBackward(generalSectionName);
    }

    return generalSectionName;
  }

  @NonNull
  private static File getSettingsFile(String fileName)
  {
    return new File(DirectoryInitialization.getUserDirectory() + "/Config/" + fileName + ".ini");
  }

  private static File getGenericGameSettingsForAllRegions(String gameId)
  {
    // Use the first 3 chars from the gameId to load the generic game settings for all regions
    gameId = gameId.substring(0, 3);
    return new File(
      DirectoryInitialization.getDolphinInternalDirectory() + "/GameSettings/" + gameId +
        ".ini");
  }

  private static File getGenericGameSettingsFile(String gameId)
  {
    return new File(
      DirectoryInitialization.getDolphinInternalDirectory() + "/GameSettings/" + gameId +
        ".ini");
  }

  private static File getCustomGameSettingsFile(String gameId)
  {

    return new File(
      DirectoryInitialization.getUserDirectory() + "/GameSettings/" + gameId + ".ini");
  }

  private static File getWiiProfile(String profile, String padId)
  {
    String wiiConfigPath =
            DirectoryInitialization.getUserDirectory() + "/Config/Profiles/Wiimote/" +
                    profile + ".ini";

    return new File(wiiConfigPath);
  }

  private static SettingSection sectionFromLine(String line, boolean isCustomGame)
  {
    String sectionName = line.substring(1, line.length() - 1);
    if (isCustomGame)
    {
      sectionName = mapSectionNameToIni(sectionName);
    }
    return new SettingSection(sectionName);
  }

  private static void addGcPadSettingsIfTheyDontExist(HashMap<String, SettingSection> sections)
  {
    SettingSection coreSection = sections.get(Settings.SECTION_INI_CORE);

    for (int i = 0; i < 4; i++)
    {
      String key = SettingsFile.KEY_GCPAD_TYPE + i;
      if (coreSection.getSetting(key) == null)
      {
        // Set GameCube controller 1 to enabled, all others disabled
        Setting gcPadSetting = new IntSetting(key, Settings.SECTION_INI_CORE, i == 0 ? 6 : 0);
        coreSection.putSetting(gcPadSetting);
      }
    }

    sections.put(Settings.SECTION_INI_CORE, coreSection);
  }

  /**
   * For a line of text, determines what type of data is being represented, and returns
   * a Setting object containing this data.
   *
   * @param current The section currently being parsed by the consuming method.
   * @param line    The line of text being parsed.
   * @return A typed Setting containing the key/value contained in the line.
   */
  private static Setting settingFromLine(SettingSection current, String line)
  {
    String[] splitLine = line.split("=");

    if (splitLine.length != 2)
    {
      Log.warning("Skipping invalid config line \"" + line + "\"");
      return null;
    }

    String key = splitLine[0].trim();
    String value = splitLine[1].trim();

    try
    {
      int valueAsInt = Integer.valueOf(value);

      return new IntSetting(key, current.getName(), valueAsInt);
    }
    catch (NumberFormatException ex)
    {
    }

    try
    {
      float valueAsFloat = Float.valueOf(value);

      return new FloatSetting(key, current.getName(), valueAsFloat);
    }
    catch (NumberFormatException ex)
    {
    }

    switch (value)
    {
      case "True":
        return new BooleanSetting(key, current.getName(), true);
      case "False":
        return new BooleanSetting(key, current.getName(), false);
      default:
        return new StringSetting(key, current.getName(), value);
    }
  }

  /**
   * Writes the contents of a Section HashMap to disk.
   *
   * @param writer  A PrintWriter pointed at a file on disk.
   * @param section A section containing settings to be written to the file.
   */
  private static void writeSection(PrintWriter writer, SettingSection section)
  {
    // Write the section header.
    String header = sectionAsString(section);
    writer.println(header);

    // Write this section's values.
    HashMap<String, Setting> settings = section.getSettings();
    Set<String> keySet = settings.keySet();
    Set<String> sortedKeySet = new TreeSet<>(keySet);

    for (String key : sortedKeySet)
    {
      Setting setting = settings.get(key);
      String settingString = settingAsString(setting);

      writer.println(settingString);
    }
  }

  private static String sectionAsString(SettingSection section)
  {
    return "[" + section.getName() + "]";
  }

  private static String settingAsString(Setting setting)
  {
    return setting.getKey() + " = " + setting.getValueAsString();
  }

  private static String customWiimoteExtSettingAsString(Setting setting)
  {
    return setting.getKey().substring(0, setting.getKey().length() - 1) + " = " +
            setting.getValueAsString();
  }
}<|MERGE_RESOLUTION|>--- conflicted
+++ resolved
@@ -10,7 +10,6 @@
 import org.dolphinemu.dolphinemu.features.settings.model.SettingSection;
 import org.dolphinemu.dolphinemu.features.settings.model.Settings;
 import org.dolphinemu.dolphinemu.features.settings.model.StringSetting;
-import org.dolphinemu.dolphinemu.features.settings.ui.SettingsActivityView;
 import org.dolphinemu.dolphinemu.utils.BiMap;
 import org.dolphinemu.dolphinemu.utils.DirectoryInitialization;
 import org.dolphinemu.dolphinemu.utils.Log;
@@ -286,10 +285,8 @@
    * failed.
    *
    * @param ini  The ini file to load the settings from
-   * @param view The current view.
    */
-  static HashMap<String, SettingSection> readFile(final File ini, boolean isCustomGame,
-    SettingsActivityView view)
+  static HashMap<String, SettingSection> readFile(final File ini, boolean isCustomGame)
   {
     HashMap<String, SettingSection> sections = new Settings.SettingsSectionMap();
 
@@ -320,14 +317,10 @@
     catch (FileNotFoundException e)
     {
       Log.error("[SettingsFile] File not found: " + ini.getAbsolutePath() + e.getMessage());
-      if (view != null)
-        view.onSettingsFileNotFound();
     }
     catch (IOException e)
     {
       Log.error("[SettingsFile] Error reading from: " + ini.getAbsolutePath() + e.getMessage());
-      if (view != null)
-        view.onSettingsFileNotFound();
     }
     finally
     {
@@ -347,10 +340,9 @@
     return sections;
   }
 
-  public static HashMap<String, SettingSection> readFile(final String fileName,
-    SettingsActivityView view)
-  {
-    HashMap<String, SettingSection> sections = readFile(getSettingsFile(fileName), false, view);
+  public static HashMap<String, SettingSection> readFile(final String fileName)
+  {
+    HashMap<String, SettingSection> sections = readFile(getSettingsFile(fileName), false);
 
     if (fileName.equals(SettingsFile.FILE_NAME_DOLPHIN))
     {
@@ -366,31 +358,26 @@
    * failed.
    *
    * @param gameId the id of the game to load it's settings.
-   * @param view   The current view.
    */
-  public static HashMap<String, SettingSection> readCustomGameSettings(final String gameId,
-    SettingsActivityView view)
-  {
-    return readFile(getCustomGameSettingsFile(gameId), true, view);
-  }
-
-  public static HashMap<String, SettingSection> readGenericGameSettings(final String gameId,
-    SettingsActivityView view)
-  {
-    return readFile(getGenericGameSettingsFile(gameId), true, view);
-  }
-
-  public static HashMap<String, SettingSection> readGenericGameSettingsForAllRegions(
-    final String gameId, SettingsActivityView view)
-  {
-    return readFile(getGenericGameSettingsForAllRegions(gameId), true, view);
-  }
-
-  public static HashMap<String, SettingSection> readWiimoteProfile(final String gameId,
-          final String padId)
+  public static HashMap<String, SettingSection> readCustomGameSettings(final String gameId)
+  {
+    return readFile(getCustomGameSettingsFile(gameId), true);
+  }
+
+  public static HashMap<String, SettingSection> readGenericGameSettings(final String gameId)
+  {
+    return readFile(getGenericGameSettingsFile(gameId), true);
+  }
+
+  public static HashMap<String, SettingSection> readGenericGameSettingsForAllRegions(final String gameId)
+  {
+    return readFile(getGenericGameSettingsForAllRegions(gameId), true);
+  }
+
+  public static HashMap<String, SettingSection> readWiimoteProfile(final String gameId, final String padId)
   {
     String profile = gameId + "_Wii" + padId;
-    return readFile(getWiiProfile(profile, padId), true, null);
+    return readFile(getWiiProfile(profile, padId), true);
   }
 
   /**
@@ -399,10 +386,8 @@
    *
    * @param fileName The target filename without a path or extension.
    * @param sections The HashMap containing the Settings we want to serialize.
-   * @param view     The current view.
    */
-  public static void saveFile(final String fileName, TreeMap<String, SettingSection> sections,
-    SettingsActivityView view)
+  public static void saveFile(final String fileName, TreeMap<String, SettingSection> sections)
   {
     File ini = getSettingsFile(fileName);
 
@@ -423,15 +408,11 @@
     catch (FileNotFoundException e)
     {
       Log.error("[SettingsFile] File not found: " + fileName + ".ini: " + e.getMessage());
-      if (view != null)
-        view.showToastMessage("Error saving " + fileName + ".ini: " + e.getMessage());
     }
     catch (UnsupportedEncodingException e)
     {
       Log.error("[SettingsFile] Bad encoding; please file a bug report: " + fileName + ".ini: " +
         e.getMessage());
-      if (view != null)
-        view.showToastMessage("Error saving " + fileName + ".ini: " + e.getMessage());
     }
     finally
     {
@@ -466,11 +447,6 @@
       for (String settingKey : sortedKeySet)
       {
         Setting setting = settings.get(settingKey);
-<<<<<<< HEAD
-        NativeLibrary
-          .SetUserSetting(gameId, mapSectionNameFromIni(section.getName()), setting.getKey(),
-            setting.getValueAsString());
-=======
         // Special case. Extension gets saved into a controller profile
         if (settingKey.contains(SettingsFile.KEY_WIIMOTE_EXTENSION))
         {
@@ -486,7 +462,6 @@
           NativeLibrary.SetUserSetting(gameId, mapSectionNameFromIni(section.getName()),
                   setting.getKey(), setting.getValueAsString());
         }
->>>>>>> 2b905eb0
       }
       NativeLibrary.SaveGameIniFile(gameId);
     }
@@ -532,8 +507,7 @@
               "Android/" + (Integer.valueOf(padId) + 4) + "/Touchscreen");
     }
 
-    NativeLibrary.SetProfileSetting(profile, Settings.SECTION_PROFILE, key,
-            value);
+    NativeLibrary.SetProfileSetting(profile, Settings.SECTION_PROFILE, key, value);
 
     // Enable the profile
     NativeLibrary.LoadGameIniFile(gameId);
@@ -662,7 +636,6 @@
     try
     {
       float valueAsFloat = Float.valueOf(value);
-
       return new FloatSetting(key, current.getName(), valueAsFloat);
     }
     catch (NumberFormatException ex)
