--- conflicted
+++ resolved
@@ -39,9 +39,7 @@
 import java.util.ArrayList;
 
 public final class SettingsAdapter extends RecyclerView.Adapter<SettingViewHolder>
-        implements DialogInterface.OnClickListener, SeekBar.OnSeekBarChangeListener
-{
-<<<<<<< HEAD
+	implements DialogInterface.OnClickListener, SeekBar.OnSeekBarChangeListener {
 	private SettingsFragmentView mView;
 	private Context mContext;
 	private ArrayList<SettingsItem> mSettings;
@@ -52,20 +50,17 @@
 	private AlertDialog mDialog;
 	private TextView mTextSliderValue;
 
-	public SettingsAdapter(SettingsFragmentView view, Context context)
-	{
+	public SettingsAdapter(SettingsFragmentView view, Context context) {
 		mView = view;
 		mContext = context;
 	}
 
 	@Override
-	public SettingViewHolder onCreateViewHolder(ViewGroup parent, int viewType)
-	{
+	public SettingViewHolder onCreateViewHolder(ViewGroup parent, int viewType) {
 		View view;
 		LayoutInflater inflater = LayoutInflater.from(parent.getContext());
 
-		switch (viewType)
-		{
+		switch (viewType) {
 			case SettingsItem.TYPE_HEADER:
 				view = inflater.inflate(R.layout.list_item_settings_header, parent, false);
 				return new HeaderViewHolder(view, this);
@@ -98,61 +93,49 @@
 	}
 
 	@Override
-	public void onBindViewHolder(SettingViewHolder holder, int position)
-	{
+	public void onBindViewHolder(SettingViewHolder holder, int position) {
 		holder.bind(getItem(position));
 	}
 
-	private SettingsItem getItem(int position)
-	{
+	private SettingsItem getItem(int position) {
 		return mSettings.get(position);
 	}
 
 	@Override
-	public int getItemCount()
-	{
-		if (mSettings != null)
-		{
+	public int getItemCount() {
+		if (mSettings != null) {
 			return mSettings.size();
-		}
-		else
-		{
+		} else {
 			return 0;
 		}
 	}
 
 	@Override
-	public int getItemViewType(int position)
-	{
+	public int getItemViewType(int position) {
 		return getItem(position).getType();
 	}
 
-	public void setSettings(ArrayList<SettingsItem> settings)
-	{
+	public void setSettings(ArrayList<SettingsItem> settings) {
 		mSettings = settings;
 		notifyDataSetChanged();
 	}
 
-	public void onBooleanClick(CheckBoxSetting item, int position, boolean checked)
-	{
+	public void onBooleanClick(CheckBoxSetting item, int position, boolean checked) {
 		BooleanSetting setting = item.setChecked(checked);
 		notifyItemChanged(position);
 
-		if (setting != null)
-		{
+		if (setting != null) {
 			mView.putSetting(setting);
 		}
 
-		if (item.getKey().equals(SettingsFile.KEY_SKIP_EFB) || item.getKey().equals(SettingsFile.KEY_IGNORE_FORMAT))
-		{
+		if (item.getKey().equals(SettingsFile.KEY_SKIP_EFB) || item.getKey().equals(SettingsFile.KEY_IGNORE_FORMAT)) {
 			mView.putSetting(new BooleanSetting(item.getKey(), item.getSection(), !checked));
 		}
 
 		mView.onSettingChanged();
 	}
 
-	public void onSingleChoiceClick(SingleChoiceSetting item)
-	{
+	public void onSingleChoiceClick(SingleChoiceSetting item) {
 		mClickedItem = item;
 
 		int value = getSelectionForSingleChoiceValue(item);
@@ -165,8 +148,7 @@
 		mDialog = builder.show();
 	}
 
-	public void onStringSingleChoiceClick(StringSingleChoiceSetting item)
-	{
+	public void onStringSingleChoiceClick(StringSingleChoiceSetting item) {
 		mClickedItem = item;
 
 		AlertDialog.Builder builder = new AlertDialog.Builder(mView.getActivity());
@@ -177,8 +159,7 @@
 		mDialog = builder.show();
 	}
 
-	public void onSliderClick(SliderSetting item)
-	{
+	public void onSliderClick(SliderSetting item) {
 		mClickedItem = item;
 		mSeekbarProgress = item.getSelectedValue();
 		AlertDialog.Builder builder = new AlertDialog.Builder(mView.getActivity());
@@ -207,13 +188,11 @@
 		seekbar.setOnSeekBarChangeListener(this);
 	}
 
-	public void onSubmenuClick(SubmenuSetting item)
-	{
+	public void onSubmenuClick(SubmenuSetting item) {
 		mView.loadSubMenu(item.getMenuKey());
 	}
 
-	public void onInputBindingClick(final InputBindingSetting item, final int position)
-	{
+	public void onInputBindingClick(final InputBindingSetting item, final int position) {
 		final MotionAlertDialog dialog = new MotionAlertDialog(mContext, item);
 		dialog.setTitle(R.string.input_binding);
 		dialog.setMessage(String.format(mContext.getString(R.string.input_binding_description), mContext.getString(item.getNameId())));
@@ -232,8 +211,7 @@
 			StringSetting setting = new StringSetting(item.getKey(), item.getSection(), item.getValue());
 			notifyItemChanged(position);
 
-			if (setting != null)
-			{
+			if (setting != null) {
 				mView.putSetting(setting);
 			}
 
@@ -244,92 +222,67 @@
 	}
 
 	@Override
-	public void onClick(DialogInterface dialog, int which)
-	{
-		if (mClickedItem instanceof SingleChoiceSetting)
-		{
+	public void onClick(DialogInterface dialog, int which) {
+		if (mClickedItem instanceof SingleChoiceSetting) {
 			SingleChoiceSetting scSetting = (SingleChoiceSetting) mClickedItem;
 
 			int value = getValueForSingleChoiceSelection(scSetting, which);
 			MenuTag menuTag = scSetting.getMenuTag();
-			if(menuTag != null)
-			{
-				if (menuTag.isGCPadMenu())
-				{
+			if (menuTag != null) {
+				if (menuTag.isGCPadMenu()) {
 					mView.onGcPadSettingChanged(menuTag, value);
 				}
 
-				if (menuTag.isWiimoteMenu())
-				{
+				if (menuTag.isWiimoteMenu()) {
 					mView.onWiimoteSettingChanged(menuTag, value);
 				}
 
-				if (menuTag.isWiimoteExtensionMenu())
-				{
+				if (menuTag.isWiimoteExtensionMenu()) {
 					mView.onExtensionSettingChanged(menuTag, value);
 				}
 			}
 
 			// Get the backing Setting, which may be null (if for example it was missing from the file)
 			IntSetting setting = scSetting.setSelectedValue(value);
-			if (setting != null)
-			{
+			if (setting != null) {
 				mView.putSetting(setting);
-			}
-			else
-			{
-				if (scSetting.getKey().equals(SettingsFile.KEY_VIDEO_BACKEND_INDEX))
-				{
+			} else {
+				if (scSetting.getKey().equals(SettingsFile.KEY_VIDEO_BACKEND_INDEX)) {
 					putVideoBackendSetting(which);
-				}
-				else if (scSetting.getKey().equals(SettingsFile.KEY_WIIMOTE_EXTENSION))
-				{
+				} else if (scSetting.getKey().equals(SettingsFile.KEY_WIIMOTE_EXTENSION)) {
 					putExtensionSetting(which, Character.getNumericValue(scSetting.getSection().charAt(scSetting.getSection().length() - 1)));
 				}
 			}
 
 			closeDialog();
-		}
-		else if (mClickedItem instanceof StringSingleChoiceSetting)
-		{
+		} else if (mClickedItem instanceof StringSingleChoiceSetting) {
 			StringSingleChoiceSetting scSetting = (StringSingleChoiceSetting) mClickedItem;
 			String value = scSetting.getValueAt(which);
 			StringSetting setting = scSetting.setSelectedValue(value);
-			if (setting != null)
-			{
+			if (setting != null) {
 				mView.putSetting(setting);
 			}
 
 			closeDialog();
-		}
-		else if (mClickedItem instanceof SliderSetting)
-		{
+		} else if (mClickedItem instanceof SliderSetting) {
 			SliderSetting sliderSetting = (SliderSetting) mClickedItem;
-			if (sliderSetting.getSetting() instanceof FloatSetting)
-			{
+			if (sliderSetting.getSetting() instanceof FloatSetting) {
 				float value;
 
 				if (sliderSetting.getKey().equals(SettingsFile.KEY_OVERCLOCK_PERCENT)
-						|| sliderSetting.getKey().equals(SettingsFile.KEY_SPEED_LIMIT))
-				{
+					|| sliderSetting.getKey().equals(SettingsFile.KEY_SPEED_LIMIT)) {
 					value = mSeekbarProgress / 100.0f;
-				}
-				else
-				{
+				} else {
 					value = (float) mSeekbarProgress;
 				}
 
 				FloatSetting setting = sliderSetting.setSelectedValue(value);
-				if (setting != null)
-				{
+				if (setting != null) {
 					mView.putSetting(setting);
 				}
-			}
-			else
-			{
+			} else {
 				IntSetting setting = sliderSetting.setSelectedValue(mSeekbarProgress);
-				if (setting != null)
-				{
+				if (setting != null) {
 					mView.putSetting(setting);
 				}
 			}
@@ -340,478 +293,82 @@
 		mSeekbarProgress = -1;
 	}
 
-	public void closeDialog()
-	{
-		if (mDialog != null)
-		{
+	public void closeDialog() {
+		if (mDialog != null) {
 			mDialog.dismiss();
 			mDialog = null;
 		}
 	}
 
 	@Override
-	public void onProgressChanged(SeekBar seekBar, int progress, boolean fromUser)
-	{
+	public void onProgressChanged(SeekBar seekBar, int progress, boolean fromUser) {
 		mSeekbarProgress = (progress / 5) * 5;
 		mTextSliderValue.setText(String.valueOf(mSeekbarProgress));
 	}
 
 	@Override
-	public void onStartTrackingTouch(SeekBar seekBar)
-	{
-	}
-
-	@Override
-	public void onStopTrackingTouch(SeekBar seekBar)
-	{
-	}
-
-	private int getValueForSingleChoiceSelection(SingleChoiceSetting item, int which)
-	{
+	public void onStartTrackingTouch(SeekBar seekBar) {
+	}
+
+	@Override
+	public void onStopTrackingTouch(SeekBar seekBar) {
+	}
+
+	private int getValueForSingleChoiceSelection(SingleChoiceSetting item, int which) {
 		int valuesId = item.getValuesId();
 
-		if (valuesId > 0)
-		{
+		if (valuesId > 0) {
 			int[] valuesArray = mContext.getResources().getIntArray(valuesId);
 			return valuesArray[which];
-		}
-		else
-		{
+		} else {
 			return which;
 		}
 	}
 
-	private int getSelectionForSingleChoiceValue(SingleChoiceSetting item)
-	{
+	private int getSelectionForSingleChoiceValue(SingleChoiceSetting item) {
 		int value = item.getSelectedValue();
 		int valuesId = item.getValuesId();
 
-		if (valuesId > 0)
-		{
+		if (valuesId > 0) {
 			int[] valuesArray = mContext.getResources().getIntArray(valuesId);
-			for (int index = 0; index < valuesArray.length; index++)
-			{
+			for (int index = 0; index < valuesArray.length; index++) {
 				int current = valuesArray[index];
-				if (current == value)
-				{
+				if (current == value) {
 					return index;
 				}
 			}
-		}
-		else
-		{
+		} else {
 			return value;
 		}
 
 		return -1;
 	}
 
-    private void putVideoBackendSetting(int which)
-=======
-  private SettingsFragmentView mView;
-  private Context mContext;
-  private ArrayList<SettingsItem> mSettings;
-
-  private SettingsItem mClickedItem;
-  private int mSeekbarProgress;
-
-  private AlertDialog mDialog;
-  private TextView mTextSliderValue;
-
-  public SettingsAdapter(SettingsFragmentView view, Context context)
-  {
-    mView = view;
-    mContext = context;
-  }
-
-  @Override
-  public SettingViewHolder onCreateViewHolder(ViewGroup parent, int viewType)
-  {
-    View view;
-    LayoutInflater inflater = LayoutInflater.from(parent.getContext());
-
-    switch (viewType)
-    {
-      case SettingsItem.TYPE_HEADER:
-        view = inflater.inflate(R.layout.list_item_settings_header, parent, false);
-        return new HeaderViewHolder(view, this);
-
-      case SettingsItem.TYPE_CHECKBOX:
-        view = inflater.inflate(R.layout.list_item_setting_checkbox, parent, false);
-        return new CheckBoxSettingViewHolder(view, this);
-
-      case SettingsItem.TYPE_STRING_SINGLE_CHOICE:
-      case SettingsItem.TYPE_SINGLE_CHOICE:
-        view = inflater.inflate(R.layout.list_item_setting, parent, false);
-        return new SingleChoiceViewHolder(view, this);
-
-      case SettingsItem.TYPE_SLIDER:
-        view = inflater.inflate(R.layout.list_item_setting, parent, false);
-        return new SliderViewHolder(view, this);
-
-      case SettingsItem.TYPE_SUBMENU:
-        view = inflater.inflate(R.layout.list_item_setting, parent, false);
-        return new SubmenuViewHolder(view, this);
-
-      case SettingsItem.TYPE_INPUT_BINDING:
-        view = inflater.inflate(R.layout.list_item_setting, parent, false);
-        return new InputBindingSettingViewHolder(view, this, mContext);
-
-      default:
-        Log.error("[SettingsAdapter] Invalid view type: " + viewType);
-        return null;
-    }
-  }
-
-  @Override
-  public void onBindViewHolder(SettingViewHolder holder, int position)
-  {
-    holder.bind(getItem(position));
-  }
-
-  private SettingsItem getItem(int position)
-  {
-    return mSettings.get(position);
-  }
-
-  @Override
-  public int getItemCount()
-  {
-    if (mSettings != null)
-    {
-      return mSettings.size();
-    }
-    else
-    {
-      return 0;
-    }
-  }
-
-  @Override
-  public int getItemViewType(int position)
-  {
-    return getItem(position).getType();
-  }
-
-  public void setSettings(ArrayList<SettingsItem> settings)
-  {
-    mSettings = settings;
-    notifyDataSetChanged();
-  }
-
-  public void onBooleanClick(CheckBoxSetting item, int position, boolean checked)
-  {
-    BooleanSetting setting = item.setChecked(checked);
-    notifyItemChanged(position);
-
-    if (setting != null)
-    {
-      mView.putSetting(setting);
-    }
-
-    if (item.getKey().equals(SettingsFile.KEY_SKIP_EFB) ||
-            item.getKey().equals(SettingsFile.KEY_IGNORE_FORMAT))
-    {
-      mView.putSetting(new BooleanSetting(item.getKey(), item.getSection(), !checked));
-    }
-
-    mView.onSettingChanged();
-  }
-
-  public void onSingleChoiceClick(SingleChoiceSetting item)
-  {
-    mClickedItem = item;
-
-    int value = getSelectionForSingleChoiceValue(item);
-
-    AlertDialog.Builder builder = new AlertDialog.Builder(mView.getActivity());
-
-    builder.setTitle(item.getNameId());
-    builder.setSingleChoiceItems(item.getChoicesId(), value, this);
-
-    mDialog = builder.show();
-  }
-
-  public void onStringSingleChoiceClick(StringSingleChoiceSetting item)
-  {
-    mClickedItem = item;
-
-    AlertDialog.Builder builder = new AlertDialog.Builder(mView.getActivity());
-
-    builder.setTitle(item.getNameId());
-    builder.setSingleChoiceItems(item.getChoicesId(), item.getSelectValueIndex(), this);
-
-    mDialog = builder.show();
-  }
-
-  public void onSliderClick(SliderSetting item)
-  {
-    mClickedItem = item;
-    mSeekbarProgress = item.getSelectedValue();
-    AlertDialog.Builder builder = new AlertDialog.Builder(mView.getActivity());
-
-    LayoutInflater inflater = LayoutInflater.from(mView.getActivity());
-    View view = inflater.inflate(R.layout.dialog_seekbar, null);
-
-    builder.setTitle(item.getNameId());
-    builder.setView(view);
-    builder.setPositiveButton(R.string.ok, this);
-    builder.setNegativeButton(R.string.cancel, this);
-    mDialog = builder.show();
-
-    mTextSliderValue = (TextView) view.findViewById(R.id.text_value);
-    mTextSliderValue.setText(String.valueOf(mSeekbarProgress));
-
-    TextView units = (TextView) view.findViewById(R.id.text_units);
-    units.setText(item.getUnits());
-
-    SeekBar seekbar = (SeekBar) view.findViewById(R.id.seekbar);
-
-    seekbar.setMax(item.getMax());
-    seekbar.setProgress(mSeekbarProgress);
-    seekbar.setKeyProgressIncrement(5);
-
-    seekbar.setOnSeekBarChangeListener(this);
-  }
-
-  public void onSubmenuClick(SubmenuSetting item)
-  {
-    mView.loadSubMenu(item.getMenuKey());
-  }
-
-  public void onInputBindingClick(final InputBindingSetting item, final int position)
-  {
-    final MotionAlertDialog dialog = new MotionAlertDialog(mContext, item);
-    dialog.setTitle(R.string.input_binding);
-    dialog.setMessage(String.format(mContext.getString(R.string.input_binding_description),
-            mContext.getString(item.getNameId())));
-    dialog.setButton(AlertDialog.BUTTON_NEGATIVE, mContext.getString(R.string.cancel), this);
-    dialog.setButton(AlertDialog.BUTTON_NEUTRAL, mContext.getString(R.string.clear),
-            (dialogInterface, i) ->
-            {
-              item.setValue("");
-
-              SharedPreferences sharedPreferences =
-                      PreferenceManager.getDefaultSharedPreferences(mContext);
-              SharedPreferences.Editor editor = sharedPreferences.edit();
-              editor.remove(item.getKey());
-              editor.apply();
-            });
-    dialog.setOnDismissListener(dialog1 ->
-    {
-      StringSetting setting = new StringSetting(item.getKey(), item.getSection(), item.getValue());
-      notifyItemChanged(position);
-
-      if (setting != null)
-      {
-        mView.putSetting(setting);
-      }
-
-      mView.onSettingChanged();
-    });
-    dialog.setCanceledOnTouchOutside(false);
-    dialog.show();
-  }
-
-  @Override
-  public void onClick(DialogInterface dialog, int which)
-  {
-    if (mClickedItem instanceof SingleChoiceSetting)
->>>>>>> ea26ccbb
-    {
-      SingleChoiceSetting scSetting = (SingleChoiceSetting) mClickedItem;
-
-      int value = getValueForSingleChoiceSelection(scSetting, which);
-      MenuTag menuTag = scSetting.getMenuTag();
-      if (menuTag != null)
-      {
-        if (menuTag.isGCPadMenu())
-        {
-          mView.onGcPadSettingChanged(menuTag, value);
-        }
-
-        if (menuTag.isWiimoteMenu())
-        {
-          mView.onWiimoteSettingChanged(menuTag, value);
-        }
-
-        if (menuTag.isWiimoteExtensionMenu())
-        {
-          mView.onExtensionSettingChanged(menuTag, value);
-        }
-      }
-
-      // Get the backing Setting, which may be null (if for example it was missing from the file)
-      IntSetting setting = scSetting.setSelectedValue(value);
-      if (setting != null)
-      {
-        mView.putSetting(setting);
-      }
-      else
-      {
-        if (scSetting.getKey().equals(SettingsFile.KEY_VIDEO_BACKEND_INDEX))
-        {
-          putVideoBackendSetting(which);
-        }
-        else if (scSetting.getKey().equals(SettingsFile.KEY_WIIMOTE_EXTENSION))
-        {
-          putExtensionSetting(which, Character.getNumericValue(
-                  scSetting.getSection().charAt(scSetting.getSection().length() - 1)));
-        }
-      }
-
-      closeDialog();
-    }
-    else if (mClickedItem instanceof StringSingleChoiceSetting)
-    {
-      StringSingleChoiceSetting scSetting = (StringSingleChoiceSetting) mClickedItem;
-      String value = scSetting.getValueAt(which);
-      StringSetting setting = scSetting.setSelectedValue(value);
-      if (setting != null)
-      {
-        mView.putSetting(setting);
-      }
-
-      closeDialog();
-    }
-    else if (mClickedItem instanceof SliderSetting)
-    {
-      SliderSetting sliderSetting = (SliderSetting) mClickedItem;
-      if (sliderSetting.getSetting() instanceof FloatSetting)
-      {
-        float value;
-
-        if (sliderSetting.getKey().equals(SettingsFile.KEY_OVERCLOCK_PERCENT)
-                || sliderSetting.getKey().equals(SettingsFile.KEY_SPEED_LIMIT))
-        {
-          value = mSeekbarProgress / 100.0f;
-        }
-        else
-        {
-          value = (float) mSeekbarProgress;
-        }
-
-        FloatSetting setting = sliderSetting.setSelectedValue(value);
-        if (setting != null)
-        {
-          mView.putSetting(setting);
-        }
-      }
-      else
-      {
-        IntSetting setting = sliderSetting.setSelectedValue(mSeekbarProgress);
-        if (setting != null)
-        {
-          mView.putSetting(setting);
-        }
-      }
-    }
-
-    mView.onSettingChanged();
-    mClickedItem = null;
-    mSeekbarProgress = -1;
-  }
-
-  public void closeDialog()
-  {
-    if (mDialog != null)
-    {
-      mDialog.dismiss();
-      mDialog = null;
-    }
-  }
-
-  @Override
-  public void onProgressChanged(SeekBar seekBar, int progress, boolean fromUser)
-  {
-    mSeekbarProgress = progress;
-    mTextSliderValue.setText(String.valueOf(mSeekbarProgress));
-  }
-
-  @Override
-  public void onStartTrackingTouch(SeekBar seekBar)
-  {
-  }
-
-  @Override
-  public void onStopTrackingTouch(SeekBar seekBar)
-  {
-  }
-
-  private int getValueForSingleChoiceSelection(SingleChoiceSetting item, int which)
-  {
-    int valuesId = item.getValuesId();
-
-    if (valuesId > 0)
-    {
-      int[] valuesArray = mContext.getResources().getIntArray(valuesId);
-      return valuesArray[which];
-    }
-    else
-    {
-      return which;
-    }
-  }
-
-  private int getSelectionForSingleChoiceValue(SingleChoiceSetting item)
-  {
-    int value = item.getSelectedValue();
-    int valuesId = item.getValuesId();
-
-    if (valuesId > 0)
-    {
-      int[] valuesArray = mContext.getResources().getIntArray(valuesId);
-      for (int index = 0; index < valuesArray.length; index++)
-      {
-        int current = valuesArray[index];
-        if (current == value)
-        {
-          return index;
-        }
-      }
-    }
-    else
-    {
-      return value;
-    }
-
-    return -1;
-  }
-
-  private void putVideoBackendSetting(int which)
-  {
-    StringSetting gfxBackend = null;
-    switch (which)
-    {
-      case 0:
-        gfxBackend =
-                new StringSetting(SettingsFile.KEY_VIDEO_BACKEND, Settings.SECTION_INI_CORE, "OGL");
-        break;
-
-      case 1:
-        gfxBackend = new StringSetting(SettingsFile.KEY_VIDEO_BACKEND, Settings.SECTION_INI_CORE,
-                "Vulkan");
-        break;
-
-      case 2:
-        gfxBackend = new StringSetting(SettingsFile.KEY_VIDEO_BACKEND, Settings.SECTION_INI_CORE,
-                "Software Renderer");
-        break;
-
-      case 3:
-        gfxBackend = new StringSetting(SettingsFile.KEY_VIDEO_BACKEND, Settings.SECTION_INI_CORE,
-                "Null");
-        break;
-    }
-
-    mView.putSetting(gfxBackend);
-  }
-
-  private void putExtensionSetting(int which, int wiimoteNumber)
-  {
-    StringSetting extension = new StringSetting(SettingsFile.KEY_WIIMOTE_EXTENSION,
-            Settings.SECTION_WIIMOTE + wiimoteNumber,
-            mContext.getResources().getStringArray(R.array.wiimoteExtensionsEntries)[which]);
-    mView.putSetting(extension);
-  }
+	private void putVideoBackendSetting(int which) {
+		StringSetting gfxBackend = null;
+		switch (which) {
+			case 0:
+				gfxBackend = new StringSetting(SettingsFile.KEY_VIDEO_BACKEND, Settings.SECTION_INI_CORE, "OGL");
+				break;
+
+			case 1:
+				gfxBackend = new StringSetting(SettingsFile.KEY_VIDEO_BACKEND, Settings.SECTION_INI_CORE, "Vulkan");
+				break;
+
+			case 2:
+				gfxBackend = new StringSetting(SettingsFile.KEY_VIDEO_BACKEND, Settings.SECTION_INI_CORE, "Software Renderer");
+				break;
+
+			case 3:
+				gfxBackend = new StringSetting(SettingsFile.KEY_VIDEO_BACKEND, Settings.SECTION_INI_CORE, "Null");
+				break;
+		}
+
+		mView.putSetting(gfxBackend);
+	}
+
+	private void putExtensionSetting(int which, int wiimoteNumber) {
+		StringSetting extension = new StringSetting(SettingsFile.KEY_WIIMOTE_EXTENSION, Settings.SECTION_WIIMOTE + wiimoteNumber, mContext.getResources().getStringArray(R.array.wiimoteExtensionsEntries)[which]);
+		mView.putSetting(extension);
+	}
 }