--- conflicted
+++ resolved
@@ -119,25 +119,15 @@
 	void showExternalStorageNotMountedHint();
 
 	/**
-<<<<<<< HEAD
-	 * Start the DirectoryInitializationService and listen for the result.
-	 *
-	 * @param receiver the broadcast receiver for the DirectoryInitializationService
-=======
 	 * Start the DirectoryInitialization and listen for the result.
 	 *
 	 * @param receiver the broadcast receiver for the DirectoryInitialization
->>>>>>> d4561fbc
 	 * @param filter   the Intent broadcasts to be received.
 	 */
 	void startDirectoryInitializationService(DirectoryStateReceiver receiver, IntentFilter filter);
 
 	/**
-<<<<<<< HEAD
-	 * Stop listening to the DirectoryInitializationService.
-=======
 	 * Stop listening to the DirectoryInitialization.
->>>>>>> d4561fbc
 	 *
 	 * @param receiver The broadcast receiver to unregister.
 	 */
