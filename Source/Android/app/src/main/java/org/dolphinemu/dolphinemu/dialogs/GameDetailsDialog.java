--- conflicted
+++ resolved
@@ -56,6 +56,7 @@
     TextView textGameFilename = contents.findViewById(R.id.text_game_filename);
     textGameFilename.setText(gamePath.substring(gamePath.lastIndexOf("/") + 1));
 
+    //
     Button buttonDeleteSetting = contents.findViewById(R.id.button_delete_setting);
     buttonDeleteSetting.setOnClickListener(view ->
     {
@@ -71,6 +72,23 @@
       CheatCodeDialog.newInstance(gamePath).show(getFragmentManager(), "CheatCodeDialog");
     });
 
+    //
+		Button buttonWiimote = contents.findViewById(R.id.button_wiimote_settings);
+		buttonWiimote.setOnClickListener(view ->
+		{
+			this.dismiss();
+			SettingsActivity.launch(getContext(), MenuTag.WIIMOTE, gameFile.getGameId());
+		});
+		buttonWiimote.setEnabled(gameFile.getPlatform() > 0);
+
+		Button buttonGCPad = contents.findViewById(R.id.button_gcpad_settings);
+		buttonGCPad.setOnClickListener(view ->
+		{
+			this.dismiss();
+			SettingsActivity.launch(getContext(), MenuTag.GCPAD_TYPE, gameFile.getGameId());
+		});
+
+    //
     Button buttonGameSetting = contents.findViewById(R.id.button_game_setting);
     buttonGameSetting.setOnClickListener(view ->
     {
@@ -81,13 +99,8 @@
     Button buttonLaunch = contents.findViewById(R.id.button_quick_load);
     buttonLaunch.setOnClickListener(view ->
     {
-<<<<<<< HEAD
       this.dismiss();
       EmulationActivity.launch(getActivity(), gameFile, gameFile.getLastSavedState());
-=======
-      // Start the emulation activity and send the path of the clicked ROM to it.
-      EmulationActivity.launch(getActivity(), gameFile);
->>>>>>> 2b905eb0
     });
 
     ImageView imageGameScreen = contents.findViewById(R.id.image_game_screen);
