--- conflicted
+++ resolved
@@ -24,38 +24,26 @@
 import java.io.File;
 
 
-public final class GameDetailsDialog extends DialogFragment
-{
-  private static final String ARG_GAME_PATH = "game_path";
+public final class GameDetailsDialog extends DialogFragment {
+	private static final String ARG_GAME_PATH = "game_path";
 
-  public static GameDetailsDialog newInstance(String gamePath)
-  {
-    GameDetailsDialog fragment = new GameDetailsDialog();
+	public static GameDetailsDialog newInstance(String gamePath) {
+		GameDetailsDialog fragment = new GameDetailsDialog();
 
-    Bundle arguments = new Bundle();
-    arguments.putString(ARG_GAME_PATH, gamePath);
-    fragment.setArguments(arguments);
+		Bundle arguments = new Bundle();
+		arguments.putString(ARG_GAME_PATH, gamePath);
+		fragment.setArguments(arguments);
 
-    return fragment;
-  }
+		return fragment;
+	}
 
-<<<<<<< HEAD
 	@Override
-	public Dialog onCreateDialog(Bundle savedInstanceState)
-	{
+	public Dialog onCreateDialog(Bundle savedInstanceState) {
 		final GameFile gameFile = GameFileCacheService.addOrGet(getArguments().getString(ARG_GAME_PATH));
-=======
-  @Override
-  public Dialog onCreateDialog(Bundle savedInstanceState)
-  {
-    GameFile gameFile = GameFileCacheService.addOrGet(getArguments().getString(ARG_GAME_PATH));
->>>>>>> ea26ccbb
 
-    AlertDialog.Builder builder = new AlertDialog.Builder(getActivity());
-    ViewGroup contents = (ViewGroup) getActivity().getLayoutInflater()
-            .inflate(R.layout.dialog_game_details, null);
+		AlertDialog.Builder builder = new AlertDialog.Builder(getActivity());
+		ViewGroup contents = (ViewGroup) getActivity().getLayoutInflater().inflate(R.layout.dialog_game_details, null);
 
-<<<<<<< HEAD
 		// game title
 		TextView textGameTitle = contents.findViewById(R.id.text_game_title);
 		textGameTitle.setText(gameFile.getTitle());
@@ -89,78 +77,30 @@
 
 		ImageView imageGameScreen = contents.findViewById(R.id.image_game_screen);
 		Picasso.with(imageGameScreen.getContext())
-				.load("file://" + gameFile.getCoverPath())
-				.into(imageGameScreen);
+			.load("file://" + gameFile.getCoverPath())
+			.into(imageGameScreen);
 
 		builder.setView(contents);
 		return builder.create();
 	}
 
-	private boolean isGameSetingExist(String gameId)
-	{
+	private boolean isGameSetingExist(String gameId) {
 		String path = DirectoryInitializationService.getUserDirectory() + "/GameSettings/" + gameId + ".ini";
 		File gameSettingsFile = new File(path);
 		return gameSettingsFile.exists();
 	}
 
-	private void deleteGameSetting(Context context, String gameId)
-	{
+	private void deleteGameSetting(Context context, String gameId) {
 		String path = DirectoryInitializationService.getUserDirectory() + "/GameSettings/" + gameId + ".ini";
 		File gameSettingsFile = new File(path);
-		if (gameSettingsFile.exists())
-		{
-			if (gameSettingsFile.delete())
-			{
+		if (gameSettingsFile.exists()) {
+			if (gameSettingsFile.delete()) {
 				Toast.makeText(context, "Cleared settings for " + gameId, Toast.LENGTH_SHORT).show();
-			}
-			else
-			{
+			} else {
 				Toast.makeText(context, "Unable to clear settings for " + gameId, Toast.LENGTH_SHORT).show();
 			}
-		}
-		else
-		{
+		} else {
 			Toast.makeText(context, "No game settings to delete", Toast.LENGTH_SHORT).show();
 		}
 	}
-=======
-    final ImageView imageGameScreen = contents.findViewById(R.id.image_game_screen);
-    CircleImageView circleBanner = contents.findViewById(R.id.circle_banner);
-
-    TextView textTitle = contents.findViewById(R.id.text_game_title);
-    TextView textDescription = contents.findViewById(R.id.text_description);
-
-    TextView textCountry = contents.findViewById(R.id.text_country);
-    TextView textCompany = contents.findViewById(R.id.text_company);
-
-    FloatingActionButton buttonLaunch = contents.findViewById(R.id.button_launch);
-
-    String country = getResources().getStringArray(R.array.countryNames)[gameFile.getCountry()];
-
-    textTitle.setText(gameFile.getTitle());
-    textDescription.setText(gameFile.getDescription());
-    textCountry.setText(country);
-    textCompany.setText(gameFile.getCompany());
-
-    buttonLaunch.setOnClickListener(view ->
-    {
-      // Start the emulation activity and send the path of the clicked ROM to it.
-      EmulationActivity.launch(getActivity(), gameFile, -1, imageGameScreen);
-    });
-
-    // Fill in the view contents.
-    Picasso.with(imageGameScreen.getContext())
-            .load(getArguments().getString(gameFile.getScreenshotPath()))
-            .fit()
-            .centerCrop()
-            .noFade()
-            .noPlaceholder()
-            .into(imageGameScreen);
-
-    circleBanner.setImageResource(R.drawable.no_banner);
-
-    builder.setView(contents);
-    return builder.create();
-  }
->>>>>>> ea26ccbb
 }