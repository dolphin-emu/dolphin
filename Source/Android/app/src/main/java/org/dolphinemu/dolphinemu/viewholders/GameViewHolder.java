--- conflicted
+++ resolved
@@ -12,37 +12,22 @@
  * A simple class that stores references to views so that the GameAdapter doesn't need to
  * keep calling findViewById(), which is expensive.
  */
-public class GameViewHolder extends RecyclerView.ViewHolder
-{
-<<<<<<< HEAD
+public class GameViewHolder extends RecyclerView.ViewHolder {
 	public ImageView imageScreenshot;
 	public TextView textGameTitle;
 	public TextView textCompany;
 	public TextView textPlatform;
-=======
-  public ImageView imageScreenshot;
-  public TextView textGameTitle;
-  public TextView textCompany;
->>>>>>> ea26ccbb
 
-  public GameFile gameFile;
+	public GameFile gameFile;
 
-  public GameViewHolder(View itemView)
-  {
-    super(itemView);
+	public GameViewHolder(View itemView) {
+		super(itemView);
 
-    itemView.setTag(this);
+		itemView.setTag(this);
 
-<<<<<<< HEAD
 		imageScreenshot = itemView.findViewById(R.id.image_game_screen);
 		textGameTitle = itemView.findViewById(R.id.text_game_title);
 		textCompany = itemView.findViewById(R.id.text_company);
 		textPlatform = itemView.findViewById(R.id.text_platform);
 	}
-=======
-    imageScreenshot = itemView.findViewById(R.id.image_game_screen);
-    textGameTitle = itemView.findViewById(R.id.text_game_title);
-    textCompany = itemView.findViewById(R.id.text_company);
-  }
->>>>>>> ea26ccbb
 }