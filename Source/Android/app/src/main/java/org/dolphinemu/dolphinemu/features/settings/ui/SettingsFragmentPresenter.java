--- conflicted
+++ resolved
@@ -29,46 +29,33 @@
 
 public final class SettingsFragmentPresenter
 {
-  private SettingsFragmentView mView;
-
-  public static final String ARG_CONTROLLER_TYPE = "controller_type";
   private MenuTag mMenuTag;
   private String mGameID;
-
   private Settings mSettings;
-  private ArrayList<SettingsItem> mSettingsList;
+	private SettingsActivity mActivity;
 
   private int mControllerNumber;
   private int mControllerType;
 
-  public SettingsFragmentPresenter(SettingsFragmentView view)
-  {
-    mView = view;
+  public SettingsFragmentPresenter(SettingsActivity activity)
+  {
+		mActivity = activity;
   }
 
   public void onCreate(MenuTag menuTag, String gameId, Bundle extras)
   {
     mGameID = gameId;
-
-    this.mMenuTag = menuTag;
+    mMenuTag = menuTag;
+
     if (menuTag.isGCPadMenu() || menuTag.isWiimoteExtensionMenu())
     {
       mControllerNumber = menuTag.getSubType();
-      mControllerType = extras.getInt(ARG_CONTROLLER_TYPE);
+      mControllerType = extras.getInt(SettingsActivity.ARG_CONTROLLER_TYPE);
     }
     else if (menuTag.isWiimoteMenu())
     {
       mControllerNumber = menuTag.getSubType();
     }
-    else
-    {
-      mMenuTag = menuTag;
-    }
-  }
-
-  public void onViewCreated(Settings settings)
-  {
-    setSettings(settings);
   }
 
   /**
@@ -80,42 +67,14 @@
   {
     if (mSettings != null)
     {
-      mView.passSettingsToActivity(mSettings);
-    }
-  }
-
-  public void putSetting(Setting setting)
-  {
-    mSettings.getSection(setting.getSection()).putSetting(setting);
-  }
-
-  public void loadDefaultSettings()
-  {
-    loadSettingsList();
-  }
-
-  public void setSettings(Settings settings)
-  {
-    if (mSettingsList == null && settings != null)
-    {
-      mSettings = settings;
-
-      loadSettingsList();
-    }
-    else
-    {
-      mView.showSettingsList(mSettingsList);
-    }
-  }
-
-  private void loadSettingsList()
-  {
-    if (!TextUtils.isEmpty(mGameID))
-    {
-      mView.getActivity().setTitle("Game Settings: " + mGameID);
-    }
+			mActivity.setSettings(mSettings);
+    }
+  }
+
+  public ArrayList<SettingsItem> loadSettingsList(Settings settings)
+  {
     ArrayList<SettingsItem> sl = new ArrayList<>();
-
+		mSettings = settings;
     switch (mMenuTag)
     {
       case CONFIG:
@@ -180,12 +139,9 @@
         break;
 
       default:
-        mView.showToastMessage("Unimplemented menu");
-        return;
-    }
-
-    mSettingsList = sl;
-    mView.showSettingsList(mSettingsList);
+        return null;
+    }
+    return sl;
   }
 
   private void addConfigSettings(ArrayList<SettingsItem> sl)
@@ -203,33 +159,20 @@
 
   private void addGeneralSettings(ArrayList<SettingsItem> sl)
   {
-    Setting cpuCore = null;
-    Setting dualCore = null;
-    Setting overclockEnable = null;
-    Setting overclock = null;
-    Setting speedLimit = null;
-    Setting syncOnSkipIdle = null;
-    //Setting mmuEmulation = null;
-    //Setting fastDiscSpeed = null;
-    Setting followBranch = null;
-    Setting audioStretch = null;
-    Setting audioBackend = null;
-    Setting enableCheats = null;
-
     SettingSection coreSection = mSettings.getSection(Settings.SECTION_INI_CORE);
-    cpuCore = coreSection.getSetting(SettingsFile.KEY_CPU_CORE);
-    dualCore = coreSection.getSetting(SettingsFile.KEY_DUAL_CORE);
-    overclockEnable = coreSection.getSetting(SettingsFile.KEY_OVERCLOCK_ENABLE);
-    overclock = coreSection.getSetting(SettingsFile.KEY_OVERCLOCK_PERCENT);
-    speedLimit = coreSection.getSetting(SettingsFile.KEY_SPEED_LIMIT);
-    syncOnSkipIdle = coreSection.getSetting(SettingsFile.KEY_SYNC_ON_SKIP_IDLE);
-    //mmuEmulation = coreSection.getSetting(SettingsFile.KEY_MMU_EMULATION);
-    //fastDiscSpeed = coreSection.getSetting(SettingsFile.KEY_FAST_DISC_SPEED);
-    followBranch = coreSection.getSetting(SettingsFile.KEY_JIT_FOLLOW_BRANCH);
-    audioStretch = coreSection.getSetting(SettingsFile.KEY_AUDIO_STRETCH);
-    audioBackend = mSettings.getSection(Settings.SECTION_INI_DSP)
+		Setting cpuCore = coreSection.getSetting(SettingsFile.KEY_CPU_CORE);
+		Setting dualCore = coreSection.getSetting(SettingsFile.KEY_DUAL_CORE);
+		Setting overclockEnable = coreSection.getSetting(SettingsFile.KEY_OVERCLOCK_ENABLE);
+		Setting overclock = coreSection.getSetting(SettingsFile.KEY_OVERCLOCK_PERCENT);
+		Setting speedLimit = coreSection.getSetting(SettingsFile.KEY_SPEED_LIMIT);
+		Setting syncOnSkipIdle = coreSection.getSetting(SettingsFile.KEY_SYNC_ON_SKIP_IDLE);
+    //Setting mmuEmulation = coreSection.getSetting(SettingsFile.KEY_MMU_EMULATION);
+    //Setting fastDiscSpeed = coreSection.getSetting(SettingsFile.KEY_FAST_DISC_SPEED);
+		Setting followBranch = coreSection.getSetting(SettingsFile.KEY_JIT_FOLLOW_BRANCH);
+		Setting audioStretch = coreSection.getSetting(SettingsFile.KEY_AUDIO_STRETCH);
+		Setting audioBackend = mSettings.getSection(Settings.SECTION_INI_DSP)
       .getSetting(SettingsFile.KEY_AUDIO_BACKEND);
-    enableCheats = coreSection.getSetting(SettingsFile.KEY_ENABLE_CHEATS);
+		Setting enableCheats = coreSection.getSetting(SettingsFile.KEY_ENABLE_CHEATS);
 
     // TODO: Having different emuCoresEntries/emuCoresValues for each architecture is annoying.
     // The proper solution would be to have one emuCoresEntries and one emuCoresValues
@@ -288,18 +231,13 @@
 
   private void addInterfaceSettings(ArrayList<SettingsItem> sl)
   {
-    Setting usePanicHandlers = null;
-    Setting onScreenDisplayMessages = null;
-    Setting useBuiltinTitleDatabase = null;
-    Setting showDebugInfo = null;
-
-    usePanicHandlers = mSettings.getSection(Settings.SECTION_INI_INTERFACE)
+		Setting usePanicHandlers = mSettings.getSection(Settings.SECTION_INI_INTERFACE)
       .getSetting(SettingsFile.KEY_USE_PANIC_HANDLERS);
-    onScreenDisplayMessages = mSettings.getSection(Settings.SECTION_INI_INTERFACE)
+		Setting onScreenDisplayMessages = mSettings.getSection(Settings.SECTION_INI_INTERFACE)
       .getSetting(SettingsFile.KEY_OSD_MESSAGES);
-    useBuiltinTitleDatabase = mSettings.getSection(Settings.SECTION_INI_INTERFACE)
+		Setting useBuiltinTitleDatabase = mSettings.getSection(Settings.SECTION_INI_INTERFACE)
       .getSetting(SettingsFile.KEY_BUILTIN_TITLE_DATABASE);
-    showDebugInfo = mSettings.getSection(Settings.SECTION_INI_INTERFACE)
+		Setting showDebugInfo = mSettings.getSection(Settings.SECTION_INI_INTERFACE)
       .getSetting(SettingsFile.KEY_SHOW_DEBUG_INFO);
 
     sl.add(new CheckBoxSetting(SettingsFile.KEY_USE_PANIC_HANDLERS, Settings.SECTION_INI_INTERFACE,
@@ -316,16 +254,11 @@
 
   private void addGameCubeSettings(ArrayList<SettingsItem> sl)
   {
-    Setting systemLanguage = null;
-    Setting overrideGCLanguage = null;
-    Setting slotADevice = null;
-    Setting slotBDevice = null;
-
     SettingSection coreSection = mSettings.getSection(Settings.SECTION_INI_CORE);
-    systemLanguage = coreSection.getSetting(SettingsFile.KEY_GAME_CUBE_LANGUAGE);
-    overrideGCLanguage = coreSection.getSetting(SettingsFile.KEY_OVERRIDE_GAME_CUBE_LANGUAGE);
-    slotADevice = coreSection.getSetting(SettingsFile.KEY_SLOT_A_DEVICE);
-    slotBDevice = coreSection.getSetting(SettingsFile.KEY_SLOT_B_DEVICE);
+		Setting systemLanguage = coreSection.getSetting(SettingsFile.KEY_GAME_CUBE_LANGUAGE);
+		Setting overrideGCLanguage = coreSection.getSetting(SettingsFile.KEY_OVERRIDE_GAME_CUBE_LANGUAGE);
+		Setting slotADevice = coreSection.getSetting(SettingsFile.KEY_SLOT_A_DEVICE);
+		Setting slotBDevice = coreSection.getSetting(SettingsFile.KEY_SLOT_B_DEVICE);
 
     sl.add(new SingleChoiceSetting(SettingsFile.KEY_GAME_CUBE_LANGUAGE, Settings.SECTION_INI_CORE,
       R.string.gamecube_system_language, 0, R.array.gameCubeSystemLanguageEntries,
@@ -343,23 +276,9 @@
 
   private void addWiiSettings(ArrayList<SettingsItem> sl)
   {
-    Setting continuousScan = null;
-    Setting wiimoteSpeaker = null;
-
     SettingSection coreSection = mSettings.getSection(Settings.SECTION_INI_CORE);
-    continuousScan = coreSection.getSetting(SettingsFile.KEY_WIIMOTE_SCAN);
-    wiimoteSpeaker = coreSection.getSetting(SettingsFile.KEY_WIIMOTE_SPEAKER);
-
-    SettingSection sysconfSection = mSettings.getSection(Settings.SECTION_SYSCONF);
-    Setting screensaver = sysconfSection.getSetting(SettingsFile.KEY_SYSCONF_SCREENSAVER);
-    Setting language = sysconfSection.getSetting(SettingsFile.KEY_SYSCONF_LANGUAGE);
-    Setting widescreen = sysconfSection.getSetting(SettingsFile.KEY_SYSCONF_WIDESCREEN);
-    //Setting progressiveScan = sysconfSection.getSetting(SettingsFile.KEY_SYSCONF_PROGRESSIVE_SCAN);
-    Setting pal60 = sysconfSection.getSetting(SettingsFile.KEY_SYSCONF_PAL60);
-    //Setting sensorBarPosition = sysconfSection.getSetting(SettingsFile.KEY_SYSCONF_SENSOR_BAR_POSITION);
-    //Setting sensorBarSensitivity = sysconfSection.getSetting(SettingsFile.KEY_SYSCONF_SENSOR_BAR_SENSITIVITY);
-    //Setting speakerVolume = sysconfSection.getSetting(SettingsFile.KEY_SYSCONF_SPEAKER_VOLUME);
-    //Setting wiimoteMotor = sysconfSection.getSetting(SettingsFile.KEY_SYSCONF_WIIMOTE_MOTOR);
+		Setting continuousScan = coreSection.getSetting(SettingsFile.KEY_WIIMOTE_SCAN);
+		Setting wiimoteSpeaker = coreSection.getSetting(SettingsFile.KEY_WIIMOTE_SPEAKER);
 
     sl.add(new CheckBoxSetting(SettingsFile.KEY_WIIMOTE_SCAN, Settings.SECTION_INI_CORE,
       R.string.wiimote_scanning, R.string.wiimote_scanning_description, true,
@@ -367,35 +286,41 @@
     sl.add(new CheckBoxSetting(SettingsFile.KEY_WIIMOTE_SPEAKER, Settings.SECTION_INI_CORE,
       R.string.wiimote_speaker, R.string.wiimote_speaker_description, true, wiimoteSpeaker));
 
-    sl.add(new CheckBoxSetting(SettingsFile.KEY_SYSCONF_SCREENSAVER, Settings.SECTION_SYSCONF,
-      R.string.sysconf_screensaver, 0, true, screensaver));
-    sl.add(new SingleChoiceSetting(SettingsFile.KEY_SYSCONF_LANGUAGE, Settings.SECTION_SYSCONF,
-      R.string.sysconf_language, 0, R.array.wiiSystemLanguageEntries,
-      R.array.wiiSystemLanguageValues, 7, language));
-    sl.add(new CheckBoxSetting(SettingsFile.KEY_SYSCONF_WIDESCREEN, Settings.SECTION_SYSCONF,
-      R.string.sysconf_widescreen, 0, true, widescreen));
-    //sl.add(new CheckBoxSetting(SettingsFile.KEY_SYSCONF_PROGRESSIVE_SCAN, Settings.SECTION_SYSCONF, R.string.sysconf_progressive_scan, 0, true, progressiveScan));
-    sl.add(new CheckBoxSetting(SettingsFile.KEY_SYSCONF_PAL60, Settings.SECTION_SYSCONF,
-      R.string.sysconf_pal60, 0, true, pal60));
-    //sl.add(new SingleChoiceSetting(SettingsFile.KEY_SYSCONF_SENSOR_BAR_POSITION, Settings.SECTION_SYSCONF, R.string.sysconf_sensor_bar_position, 0, R.array.sensorBarPositionEntries, R.array.sensorBarPositionValues, 0, sensorBarPosition));
-    //sl.add(new SliderSetting(SettingsFile.KEY_SYSCONF_SENSOR_BAR_SENSITIVITY, Settings.SECTION_SYSCONF, R.string.sysconf_sensor_bar_sensitivity, 0, 100, "", 70, sensorBarSensitivity));
-    //sl.add(new SliderSetting(SettingsFile.KEY_SYSCONF_SPEAKER_VOLUME, Settings.SECTION_SYSCONF, R.string.sysconf_speaker_volume, 0, 100, "", 70, speakerVolume));
-    //sl.add(new CheckBoxSetting(SettingsFile.KEY_SYSCONF_WIIMOTE_MOTOR, Settings.SECTION_SYSCONF, R.string.sysconf_wiimote_motor, 0, true, wiimoteMotor));
+    if(TextUtils.isEmpty(mGameID))
+		{
+			SettingSection sysconfSection = mSettings.getSection(Settings.SECTION_SYSCONF);
+			Setting screensaver = sysconfSection.getSetting(SettingsFile.KEY_SYSCONF_SCREENSAVER);
+			Setting language = sysconfSection.getSetting(SettingsFile.KEY_SYSCONF_LANGUAGE);
+			Setting widescreen = sysconfSection.getSetting(SettingsFile.KEY_SYSCONF_WIDESCREEN);
+			//Setting progressiveScan = sysconfSection.getSetting(SettingsFile.KEY_SYSCONF_PROGRESSIVE_SCAN);
+			Setting pal60 = sysconfSection.getSetting(SettingsFile.KEY_SYSCONF_PAL60);
+			//Setting sensorBarPosition = sysconfSection.getSetting(SettingsFile.KEY_SYSCONF_SENSOR_BAR_POSITION);
+			//Setting sensorBarSensitivity = sysconfSection.getSetting(SettingsFile.KEY_SYSCONF_SENSOR_BAR_SENSITIVITY);
+			//Setting speakerVolume = sysconfSection.getSetting(SettingsFile.KEY_SYSCONF_SPEAKER_VOLUME);
+			//Setting wiimoteMotor = sysconfSection.getSetting(SettingsFile.KEY_SYSCONF_WIIMOTE_MOTOR);
+
+			sl.add(new CheckBoxSetting(SettingsFile.KEY_SYSCONF_SCREENSAVER, Settings.SECTION_SYSCONF,
+				R.string.sysconf_screensaver, 0, true, screensaver));
+			sl.add(new SingleChoiceSetting(SettingsFile.KEY_SYSCONF_LANGUAGE, Settings.SECTION_SYSCONF,
+				R.string.sysconf_language, 0, R.array.wiiSystemLanguageEntries,
+				R.array.wiiSystemLanguageValues, 7, language));
+			sl.add(new CheckBoxSetting(SettingsFile.KEY_SYSCONF_WIDESCREEN, Settings.SECTION_SYSCONF,
+				R.string.sysconf_widescreen, 0, true, widescreen));
+			//sl.add(new CheckBoxSetting(SettingsFile.KEY_SYSCONF_PROGRESSIVE_SCAN, Settings.SECTION_SYSCONF, R.string.sysconf_progressive_scan, 0, true, progressiveScan));
+			sl.add(new CheckBoxSetting(SettingsFile.KEY_SYSCONF_PAL60, Settings.SECTION_SYSCONF,
+				R.string.sysconf_pal60, 0, true, pal60));
+			//sl.add(new SingleChoiceSetting(SettingsFile.KEY_SYSCONF_SENSOR_BAR_POSITION, Settings.SECTION_SYSCONF, R.string.sysconf_sensor_bar_position, 0, R.array.sensorBarPositionEntries, R.array.sensorBarPositionValues, 0, sensorBarPosition));
+			//sl.add(new SliderSetting(SettingsFile.KEY_SYSCONF_SENSOR_BAR_SENSITIVITY, Settings.SECTION_SYSCONF, R.string.sysconf_sensor_bar_sensitivity, 0, 100, "", 70, sensorBarSensitivity));
+			//sl.add(new SliderSetting(SettingsFile.KEY_SYSCONF_SPEAKER_VOLUME, Settings.SECTION_SYSCONF, R.string.sysconf_speaker_volume, 0, 100, "", 70, speakerVolume));
+			//sl.add(new CheckBoxSetting(SettingsFile.KEY_SYSCONF_WIIMOTE_MOTOR, Settings.SECTION_SYSCONF, R.string.sysconf_wiimote_motor, 0, true, wiimoteMotor));
+		}
   }
 
   private void addGcPadSettings(ArrayList<SettingsItem> sl)
   {
     for (int i = 0; i < 4; i++)
     {
-<<<<<<< HEAD
-      // TODO This controller_0 + i business is quite the hack. It should work, but only if the definitions are kept together and in order.
-      Setting gcPadSetting = mSettings.getSection(Settings.SECTION_INI_CORE)
-        .getSetting(SettingsFile.KEY_GCPAD_TYPE + i);
-      sl.add(new SingleChoiceSetting(SettingsFile.KEY_GCPAD_TYPE + i, Settings.SECTION_INI_CORE,
-        R.string.controller_0 + i, 0, R.array.gcpadTypeEntries, R.array.gcpadTypeValues, 0,
-        gcPadSetting, MenuTag.getGCPadMenuTag(i)));
-=======
-      if (mGameID.equals(""))
+      if (TextUtils.isEmpty(mGameID))
       {
         // TODO This controller_0 + i business is quite the hack. It should work, but only if the definitions are kept together and in order.
         Setting gcPadSetting = mSettings.getSection(Settings.SECTION_INI_CORE)
@@ -412,7 +337,6 @@
                 R.string.controller_0 + i, 0, R.array.gcpadTypeEntries, R.array.gcpadTypeValues, 0,
                 gcPadSetting, MenuTag.getGCPadMenuTag(i)));
       }
->>>>>>> 2b905eb0
     }
   }
 
@@ -421,14 +345,7 @@
     for (int i = 0; i < 4; i++)
     {
       // TODO This wiimote_0 + i business is quite the hack. It should work, but only if the definitions are kept together and in order.
-<<<<<<< HEAD
-      Setting wiimoteSetting = mSettings.getSection(Settings.SECTION_WIIMOTE + (i + 1))
-        .getSetting(SettingsFile.KEY_WIIMOTE_TYPE);
-      sl.add(new SingleChoiceSetting(SettingsFile.KEY_WIIMOTE_TYPE, Settings.SECTION_WIIMOTE + i,
-        R.string.wiimote_4 + i, 0, R.array.wiimoteTypeEntries, R.array.wiimoteTypeValues, 0,
-        wiimoteSetting, MenuTag.getWiimoteMenuTag(i + 4)));
-=======
-      if (mGameID.equals(""))
+      if (TextUtils.isEmpty(mGameID))
       {
         Setting wiimoteSetting = mSettings.getSection(Settings.SECTION_WIIMOTE + (i + 1))
                 .getSetting(SettingsFile.KEY_WIIMOTE_TYPE);
@@ -445,7 +362,6 @@
                 Settings.SECTION_CONTROLS, R.string.wiimote_4 + i, 0, R.array.wiimoteTypeEntries,
                 R.array.wiimoteTypeValues, 0, wiimoteSetting, MenuTag.getWiimoteMenuTag(i + 4)));
       }
->>>>>>> 2b905eb0
     }
   }
 
@@ -454,16 +370,12 @@
     IntSetting videoBackend =
       new IntSetting(SettingsFile.KEY_VIDEO_BACKEND_INDEX, Settings.SECTION_INI_CORE,
         getVideoBackendValue());
-    Setting showFps = null;
-    Setting shaderCompilationMode = null;
-    Setting waitForShaders = null;
-    Setting aspectRatio = null;
 
     SettingSection gfxSection = mSettings.getSection(Settings.SECTION_GFX_SETTINGS);
-    showFps = gfxSection.getSetting(SettingsFile.KEY_SHOW_FPS);
-    shaderCompilationMode = gfxSection.getSetting(SettingsFile.KEY_SHADER_COMPILATION_MODE);
-    waitForShaders = gfxSection.getSetting(SettingsFile.KEY_WAIT_FOR_SHADERS);
-    aspectRatio = gfxSection.getSetting(SettingsFile.KEY_ASPECT_RATIO);
+		Setting showFps = gfxSection.getSetting(SettingsFile.KEY_SHOW_FPS);
+		Setting shaderCompilationMode = gfxSection.getSetting(SettingsFile.KEY_SHADER_COMPILATION_MODE);
+		Setting waitForShaders = gfxSection.getSetting(SettingsFile.KEY_WAIT_FOR_SHADERS);
+		Setting aspectRatio = gfxSection.getSetting(SettingsFile.KEY_ASPECT_RATIO);
 
     sl.add(new SingleChoiceSetting(SettingsFile.KEY_VIDEO_BACKEND_INDEX, Settings.SECTION_INI_CORE,
       R.string.video_backend, R.string.video_backend_description, R.array.videoBackendEntries,
@@ -672,118 +584,64 @@
       Setting bindDPadLeft =
         bindingsSection.getSetting(SettingsFile.KEY_GCBIND_DPAD_LEFT + gcPadNumber);
       Setting bindDPadRight =
-<<<<<<< HEAD
-        bindingsSection.getSetting(SettingsFile.KEY_GCBIND_DPAD_RIGHT + gcPadNumber);
-
-      sl.add(new HeaderSetting(null, null, R.string.generic_buttons, 0));
-      sl.add(new InputBindingSetting(SettingsFile.KEY_GCBIND_A + gcPadNumber,
-        Settings.SECTION_BINDINGS, R.string.button_a, bindA));
-      sl.add(new InputBindingSetting(SettingsFile.KEY_GCBIND_B + gcPadNumber,
-        Settings.SECTION_BINDINGS, R.string.button_b, bindB));
-      sl.add(new InputBindingSetting(SettingsFile.KEY_GCBIND_X + gcPadNumber,
-        Settings.SECTION_BINDINGS, R.string.button_x, bindX));
-      sl.add(new InputBindingSetting(SettingsFile.KEY_GCBIND_Y + gcPadNumber,
-        Settings.SECTION_BINDINGS, R.string.button_y, bindY));
-      sl.add(new InputBindingSetting(SettingsFile.KEY_GCBIND_Z + gcPadNumber,
-        Settings.SECTION_BINDINGS, R.string.button_z, bindZ));
-      sl.add(new InputBindingSetting(SettingsFile.KEY_GCBIND_START + gcPadNumber,
-        Settings.SECTION_BINDINGS, R.string.button_start, bindStart));
-
-      sl.add(new HeaderSetting(null, null, R.string.controller_control, 0));
-      sl.add(new InputBindingSetting(SettingsFile.KEY_GCBIND_CONTROL_UP + gcPadNumber,
-        Settings.SECTION_BINDINGS, R.string.generic_up, bindControlUp));
-      sl.add(new InputBindingSetting(SettingsFile.KEY_GCBIND_CONTROL_DOWN + gcPadNumber,
-        Settings.SECTION_BINDINGS, R.string.generic_down, bindControlDown));
-      sl.add(new InputBindingSetting(SettingsFile.KEY_GCBIND_CONTROL_LEFT + gcPadNumber,
-        Settings.SECTION_BINDINGS, R.string.generic_left, bindControlLeft));
-      sl.add(new InputBindingSetting(SettingsFile.KEY_GCBIND_CONTROL_RIGHT + gcPadNumber,
-        Settings.SECTION_BINDINGS, R.string.generic_right, bindControlRight));
-
-      sl.add(new HeaderSetting(null, null, R.string.controller_c, 0));
-      sl.add(new InputBindingSetting(SettingsFile.KEY_GCBIND_C_UP + gcPadNumber,
-        Settings.SECTION_BINDINGS, R.string.generic_up, bindCUp));
-      sl.add(new InputBindingSetting(SettingsFile.KEY_GCBIND_C_DOWN + gcPadNumber,
-        Settings.SECTION_BINDINGS, R.string.generic_down, bindCDown));
-      sl.add(new InputBindingSetting(SettingsFile.KEY_GCBIND_C_LEFT + gcPadNumber,
-        Settings.SECTION_BINDINGS, R.string.generic_left, bindCLeft));
-      sl.add(new InputBindingSetting(SettingsFile.KEY_GCBIND_C_RIGHT + gcPadNumber,
-        Settings.SECTION_BINDINGS, R.string.generic_right, bindCRight));
-
-      sl.add(new HeaderSetting(null, null, R.string.controller_trig, 0));
-      sl.add(new InputBindingSetting(SettingsFile.KEY_GCBIND_TRIGGER_L + gcPadNumber,
-        Settings.SECTION_BINDINGS, R.string.trigger_left, bindTriggerL));
-      sl.add(new InputBindingSetting(SettingsFile.KEY_GCBIND_TRIGGER_R + gcPadNumber,
-        Settings.SECTION_BINDINGS, R.string.trigger_right, bindTriggerR));
-
-      sl.add(new HeaderSetting(null, null, R.string.controller_dpad, 0));
-      sl.add(new InputBindingSetting(SettingsFile.KEY_GCBIND_DPAD_UP + gcPadNumber,
-        Settings.SECTION_BINDINGS, R.string.generic_up, bindDPadUp));
-      sl.add(new InputBindingSetting(SettingsFile.KEY_GCBIND_DPAD_DOWN + gcPadNumber,
-        Settings.SECTION_BINDINGS, R.string.generic_down, bindDPadDown));
-      sl.add(new InputBindingSetting(SettingsFile.KEY_GCBIND_DPAD_LEFT + gcPadNumber,
-        Settings.SECTION_BINDINGS, R.string.generic_left, bindDPadLeft));
-      sl.add(new InputBindingSetting(SettingsFile.KEY_GCBIND_DPAD_RIGHT + gcPadNumber,
-        Settings.SECTION_BINDINGS, R.string.generic_right, bindDPadRight));
-=======
               bindingsSection.getSetting(SettingsFile.KEY_GCBIND_DPAD_RIGHT + gcPadNumber);
       Setting gcEmuRumble =
               bindingsSection.getSetting(SettingsFile.KEY_EMU_RUMBLE + gcPadNumber);
 
       sl.add(new HeaderSetting(null, null, R.string.generic_buttons, 0));
       sl.add(new InputBindingSetting(SettingsFile.KEY_GCBIND_A + gcPadNumber,
-              Settings.SECTION_BINDINGS, R.string.button_a, bindA, mGameID));
+              Settings.SECTION_BINDINGS, R.string.button_a, bindA));
       sl.add(new InputBindingSetting(SettingsFile.KEY_GCBIND_B + gcPadNumber,
-              Settings.SECTION_BINDINGS, R.string.button_b, bindB, mGameID));
+              Settings.SECTION_BINDINGS, R.string.button_b, bindB));
       sl.add(new InputBindingSetting(SettingsFile.KEY_GCBIND_X + gcPadNumber,
-              Settings.SECTION_BINDINGS, R.string.button_x, bindX, mGameID));
+              Settings.SECTION_BINDINGS, R.string.button_x, bindX));
       sl.add(new InputBindingSetting(SettingsFile.KEY_GCBIND_Y + gcPadNumber,
-              Settings.SECTION_BINDINGS, R.string.button_y, bindY, mGameID));
+              Settings.SECTION_BINDINGS, R.string.button_y, bindY));
       sl.add(new InputBindingSetting(SettingsFile.KEY_GCBIND_Z + gcPadNumber,
-              Settings.SECTION_BINDINGS, R.string.button_z, bindZ, mGameID));
+              Settings.SECTION_BINDINGS, R.string.button_z, bindZ));
       sl.add(new InputBindingSetting(SettingsFile.KEY_GCBIND_START + gcPadNumber,
-              Settings.SECTION_BINDINGS, R.string.button_start, bindStart, mGameID));
+              Settings.SECTION_BINDINGS, R.string.button_start, bindStart));
 
       sl.add(new HeaderSetting(null, null, R.string.controller_control, 0));
       sl.add(new InputBindingSetting(SettingsFile.KEY_GCBIND_CONTROL_UP + gcPadNumber,
-              Settings.SECTION_BINDINGS, R.string.generic_up, bindControlUp, mGameID));
+              Settings.SECTION_BINDINGS, R.string.generic_up, bindControlUp));
       sl.add(new InputBindingSetting(SettingsFile.KEY_GCBIND_CONTROL_DOWN + gcPadNumber,
-              Settings.SECTION_BINDINGS, R.string.generic_down, bindControlDown, mGameID));
+              Settings.SECTION_BINDINGS, R.string.generic_down, bindControlDown));
       sl.add(new InputBindingSetting(SettingsFile.KEY_GCBIND_CONTROL_LEFT + gcPadNumber,
-              Settings.SECTION_BINDINGS, R.string.generic_left, bindControlLeft, mGameID));
+              Settings.SECTION_BINDINGS, R.string.generic_left, bindControlLeft));
       sl.add(new InputBindingSetting(SettingsFile.KEY_GCBIND_CONTROL_RIGHT + gcPadNumber,
-              Settings.SECTION_BINDINGS, R.string.generic_right, bindControlRight, mGameID));
+              Settings.SECTION_BINDINGS, R.string.generic_right, bindControlRight));
 
       sl.add(new HeaderSetting(null, null, R.string.controller_c, 0));
       sl.add(new InputBindingSetting(SettingsFile.KEY_GCBIND_C_UP + gcPadNumber,
-              Settings.SECTION_BINDINGS, R.string.generic_up, bindCUp, mGameID));
+              Settings.SECTION_BINDINGS, R.string.generic_up, bindCUp));
       sl.add(new InputBindingSetting(SettingsFile.KEY_GCBIND_C_DOWN + gcPadNumber,
-              Settings.SECTION_BINDINGS, R.string.generic_down, bindCDown, mGameID));
+              Settings.SECTION_BINDINGS, R.string.generic_down, bindCDown));
       sl.add(new InputBindingSetting(SettingsFile.KEY_GCBIND_C_LEFT + gcPadNumber,
-              Settings.SECTION_BINDINGS, R.string.generic_left, bindCLeft, mGameID));
+              Settings.SECTION_BINDINGS, R.string.generic_left, bindCLeft));
       sl.add(new InputBindingSetting(SettingsFile.KEY_GCBIND_C_RIGHT + gcPadNumber,
-              Settings.SECTION_BINDINGS, R.string.generic_right, bindCRight, mGameID));
+              Settings.SECTION_BINDINGS, R.string.generic_right, bindCRight));
 
       sl.add(new HeaderSetting(null, null, R.string.controller_trig, 0));
       sl.add(new InputBindingSetting(SettingsFile.KEY_GCBIND_TRIGGER_L + gcPadNumber,
-              Settings.SECTION_BINDINGS, R.string.trigger_left, bindTriggerL, mGameID));
+              Settings.SECTION_BINDINGS, R.string.trigger_left, bindTriggerL));
       sl.add(new InputBindingSetting(SettingsFile.KEY_GCBIND_TRIGGER_R + gcPadNumber,
-              Settings.SECTION_BINDINGS, R.string.trigger_right, bindTriggerR, mGameID));
+              Settings.SECTION_BINDINGS, R.string.trigger_right, bindTriggerR));
 
       sl.add(new HeaderSetting(null, null, R.string.controller_dpad, 0));
       sl.add(new InputBindingSetting(SettingsFile.KEY_GCBIND_DPAD_UP + gcPadNumber,
-              Settings.SECTION_BINDINGS, R.string.generic_up, bindDPadUp, mGameID));
+              Settings.SECTION_BINDINGS, R.string.generic_up, bindDPadUp));
       sl.add(new InputBindingSetting(SettingsFile.KEY_GCBIND_DPAD_DOWN + gcPadNumber,
-              Settings.SECTION_BINDINGS, R.string.generic_down, bindDPadDown, mGameID));
+              Settings.SECTION_BINDINGS, R.string.generic_down, bindDPadDown));
       sl.add(new InputBindingSetting(SettingsFile.KEY_GCBIND_DPAD_LEFT + gcPadNumber,
-              Settings.SECTION_BINDINGS, R.string.generic_left, bindDPadLeft, mGameID));
+              Settings.SECTION_BINDINGS, R.string.generic_left, bindDPadLeft));
       sl.add(new InputBindingSetting(SettingsFile.KEY_GCBIND_DPAD_RIGHT + gcPadNumber,
-              Settings.SECTION_BINDINGS, R.string.generic_right, bindDPadRight, mGameID));
+              Settings.SECTION_BINDINGS, R.string.generic_right, bindDPadRight));
 
 
       sl.add(new HeaderSetting(null, null, R.string.emulation_control_rumble, 0));
       sl.add(new RumbleBindingSetting(SettingsFile.KEY_EMU_RUMBLE + gcPadNumber,
-              Settings.SECTION_BINDINGS, R.string.emulation_control_rumble, gcEmuRumble, mGameID));
->>>>>>> 2b905eb0
+              Settings.SECTION_BINDINGS, R.string.emulation_control_rumble, gcEmuRumble));
     }
     else // Adapter
     {
@@ -803,14 +661,6 @@
   {
     SettingSection bindingsSection = mSettings.getSection(Settings.SECTION_BINDINGS);
 
-<<<<<<< HEAD
-    // Bindings use controller numbers 4-7 (0-3 are GameCube), but the extension setting uses 1-4.
-    IntSetting extension = new IntSetting(SettingsFile.KEY_WIIMOTE_EXTENSION,
-      Settings.SECTION_WIIMOTE + wiimoteNumber, getExtensionValue(wiimoteNumber - 3),
-      MenuTag.getWiimoteExtensionMenuTag(wiimoteNumber));
-=======
-
->>>>>>> 2b905eb0
     Setting bindA = bindingsSection.getSetting(SettingsFile.KEY_WIIBIND_A + wiimoteNumber);
     Setting bindB = bindingsSection.getSetting(SettingsFile.KEY_WIIBIND_B + wiimoteNumber);
     Setting bind1 = bindingsSection.getSetting(SettingsFile.KEY_WIIBIND_1 + wiimoteNumber);
@@ -866,91 +716,6 @@
     Setting bindDPadLeft =
       bindingsSection.getSetting(SettingsFile.KEY_WIIBIND_DPAD_LEFT + wiimoteNumber);
     Setting bindDPadRight =
-<<<<<<< HEAD
-      bindingsSection.getSetting(SettingsFile.KEY_WIIBIND_DPAD_RIGHT + wiimoteNumber);
-
-    sl.add(new SingleChoiceSetting(SettingsFile.KEY_WIIMOTE_EXTENSION,
-      Settings.SECTION_WIIMOTE + (wiimoteNumber - 3), R.string.wiimote_extensions,
-      R.string.wiimote_extensions_description, R.array.wiimoteExtensionsEntries,
-      R.array.wiimoteExtensionsValues, 0, extension,
-      MenuTag.getWiimoteExtensionMenuTag(wiimoteNumber)));
-
-    sl.add(new HeaderSetting(null, null, R.string.generic_buttons, 0));
-    sl.add(new InputBindingSetting(SettingsFile.KEY_WIIBIND_A + wiimoteNumber,
-      Settings.SECTION_BINDINGS, R.string.button_a, bindA));
-    sl.add(new InputBindingSetting(SettingsFile.KEY_WIIBIND_B + wiimoteNumber,
-      Settings.SECTION_BINDINGS, R.string.button_b, bindB));
-    sl.add(new InputBindingSetting(SettingsFile.KEY_WIIBIND_1 + wiimoteNumber,
-      Settings.SECTION_BINDINGS, R.string.button_one, bind1));
-    sl.add(new InputBindingSetting(SettingsFile.KEY_WIIBIND_2 + wiimoteNumber,
-      Settings.SECTION_BINDINGS, R.string.button_two, bind2));
-    sl.add(new InputBindingSetting(SettingsFile.KEY_WIIBIND_MINUS + wiimoteNumber,
-      Settings.SECTION_BINDINGS, R.string.button_minus, bindMinus));
-    sl.add(new InputBindingSetting(SettingsFile.KEY_WIIBIND_PLUS + wiimoteNumber,
-      Settings.SECTION_BINDINGS, R.string.button_plus, bindPlus));
-    sl.add(new InputBindingSetting(SettingsFile.KEY_WIIBIND_HOME + wiimoteNumber,
-      Settings.SECTION_BINDINGS, R.string.button_home, bindHome));
-
-    sl.add(new HeaderSetting(null, null, R.string.wiimote_ir, 0));
-    sl.add(new InputBindingSetting(SettingsFile.KEY_WIIBIND_IR_UP + wiimoteNumber,
-      Settings.SECTION_BINDINGS, R.string.generic_up, bindIRUp));
-    sl.add(new InputBindingSetting(SettingsFile.KEY_WIIBIND_IR_DOWN + wiimoteNumber,
-      Settings.SECTION_BINDINGS, R.string.generic_down, bindIRDown));
-    sl.add(new InputBindingSetting(SettingsFile.KEY_WIIBIND_IR_LEFT + wiimoteNumber,
-      Settings.SECTION_BINDINGS, R.string.generic_left, bindIRLeft));
-    sl.add(new InputBindingSetting(SettingsFile.KEY_WIIBIND_IR_RIGHT + wiimoteNumber,
-      Settings.SECTION_BINDINGS, R.string.generic_right, bindIRRight));
-    sl.add(new InputBindingSetting(SettingsFile.KEY_WIIBIND_IR_FORWARD + wiimoteNumber,
-      Settings.SECTION_BINDINGS, R.string.generic_forward, bindIRForward));
-    sl.add(new InputBindingSetting(SettingsFile.KEY_WIIBIND_IR_BACKWARD + wiimoteNumber,
-      Settings.SECTION_BINDINGS, R.string.generic_backward, bindIRBackward));
-    sl.add(new InputBindingSetting(SettingsFile.KEY_WIIBIND_IR_HIDE + wiimoteNumber,
-      Settings.SECTION_BINDINGS, R.string.ir_hide, bindIRHide));
-
-    sl.add(new HeaderSetting(null, null, R.string.wiimote_swing, 0));
-    sl.add(new InputBindingSetting(SettingsFile.KEY_WIIBIND_SWING_UP + wiimoteNumber,
-      Settings.SECTION_BINDINGS, R.string.generic_up, bindSwingUp));
-    sl.add(new InputBindingSetting(SettingsFile.KEY_WIIBIND_SWING_DOWN + wiimoteNumber,
-      Settings.SECTION_BINDINGS, R.string.generic_down, bindSwingDown));
-    sl.add(new InputBindingSetting(SettingsFile.KEY_WIIBIND_SWING_LEFT + wiimoteNumber,
-      Settings.SECTION_BINDINGS, R.string.generic_left, bindSwingLeft));
-    sl.add(new InputBindingSetting(SettingsFile.KEY_WIIBIND_SWING_RIGHT + wiimoteNumber,
-      Settings.SECTION_BINDINGS, R.string.generic_right, bindSwingRight));
-    sl.add(new InputBindingSetting(SettingsFile.KEY_WIIBIND_SWING_FORWARD + wiimoteNumber,
-      Settings.SECTION_BINDINGS, R.string.generic_forward, bindSwingForward));
-    sl.add(new InputBindingSetting(SettingsFile.KEY_WIIBIND_SWING_BACKWARD + wiimoteNumber,
-      Settings.SECTION_BINDINGS, R.string.generic_backward, bindSwingBackward));
-
-    sl.add(new HeaderSetting(null, null, R.string.wiimote_tilt, 0));
-    sl.add(new InputBindingSetting(SettingsFile.KEY_WIIBIND_TILT_FORWARD + wiimoteNumber,
-      Settings.SECTION_BINDINGS, R.string.generic_forward, bindTiltForward));
-    sl.add(new InputBindingSetting(SettingsFile.KEY_WIIBIND_TILT_BACKWARD + wiimoteNumber,
-      Settings.SECTION_BINDINGS, R.string.generic_backward, bindTiltBackward));
-    sl.add(new InputBindingSetting(SettingsFile.KEY_WIIBIND_TILT_LEFT + wiimoteNumber,
-      Settings.SECTION_BINDINGS, R.string.generic_left, bindTiltLeft));
-    sl.add(new InputBindingSetting(SettingsFile.KEY_WIIBIND_TILT_RIGHT + wiimoteNumber,
-      Settings.SECTION_BINDINGS, R.string.generic_right, bindTiltRight));
-    sl.add(new InputBindingSetting(SettingsFile.KEY_WIIBIND_TILT_MODIFIER + wiimoteNumber,
-      Settings.SECTION_BINDINGS, R.string.tilt_modifier, bindTiltModifier));
-
-    sl.add(new HeaderSetting(null, null, R.string.wiimote_shake, 0));
-    sl.add(new InputBindingSetting(SettingsFile.KEY_WIIBIND_SHAKE_X + wiimoteNumber,
-      Settings.SECTION_BINDINGS, R.string.shake_x, bindShakeX));
-    sl.add(new InputBindingSetting(SettingsFile.KEY_WIIBIND_SHAKE_Y + wiimoteNumber,
-      Settings.SECTION_BINDINGS, R.string.shake_y, bindShakeY));
-    sl.add(new InputBindingSetting(SettingsFile.KEY_WIIBIND_SHAKE_Z + wiimoteNumber,
-      Settings.SECTION_BINDINGS, R.string.shake_z, bindShakeZ));
-
-    sl.add(new HeaderSetting(null, null, R.string.controller_dpad, 0));
-    sl.add(new InputBindingSetting(SettingsFile.KEY_WIIBIND_DPAD_UP + wiimoteNumber,
-      Settings.SECTION_BINDINGS, R.string.generic_up, bindDPadUp));
-    sl.add(new InputBindingSetting(SettingsFile.KEY_WIIBIND_DPAD_DOWN + wiimoteNumber,
-      Settings.SECTION_BINDINGS, R.string.generic_down, bindDPadDown));
-    sl.add(new InputBindingSetting(SettingsFile.KEY_WIIBIND_DPAD_LEFT + wiimoteNumber,
-      Settings.SECTION_BINDINGS, R.string.generic_left, bindDPadLeft));
-    sl.add(new InputBindingSetting(SettingsFile.KEY_WIIBIND_DPAD_RIGHT + wiimoteNumber,
-      Settings.SECTION_BINDINGS, R.string.generic_right, bindDPadRight));
-=======
             bindingsSection.getSetting(SettingsFile.KEY_WIIBIND_DPAD_RIGHT + wiimoteNumber);
     Setting wiiEmuRumble =
             bindingsSection.getSetting(SettingsFile.KEY_EMU_RUMBLE + wiimoteNumber);
@@ -960,7 +725,7 @@
     // do not have any way to specify the controller that is loaded outside of knowing the filename
     // of the profile that was loaded.
     IntSetting extension;
-    if (mGameID.equals(""))
+    if (TextUtils.isEmpty(mGameID))
     {
       extension = new IntSetting(SettingsFile.KEY_WIIMOTE_EXTENSION,
               Settings.SECTION_WIIMOTE + wiimoteNumber, getExtensionValue(wiimoteNumber - 3),
@@ -986,85 +751,84 @@
 
     sl.add(new HeaderSetting(null, null, R.string.generic_buttons, 0));
     sl.add(new InputBindingSetting(SettingsFile.KEY_WIIBIND_A + wiimoteNumber,
-            Settings.SECTION_BINDINGS, R.string.button_a, bindA, mGameID));
+            Settings.SECTION_BINDINGS, R.string.button_a, bindA));
     sl.add(new InputBindingSetting(SettingsFile.KEY_WIIBIND_B + wiimoteNumber,
-            Settings.SECTION_BINDINGS, R.string.button_b, bindB, mGameID));
+            Settings.SECTION_BINDINGS, R.string.button_b, bindB));
     sl.add(new InputBindingSetting(SettingsFile.KEY_WIIBIND_1 + wiimoteNumber,
-            Settings.SECTION_BINDINGS, R.string.button_one, bind1, mGameID));
+            Settings.SECTION_BINDINGS, R.string.button_one, bind1));
     sl.add(new InputBindingSetting(SettingsFile.KEY_WIIBIND_2 + wiimoteNumber,
-            Settings.SECTION_BINDINGS, R.string.button_two, bind2, mGameID));
+            Settings.SECTION_BINDINGS, R.string.button_two, bind2));
     sl.add(new InputBindingSetting(SettingsFile.KEY_WIIBIND_MINUS + wiimoteNumber,
-            Settings.SECTION_BINDINGS, R.string.button_minus, bindMinus, mGameID));
+            Settings.SECTION_BINDINGS, R.string.button_minus, bindMinus));
     sl.add(new InputBindingSetting(SettingsFile.KEY_WIIBIND_PLUS + wiimoteNumber,
-            Settings.SECTION_BINDINGS, R.string.button_plus, bindPlus, mGameID));
+            Settings.SECTION_BINDINGS, R.string.button_plus, bindPlus));
     sl.add(new InputBindingSetting(SettingsFile.KEY_WIIBIND_HOME + wiimoteNumber,
-            Settings.SECTION_BINDINGS, R.string.button_home, bindHome, mGameID));
+            Settings.SECTION_BINDINGS, R.string.button_home, bindHome));
 
     sl.add(new HeaderSetting(null, null, R.string.wiimote_ir, 0));
     sl.add(new InputBindingSetting(SettingsFile.KEY_WIIBIND_IR_UP + wiimoteNumber,
-            Settings.SECTION_BINDINGS, R.string.generic_up, bindIRUp, mGameID));
+            Settings.SECTION_BINDINGS, R.string.generic_up, bindIRUp));
     sl.add(new InputBindingSetting(SettingsFile.KEY_WIIBIND_IR_DOWN + wiimoteNumber,
-            Settings.SECTION_BINDINGS, R.string.generic_down, bindIRDown, mGameID));
+            Settings.SECTION_BINDINGS, R.string.generic_down, bindIRDown));
     sl.add(new InputBindingSetting(SettingsFile.KEY_WIIBIND_IR_LEFT + wiimoteNumber,
-            Settings.SECTION_BINDINGS, R.string.generic_left, bindIRLeft, mGameID));
+            Settings.SECTION_BINDINGS, R.string.generic_left, bindIRLeft));
     sl.add(new InputBindingSetting(SettingsFile.KEY_WIIBIND_IR_RIGHT + wiimoteNumber,
-            Settings.SECTION_BINDINGS, R.string.generic_right, bindIRRight, mGameID));
+            Settings.SECTION_BINDINGS, R.string.generic_right, bindIRRight));
     sl.add(new InputBindingSetting(SettingsFile.KEY_WIIBIND_IR_FORWARD + wiimoteNumber,
-            Settings.SECTION_BINDINGS, R.string.generic_forward, bindIRForward, mGameID));
+            Settings.SECTION_BINDINGS, R.string.generic_forward, bindIRForward));
     sl.add(new InputBindingSetting(SettingsFile.KEY_WIIBIND_IR_BACKWARD + wiimoteNumber,
-            Settings.SECTION_BINDINGS, R.string.generic_backward, bindIRBackward, mGameID));
+            Settings.SECTION_BINDINGS, R.string.generic_backward, bindIRBackward));
     sl.add(new InputBindingSetting(SettingsFile.KEY_WIIBIND_IR_HIDE + wiimoteNumber,
-            Settings.SECTION_BINDINGS, R.string.ir_hide, bindIRHide, mGameID));
+            Settings.SECTION_BINDINGS, R.string.ir_hide, bindIRHide));
 
     sl.add(new HeaderSetting(null, null, R.string.wiimote_swing, 0));
     sl.add(new InputBindingSetting(SettingsFile.KEY_WIIBIND_SWING_UP + wiimoteNumber,
-            Settings.SECTION_BINDINGS, R.string.generic_up, bindSwingUp, mGameID));
+            Settings.SECTION_BINDINGS, R.string.generic_up, bindSwingUp));
     sl.add(new InputBindingSetting(SettingsFile.KEY_WIIBIND_SWING_DOWN + wiimoteNumber,
-            Settings.SECTION_BINDINGS, R.string.generic_down, bindSwingDown, mGameID));
+            Settings.SECTION_BINDINGS, R.string.generic_down, bindSwingDown));
     sl.add(new InputBindingSetting(SettingsFile.KEY_WIIBIND_SWING_LEFT + wiimoteNumber,
-            Settings.SECTION_BINDINGS, R.string.generic_left, bindSwingLeft, mGameID));
+            Settings.SECTION_BINDINGS, R.string.generic_left, bindSwingLeft));
     sl.add(new InputBindingSetting(SettingsFile.KEY_WIIBIND_SWING_RIGHT + wiimoteNumber,
-            Settings.SECTION_BINDINGS, R.string.generic_right, bindSwingRight, mGameID));
+            Settings.SECTION_BINDINGS, R.string.generic_right, bindSwingRight));
     sl.add(new InputBindingSetting(SettingsFile.KEY_WIIBIND_SWING_FORWARD + wiimoteNumber,
-            Settings.SECTION_BINDINGS, R.string.generic_forward, bindSwingForward, mGameID));
+            Settings.SECTION_BINDINGS, R.string.generic_forward, bindSwingForward));
     sl.add(new InputBindingSetting(SettingsFile.KEY_WIIBIND_SWING_BACKWARD + wiimoteNumber,
-            Settings.SECTION_BINDINGS, R.string.generic_backward, bindSwingBackward, mGameID));
+            Settings.SECTION_BINDINGS, R.string.generic_backward, bindSwingBackward));
 
     sl.add(new HeaderSetting(null, null, R.string.wiimote_tilt, 0));
     sl.add(new InputBindingSetting(SettingsFile.KEY_WIIBIND_TILT_FORWARD + wiimoteNumber,
-            Settings.SECTION_BINDINGS, R.string.generic_forward, bindTiltForward, mGameID));
+            Settings.SECTION_BINDINGS, R.string.generic_forward, bindTiltForward));
     sl.add(new InputBindingSetting(SettingsFile.KEY_WIIBIND_TILT_BACKWARD + wiimoteNumber,
-            Settings.SECTION_BINDINGS, R.string.generic_backward, bindTiltBackward, mGameID));
+            Settings.SECTION_BINDINGS, R.string.generic_backward, bindTiltBackward));
     sl.add(new InputBindingSetting(SettingsFile.KEY_WIIBIND_TILT_LEFT + wiimoteNumber,
-            Settings.SECTION_BINDINGS, R.string.generic_left, bindTiltLeft, mGameID));
+            Settings.SECTION_BINDINGS, R.string.generic_left, bindTiltLeft));
     sl.add(new InputBindingSetting(SettingsFile.KEY_WIIBIND_TILT_RIGHT + wiimoteNumber,
-            Settings.SECTION_BINDINGS, R.string.generic_right, bindTiltRight, mGameID));
+            Settings.SECTION_BINDINGS, R.string.generic_right, bindTiltRight));
     sl.add(new InputBindingSetting(SettingsFile.KEY_WIIBIND_TILT_MODIFIER + wiimoteNumber,
-            Settings.SECTION_BINDINGS, R.string.tilt_modifier, bindTiltModifier, mGameID));
+            Settings.SECTION_BINDINGS, R.string.tilt_modifier, bindTiltModifier));
 
     sl.add(new HeaderSetting(null, null, R.string.wiimote_shake, 0));
     sl.add(new InputBindingSetting(SettingsFile.KEY_WIIBIND_SHAKE_X + wiimoteNumber,
-            Settings.SECTION_BINDINGS, R.string.shake_x, bindShakeX, mGameID));
+            Settings.SECTION_BINDINGS, R.string.shake_x, bindShakeX));
     sl.add(new InputBindingSetting(SettingsFile.KEY_WIIBIND_SHAKE_Y + wiimoteNumber,
-            Settings.SECTION_BINDINGS, R.string.shake_y, bindShakeY, mGameID));
+            Settings.SECTION_BINDINGS, R.string.shake_y, bindShakeY));
     sl.add(new InputBindingSetting(SettingsFile.KEY_WIIBIND_SHAKE_Z + wiimoteNumber,
-            Settings.SECTION_BINDINGS, R.string.shake_z, bindShakeZ, mGameID));
+            Settings.SECTION_BINDINGS, R.string.shake_z, bindShakeZ));
 
     sl.add(new HeaderSetting(null, null, R.string.controller_dpad, 0));
     sl.add(new InputBindingSetting(SettingsFile.KEY_WIIBIND_DPAD_UP + wiimoteNumber,
-            Settings.SECTION_BINDINGS, R.string.generic_up, bindDPadUp, mGameID));
+            Settings.SECTION_BINDINGS, R.string.generic_up, bindDPadUp));
     sl.add(new InputBindingSetting(SettingsFile.KEY_WIIBIND_DPAD_DOWN + wiimoteNumber,
-            Settings.SECTION_BINDINGS, R.string.generic_down, bindDPadDown, mGameID));
+            Settings.SECTION_BINDINGS, R.string.generic_down, bindDPadDown));
     sl.add(new InputBindingSetting(SettingsFile.KEY_WIIBIND_DPAD_LEFT + wiimoteNumber,
-            Settings.SECTION_BINDINGS, R.string.generic_left, bindDPadLeft, mGameID));
+            Settings.SECTION_BINDINGS, R.string.generic_left, bindDPadLeft));
     sl.add(new InputBindingSetting(SettingsFile.KEY_WIIBIND_DPAD_RIGHT + wiimoteNumber,
-            Settings.SECTION_BINDINGS, R.string.generic_right, bindDPadRight, mGameID));
+            Settings.SECTION_BINDINGS, R.string.generic_right, bindDPadRight));
 
 
     sl.add(new HeaderSetting(null, null, R.string.emulation_control_rumble, 0));
     sl.add(new RumbleBindingSetting(SettingsFile.KEY_EMU_RUMBLE + wiimoteNumber,
-            Settings.SECTION_BINDINGS, R.string.emulation_control_rumble, wiiEmuRumble, mGameID));
->>>>>>> 2b905eb0
+            Settings.SECTION_BINDINGS, R.string.emulation_control_rumble, wiiEmuRumble));
   }
 
   private void addExtensionTypeSettings(ArrayList<SettingsItem> sl, int wiimoteNumber,
@@ -1118,113 +882,58 @@
 
         sl.add(new HeaderSetting(null, null, R.string.generic_buttons, 0));
         sl.add(new InputBindingSetting(SettingsFile.KEY_WIIBIND_NUNCHUK_C + wiimoteNumber,
-<<<<<<< HEAD
-          Settings.SECTION_BINDINGS, R.string.nunchuk_button_c, bindC));
+                Settings.SECTION_BINDINGS, R.string.nunchuk_button_c, bindC));
         sl.add(new InputBindingSetting(SettingsFile.KEY_WIIBIND_NUNCHUK_Z + wiimoteNumber,
-          Settings.SECTION_BINDINGS, R.string.button_z, bindZ));
+                Settings.SECTION_BINDINGS, R.string.button_z, bindZ));
 
         sl.add(new HeaderSetting(null, null, R.string.generic_stick, 0));
         sl.add(new InputBindingSetting(SettingsFile.KEY_WIIBIND_NUNCHUK_UP + wiimoteNumber,
-          Settings.SECTION_BINDINGS, R.string.generic_up, bindUp));
+                Settings.SECTION_BINDINGS, R.string.generic_up, bindUp));
         sl.add(new InputBindingSetting(SettingsFile.KEY_WIIBIND_NUNCHUK_DOWN + wiimoteNumber,
-          Settings.SECTION_BINDINGS, R.string.generic_down, bindDown));
+                Settings.SECTION_BINDINGS, R.string.generic_down, bindDown));
         sl.add(new InputBindingSetting(SettingsFile.KEY_WIIBIND_NUNCHUK_LEFT + wiimoteNumber,
-          Settings.SECTION_BINDINGS, R.string.generic_left, bindLeft));
+                Settings.SECTION_BINDINGS, R.string.generic_left, bindLeft));
         sl.add(new InputBindingSetting(SettingsFile.KEY_WIIBIND_NUNCHUK_RIGHT + wiimoteNumber,
-          Settings.SECTION_BINDINGS, R.string.generic_right, bindRight));
+                Settings.SECTION_BINDINGS, R.string.generic_right, bindRight));
 
         sl.add(new HeaderSetting(null, null, R.string.wiimote_swing, 0));
         sl.add(new InputBindingSetting(SettingsFile.KEY_WIIBIND_NUNCHUK_SWING_UP + wiimoteNumber,
-          Settings.SECTION_BINDINGS, R.string.generic_up, bindSwingUp));
+                Settings.SECTION_BINDINGS, R.string.generic_up, bindSwingUp));
         sl.add(new InputBindingSetting(SettingsFile.KEY_WIIBIND_NUNCHUK_SWING_DOWN + wiimoteNumber,
-          Settings.SECTION_BINDINGS, R.string.generic_down, bindSwingDown));
+                Settings.SECTION_BINDINGS, R.string.generic_down, bindSwingDown));
         sl.add(new InputBindingSetting(SettingsFile.KEY_WIIBIND_NUNCHUK_SWING_LEFT + wiimoteNumber,
-          Settings.SECTION_BINDINGS, R.string.generic_left, bindSwingLeft));
+                Settings.SECTION_BINDINGS, R.string.generic_left, bindSwingLeft));
         sl.add(new InputBindingSetting(SettingsFile.KEY_WIIBIND_NUNCHUK_SWING_RIGHT + wiimoteNumber,
-          Settings.SECTION_BINDINGS, R.string.generic_right, bindSwingRight));
-        sl.add(new InputBindingSetting(
-          SettingsFile.KEY_WIIBIND_NUNCHUK_SWING_FORWARD + wiimoteNumber,
-          Settings.SECTION_BINDINGS, R.string.generic_forward, bindSwingForward));
-        sl.add(new InputBindingSetting(
-          SettingsFile.KEY_WIIBIND_NUNCHUK_SWING_BACKWARD + wiimoteNumber,
-          Settings.SECTION_BINDINGS, R.string.generic_backward, bindSwingBackward));
+                Settings.SECTION_BINDINGS, R.string.generic_right, bindSwingRight));
+        sl.add(new InputBindingSetting(
+                SettingsFile.KEY_WIIBIND_NUNCHUK_SWING_FORWARD + wiimoteNumber,
+                Settings.SECTION_BINDINGS, R.string.generic_forward, bindSwingForward));
+        sl.add(new InputBindingSetting(
+                SettingsFile.KEY_WIIBIND_NUNCHUK_SWING_BACKWARD + wiimoteNumber,
+                Settings.SECTION_BINDINGS, R.string.generic_backward, bindSwingBackward));
 
         sl.add(new HeaderSetting(null, null, R.string.wiimote_tilt, 0));
         sl.add(new InputBindingSetting(
-          SettingsFile.KEY_WIIBIND_NUNCHUK_TILT_FORWARD + wiimoteNumber,
-          Settings.SECTION_BINDINGS, R.string.generic_forward, bindTiltForward));
-        sl.add(new InputBindingSetting(
-          SettingsFile.KEY_WIIBIND_NUNCHUK_TILT_BACKWARD + wiimoteNumber,
-          Settings.SECTION_BINDINGS, R.string.generic_backward, bindTiltBackward));
+                SettingsFile.KEY_WIIBIND_NUNCHUK_TILT_FORWARD + wiimoteNumber,
+                Settings.SECTION_BINDINGS, R.string.generic_forward, bindTiltForward));
+        sl.add(new InputBindingSetting(
+                SettingsFile.KEY_WIIBIND_NUNCHUK_TILT_BACKWARD + wiimoteNumber,
+                Settings.SECTION_BINDINGS, R.string.generic_backward, bindTiltBackward));
         sl.add(new InputBindingSetting(SettingsFile.KEY_WIIBIND_NUNCHUK_TILT_LEFT + wiimoteNumber,
-          Settings.SECTION_BINDINGS, R.string.generic_left, bindTiltLeft));
+                Settings.SECTION_BINDINGS, R.string.generic_left, bindTiltLeft));
         sl.add(new InputBindingSetting(SettingsFile.KEY_WIIBIND_NUNCHUK_TILT_RIGHT + wiimoteNumber,
-          Settings.SECTION_BINDINGS, R.string.generic_right, bindTiltRight));
-        sl.add(new InputBindingSetting(
-          SettingsFile.KEY_WIIBIND_NUNCHUK_TILT_MODIFIER + wiimoteNumber,
-          Settings.SECTION_BINDINGS, R.string.tilt_modifier, bindTiltModifier));
+                Settings.SECTION_BINDINGS, R.string.generic_right, bindTiltRight));
+        sl.add(new InputBindingSetting(
+                SettingsFile.KEY_WIIBIND_NUNCHUK_TILT_MODIFIER + wiimoteNumber,
+                Settings.SECTION_BINDINGS, R.string.tilt_modifier, bindTiltModifier));
 
         sl.add(new HeaderSetting(null, null, R.string.wiimote_shake, 0));
         sl.add(new InputBindingSetting(SettingsFile.KEY_WIIBIND_NUNCHUK_SHAKE_X + wiimoteNumber,
-          Settings.SECTION_BINDINGS, R.string.shake_x, bindShakeX));
+                Settings.SECTION_BINDINGS, R.string.shake_x, bindShakeX));
         sl.add(new InputBindingSetting(SettingsFile.KEY_WIIBIND_NUNCHUK_SHAKE_Y + wiimoteNumber,
-          Settings.SECTION_BINDINGS, R.string.shake_y, bindShakeY));
+                Settings.SECTION_BINDINGS, R.string.shake_y, bindShakeY));
         sl.add(new InputBindingSetting(SettingsFile.KEY_WIIBIND_NUNCHUK_SHAKE_Z + wiimoteNumber,
-          Settings.SECTION_BINDINGS, R.string.shake_z, bindShakeZ));
-=======
-                Settings.SECTION_BINDINGS, R.string.nunchuk_button_c, bindC, mGameID));
-        sl.add(new InputBindingSetting(SettingsFile.KEY_WIIBIND_NUNCHUK_Z + wiimoteNumber,
-                Settings.SECTION_BINDINGS, R.string.button_z, bindZ, mGameID));
-
-        sl.add(new HeaderSetting(null, null, R.string.generic_stick, 0));
-        sl.add(new InputBindingSetting(SettingsFile.KEY_WIIBIND_NUNCHUK_UP + wiimoteNumber,
-                Settings.SECTION_BINDINGS, R.string.generic_up, bindUp, mGameID));
-        sl.add(new InputBindingSetting(SettingsFile.KEY_WIIBIND_NUNCHUK_DOWN + wiimoteNumber,
-                Settings.SECTION_BINDINGS, R.string.generic_down, bindDown, mGameID));
-        sl.add(new InputBindingSetting(SettingsFile.KEY_WIIBIND_NUNCHUK_LEFT + wiimoteNumber,
-                Settings.SECTION_BINDINGS, R.string.generic_left, bindLeft, mGameID));
-        sl.add(new InputBindingSetting(SettingsFile.KEY_WIIBIND_NUNCHUK_RIGHT + wiimoteNumber,
-                Settings.SECTION_BINDINGS, R.string.generic_right, bindRight, mGameID));
-
-        sl.add(new HeaderSetting(null, null, R.string.wiimote_swing, 0));
-        sl.add(new InputBindingSetting(SettingsFile.KEY_WIIBIND_NUNCHUK_SWING_UP + wiimoteNumber,
-                Settings.SECTION_BINDINGS, R.string.generic_up, bindSwingUp, mGameID));
-        sl.add(new InputBindingSetting(SettingsFile.KEY_WIIBIND_NUNCHUK_SWING_DOWN + wiimoteNumber,
-                Settings.SECTION_BINDINGS, R.string.generic_down, bindSwingDown, mGameID));
-        sl.add(new InputBindingSetting(SettingsFile.KEY_WIIBIND_NUNCHUK_SWING_LEFT + wiimoteNumber,
-                Settings.SECTION_BINDINGS, R.string.generic_left, bindSwingLeft, mGameID));
-        sl.add(new InputBindingSetting(SettingsFile.KEY_WIIBIND_NUNCHUK_SWING_RIGHT + wiimoteNumber,
-                Settings.SECTION_BINDINGS, R.string.generic_right, bindSwingRight, mGameID));
-        sl.add(new InputBindingSetting(
-                SettingsFile.KEY_WIIBIND_NUNCHUK_SWING_FORWARD + wiimoteNumber,
-                Settings.SECTION_BINDINGS, R.string.generic_forward, bindSwingForward, mGameID));
-        sl.add(new InputBindingSetting(
-                SettingsFile.KEY_WIIBIND_NUNCHUK_SWING_BACKWARD + wiimoteNumber,
-                Settings.SECTION_BINDINGS, R.string.generic_backward, bindSwingBackward, mGameID));
-
-        sl.add(new HeaderSetting(null, null, R.string.wiimote_tilt, 0));
-        sl.add(new InputBindingSetting(
-                SettingsFile.KEY_WIIBIND_NUNCHUK_TILT_FORWARD + wiimoteNumber,
-                Settings.SECTION_BINDINGS, R.string.generic_forward, bindTiltForward, mGameID));
-        sl.add(new InputBindingSetting(
-                SettingsFile.KEY_WIIBIND_NUNCHUK_TILT_BACKWARD + wiimoteNumber,
-                Settings.SECTION_BINDINGS, R.string.generic_backward, bindTiltBackward, mGameID));
-        sl.add(new InputBindingSetting(SettingsFile.KEY_WIIBIND_NUNCHUK_TILT_LEFT + wiimoteNumber,
-                Settings.SECTION_BINDINGS, R.string.generic_left, bindTiltLeft, mGameID));
-        sl.add(new InputBindingSetting(SettingsFile.KEY_WIIBIND_NUNCHUK_TILT_RIGHT + wiimoteNumber,
-                Settings.SECTION_BINDINGS, R.string.generic_right, bindTiltRight, mGameID));
-        sl.add(new InputBindingSetting(
-                SettingsFile.KEY_WIIBIND_NUNCHUK_TILT_MODIFIER + wiimoteNumber,
-                Settings.SECTION_BINDINGS, R.string.tilt_modifier, bindTiltModifier, mGameID));
-
-        sl.add(new HeaderSetting(null, null, R.string.wiimote_shake, 0));
-        sl.add(new InputBindingSetting(SettingsFile.KEY_WIIBIND_NUNCHUK_SHAKE_X + wiimoteNumber,
-                Settings.SECTION_BINDINGS, R.string.shake_x, bindShakeX, mGameID));
-        sl.add(new InputBindingSetting(SettingsFile.KEY_WIIBIND_NUNCHUK_SHAKE_Y + wiimoteNumber,
-                Settings.SECTION_BINDINGS, R.string.shake_y, bindShakeY, mGameID));
-        sl.add(new InputBindingSetting(SettingsFile.KEY_WIIBIND_NUNCHUK_SHAKE_Z + wiimoteNumber,
-                Settings.SECTION_BINDINGS, R.string.shake_z, bindShakeZ, mGameID));
->>>>>>> 2b905eb0
+                Settings.SECTION_BINDINGS, R.string.shake_z, bindShakeZ));
         break;
       case 2: // Classic
         Setting bindA =
@@ -1276,115 +985,59 @@
 
         sl.add(new HeaderSetting(null, null, R.string.generic_buttons, 0));
         sl.add(new InputBindingSetting(SettingsFile.KEY_WIIBIND_CLASSIC_A + wiimoteNumber,
-<<<<<<< HEAD
-          Settings.SECTION_BINDINGS, R.string.button_a, bindA));
+                Settings.SECTION_BINDINGS, R.string.button_a, bindA));
         sl.add(new InputBindingSetting(SettingsFile.KEY_WIIBIND_CLASSIC_B + wiimoteNumber,
-          Settings.SECTION_BINDINGS, R.string.button_b, bindB));
+                Settings.SECTION_BINDINGS, R.string.button_b, bindB));
         sl.add(new InputBindingSetting(SettingsFile.KEY_WIIBIND_CLASSIC_X + wiimoteNumber,
-          Settings.SECTION_BINDINGS, R.string.button_x, bindX));
+                Settings.SECTION_BINDINGS, R.string.button_x, bindX));
         sl.add(new InputBindingSetting(SettingsFile.KEY_WIIBIND_CLASSIC_Y + wiimoteNumber,
-          Settings.SECTION_BINDINGS, R.string.button_y, bindY));
+                Settings.SECTION_BINDINGS, R.string.button_y, bindY));
         sl.add(new InputBindingSetting(SettingsFile.KEY_WIIBIND_CLASSIC_ZL + wiimoteNumber,
-          Settings.SECTION_BINDINGS, R.string.classic_button_zl, bindZL));
+                Settings.SECTION_BINDINGS, R.string.classic_button_zl, bindZL));
         sl.add(new InputBindingSetting(SettingsFile.KEY_WIIBIND_CLASSIC_ZR + wiimoteNumber,
-          Settings.SECTION_BINDINGS, R.string.classic_button_zr, bindZR));
+                Settings.SECTION_BINDINGS, R.string.classic_button_zr, bindZR));
         sl.add(new InputBindingSetting(SettingsFile.KEY_WIIBIND_CLASSIC_MINUS + wiimoteNumber,
-          Settings.SECTION_BINDINGS, R.string.button_minus, bindMinus));
+                Settings.SECTION_BINDINGS, R.string.button_minus, bindMinus));
         sl.add(new InputBindingSetting(SettingsFile.KEY_WIIBIND_CLASSIC_PLUS + wiimoteNumber,
-          Settings.SECTION_BINDINGS, R.string.button_plus, bindPlus));
+                Settings.SECTION_BINDINGS, R.string.button_plus, bindPlus));
         sl.add(new InputBindingSetting(SettingsFile.KEY_WIIBIND_CLASSIC_HOME + wiimoteNumber,
-          Settings.SECTION_BINDINGS, R.string.button_home, bindHome));
+                Settings.SECTION_BINDINGS, R.string.button_home, bindHome));
 
         sl.add(new HeaderSetting(null, null, R.string.classic_leftstick, 0));
         sl.add(new InputBindingSetting(SettingsFile.KEY_WIIBIND_CLASSIC_LEFT_UP + wiimoteNumber,
-          Settings.SECTION_BINDINGS, R.string.generic_up, bindLeftUp));
+                Settings.SECTION_BINDINGS, R.string.generic_up, bindLeftUp));
         sl.add(new InputBindingSetting(SettingsFile.KEY_WIIBIND_CLASSIC_LEFT_DOWN + wiimoteNumber,
-          Settings.SECTION_BINDINGS, R.string.generic_down, bindLeftDown));
+                Settings.SECTION_BINDINGS, R.string.generic_down, bindLeftDown));
         sl.add(new InputBindingSetting(SettingsFile.KEY_WIIBIND_CLASSIC_LEFT_LEFT + wiimoteNumber,
-          Settings.SECTION_BINDINGS, R.string.generic_left, bindLeftLeft));
+                Settings.SECTION_BINDINGS, R.string.generic_left, bindLeftLeft));
         sl.add(new InputBindingSetting(SettingsFile.KEY_WIIBIND_CLASSIC_LEFT_RIGHT + wiimoteNumber,
-          Settings.SECTION_BINDINGS, R.string.generic_right, bindLeftRight));
+                Settings.SECTION_BINDINGS, R.string.generic_right, bindLeftRight));
 
         sl.add(new HeaderSetting(null, null, R.string.classic_rightstick, 0));
         sl.add(new InputBindingSetting(SettingsFile.KEY_WIIBIND_CLASSIC_RIGHT_UP + wiimoteNumber,
-          Settings.SECTION_BINDINGS, R.string.generic_up, bindRightUp));
+                Settings.SECTION_BINDINGS, R.string.generic_up, bindRightUp));
         sl.add(new InputBindingSetting(SettingsFile.KEY_WIIBIND_CLASSIC_RIGHT_DOWN + wiimoteNumber,
-          Settings.SECTION_BINDINGS, R.string.generic_down, bindRightDown));
+                Settings.SECTION_BINDINGS, R.string.generic_down, bindRightDown));
         sl.add(new InputBindingSetting(SettingsFile.KEY_WIIBIND_CLASSIC_RIGHT_LEFT + wiimoteNumber,
-          Settings.SECTION_BINDINGS, R.string.generic_left, bindRightLeft));
+                Settings.SECTION_BINDINGS, R.string.generic_left, bindRightLeft));
         sl.add(new InputBindingSetting(SettingsFile.KEY_WIIBIND_CLASSIC_RIGHT_RIGHT + wiimoteNumber,
-          Settings.SECTION_BINDINGS, R.string.generic_right, bindRightRight));
+                Settings.SECTION_BINDINGS, R.string.generic_right, bindRightRight));
 
         sl.add(new HeaderSetting(null, null, R.string.controller_trig, 0));
         sl.add(new InputBindingSetting(SettingsFile.KEY_WIIBIND_CLASSIC_TRIGGER_L + wiimoteNumber,
-          Settings.SECTION_BINDINGS, R.string.trigger_left, bindR));
+                Settings.SECTION_BINDINGS, R.string.trigger_left, bindR));
         sl.add(new InputBindingSetting(SettingsFile.KEY_WIIBIND_CLASSIC_TRIGGER_R + wiimoteNumber,
-          Settings.SECTION_BINDINGS, R.string.trigger_right, bindL));
+                Settings.SECTION_BINDINGS, R.string.trigger_right, bindL));
 
         sl.add(new HeaderSetting(null, null, R.string.controller_dpad, 0));
         sl.add(new InputBindingSetting(SettingsFile.KEY_WIIBIND_CLASSIC_DPAD_UP + wiimoteNumber,
-          Settings.SECTION_BINDINGS, R.string.generic_up, bindDpadUp));
+                Settings.SECTION_BINDINGS, R.string.generic_up, bindDpadUp));
         sl.add(new InputBindingSetting(SettingsFile.KEY_WIIBIND_CLASSIC_DPAD_DOWN + wiimoteNumber,
-          Settings.SECTION_BINDINGS, R.string.generic_down, bindDpadDown));
+                Settings.SECTION_BINDINGS, R.string.generic_down, bindDpadDown));
         sl.add(new InputBindingSetting(SettingsFile.KEY_WIIBIND_CLASSIC_DPAD_LEFT + wiimoteNumber,
-          Settings.SECTION_BINDINGS, R.string.generic_left, bindDpadLeft));
+                Settings.SECTION_BINDINGS, R.string.generic_left, bindDpadLeft));
         sl.add(new InputBindingSetting(SettingsFile.KEY_WIIBIND_CLASSIC_DPAD_RIGHT + wiimoteNumber,
-          Settings.SECTION_BINDINGS, R.string.generic_right, bindDpadRight));
-=======
-                Settings.SECTION_BINDINGS, R.string.button_a, bindA, mGameID));
-        sl.add(new InputBindingSetting(SettingsFile.KEY_WIIBIND_CLASSIC_B + wiimoteNumber,
-                Settings.SECTION_BINDINGS, R.string.button_b, bindB, mGameID));
-        sl.add(new InputBindingSetting(SettingsFile.KEY_WIIBIND_CLASSIC_X + wiimoteNumber,
-                Settings.SECTION_BINDINGS, R.string.button_x, bindX, mGameID));
-        sl.add(new InputBindingSetting(SettingsFile.KEY_WIIBIND_CLASSIC_Y + wiimoteNumber,
-                Settings.SECTION_BINDINGS, R.string.button_y, bindY, mGameID));
-        sl.add(new InputBindingSetting(SettingsFile.KEY_WIIBIND_CLASSIC_ZL + wiimoteNumber,
-                Settings.SECTION_BINDINGS, R.string.classic_button_zl, bindZL, mGameID));
-        sl.add(new InputBindingSetting(SettingsFile.KEY_WIIBIND_CLASSIC_ZR + wiimoteNumber,
-                Settings.SECTION_BINDINGS, R.string.classic_button_zr, bindZR, mGameID));
-        sl.add(new InputBindingSetting(SettingsFile.KEY_WIIBIND_CLASSIC_MINUS + wiimoteNumber,
-                Settings.SECTION_BINDINGS, R.string.button_minus, bindMinus, mGameID));
-        sl.add(new InputBindingSetting(SettingsFile.KEY_WIIBIND_CLASSIC_PLUS + wiimoteNumber,
-                Settings.SECTION_BINDINGS, R.string.button_plus, bindPlus, mGameID));
-        sl.add(new InputBindingSetting(SettingsFile.KEY_WIIBIND_CLASSIC_HOME + wiimoteNumber,
-                Settings.SECTION_BINDINGS, R.string.button_home, bindHome, mGameID));
-
-        sl.add(new HeaderSetting(null, null, R.string.classic_leftstick, 0));
-        sl.add(new InputBindingSetting(SettingsFile.KEY_WIIBIND_CLASSIC_LEFT_UP + wiimoteNumber,
-                Settings.SECTION_BINDINGS, R.string.generic_up, bindLeftUp, mGameID));
-        sl.add(new InputBindingSetting(SettingsFile.KEY_WIIBIND_CLASSIC_LEFT_DOWN + wiimoteNumber,
-                Settings.SECTION_BINDINGS, R.string.generic_down, bindLeftDown, mGameID));
-        sl.add(new InputBindingSetting(SettingsFile.KEY_WIIBIND_CLASSIC_LEFT_LEFT + wiimoteNumber,
-                Settings.SECTION_BINDINGS, R.string.generic_left, bindLeftLeft, mGameID));
-        sl.add(new InputBindingSetting(SettingsFile.KEY_WIIBIND_CLASSIC_LEFT_RIGHT + wiimoteNumber,
-                Settings.SECTION_BINDINGS, R.string.generic_right, bindLeftRight, mGameID));
-
-        sl.add(new HeaderSetting(null, null, R.string.classic_rightstick, 0));
-        sl.add(new InputBindingSetting(SettingsFile.KEY_WIIBIND_CLASSIC_RIGHT_UP + wiimoteNumber,
-                Settings.SECTION_BINDINGS, R.string.generic_up, bindRightUp, mGameID));
-        sl.add(new InputBindingSetting(SettingsFile.KEY_WIIBIND_CLASSIC_RIGHT_DOWN + wiimoteNumber,
-                Settings.SECTION_BINDINGS, R.string.generic_down, bindRightDown, mGameID));
-        sl.add(new InputBindingSetting(SettingsFile.KEY_WIIBIND_CLASSIC_RIGHT_LEFT + wiimoteNumber,
-                Settings.SECTION_BINDINGS, R.string.generic_left, bindRightLeft, mGameID));
-        sl.add(new InputBindingSetting(SettingsFile.KEY_WIIBIND_CLASSIC_RIGHT_RIGHT + wiimoteNumber,
-                Settings.SECTION_BINDINGS, R.string.generic_right, bindRightRight, mGameID));
-
-        sl.add(new HeaderSetting(null, null, R.string.controller_trig, 0));
-        sl.add(new InputBindingSetting(SettingsFile.KEY_WIIBIND_CLASSIC_TRIGGER_L + wiimoteNumber,
-                Settings.SECTION_BINDINGS, R.string.trigger_left, bindR, mGameID));
-        sl.add(new InputBindingSetting(SettingsFile.KEY_WIIBIND_CLASSIC_TRIGGER_R + wiimoteNumber,
-                Settings.SECTION_BINDINGS, R.string.trigger_right, bindL, mGameID));
-
-        sl.add(new HeaderSetting(null, null, R.string.controller_dpad, 0));
-        sl.add(new InputBindingSetting(SettingsFile.KEY_WIIBIND_CLASSIC_DPAD_UP + wiimoteNumber,
-                Settings.SECTION_BINDINGS, R.string.generic_up, bindDpadUp, mGameID));
-        sl.add(new InputBindingSetting(SettingsFile.KEY_WIIBIND_CLASSIC_DPAD_DOWN + wiimoteNumber,
-                Settings.SECTION_BINDINGS, R.string.generic_down, bindDpadDown, mGameID));
-        sl.add(new InputBindingSetting(SettingsFile.KEY_WIIBIND_CLASSIC_DPAD_LEFT + wiimoteNumber,
-                Settings.SECTION_BINDINGS, R.string.generic_left, bindDpadLeft, mGameID));
-        sl.add(new InputBindingSetting(SettingsFile.KEY_WIIBIND_CLASSIC_DPAD_RIGHT + wiimoteNumber,
-                Settings.SECTION_BINDINGS, R.string.generic_right, bindDpadRight, mGameID));
->>>>>>> 2b905eb0
+                Settings.SECTION_BINDINGS, R.string.generic_right, bindDpadRight));
         break;
       case 3: // Guitar
         Setting bindFretGreen = bindingsSection
@@ -1418,79 +1071,41 @@
 
         sl.add(new HeaderSetting(null, null, R.string.guitar_frets, 0));
         sl.add(new InputBindingSetting(SettingsFile.KEY_WIIBIND_GUITAR_FRET_GREEN + wiimoteNumber,
-<<<<<<< HEAD
-          Settings.SECTION_BINDINGS, R.string.generic_green, bindFretGreen));
+                Settings.SECTION_BINDINGS, R.string.generic_green, bindFretGreen));
         sl.add(new InputBindingSetting(SettingsFile.KEY_WIIBIND_GUITAR_FRET_RED + wiimoteNumber,
-          Settings.SECTION_BINDINGS, R.string.generic_red, bindFretRed));
+                Settings.SECTION_BINDINGS, R.string.generic_red, bindFretRed));
         sl.add(new InputBindingSetting(SettingsFile.KEY_WIIBIND_GUITAR_FRET_YELLOW + wiimoteNumber,
-          Settings.SECTION_BINDINGS, R.string.generic_yellow, bindFretYellow));
+                Settings.SECTION_BINDINGS, R.string.generic_yellow, bindFretYellow));
         sl.add(new InputBindingSetting(SettingsFile.KEY_WIIBIND_GUITAR_FRET_BLUE + wiimoteNumber,
-          Settings.SECTION_BINDINGS, R.string.generic_blue, bindFretBlue));
+                Settings.SECTION_BINDINGS, R.string.generic_blue, bindFretBlue));
         sl.add(new InputBindingSetting(SettingsFile.KEY_WIIBIND_GUITAR_FRET_ORANGE + wiimoteNumber,
-          Settings.SECTION_BINDINGS, R.string.generic_orange, bindFretOrange));
+                Settings.SECTION_BINDINGS, R.string.generic_orange, bindFretOrange));
 
         sl.add(new HeaderSetting(null, null, R.string.guitar_strum, 0));
         sl.add(new InputBindingSetting(SettingsFile.KEY_WIIBIND_GUITAR_STRUM_UP + wiimoteNumber,
-          Settings.SECTION_BINDINGS, R.string.generic_up, bindStrumUp));
+                Settings.SECTION_BINDINGS, R.string.generic_up, bindStrumUp));
         sl.add(new InputBindingSetting(SettingsFile.KEY_WIIBIND_GUITAR_STRUM_DOWN + wiimoteNumber,
-          Settings.SECTION_BINDINGS, R.string.generic_down, bindStrumDown));
+                Settings.SECTION_BINDINGS, R.string.generic_down, bindStrumDown));
 
         sl.add(new HeaderSetting(null, null, R.string.generic_buttons, 0));
         sl.add(new InputBindingSetting(SettingsFile.KEY_WIIBIND_GUITAR_MINUS + wiimoteNumber,
-          Settings.SECTION_BINDINGS, R.string.button_minus, bindGuitarMinus));
+                Settings.SECTION_BINDINGS, R.string.button_minus, bindGuitarMinus));
         sl.add(new InputBindingSetting(SettingsFile.KEY_WIIBIND_GUITAR_PLUS + wiimoteNumber,
-          Settings.SECTION_BINDINGS, R.string.button_plus, bindGuitarPlus));
+                Settings.SECTION_BINDINGS, R.string.button_plus, bindGuitarPlus));
 
         sl.add(new HeaderSetting(null, null, R.string.generic_stick, 0));
         sl.add(new InputBindingSetting(SettingsFile.KEY_WIIBIND_GUITAR_STICK_UP + wiimoteNumber,
-          Settings.SECTION_BINDINGS, R.string.generic_up, bindGuitarUp));
+                Settings.SECTION_BINDINGS, R.string.generic_up, bindGuitarUp));
         sl.add(new InputBindingSetting(SettingsFile.KEY_WIIBIND_GUITAR_STICK_DOWN + wiimoteNumber,
-          Settings.SECTION_BINDINGS, R.string.generic_down, bindGuitarDown));
+                Settings.SECTION_BINDINGS, R.string.generic_down, bindGuitarDown));
         sl.add(new InputBindingSetting(SettingsFile.KEY_WIIBIND_GUITAR_STICK_LEFT + wiimoteNumber,
-          Settings.SECTION_BINDINGS, R.string.generic_left, bindGuitarLeft));
+                Settings.SECTION_BINDINGS, R.string.generic_left, bindGuitarLeft));
         sl.add(new InputBindingSetting(SettingsFile.KEY_WIIBIND_GUITAR_STICK_RIGHT + wiimoteNumber,
-          Settings.SECTION_BINDINGS, R.string.generic_right, bindGuitarRight));
+                Settings.SECTION_BINDINGS, R.string.generic_right, bindGuitarRight));
 
         sl.add(new HeaderSetting(null, null, R.string.guitar_whammy, 0));
         sl.add(new InputBindingSetting(SettingsFile.KEY_WIIBIND_GUITAR_WHAMMY_BAR + wiimoteNumber,
-          Settings.SECTION_BINDINGS, R.string.generic_right, bindWhammyBar));
-=======
-                Settings.SECTION_BINDINGS, R.string.generic_green, bindFretGreen, mGameID));
-        sl.add(new InputBindingSetting(SettingsFile.KEY_WIIBIND_GUITAR_FRET_RED + wiimoteNumber,
-                Settings.SECTION_BINDINGS, R.string.generic_red, bindFretRed, mGameID));
-        sl.add(new InputBindingSetting(SettingsFile.KEY_WIIBIND_GUITAR_FRET_YELLOW + wiimoteNumber,
-                Settings.SECTION_BINDINGS, R.string.generic_yellow, bindFretYellow, mGameID));
-        sl.add(new InputBindingSetting(SettingsFile.KEY_WIIBIND_GUITAR_FRET_BLUE + wiimoteNumber,
-                Settings.SECTION_BINDINGS, R.string.generic_blue, bindFretBlue, mGameID));
-        sl.add(new InputBindingSetting(SettingsFile.KEY_WIIBIND_GUITAR_FRET_ORANGE + wiimoteNumber,
-                Settings.SECTION_BINDINGS, R.string.generic_orange, bindFretOrange, mGameID));
-
-        sl.add(new HeaderSetting(null, null, R.string.guitar_strum, 0));
-        sl.add(new InputBindingSetting(SettingsFile.KEY_WIIBIND_GUITAR_STRUM_UP + wiimoteNumber,
-                Settings.SECTION_BINDINGS, R.string.generic_up, bindStrumUp, mGameID));
-        sl.add(new InputBindingSetting(SettingsFile.KEY_WIIBIND_GUITAR_STRUM_DOWN + wiimoteNumber,
-                Settings.SECTION_BINDINGS, R.string.generic_down, bindStrumDown, mGameID));
-
-        sl.add(new HeaderSetting(null, null, R.string.generic_buttons, 0));
-        sl.add(new InputBindingSetting(SettingsFile.KEY_WIIBIND_GUITAR_MINUS + wiimoteNumber,
-                Settings.SECTION_BINDINGS, R.string.button_minus, bindGuitarMinus, mGameID));
-        sl.add(new InputBindingSetting(SettingsFile.KEY_WIIBIND_GUITAR_PLUS + wiimoteNumber,
-                Settings.SECTION_BINDINGS, R.string.button_plus, bindGuitarPlus, mGameID));
-
-        sl.add(new HeaderSetting(null, null, R.string.generic_stick, 0));
-        sl.add(new InputBindingSetting(SettingsFile.KEY_WIIBIND_GUITAR_STICK_UP + wiimoteNumber,
-                Settings.SECTION_BINDINGS, R.string.generic_up, bindGuitarUp, mGameID));
-        sl.add(new InputBindingSetting(SettingsFile.KEY_WIIBIND_GUITAR_STICK_DOWN + wiimoteNumber,
-                Settings.SECTION_BINDINGS, R.string.generic_down, bindGuitarDown, mGameID));
-        sl.add(new InputBindingSetting(SettingsFile.KEY_WIIBIND_GUITAR_STICK_LEFT + wiimoteNumber,
-                Settings.SECTION_BINDINGS, R.string.generic_left, bindGuitarLeft, mGameID));
-        sl.add(new InputBindingSetting(SettingsFile.KEY_WIIBIND_GUITAR_STICK_RIGHT + wiimoteNumber,
-                Settings.SECTION_BINDINGS, R.string.generic_right, bindGuitarRight, mGameID));
-
-        sl.add(new HeaderSetting(null, null, R.string.guitar_whammy, 0));
-        sl.add(new InputBindingSetting(SettingsFile.KEY_WIIBIND_GUITAR_WHAMMY_BAR + wiimoteNumber,
-                Settings.SECTION_BINDINGS, R.string.generic_right, bindWhammyBar, mGameID));
->>>>>>> 2b905eb0
+                Settings.SECTION_BINDINGS, R.string.generic_right, bindWhammyBar));
         break;
       case 4: // Drums
         Setting bindPadRed =
@@ -1520,63 +1135,33 @@
 
         sl.add(new HeaderSetting(null, null, R.string.drums_pads, 0));
         sl.add(new InputBindingSetting(SettingsFile.KEY_WIIBIND_DRUMS_PAD_RED + wiimoteNumber,
-<<<<<<< HEAD
-          Settings.SECTION_BINDINGS, R.string.generic_red, bindPadRed));
+                Settings.SECTION_BINDINGS, R.string.generic_red, bindPadRed));
         sl.add(new InputBindingSetting(SettingsFile.KEY_WIIBIND_DRUMS_PAD_YELLOW + wiimoteNumber,
-          Settings.SECTION_BINDINGS, R.string.generic_yellow, bindPadYellow));
+                Settings.SECTION_BINDINGS, R.string.generic_yellow, bindPadYellow));
         sl.add(new InputBindingSetting(SettingsFile.KEY_WIIBIND_DRUMS_PAD_BLUE + wiimoteNumber,
-          Settings.SECTION_BINDINGS, R.string.generic_blue, bindPadBlue));
+                Settings.SECTION_BINDINGS, R.string.generic_blue, bindPadBlue));
         sl.add(new InputBindingSetting(SettingsFile.KEY_WIIBIND_DRUMS_PAD_GREEN + wiimoteNumber,
-          Settings.SECTION_BINDINGS, R.string.generic_green, bindPadGreen));
+                Settings.SECTION_BINDINGS, R.string.generic_green, bindPadGreen));
         sl.add(new InputBindingSetting(SettingsFile.KEY_WIIBIND_DRUMS_PAD_ORANGE + wiimoteNumber,
-          Settings.SECTION_BINDINGS, R.string.generic_orange, bindPadOrange));
+                Settings.SECTION_BINDINGS, R.string.generic_orange, bindPadOrange));
         sl.add(new InputBindingSetting(SettingsFile.KEY_WIIBIND_DRUMS_PAD_BASS + wiimoteNumber,
-          Settings.SECTION_BINDINGS, R.string.drums_pad_bass, bindPadBass));
+                Settings.SECTION_BINDINGS, R.string.drums_pad_bass, bindPadBass));
 
         sl.add(new HeaderSetting(null, null, R.string.generic_stick, 0));
         sl.add(new InputBindingSetting(SettingsFile.KEY_WIIBIND_DRUMS_STICK_UP + wiimoteNumber,
-          Settings.SECTION_BINDINGS, R.string.generic_up, bindDrumsUp));
+                Settings.SECTION_BINDINGS, R.string.generic_up, bindDrumsUp));
         sl.add(new InputBindingSetting(SettingsFile.KEY_WIIBIND_DRUMS_STICK_DOWN + wiimoteNumber,
-          Settings.SECTION_BINDINGS, R.string.generic_down, bindDrumsDown));
+                Settings.SECTION_BINDINGS, R.string.generic_down, bindDrumsDown));
         sl.add(new InputBindingSetting(SettingsFile.KEY_WIIBIND_DRUMS_STICK_LEFT + wiimoteNumber,
-          Settings.SECTION_BINDINGS, R.string.generic_left, bindDrumsLeft));
+                Settings.SECTION_BINDINGS, R.string.generic_left, bindDrumsLeft));
         sl.add(new InputBindingSetting(SettingsFile.KEY_WIIBIND_DRUMS_STICK_RIGHT + wiimoteNumber,
-          Settings.SECTION_BINDINGS, R.string.generic_right, bindDrumsRight));
+                Settings.SECTION_BINDINGS, R.string.generic_right, bindDrumsRight));
 
         sl.add(new HeaderSetting(null, null, R.string.generic_buttons, 0));
         sl.add(new InputBindingSetting(SettingsFile.KEY_WIIBIND_DRUMS_MINUS + wiimoteNumber,
-          Settings.SECTION_BINDINGS, R.string.button_minus, bindDrumsMinus));
+                Settings.SECTION_BINDINGS, R.string.button_minus, bindDrumsMinus));
         sl.add(new InputBindingSetting(SettingsFile.KEY_WIIBIND_DRUMS_PLUS + wiimoteNumber,
-          Settings.SECTION_BINDINGS, R.string.button_plus, bindDrumsPlus));
-=======
-                Settings.SECTION_BINDINGS, R.string.generic_red, bindPadRed, mGameID));
-        sl.add(new InputBindingSetting(SettingsFile.KEY_WIIBIND_DRUMS_PAD_YELLOW + wiimoteNumber,
-                Settings.SECTION_BINDINGS, R.string.generic_yellow, bindPadYellow, mGameID));
-        sl.add(new InputBindingSetting(SettingsFile.KEY_WIIBIND_DRUMS_PAD_BLUE + wiimoteNumber,
-                Settings.SECTION_BINDINGS, R.string.generic_blue, bindPadBlue, mGameID));
-        sl.add(new InputBindingSetting(SettingsFile.KEY_WIIBIND_DRUMS_PAD_GREEN + wiimoteNumber,
-                Settings.SECTION_BINDINGS, R.string.generic_green, bindPadGreen, mGameID));
-        sl.add(new InputBindingSetting(SettingsFile.KEY_WIIBIND_DRUMS_PAD_ORANGE + wiimoteNumber,
-                Settings.SECTION_BINDINGS, R.string.generic_orange, bindPadOrange, mGameID));
-        sl.add(new InputBindingSetting(SettingsFile.KEY_WIIBIND_DRUMS_PAD_BASS + wiimoteNumber,
-                Settings.SECTION_BINDINGS, R.string.drums_pad_bass, bindPadBass, mGameID));
-
-        sl.add(new HeaderSetting(null, null, R.string.generic_stick, 0));
-        sl.add(new InputBindingSetting(SettingsFile.KEY_WIIBIND_DRUMS_STICK_UP + wiimoteNumber,
-                Settings.SECTION_BINDINGS, R.string.generic_up, bindDrumsUp, mGameID));
-        sl.add(new InputBindingSetting(SettingsFile.KEY_WIIBIND_DRUMS_STICK_DOWN + wiimoteNumber,
-                Settings.SECTION_BINDINGS, R.string.generic_down, bindDrumsDown, mGameID));
-        sl.add(new InputBindingSetting(SettingsFile.KEY_WIIBIND_DRUMS_STICK_LEFT + wiimoteNumber,
-                Settings.SECTION_BINDINGS, R.string.generic_left, bindDrumsLeft, mGameID));
-        sl.add(new InputBindingSetting(SettingsFile.KEY_WIIBIND_DRUMS_STICK_RIGHT + wiimoteNumber,
-                Settings.SECTION_BINDINGS, R.string.generic_right, bindDrumsRight, mGameID));
-
-        sl.add(new HeaderSetting(null, null, R.string.generic_buttons, 0));
-        sl.add(new InputBindingSetting(SettingsFile.KEY_WIIBIND_DRUMS_MINUS + wiimoteNumber,
-                Settings.SECTION_BINDINGS, R.string.button_minus, bindDrumsMinus, mGameID));
-        sl.add(new InputBindingSetting(SettingsFile.KEY_WIIBIND_DRUMS_PLUS + wiimoteNumber,
-                Settings.SECTION_BINDINGS, R.string.button_plus, bindDrumsPlus, mGameID));
->>>>>>> 2b905eb0
+                Settings.SECTION_BINDINGS, R.string.button_plus, bindDrumsPlus));
         break;
       case 5: // Turntable
         Setting bindGreenLeft = bindingsSection
@@ -1622,141 +1207,67 @@
 
         sl.add(new HeaderSetting(null, null, R.string.generic_buttons, 0));
         sl.add(new InputBindingSetting(
-<<<<<<< HEAD
-          SettingsFile.KEY_WIIBIND_TURNTABLE_GREEN_LEFT + wiimoteNumber,
-          Settings.SECTION_BINDINGS, R.string.turntable_button_green_left, bindGreenLeft));
+                SettingsFile.KEY_WIIBIND_TURNTABLE_GREEN_LEFT + wiimoteNumber,
+                Settings.SECTION_BINDINGS, R.string.turntable_button_green_left, bindGreenLeft));
         sl.add(new InputBindingSetting(SettingsFile.KEY_WIIBIND_TURNTABLE_RED_LEFT + wiimoteNumber,
-          Settings.SECTION_BINDINGS, R.string.turntable_button_red_left, bindRedLeft));
+                Settings.SECTION_BINDINGS, R.string.turntable_button_red_left, bindRedLeft));
         sl.add(new InputBindingSetting(SettingsFile.KEY_WIIBIND_TURNTABLE_BLUE_LEFT + wiimoteNumber,
-          Settings.SECTION_BINDINGS, R.string.turntable_button_blue_left, bindBlueLeft));
-        sl.add(new InputBindingSetting(
-          SettingsFile.KEY_WIIBIND_TURNTABLE_GREEN_RIGHT + wiimoteNumber,
-          Settings.SECTION_BINDINGS, R.string.turntable_button_green_right, bindGreenRight));
+                Settings.SECTION_BINDINGS, R.string.turntable_button_blue_left, bindBlueLeft));
+        sl.add(new InputBindingSetting(
+                SettingsFile.KEY_WIIBIND_TURNTABLE_GREEN_RIGHT + wiimoteNumber,
+                Settings.SECTION_BINDINGS, R.string.turntable_button_green_right, bindGreenRight));
         sl.add(new InputBindingSetting(SettingsFile.KEY_WIIBIND_TURNTABLE_RED_RIGHT + wiimoteNumber,
-          Settings.SECTION_BINDINGS, R.string.turntable_button_red_right, bindRedRight));
-        sl.add(new InputBindingSetting(
-          SettingsFile.KEY_WIIBIND_TURNTABLE_BLUE_RIGHT + wiimoteNumber,
-          Settings.SECTION_BINDINGS, R.string.turntable_button_blue_right, bindBlueRight));
+                Settings.SECTION_BINDINGS, R.string.turntable_button_red_right, bindRedRight));
+        sl.add(new InputBindingSetting(
+                SettingsFile.KEY_WIIBIND_TURNTABLE_BLUE_RIGHT + wiimoteNumber,
+                Settings.SECTION_BINDINGS, R.string.turntable_button_blue_right, bindBlueRight));
         sl.add(new InputBindingSetting(SettingsFile.KEY_WIIBIND_TURNTABLE_MINUS + wiimoteNumber,
-          Settings.SECTION_BINDINGS, R.string.button_minus, bindTurntableMinus));
+                Settings.SECTION_BINDINGS, R.string.button_minus, bindTurntableMinus));
         sl.add(new InputBindingSetting(SettingsFile.KEY_WIIBIND_TURNTABLE_PLUS + wiimoteNumber,
-          Settings.SECTION_BINDINGS, R.string.button_plus, bindTurntablePlus));
+                Settings.SECTION_BINDINGS, R.string.button_plus, bindTurntablePlus));
         sl.add(new InputBindingSetting(SettingsFile.KEY_WIIBIND_TURNTABLE_EUPHORIA + wiimoteNumber,
-          Settings.SECTION_BINDINGS, R.string.turntable_button_euphoria, bindEuphoria));
+                Settings.SECTION_BINDINGS, R.string.turntable_button_euphoria, bindEuphoria));
 
         sl.add(new HeaderSetting(null, null, R.string.turntable_table_left, 0));
         sl.add(new InputBindingSetting(SettingsFile.KEY_WIIBIND_TURNTABLE_LEFT_LEFT + wiimoteNumber,
-          Settings.SECTION_BINDINGS, R.string.generic_left, bindTurntableLeftLeft));
-        sl.add(new InputBindingSetting(
-          SettingsFile.KEY_WIIBIND_TURNTABLE_LEFT_RIGHT + wiimoteNumber,
-          Settings.SECTION_BINDINGS, R.string.generic_right, bindTurntableLeftRight));
+                Settings.SECTION_BINDINGS, R.string.generic_left, bindTurntableLeftLeft));
+        sl.add(new InputBindingSetting(
+                SettingsFile.KEY_WIIBIND_TURNTABLE_LEFT_RIGHT + wiimoteNumber,
+                Settings.SECTION_BINDINGS, R.string.generic_right, bindTurntableLeftRight));
 
         sl.add(new HeaderSetting(null, null, R.string.turntable_table_right, 0));
         sl.add(new InputBindingSetting(
-          SettingsFile.KEY_WIIBIND_TURNTABLE_RIGHT_LEFT + wiimoteNumber,
-          Settings.SECTION_BINDINGS, R.string.generic_left, bindTurntableRightLeft));
-        sl.add(new InputBindingSetting(
-          SettingsFile.KEY_WIIBIND_TURNTABLE_RIGHT_RIGHT + wiimoteNumber,
-          Settings.SECTION_BINDINGS, R.string.generic_right, bindTurntableRightRight));
+                SettingsFile.KEY_WIIBIND_TURNTABLE_RIGHT_LEFT + wiimoteNumber,
+                Settings.SECTION_BINDINGS, R.string.generic_left, bindTurntableRightLeft));
+        sl.add(new InputBindingSetting(
+                SettingsFile.KEY_WIIBIND_TURNTABLE_RIGHT_RIGHT + wiimoteNumber,
+                Settings.SECTION_BINDINGS, R.string.generic_right, bindTurntableRightRight));
 
         sl.add(new HeaderSetting(null, null, R.string.generic_stick, 0));
         sl.add(new InputBindingSetting(SettingsFile.KEY_WIIBIND_TURNTABLE_STICK_UP + wiimoteNumber,
-          Settings.SECTION_BINDINGS, R.string.generic_up, bindTurntableUp));
-        sl.add(new InputBindingSetting(
-          SettingsFile.KEY_WIIBIND_TURNTABLE_STICK_DOWN + wiimoteNumber,
-          Settings.SECTION_BINDINGS, R.string.generic_down, bindTurntableDown));
-        sl.add(new InputBindingSetting(
-          SettingsFile.KEY_WIIBIND_TURNTABLE_STICK_LEFT + wiimoteNumber,
-          Settings.SECTION_BINDINGS, R.string.generic_left, bindTurntableLeft));
-        sl.add(new InputBindingSetting(
-          SettingsFile.KEY_WIIBIND_TURNTABLE_STICK_RIGHT + wiimoteNumber,
-          Settings.SECTION_BINDINGS, R.string.generic_right, bindTurntableRight));
+                Settings.SECTION_BINDINGS, R.string.generic_up, bindTurntableUp));
+        sl.add(new InputBindingSetting(
+                SettingsFile.KEY_WIIBIND_TURNTABLE_STICK_DOWN + wiimoteNumber,
+                Settings.SECTION_BINDINGS, R.string.generic_down, bindTurntableDown));
+        sl.add(new InputBindingSetting(
+                SettingsFile.KEY_WIIBIND_TURNTABLE_STICK_LEFT + wiimoteNumber,
+                Settings.SECTION_BINDINGS, R.string.generic_left, bindTurntableLeft));
+        sl.add(new InputBindingSetting(
+                SettingsFile.KEY_WIIBIND_TURNTABLE_STICK_RIGHT + wiimoteNumber,
+                Settings.SECTION_BINDINGS, R.string.generic_right, bindTurntableRight));
 
         sl.add(new HeaderSetting(null, null, R.string.turntable_effect, 0));
         sl.add(new InputBindingSetting(
-          SettingsFile.KEY_WIIBIND_TURNTABLE_EFFECT_DIAL + wiimoteNumber,
-          Settings.SECTION_BINDINGS, R.string.turntable_effect_dial, bindEffectDial));
+                SettingsFile.KEY_WIIBIND_TURNTABLE_EFFECT_DIAL + wiimoteNumber,
+                Settings.SECTION_BINDINGS, R.string.turntable_effect_dial, bindEffectDial));
 
         sl.add(new HeaderSetting(null, null, R.string.turntable_crossfade, 0));
         sl.add(new InputBindingSetting(
-          SettingsFile.KEY_WIIBIND_TURNTABLE_CROSSFADE_LEFT + wiimoteNumber,
-          Settings.SECTION_BINDINGS, R.string.generic_left, bindCrossfadeLeft));
-        sl.add(new InputBindingSetting(
-          SettingsFile.KEY_WIIBIND_TURNTABLE_CROSSFADE_RIGHT + wiimoteNumber,
-          Settings.SECTION_BINDINGS, R.string.generic_right, bindCrossfadeRight));
-=======
-                SettingsFile.KEY_WIIBIND_TURNTABLE_GREEN_LEFT + wiimoteNumber,
-                Settings.SECTION_BINDINGS, R.string.turntable_button_green_left, bindGreenLeft,
-                mGameID));
-        sl.add(new InputBindingSetting(SettingsFile.KEY_WIIBIND_TURNTABLE_RED_LEFT + wiimoteNumber,
-                Settings.SECTION_BINDINGS, R.string.turntable_button_red_left, bindRedLeft,
-                mGameID));
-        sl.add(new InputBindingSetting(SettingsFile.KEY_WIIBIND_TURNTABLE_BLUE_LEFT + wiimoteNumber,
-                Settings.SECTION_BINDINGS, R.string.turntable_button_blue_left, bindBlueLeft,
-                mGameID));
-        sl.add(new InputBindingSetting(
-                SettingsFile.KEY_WIIBIND_TURNTABLE_GREEN_RIGHT + wiimoteNumber,
-                Settings.SECTION_BINDINGS, R.string.turntable_button_green_right, bindGreenRight,
-                mGameID));
-        sl.add(new InputBindingSetting(SettingsFile.KEY_WIIBIND_TURNTABLE_RED_RIGHT + wiimoteNumber,
-                Settings.SECTION_BINDINGS, R.string.turntable_button_red_right, bindRedRight,
-                mGameID));
-        sl.add(new InputBindingSetting(
-                SettingsFile.KEY_WIIBIND_TURNTABLE_BLUE_RIGHT + wiimoteNumber,
-                Settings.SECTION_BINDINGS, R.string.turntable_button_blue_right, bindBlueRight,
-                mGameID));
-        sl.add(new InputBindingSetting(SettingsFile.KEY_WIIBIND_TURNTABLE_MINUS + wiimoteNumber,
-                Settings.SECTION_BINDINGS, R.string.button_minus, bindTurntableMinus, mGameID));
-        sl.add(new InputBindingSetting(SettingsFile.KEY_WIIBIND_TURNTABLE_PLUS + wiimoteNumber,
-                Settings.SECTION_BINDINGS, R.string.button_plus, bindTurntablePlus, mGameID));
-        sl.add(new InputBindingSetting(SettingsFile.KEY_WIIBIND_TURNTABLE_EUPHORIA + wiimoteNumber,
-                Settings.SECTION_BINDINGS, R.string.turntable_button_euphoria, bindEuphoria,
-                mGameID));
-
-        sl.add(new HeaderSetting(null, null, R.string.turntable_table_left, 0));
-        sl.add(new InputBindingSetting(SettingsFile.KEY_WIIBIND_TURNTABLE_LEFT_LEFT + wiimoteNumber,
-                Settings.SECTION_BINDINGS, R.string.generic_left, bindTurntableLeftLeft, mGameID));
-        sl.add(new InputBindingSetting(
-                SettingsFile.KEY_WIIBIND_TURNTABLE_LEFT_RIGHT + wiimoteNumber,
-                Settings.SECTION_BINDINGS, R.string.generic_right, bindTurntableLeftRight,
-                mGameID));
-
-        sl.add(new HeaderSetting(null, null, R.string.turntable_table_right, 0));
-        sl.add(new InputBindingSetting(
-                SettingsFile.KEY_WIIBIND_TURNTABLE_RIGHT_LEFT + wiimoteNumber,
-                Settings.SECTION_BINDINGS, R.string.generic_left, bindTurntableRightLeft, mGameID));
-        sl.add(new InputBindingSetting(
-                SettingsFile.KEY_WIIBIND_TURNTABLE_RIGHT_RIGHT + wiimoteNumber,
-                Settings.SECTION_BINDINGS, R.string.generic_right, bindTurntableRightRight,
-                mGameID));
-
-        sl.add(new HeaderSetting(null, null, R.string.generic_stick, 0));
-        sl.add(new InputBindingSetting(SettingsFile.KEY_WIIBIND_TURNTABLE_STICK_UP + wiimoteNumber,
-                Settings.SECTION_BINDINGS, R.string.generic_up, bindTurntableUp, mGameID));
-        sl.add(new InputBindingSetting(
-                SettingsFile.KEY_WIIBIND_TURNTABLE_STICK_DOWN + wiimoteNumber,
-                Settings.SECTION_BINDINGS, R.string.generic_down, bindTurntableDown, mGameID));
-        sl.add(new InputBindingSetting(
-                SettingsFile.KEY_WIIBIND_TURNTABLE_STICK_LEFT + wiimoteNumber,
-                Settings.SECTION_BINDINGS, R.string.generic_left, bindTurntableLeft, mGameID));
-        sl.add(new InputBindingSetting(
-                SettingsFile.KEY_WIIBIND_TURNTABLE_STICK_RIGHT + wiimoteNumber,
-                Settings.SECTION_BINDINGS, R.string.generic_right, bindTurntableRight, mGameID));
-
-        sl.add(new HeaderSetting(null, null, R.string.turntable_effect, 0));
-        sl.add(new InputBindingSetting(
-                SettingsFile.KEY_WIIBIND_TURNTABLE_EFFECT_DIAL + wiimoteNumber,
-                Settings.SECTION_BINDINGS, R.string.turntable_effect_dial, bindEffectDial,
-                mGameID));
-
-        sl.add(new HeaderSetting(null, null, R.string.turntable_crossfade, 0));
-        sl.add(new InputBindingSetting(
                 SettingsFile.KEY_WIIBIND_TURNTABLE_CROSSFADE_LEFT + wiimoteNumber,
-                Settings.SECTION_BINDINGS, R.string.generic_left, bindCrossfadeLeft, mGameID));
+                Settings.SECTION_BINDINGS, R.string.generic_left, bindCrossfadeLeft));
         sl.add(new InputBindingSetting(
                 SettingsFile.KEY_WIIBIND_TURNTABLE_CROSSFADE_RIGHT + wiimoteNumber,
-                Settings.SECTION_BINDINGS, R.string.generic_right, bindCrossfadeRight, mGameID));
->>>>>>> 2b905eb0
+                Settings.SECTION_BINDINGS, R.string.generic_right, bindCrossfadeRight));
         break;
     }
   }
@@ -1818,13 +1329,8 @@
 
     try
     {
-<<<<<<< HEAD
-      String extension =
-        ((StringSetting) mSettings.getSection(Settings.SECTION_WIIMOTE + wiimoteNumber)
-          .getSetting(SettingsFile.KEY_WIIMOTE_EXTENSION)).getValue();
-=======
       String extension;
-      if (mGameID.equals("")) // Main settings
+      if (TextUtils.isEmpty(mGameID)) // Main settings
       {
         extension =
                 ((StringSetting) mSettings.getSection(Settings.SECTION_WIIMOTE + wiimoteNumber)
@@ -1836,7 +1342,6 @@
                 .getSetting(SettingsFile.KEY_WIIMOTE_EXTENSION)).getValue();
       }
 
->>>>>>> 2b905eb0
       if (extension.equals("None"))
       {
         extensionValue = 0;
