--- conflicted
+++ resolved
@@ -410,11 +410,7 @@
     Setting disableFog = gfxSection.getSetting(SettingsFile.KEY_DISABLE_FOG);
     Setting disableCopyFilter = enhancementSection.getSetting(SettingsFile.KEY_DISABLE_COPY_FILTER);
     Setting arbitraryMipmapDetection =
-<<<<<<< HEAD
-      enhancementSection.getSetting(SettingsFile.KEY_ARBITRARY_MIPMAP_DETECTION);
-=======
             enhancementSection.getSetting(SettingsFile.KEY_ARBITRARY_MIPMAP_DETECTION);
->>>>>>> 8104caa0
     Setting wideScreenHack = gfxSection.getSetting(SettingsFile.KEY_WIDE_SCREEN_HACK);
     Setting force24BitColor = enhancementSection.getSetting(SettingsFile.KEY_FORCE_24_BIT_COLOR);
 
@@ -443,7 +439,6 @@
     sl.add(new CheckBoxSetting(SettingsFile.KEY_PER_PIXEL, Settings.SECTION_GFX_SETTINGS,
       R.string.per_pixel_lighting, R.string.per_pixel_lighting_description, false, perPixel));
     sl.add(new CheckBoxSetting(SettingsFile.KEY_FORCE_FILTERING, Settings.SECTION_GFX_ENHANCEMENTS,
-<<<<<<< HEAD
       R.string.force_texture_filtering, R.string.force_texture_filtering_description, false,
       forceFilter));
     sl.add(new CheckBoxSetting(SettingsFile.KEY_FORCE_24_BIT_COLOR, Settings.SECTION_GFX_ENHANCEMENTS,
@@ -460,41 +455,6 @@
     sl.add(new CheckBoxSetting(SettingsFile.KEY_WIDE_SCREEN_HACK, Settings.SECTION_GFX_SETTINGS,
       R.string.wide_screen_hack, R.string.wide_screen_hack_description, false,
       wideScreenHack));
-=======
-            R.string.force_texture_filtering, R.string.force_texture_filtering_description, false,
-            forceFilter));
-    sl.add(new CheckBoxSetting(SettingsFile.KEY_FORCE_24_BIT_COLOR,
-            Settings.SECTION_GFX_ENHANCEMENTS,
-            R.string.force_24bit_color, R.string.force_24bit_color_description, true,
-            force24BitColor));
-    sl.add(new CheckBoxSetting(SettingsFile.KEY_DISABLE_FOG, Settings.SECTION_GFX_SETTINGS,
-            R.string.disable_fog, R.string.disable_fog_description, false, disableFog));
-    sl.add(new CheckBoxSetting(SettingsFile.KEY_DISABLE_COPY_FILTER,
-            Settings.SECTION_GFX_ENHANCEMENTS,
-            R.string.disable_copy_filter, R.string.disable_copy_filter_description, false,
-            disableCopyFilter));
-    sl.add(new CheckBoxSetting(SettingsFile.KEY_ARBITRARY_MIPMAP_DETECTION,
-            Settings.SECTION_GFX_ENHANCEMENTS, R.string.arbitrary_mipmap_detection,
-            R.string.arbitrary_mipmap_detection_description, true, arbitraryMipmapDetection));
-    sl.add(new CheckBoxSetting(SettingsFile.KEY_WIDE_SCREEN_HACK, Settings.SECTION_GFX_SETTINGS,
-            R.string.wide_screen_hack, R.string.wide_screen_hack_description, false,
-            wideScreenHack));
-
-		 /*
-		 Check if we support stereo
-		 If we support desktop GL then we must support at least OpenGL 3.2
-		 If we only support OpenGLES then we need both OpenGLES 3.1 and AEP
-		 */
-    EGLHelper helper = new EGLHelper(EGLHelper.EGL_OPENGL_ES2_BIT);
-
-    if ((helper.supportsOpenGL() && helper.GetVersion() >= 320) ||
-            (helper.supportsGLES3() && helper.GetVersion() >= 310 &&
-                    helper.SupportsExtension("GL_ANDROID_extension_pack_es31a")))
-    {
-      sl.add(new SubmenuSetting(SettingsFile.KEY_STEREO_MODE, null, R.string.stereoscopy_submenu,
-              R.string.stereoscopy_submenu_description, MenuTag.STEREOSCOPY));
-    }
->>>>>>> 8104caa0
   }
 
   private String[] getShaderList(String subDir)
@@ -586,36 +546,8 @@
 
     sl.add(new HeaderSetting(null, null, R.string.other, 0));
     sl.add(new CheckBoxSetting(SettingsFile.KEY_FAST_DEPTH, Settings.SECTION_GFX_SETTINGS,
-<<<<<<< HEAD
       R.string.fast_depth_calculation, R.string.fast_depth_calculation_description, true,
       fastDepth));
-=======
-            R.string.fast_depth_calculation, R.string.fast_depth_calculation_description, true,
-            fastDepth));
-  }
-
-  private void addStereoSettings(ArrayList<SettingsItem> sl)
-  {
-    SettingSection stereoScopySection = mSettings.getSection(Settings.SECTION_STEREOSCOPY);
-
-    Setting stereoModeValue = stereoScopySection.getSetting(SettingsFile.KEY_STEREO_MODE);
-    Setting stereoDepth = stereoScopySection.getSetting(SettingsFile.KEY_STEREO_DEPTH);
-    Setting convergence = stereoScopySection.getSetting(SettingsFile.KEY_STEREO_CONV);
-    Setting swapEyes = stereoScopySection.getSetting(SettingsFile.KEY_STEREO_SWAP);
-
-    sl.add(new SingleChoiceSetting(SettingsFile.KEY_STEREO_MODE, Settings.SECTION_STEREOSCOPY,
-            R.string.stereoscopy_mode, R.string.stereoscopy_mode_description,
-            R.array.stereoscopyEntries, R.array.stereoscopyValues, 0, stereoModeValue));
-    sl.add(new SliderSetting(SettingsFile.KEY_STEREO_DEPTH, Settings.SECTION_STEREOSCOPY,
-            R.string.stereoscopy_depth, R.string.stereoscopy_depth_description, 100, "%", 20,
-            stereoDepth));
-    sl.add(new SliderSetting(SettingsFile.KEY_STEREO_CONV, Settings.SECTION_STEREOSCOPY,
-            R.string.stereoscopy_convergence, R.string.stereoscopy_convergence_description, 200,
-            "%", 0, convergence));
-    sl.add(new CheckBoxSetting(SettingsFile.KEY_STEREO_SWAP, Settings.SECTION_STEREOSCOPY,
-            R.string.stereoscopy_swap_eyes, R.string.stereoscopy_swap_eyes_description, false,
-            swapEyes));
->>>>>>> 8104caa0
   }
 
   private void addGcPadSubSettings(ArrayList<SettingsItem> sl, int gcPadNumber, int gcPadType)
