--- conflicted
+++ resolved
@@ -18,11 +18,7 @@
 	@Override
 	public void onReceive(Context context, Intent intent) {
 		DirectoryInitializationState state = (DirectoryInitializationState) intent
-<<<<<<< HEAD
-			.getSerializableExtra(DirectoryInitializationService.EXTRA_STATE);
-=======
 			.getSerializableExtra(DirectoryInitialization.EXTRA_STATE);
->>>>>>> d4561fbc
 		callback.call(state);
 	}
 }