--- conflicted
+++ resolved
@@ -12,21 +12,12 @@
         android:required="false"/>
 
     <uses-feature android:glEsVersion="0x00030000" />
-
-<<<<<<< HEAD
-    <uses-permission android:name="android.permission.WRITE_EXTERNAL_STORAGE" />
-    <uses-permission android:name="android.permission.READ_EXTERNAL_STORAGE" />
-    <uses-permission android:name="android.permission.INTERNET" />
-    <uses-permission android:name="com.android.providers.tv.permission.READ_EPG_DATA" />
-    <uses-permission android:name="com.android.providers.tv.permission.WRITE_EPG_DATA" />
-=======
     <uses-permission android:name="android.permission.WRITE_EXTERNAL_STORAGE"/>
     <uses-permission android:name="android.permission.READ_EXTERNAL_STORAGE"/>
     <uses-permission android:name="android.permission.INTERNET"/>
     <uses-permission android:name="com.android.providers.tv.permission.READ_EPG_DATA"/>
     <uses-permission android:name="com.android.providers.tv.permission.WRITE_EPG_DATA"/>
     <uses-permission android:name="android.permission.VIBRATE" />
->>>>>>> 8bb6cf2c
 
     <application
         android:name=".DolphinApplication"
