--- conflicted
+++ resolved
@@ -1,201 +1,176 @@
-// Copyright 2018 Dolphin Emulator Project
-// Licensed under GPLv2+
-// Refer to the license.txt file included.
-
-#include "jni/GameList/GameFile.h"
-
-#include <memory>
-#include <utility>
-#include <vector>
-
-#include <jni.h>
-
-#include "DiscIO/Enums.h"
-#include "UICommon/GameFile.h"
-#include "jni/AndroidCommon/AndroidCommon.h"
-#include "jni/AndroidCommon/IDCache.h"
-
-#include "Common/IniFile.h"
-#include "Core/ActionReplay.h"
-#include "Core/GeckoCodeConfig.h"
-#include "Common/FileUtil.h"
-#include "Core/ConfigManager.h"
-
-static std::shared_ptr<const UICommon::GameFile>* GetPointer(JNIEnv* env, jobject obj)
-{
-  return reinterpret_cast<std::shared_ptr<const UICommon::GameFile>*>(
-      env->GetLongField(obj, IDCache::GetGameFilePointer()));
-}
-
-static std::shared_ptr<const UICommon::GameFile>& GetRef(JNIEnv* env, jobject obj)
-{
-  return *GetPointer(env, obj);
-}
-
-jobject GameFileToJava(JNIEnv* env, std::shared_ptr<const UICommon::GameFile> game_file)
-{
-  if (!game_file)
-    return nullptr;
-
-  return env->NewObject(
-      IDCache::GetGameFileClass(), IDCache::GetGameFileConstructor(),
-      reinterpret_cast<jlong>(new std::shared_ptr<const UICommon::GameFile>(std::move(game_file))));
-}
-
-#ifdef __cplusplus
-extern "C" {
-#endif
-
-JNIEXPORT void JNICALL Java_org_dolphinemu_dolphinemu_model_GameFile_finalize(JNIEnv* env,
-                                                                              jobject obj)
-{
-  delete GetPointer(env, obj);
-}
-
-JNIEXPORT jint JNICALL Java_org_dolphinemu_dolphinemu_model_GameFile_getPlatform(JNIEnv* env,
-                                                                                 jobject obj)
-{
-  return static_cast<jint>(GetRef(env, obj)->GetPlatform());
-}
-
-JNIEXPORT jstring JNICALL Java_org_dolphinemu_dolphinemu_model_GameFile_getTitle(JNIEnv* env,
-                                                                                 jobject obj)
-{
-  return ToJString(env, GetRef(env, obj)->GetName());
-}
-
-JNIEXPORT jstring JNICALL Java_org_dolphinemu_dolphinemu_model_GameFile_getDescription(JNIEnv* env,
-                                                                                       jobject obj)
-{
-  return ToJString(env, GetRef(env, obj)->GetDescription());
-}
-
-JNIEXPORT jstring JNICALL Java_org_dolphinemu_dolphinemu_model_GameFile_getCompany(JNIEnv* env,
-                                                                                   jobject obj)
-{
-  return ToJString(env, DiscIO::GetCompanyFromID(GetRef(env, obj)->GetMakerID()));
-}
-
-JNIEXPORT jint JNICALL Java_org_dolphinemu_dolphinemu_model_GameFile_getCountry(JNIEnv* env,
-                                                                                jobject obj)
-{
-  return static_cast<jint>(GetRef(env, obj)->GetCountry());
-}
-
-JNIEXPORT jint JNICALL Java_org_dolphinemu_dolphinemu_model_GameFile_getRegion(JNIEnv* env,
-                                                                               jobject obj)
-{
-  return static_cast<jint>(GetRef(env, obj)->GetRegion());
-}
-
-JNIEXPORT jstring JNICALL Java_org_dolphinemu_dolphinemu_model_GameFile_getPath(JNIEnv* env,
-                                                                                jobject obj)
-{
-  return ToJString(env, GetRef(env, obj)->GetFilePath());
-}
-
-JNIEXPORT jstring JNICALL Java_org_dolphinemu_dolphinemu_model_GameFile_getGameId(JNIEnv* env,
-                                                                                  jobject obj)
-{
-  return ToJString(env, GetRef(env, obj)->GetGameID());
-}
-
-JNIEXPORT jintArray JNICALL Java_org_dolphinemu_dolphinemu_model_GameFile_getBanner(JNIEnv* env,
-                                                                                    jobject obj)
-{
-  const std::vector<u32>& buffer = GetRef(env, obj)->GetBannerImage().buffer;
-  const jsize size = static_cast<jsize>(buffer.size());
-  const jintArray out_array = env->NewIntArray(size);
-  if (!out_array)
-    return nullptr;
-  env->SetIntArrayRegion(out_array, 0, size, reinterpret_cast<const jint*>(buffer.data()));
-  return out_array;
-}
-
-JNIEXPORT jint JNICALL Java_org_dolphinemu_dolphinemu_model_GameFile_getBannerWidth(JNIEnv* env,
-                                                                                    jobject obj)
-{
-  return static_cast<jint>(GetRef(env, obj)->GetBannerImage().width);
-}
-
-JNIEXPORT jint JNICALL Java_org_dolphinemu_dolphinemu_model_GameFile_getBannerHeight(JNIEnv* env,
-                                                                                     jobject obj)
-{
-  return static_cast<jint>(GetRef(env, obj)->GetBannerImage().height);
-}
-
-<<<<<<< HEAD
-=======
-static struct {
-    std::string game_id;
-    u16 game_revision;
-    std::vector<ActionReplay::ARCode> ar_codes;
-    std::vector<Gecko::GeckoCode> gecko_codes;
-
-    void LoadGameIni(const std::string& id, u16 revision)
-    {
-      if(game_id != id || game_revision != revision)
-      {
-        IniFile game_ini_default = SConfig::GetInstance().LoadDefaultGameIni(game_id, game_revision);
-        IniFile game_ini_local = SConfig::GetInstance().LoadLocalGameIni(game_id, game_revision);
-        game_id = id;
-        game_revision = revision;
-        ar_codes = ActionReplay::LoadCodes(game_ini_default, game_ini_local);
-        gecko_codes = Gecko::LoadCodes(game_ini_default, game_ini_local);
-      }
-    }
-} s_game_code_cache;
-
->>>>>>> 5130ac21
-JNIEXPORT jobjectArray JNICALL Java_org_dolphinemu_dolphinemu_model_GameFile_getCodes(JNIEnv* env,
-                                                                                        jobject obj)
-{
-  const std::shared_ptr<const UICommon::GameFile>& game_file = GetRef(env, obj);
-<<<<<<< HEAD
-  const std::string& game_id = game_file->GetGameID();
-  const u16 game_revision = game_file->GetRevision();
-
-  IniFile game_ini_default = SConfig::GetInstance().LoadDefaultGameIni(game_id, game_revision);
-  IniFile game_ini_local = SConfig::GetInstance().LoadLocalGameIni(game_id, game_revision);
-
-  std::vector<ActionReplay::ARCode> ar_codes = ActionReplay::LoadCodes(game_ini_default, game_ini_local);
-  std::vector<Gecko::GeckoCode> gecko_codes = Gecko::LoadCodes(game_ini_default, game_ini_local);
-
-  jsize ar_size = (jsize)ar_codes.size();
-  jsize gc_size = (jsize)gecko_codes.size();
-=======
-  s_game_code_cache.LoadGameIni(game_file->GetGameID(), game_file->GetRevision());
-
-  jsize ar_size = (jsize)s_game_code_cache.ar_codes.size();
-  jsize gc_size = (jsize)s_game_code_cache.gecko_codes.size();
->>>>>>> 5130ac21
-
-  jobjectArray list = (jobjectArray) env->NewObjectArray(
-    ar_size + gc_size,
-    env->FindClass("java/lang/String"),
-    ToJString(env, ""));
-
-  for(int i = 0; i < ar_size; ++i)
-  {
-<<<<<<< HEAD
-    env->SetObjectArrayElement(list, i, ToJString(env, ar_codes[i].name));
-=======
-    env->SetObjectArrayElement(list, i, ToJString(env, s_game_code_cache.ar_codes[i].name));
->>>>>>> 5130ac21
-  }
-
-  for(int i = 0; i < gc_size; ++i)
-  {
-<<<<<<< HEAD
-    env->SetObjectArrayElement(list, i, ToJString(env, gecko_codes[i].name));
-=======
-    env->SetObjectArrayElement(list, i, ToJString(env, s_game_code_cache.gecko_codes[i].name));
->>>>>>> 5130ac21
-  }
-
-  return list;
-}
-
-#ifdef __cplusplus
-}
-#endif
+// Copyright 2018 Dolphin Emulator Project
+// Licensed under GPLv2+
+// Refer to the license.txt file included.
+
+#include "jni/GameList/GameFile.h"
+
+#include <memory>
+#include <utility>
+#include <vector>
+
+#include <jni.h>
+
+#include "DiscIO/Enums.h"
+#include "UICommon/GameFile.h"
+#include "jni/AndroidCommon/AndroidCommon.h"
+#include "jni/AndroidCommon/IDCache.h"
+
+#include "Common/IniFile.h"
+#include "Core/ActionReplay.h"
+#include "Core/GeckoCodeConfig.h"
+#include "Common/FileUtil.h"
+#include "Core/ConfigManager.h"
+
+static std::shared_ptr<const UICommon::GameFile>* GetPointer(JNIEnv* env, jobject obj)
+{
+  return reinterpret_cast<std::shared_ptr<const UICommon::GameFile>*>(
+      env->GetLongField(obj, IDCache::GetGameFilePointer()));
+}
+
+static std::shared_ptr<const UICommon::GameFile>& GetRef(JNIEnv* env, jobject obj)
+{
+  return *GetPointer(env, obj);
+}
+
+jobject GameFileToJava(JNIEnv* env, std::shared_ptr<const UICommon::GameFile> game_file)
+{
+  if (!game_file)
+    return nullptr;
+
+  return env->NewObject(
+      IDCache::GetGameFileClass(), IDCache::GetGameFileConstructor(),
+      reinterpret_cast<jlong>(new std::shared_ptr<const UICommon::GameFile>(std::move(game_file))));
+}
+
+#ifdef __cplusplus
+extern "C" {
+#endif
+
+JNIEXPORT void JNICALL Java_org_dolphinemu_dolphinemu_model_GameFile_finalize(JNIEnv* env,
+                                                                              jobject obj)
+{
+  delete GetPointer(env, obj);
+}
+
+JNIEXPORT jint JNICALL Java_org_dolphinemu_dolphinemu_model_GameFile_getPlatform(JNIEnv* env,
+                                                                                 jobject obj)
+{
+  return static_cast<jint>(GetRef(env, obj)->GetPlatform());
+}
+
+JNIEXPORT jstring JNICALL Java_org_dolphinemu_dolphinemu_model_GameFile_getTitle(JNIEnv* env,
+                                                                                 jobject obj)
+{
+  return ToJString(env, GetRef(env, obj)->GetName());
+}
+
+JNIEXPORT jstring JNICALL Java_org_dolphinemu_dolphinemu_model_GameFile_getDescription(JNIEnv* env,
+                                                                                       jobject obj)
+{
+  return ToJString(env, GetRef(env, obj)->GetDescription());
+}
+
+JNIEXPORT jstring JNICALL Java_org_dolphinemu_dolphinemu_model_GameFile_getCompany(JNIEnv* env,
+                                                                                   jobject obj)
+{
+  return ToJString(env, DiscIO::GetCompanyFromID(GetRef(env, obj)->GetMakerID()));
+}
+
+JNIEXPORT jint JNICALL Java_org_dolphinemu_dolphinemu_model_GameFile_getCountry(JNIEnv* env,
+                                                                                jobject obj)
+{
+  return static_cast<jint>(GetRef(env, obj)->GetCountry());
+}
+
+JNIEXPORT jint JNICALL Java_org_dolphinemu_dolphinemu_model_GameFile_getRegion(JNIEnv* env,
+                                                                               jobject obj)
+{
+  return static_cast<jint>(GetRef(env, obj)->GetRegion());
+}
+
+JNIEXPORT jstring JNICALL Java_org_dolphinemu_dolphinemu_model_GameFile_getPath(JNIEnv* env,
+                                                                                jobject obj)
+{
+  return ToJString(env, GetRef(env, obj)->GetFilePath());
+}
+
+JNIEXPORT jstring JNICALL Java_org_dolphinemu_dolphinemu_model_GameFile_getGameId(JNIEnv* env,
+                                                                                  jobject obj)
+{
+  return ToJString(env, GetRef(env, obj)->GetGameID());
+}
+
+JNIEXPORT jintArray JNICALL Java_org_dolphinemu_dolphinemu_model_GameFile_getBanner(JNIEnv* env,
+                                                                                    jobject obj)
+{
+  const std::vector<u32>& buffer = GetRef(env, obj)->GetBannerImage().buffer;
+  const jsize size = static_cast<jsize>(buffer.size());
+  const jintArray out_array = env->NewIntArray(size);
+  if (!out_array)
+    return nullptr;
+  env->SetIntArrayRegion(out_array, 0, size, reinterpret_cast<const jint*>(buffer.data()));
+  return out_array;
+}
+
+JNIEXPORT jint JNICALL Java_org_dolphinemu_dolphinemu_model_GameFile_getBannerWidth(JNIEnv* env,
+                                                                                    jobject obj)
+{
+  return static_cast<jint>(GetRef(env, obj)->GetBannerImage().width);
+}
+
+JNIEXPORT jint JNICALL Java_org_dolphinemu_dolphinemu_model_GameFile_getBannerHeight(JNIEnv* env,
+                                                                                     jobject obj)
+{
+  return static_cast<jint>(GetRef(env, obj)->GetBannerImage().height);
+}
+
+static struct {
+    std::string game_id;
+    u16 game_revision;
+    std::vector<ActionReplay::ARCode> ar_codes;
+    std::vector<Gecko::GeckoCode> gecko_codes;
+
+    void LoadGameIni(const std::string& id, u16 revision)
+    {
+      if(game_id != id || game_revision != revision)
+      {
+        IniFile game_ini_default = SConfig::GetInstance().LoadDefaultGameIni(game_id, game_revision);
+        IniFile game_ini_local = SConfig::GetInstance().LoadLocalGameIni(game_id, game_revision);
+        game_id = id;
+        game_revision = revision;
+        ar_codes = ActionReplay::LoadCodes(game_ini_default, game_ini_local);
+        gecko_codes = Gecko::LoadCodes(game_ini_default, game_ini_local);
+      }
+    }
+} s_game_code_cache;
+
+JNIEXPORT jobjectArray JNICALL Java_org_dolphinemu_dolphinemu_model_GameFile_getCodes(JNIEnv* env,
+                                                                                        jobject obj)
+{
+  const std::shared_ptr<const UICommon::GameFile>& game_file = GetRef(env, obj);
+  s_game_code_cache.LoadGameIni(game_file->GetGameID(), game_file->GetRevision());
+
+  jsize ar_size = (jsize)s_game_code_cache.ar_codes.size();
+  jsize gc_size = (jsize)s_game_code_cache.gecko_codes.size();
+
+  jobjectArray list = (jobjectArray) env->NewObjectArray(
+    ar_size + gc_size,
+    env->FindClass("java/lang/String"),
+    ToJString(env, ""));
+
+  for(int i = 0; i < ar_size; ++i)
+  {
+    env->SetObjectArrayElement(list, i, ToJString(env, s_game_code_cache.ar_codes[i].name));
+  }
+
+  for(int i = 0; i < gc_size; ++i)
+  {
+    env->SetObjectArrayElement(list, i, ToJString(env, s_game_code_cache.gecko_codes[i].name));
+  }
+
+  return list;
+}
+
+#ifdef __cplusplus
+}
+#endif