--- conflicted
+++ resolved
@@ -188,7 +188,6 @@
   env->CallStaticVoidMethod(IDCache::GetNativeLibraryClass(), IDCache::GetOnTitleChanged());
 }
 
-<<<<<<< HEAD
 void Host_LowerWindow()
 {
 }
@@ -203,11 +202,11 @@
 
 void Host_Fullscreen()
 {
-=======
+}
+
 std::unique_ptr<GBAHostInterface> Host_CreateGBAHost(std::weak_ptr<HW::GBA::Core> core)
 {
   return nullptr;
->>>>>>> 19e85696
 }
 
 static bool MsgAlert(const char* caption, const char* text, bool yes_no, Common::MsgType style)
