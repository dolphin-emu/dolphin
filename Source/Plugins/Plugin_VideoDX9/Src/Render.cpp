// Copyright (C) 2003 Dolphin Project.

// This program is free software: you can redistribute it and/or modify
// it under the terms of the GNU General Public License as published by
// the Free Software Foundation, version 2.0.

// This program is distributed in the hope that it will be useful,
// but WITHOUT ANY WARRANTY; without even the implied warranty of
// MERCHANTABILITY or FITNESS FOR A PARTICULAR PURPOSE.  See the
// GNU General Public License 2.0 for more details.

// A copy of the GPL 2.0 should have been included with the program.
// If not, see http://www.gnu.org/licenses/

// Official SVN repository and contact information can be found at
// http://code.google.com/p/dolphin-emu/

#include <list>
#include <d3dx9.h>
#include <strsafe.h>

#include "StringUtil.h"
#include "Common.h"
#include "Atomic.h"
#include "FileUtil.h"
#include "Thread.h"
#include "Timer.h"
#include "Statistics.h"
#include "Host.h"

#include "VideoConfig.h"
#include "main.h"
#include "VertexManager.h"
#include "PixelEngine.h"
#include "Render.h"
#include "OpcodeDecoding.h"
#include "BPStructs.h"
#include "XFStructs.h"
#include "D3DUtil.h"
#include "VertexShaderManager.h"
#include "PixelShaderManager.h"
#include "VertexShaderCache.h"
#include "PixelShaderCache.h"
#include "VertexLoaderManager.h"
#include "TextureCache.h"
#include "EmuWindow.h"
#include "AVIDump.h"
#include "OnScreenDisplay.h"
#include "FramebufferManager.h"
#include "Fifo.h"
#include "TextureConverter.h"
#include "DLCache.h"
#include "Debugger.h"
#include "Core.h"
#include "OnFrame.h"

namespace DX9
{

static int s_fps = 0;

static int s_recordWidth;
static int s_recordHeight;

static bool s_bLastFrameDumped;
static bool s_bAVIDumping;

static u32 s_blendMode;
static u32 s_LastAA;
static bool IS_AMD;

static char *st;

static LPDIRECT3DSURFACE9 ScreenShootMEMSurface = NULL;


// State translation lookup tables
static const D3DBLEND d3dSrcFactors[8] =
{
	D3DBLEND_ZERO,
	D3DBLEND_ONE,
	D3DBLEND_DESTCOLOR,
	D3DBLEND_INVDESTCOLOR,
	D3DBLEND_SRCALPHA,
	D3DBLEND_INVSRCALPHA, 
	D3DBLEND_DESTALPHA,
	D3DBLEND_INVDESTALPHA
};

static const D3DBLEND d3dDestFactors[8] =
{
	D3DBLEND_ZERO,
	D3DBLEND_ONE,
	D3DBLEND_SRCCOLOR,
	D3DBLEND_INVSRCCOLOR,
	D3DBLEND_SRCALPHA,
	D3DBLEND_INVSRCALPHA, 
	D3DBLEND_DESTALPHA,
	D3DBLEND_INVDESTALPHA
};

//		0	0x00
//		1	Source & destination
//		2	Source & ~destination
//		3	Source
//		4	~Source & destination
//		5	Destination
//		6	Source ^ destination =  Source & ~destination | ~Source & destination
//		7	Source | destination

//		8	~(Source | destination)
//		9	~(Source ^ destination) = ~Source & ~destination | Source & destination
//		10	~Destination
//		11	Source | ~destination
//		12	~Source
//		13	~Source | destination
//		14	~(Source & destination)
//		15	0xff

static const D3DBLENDOP d3dLogicOpop[16] =
{
	D3DBLENDOP_ADD,
	D3DBLENDOP_ADD,
	D3DBLENDOP_SUBTRACT,
	D3DBLENDOP_ADD,
	D3DBLENDOP_REVSUBTRACT,
	D3DBLENDOP_ADD,
	D3DBLENDOP_MAX,
	D3DBLENDOP_ADD,
	
	D3DBLENDOP_MAX,
	D3DBLENDOP_MAX,
	D3DBLENDOP_ADD,
	D3DBLENDOP_ADD,
	D3DBLENDOP_ADD,
	D3DBLENDOP_ADD,
	D3DBLENDOP_ADD,
	D3DBLENDOP_ADD
};

static const D3DBLEND d3dLogicOpSrcFactors[16] =
{
	D3DBLEND_ZERO,
	D3DBLEND_DESTCOLOR,
	D3DBLEND_ONE,
	D3DBLEND_ONE,
	D3DBLEND_DESTCOLOR,
	D3DBLEND_ZERO,
	D3DBLEND_INVDESTCOLOR,
	D3DBLEND_INVDESTCOLOR,

	D3DBLEND_INVSRCCOLOR,
	D3DBLEND_INVSRCCOLOR,
	D3DBLEND_INVDESTCOLOR,
	D3DBLEND_ONE,
	D3DBLEND_INVSRCCOLOR,
	D3DBLEND_INVSRCCOLOR,
	D3DBLEND_INVDESTCOLOR,
	D3DBLEND_ONE
};

static const D3DBLEND d3dLogicOpDestFactors[16] =
{
	D3DBLEND_ZERO,
	D3DBLEND_ZERO,
	D3DBLEND_INVSRCCOLOR,
	D3DBLEND_ZERO,
	D3DBLEND_ONE,
	D3DBLEND_ONE,
	D3DBLEND_INVSRCCOLOR,
	D3DBLEND_ONE,

	D3DBLEND_INVDESTCOLOR,
	D3DBLEND_SRCCOLOR,
	D3DBLEND_INVDESTCOLOR,
	D3DBLEND_INVDESTCOLOR,
	D3DBLEND_INVSRCCOLOR,
	D3DBLEND_ONE,
	D3DBLEND_INVSRCCOLOR,
	D3DBLEND_ONE
};

static const D3DCULL d3dCullModes[4] =
{
	D3DCULL_NONE,
	D3DCULL_CCW,
	D3DCULL_CW,
	D3DCULL_CCW
};

static const D3DCMPFUNC d3dCmpFuncs[8] =
{
	D3DCMP_NEVER,
	D3DCMP_LESS,
	D3DCMP_EQUAL,
	D3DCMP_LESSEQUAL,
	D3DCMP_GREATER,
	D3DCMP_NOTEQUAL,
	D3DCMP_GREATEREQUAL,
	D3DCMP_ALWAYS
};

static const D3DTEXTUREFILTERTYPE d3dMipFilters[4] =
{
	D3DTEXF_NONE,
	D3DTEXF_POINT,
	D3DTEXF_LINEAR,
	D3DTEXF_NONE, //reserved
};

static const D3DTEXTUREADDRESS d3dClamps[4] =
{
	D3DTADDRESS_CLAMP,
	D3DTADDRESS_WRAP,
	D3DTADDRESS_MIRROR,
	D3DTADDRESS_WRAP //reserved
};

void SetupDeviceObjects()
{
	D3D::font.Init();
	VertexLoaderManager::Init();
	g_framebuffer_manager = new FramebufferManager;

	VertexShaderManager::Dirty();
	PixelShaderManager::Dirty();
	TextureConverter::Init();
	
	// To avoid shader compilation stutters, read back all shaders from cache.
	VertexShaderCache::Init();
	PixelShaderCache::Init();
	// Texture cache will recreate themselves over time.
}

// Kill off all POOL_DEFAULT device objects.
void TeardownDeviceObjects()
{
	if(ScreenShootMEMSurface)
		ScreenShootMEMSurface->Release();
	ScreenShootMEMSurface = NULL;
	D3D::dev->SetRenderTarget(0, D3D::GetBackBufferSurface());
	D3D::dev->SetDepthStencilSurface(D3D::GetBackBufferDepthSurface());
	delete g_framebuffer_manager;
	D3D::font.Shutdown();
	if (g_textureCache)
		((TextureCache*)g_textureCache)->TeardownDeviceObjects();
	//TextureCache::Invalidate(false);
	VertexLoaderManager::Shutdown();
	VertexShaderCache::Shutdown();
	PixelShaderCache::Shutdown();
	TextureConverter::Shutdown();
}

// Init functions
Renderer::Renderer()
{
	st = new char[32768];

	int fullScreenRes, x, y, w_temp, h_temp;
	s_blendMode = 0;
	// Multisample Anti-aliasing hasn't been implemented yet use supersamling instead
	int backbuffer_ms_mode = 0;

	Host_GetRenderWindowSize(x, y, w_temp, h_temp);

	for (fullScreenRes = 0; fullScreenRes < (int)D3D::GetAdapter(g_ActiveConfig.iAdapter).resolutions.size(); fullScreenRes++)
	{
		if ((D3D::GetAdapter(g_ActiveConfig.iAdapter).resolutions[fullScreenRes].xres == w_temp) && 
			(D3D::GetAdapter(g_ActiveConfig.iAdapter).resolutions[fullScreenRes].yres == h_temp))
			break;
	}
	if (fullScreenRes == D3D::GetAdapter(g_ActiveConfig.iAdapter).resolutions.size())
		fullScreenRes = 0;

	D3D::Create(g_ActiveConfig.iAdapter, EmuWindow::GetWnd(), 
				fullScreenRes, backbuffer_ms_mode, false);

	IS_AMD = D3D::IsATIDevice();

	// Decide frambuffer size
	s_backbuffer_width = D3D::GetBackBufferWidth();
	s_backbuffer_height = D3D::GetBackBufferHeight();

	s_XFB_width = MAX_XFB_WIDTH;
	s_XFB_height = MAX_XFB_HEIGHT;

	TargetRectangle dst_rect;
	ComputeDrawRectangle(s_backbuffer_width, s_backbuffer_height, false, &dst_rect);

	CalculateXYScale(dst_rect);

	s_LastAA = g_ActiveConfig.iMultisampleMode;
	int SupersampleCoeficient = (s_LastAA % 3) + 1;

	s_LastEFBScale = g_ActiveConfig.iEFBScale;
	CalculateTargetSize(SupersampleCoeficient);

	// Make sure to use valid texture sizes
	D3D::FixTextureSize(s_target_width, s_target_height);

	s_bLastFrameDumped = false;
	s_bAVIDumping = false;

	// We're not using fixed function.
	// Let's just set the matrices to identity to be sure.
	D3DXMATRIX mtx;
	D3DXMatrixIdentity(&mtx);
	D3D::dev->SetTransform(D3DTS_VIEW, &mtx);
	D3D::dev->SetTransform(D3DTS_WORLD, &mtx);

	SetupDeviceObjects();

	for (int stage = 0; stage < 8; stage++)
		D3D::SetSamplerState(stage, D3DSAMP_MAXANISOTROPY, 1 << g_ActiveConfig.iMaxAnisotropy);

	D3DVIEWPORT9 vp;
	vp.X = 0;
	vp.Y = 0;
	vp.Width  = s_backbuffer_width;
	vp.Height = s_backbuffer_height;
	vp.MinZ = 0.0f;
	vp.MaxZ = 1.0f;
	D3D::dev->SetViewport(&vp);
	D3D::dev->Clear(0, NULL, D3DCLEAR_TARGET, 0x0, 0, 0);
	
	D3D::dev->SetRenderTarget(0, FramebufferManager::GetEFBColorRTSurface());
	D3D::dev->SetDepthStencilSurface(FramebufferManager::GetEFBDepthRTSurface());
	vp.X = 0;
	vp.Y = 0;
	vp.Width  = s_target_width;
	vp.Height = s_target_height;
	D3D::dev->SetViewport(&vp);
	D3D::dev->Clear(0, NULL, D3DCLEAR_TARGET | D3DCLEAR_ZBUFFER, D3DCOLOR_XRGB(0,0,0), 1.0f, 0);
	D3D::BeginFrame();
	D3D::SetRenderState(D3DRS_SCISSORTESTENABLE, true);
	D3D::dev->CreateOffscreenPlainSurface(s_backbuffer_width,s_backbuffer_height, D3DFMT_X8R8G8B8, D3DPOOL_SYSTEMMEM, &ScreenShootMEMSurface, NULL );
}

Renderer::~Renderer()
{
	TeardownDeviceObjects();
	D3D::EndFrame();
	D3D::Present();
	D3D::Close();
	
	if (s_bAVIDumping)
	{
		AVIDump::Stop();
	}
	delete[] st;
}

void Renderer::RenderText(const char *text, int left, int top, u32 color)
{
	D3D::font.DrawTextScaled((float)left, (float)top, 20, 20, 0.0f, color, text);
}

TargetRectangle Renderer::ConvertEFBRectangle(const EFBRectangle& rc)
{
	TargetRectangle result;
	result.left   = EFBToScaledX(rc.left);
	result.top    = EFBToScaledY(rc.top);
	result.right  = EFBToScaledX(rc.right);
	result.bottom = EFBToScaledY(rc.bottom);
	return result;
}

}

void formatBufferDump(const char *in, char *out, int w, int h, int p)
{
	for (int y = 0; y < h; y++)
	{
		const char *line = in + (h - y - 1) * p;
		for (int x = 0; x < w; x++)
		{
			memcpy(out, line, 3);
			out += 3;
			line += 4;
		}			
	}
}

namespace DX9
{

// With D3D, we have to resize the backbuffer if the window changed
// size.
bool Renderer::CheckForResize()
{
	while (EmuWindow::IsSizing())
		Sleep(10);

	if (EmuWindow::GetParentWnd())
	{
		// Re-stretch window to parent window size again, if it has a parent window.
		RECT rcParentWindow;
		GetWindowRect(EmuWindow::GetParentWnd(), &rcParentWindow);
		int width = rcParentWindow.right - rcParentWindow.left;
		int height = rcParentWindow.bottom - rcParentWindow.top;
		if (width != Renderer::GetBackbufferWidth() || height != Renderer::GetBackbufferHeight())
			MoveWindow(EmuWindow::GetWnd(), 0, 0, width, height, FALSE);
	}

	RECT rcWindow;
	GetClientRect(EmuWindow::GetWnd(), &rcWindow);
	int client_width = rcWindow.right - rcWindow.left;
	int client_height = rcWindow.bottom - rcWindow.top;

	// Sanity check
	if ((client_width != Renderer::GetBackbufferWidth() ||
		client_height != Renderer::GetBackbufferHeight()) && 
		client_width >= 4 && client_height >= 4)
	{
		TeardownDeviceObjects();

		D3D::Reset();
		s_backbuffer_width = D3D::GetBackBufferWidth();
		s_backbuffer_height = D3D::GetBackBufferHeight();
		if(ScreenShootMEMSurface)
			ScreenShootMEMSurface->Release();
		D3D::dev->CreateOffscreenPlainSurface(Renderer::GetBackbufferWidth(), Renderer::GetBackbufferHeight(),
			D3DFMT_X8R8G8B8, D3DPOOL_SYSTEMMEM, &ScreenShootMEMSurface, NULL );

		return true;
	}
	
	return false;
}

bool Renderer::SetScissorRect()
{
	TargetRectangle rc;
	GetScissorRect(rc);

	if (rc.left < 0) rc.left = 0;
	if (rc.right < 0) rc.right = 0;
	if (rc.top < 0) rc.top = 0;
	if (rc.bottom < 0) rc.bottom = 0;

	if (rc.left > EFB_WIDTH) rc.left = EFB_WIDTH;
	if (rc.right > EFB_WIDTH) rc.right = EFB_WIDTH;
	if (rc.top > EFB_HEIGHT) rc.top = EFB_HEIGHT;
	if (rc.bottom > EFB_HEIGHT) rc.bottom = EFB_HEIGHT;

	if (rc.left > rc.right)
	{
		int temp = rc.right;
		rc.right = rc.left;
		rc.left = temp;
	}
	if (rc.top > rc.bottom)
	{
		int temp = rc.bottom;
		rc.bottom = rc.top;
		rc.top = temp;
	}

	rc.left   = EFBToScaledX(rc.left);
	rc.top    = EFBToScaledY(rc.top);
	rc.right  = EFBToScaledX(rc.right);
	rc.bottom = EFBToScaledY(rc.bottom);

	// Check that the coordinates are good
	if (rc.right != rc.left && rc.bottom != rc.top)
	{
		D3D::dev->SetScissorRect(rc.AsRECT());
		return true;
	}
	else
	{
		//WARN_LOG(VIDEO, "Bad scissor rectangle: %i %i %i %i", rc.left, rc.top, rc.right, rc.bottom);
		rc.left   = 0;
		rc.top    = 0;
		rc.right  = s_target_width;
		rc.bottom = s_target_height;
		D3D::dev->SetScissorRect(rc.AsRECT());
	}
	return false;
}

void Renderer::SetColorMask()
{
	// Only enable alpha channel if it's supported by the current EFB format
	DWORD color_mask = 0;
	if (bpmem.blendmode.alphaupdate && (bpmem.zcontrol.pixel_format == PIXELFMT_RGBA6_Z24))
		color_mask = D3DCOLORWRITEENABLE_ALPHA;
	if (bpmem.blendmode.colorupdate)
		color_mask |= D3DCOLORWRITEENABLE_RED | D3DCOLORWRITEENABLE_GREEN | D3DCOLORWRITEENABLE_BLUE;
	D3D::SetRenderState(D3DRS_COLORWRITEENABLE, color_mask);
}

// This function allows the CPU to directly access the EFB.
// There are EFB peeks (which will read the color or depth of a pixel)
// and EFB pokes (which will change the color or depth of a pixel).
//
// The behavior of EFB peeks can only be modified by:
//	- GX_PokeAlphaRead
// The behavior of EFB pokes can be modified by:
//	- GX_PokeAlphaMode (TODO)
//	- GX_PokeAlphaUpdate (TODO)
//	- GX_PokeBlendMode (TODO)
//	- GX_PokeColorUpdate (TODO)
//	- GX_PokeDither (TODO)
//	- GX_PokeDstAlpha (TODO)
//	- GX_PokeZMode (TODO)
u32 Renderer::AccessEFB(EFBAccessType type, u32 x, u32 y, u32 poke_data)
{
	if (!g_ActiveConfig.bEFBAccessEnable)
		return 0;

	if (type == POKE_Z)
	{
		static bool alert_only_once = true;
		if (!alert_only_once) return 0;
		PanicAlert("EFB: Poke Z not implemented (tried to poke z value %#x at (%d,%d))", poke_data, x, y);
		alert_only_once = false;
		return 0;
	}

	// if depth textures aren't supported by the hardware, just return
	if (type == PEEK_Z)
		if (FramebufferManager::GetEFBDepthTexture() == NULL)
			return 0;

	// We're using three surfaces here:
	// - pEFBSurf: EFB Surface. Source surface when peeking, destination surface when poking.
	// - pBufferRT: A render target surface. When peeking, we render a textured quad to this surface.
	// - pSystemBuf: An offscreen surface. Used to retrieve the pixel data from pBufferRT.
	LPDIRECT3DSURFACE9 pEFBSurf, pBufferRT, pSystemBuf;
	if(type == PEEK_Z || type == POKE_Z)
	{
		pEFBSurf = FramebufferManager::GetEFBDepthRTSurface();
		pBufferRT = FramebufferManager::GetEFBDepthReadSurface();
		pSystemBuf = FramebufferManager::GetEFBDepthOffScreenRTSurface();
	}
	else //if(type == PEEK_COLOR || type == POKE_COLOR)
	{
		pEFBSurf = FramebufferManager::GetEFBColorRTSurface();
		pBufferRT = FramebufferManager::GetEFBColorReadSurface();
		pSystemBuf = FramebufferManager::GetEFBColorOffScreenRTSurface();
	}

	// Buffer not found alert
	if (!pEFBSurf) {
		PanicAlert("No %s!", (type == PEEK_Z || type == POKE_Z) ? "Z-Buffer" : "Color EFB");
		return 0;
	}

	// Convert EFB dimensions to the ones of our render target
	EFBRectangle efbPixelRc;
	efbPixelRc.left = x;
	efbPixelRc.top = y;
	efbPixelRc.right = x + 1;
	efbPixelRc.bottom = y + 1;

	TargetRectangle targetPixelRc = ConvertEFBRectangle(efbPixelRc);

	HRESULT hr;
	RECT RectToLock;
	RectToLock.bottom = targetPixelRc.bottom;
	RectToLock.left = targetPixelRc.left;
	RectToLock.right = targetPixelRc.right;
	RectToLock.top = targetPixelRc.top;	
	if (type == PEEK_Z)
	{
		// TODO: why is D3DFMT_D24X8 singled out here? why not D3DFMT_D24X4S4/D24S8/D24FS8/D32/D16/D15S1 too, or none of them?
		if (FramebufferManager::GetEFBDepthRTSurfaceFormat() == D3DFMT_D24X8)
			return 0;

		RECT PixelRect;
		PixelRect.bottom = 4;
		PixelRect.left = 0;
		PixelRect.right = 4;
		PixelRect.top = 0;
		RectToLock.bottom+=2;
		RectToLock.right+=1;
		RectToLock.top-=1;
		RectToLock.left-=2;
		if ((RectToLock.bottom - RectToLock.top) > 4)
			RectToLock.bottom--;
		if ((RectToLock.right - RectToLock.left) > 4)
			RectToLock.left++;

		ResetAPIState(); // Reset any game specific settings
		D3D::dev->SetDepthStencilSurface(NULL);
		D3D::dev->SetRenderTarget(0, pBufferRT);

		// Stretch picture with increased internal resolution
		D3DVIEWPORT9 vp;
		vp.X = 0;
		vp.Y = 0;
		vp.Width  = 4;
		vp.Height = 4;
		vp.MinZ = 0.0f;
		vp.MaxZ = 1.0f;
		D3D::dev->SetViewport(&vp);

		float colmat[28] = {0.0f};
		colmat[0] = colmat[5] = colmat[10] = 1.0f;
		PixelShaderManager::SetColorMatrix(colmat); // set transformation
		LPDIRECT3DTEXTURE9 read_texture = FramebufferManager::GetEFBDepthTexture();
		
		D3D::ChangeSamplerState(0, D3DSAMP_MINFILTER, D3DTEXF_POINT);

		D3DFORMAT bformat = FramebufferManager::GetEFBDepthRTSurfaceFormat();

		D3D::drawShadedTexQuad(
			read_texture,
			&RectToLock,
			Renderer::GetTargetWidth(),
			Renderer::GetTargetHeight(),
			4, 4,
			PixelShaderCache::GetDepthMatrixProgram(0, bformat != FOURCC_RAWZ),
			VertexShaderCache::GetSimpleVertexShader(0));

		D3D::RefreshSamplerState(0, D3DSAMP_MINFILTER);

		D3D::dev->SetRenderTarget(0, FramebufferManager::GetEFBColorRTSurface());
		D3D::dev->SetDepthStencilSurface(FramebufferManager::GetEFBDepthRTSurface());
		RestoreAPIState();

		// Retrieve the pixel data to the local memory buffer
		RectToLock.bottom = 4;
		RectToLock.left = 0;
		RectToLock.right = 4;
		RectToLock.top = 0;
		D3D::dev->GetRenderTargetData(pBufferRT, pSystemBuf);

		// EFB data successfully retrieved, now get the pixel data
		D3DLOCKED_RECT drect;
		pSystemBuf->LockRect(&drect, &RectToLock, D3DLOCK_READONLY);
		u32 z = ((u32*)drect.pBits)[6];	// 24 bit depth value
		pSystemBuf->UnlockRect();

		// if Z is in 16 bit format you must return a 16 bit integer
		if(bpmem.zcontrol.pixel_format == PIXELFMT_RGB565_Z16) {
			z >>= 8;
		}

		return z;
	}
	else if(type == PEEK_COLOR)
	{
		// TODO: Can't we directly StretchRect to System buf?
		hr = D3D::dev->StretchRect(pEFBSurf, &RectToLock, pBufferRT, NULL, D3DTEXF_NONE);
		D3D::dev->GetRenderTargetData(pBufferRT, pSystemBuf);

		// EFB data successfully retrieved, now get the pixel data
		RectToLock.bottom = 1;
		RectToLock.left = 0;
		RectToLock.right = 1;
		RectToLock.top = 0;

		D3DLOCKED_RECT drect;
		pSystemBuf->LockRect(&drect, &RectToLock, D3DLOCK_READONLY);
		u32 ret = ((u32*)drect.pBits)[0];
		pSystemBuf->UnlockRect();

		// check what to do with the alpha channel (GX_PokeAlphaRead)
		PixelEngine::UPEAlphaReadReg alpha_read_mode;
		PixelEngine::Read16((u16&)alpha_read_mode, PE_ALPHAREAD);

		if (bpmem.zcontrol.pixel_format == PIXELFMT_RGBA6_Z24)
		{
			ret = RGBA8ToRGBA6ToRGBA8(ret);
		}
		else if (bpmem.zcontrol.pixel_format == PIXELFMT_RGB565_Z16)
		{
			ret = RGBA8ToRGB565ToRGBA8(ret);
		}
		if(bpmem.zcontrol.pixel_format != PIXELFMT_RGBA6_Z24)
		{
			ret |= 0xFF000000;
		}

		if(alpha_read_mode.ReadMode == 2) return ret; // GX_READ_NONE
		else if(alpha_read_mode.ReadMode == 1) return (ret | 0xFF000000); // GX_READ_FF
		else return (ret & 0x00FFFFFF); // GX_READ_00
	}
	else //if(type == POKE_COLOR)
	{
		// TODO: Speed this up by batching pokes?
		ResetAPIState();
		D3D::drawColorQuad(GetTargetWidth(), GetTargetHeight(), poke_data,
							  (float)RectToLock.left   * 2.f / (float)Renderer::GetTargetWidth()  - 1.f,
							- (float)RectToLock.top    * 2.f / (float)Renderer::GetTargetHeight() + 1.f,
							  (float)RectToLock.right  * 2.f / (float)Renderer::GetTargetWidth()  - 1.f,
							- (float)RectToLock.bottom * 2.f / (float)Renderer::GetTargetHeight() + 1.f);
		RestoreAPIState();
		return 0;
	}
}

<<<<<<< HEAD
static void ViewportCorrectionMatrix(Matrix44& result,
	float ix, float iy, float iw, float ih, // Intended viewport (x, y, width, height)
	float ax, float ay, float aw, float ah) // Actual viewport
=======
// Viewport correction:
// Say you want a viewport at (ix, iy) with size (iw, ih),
// but your viewport must be clamped at (ax, ay) with size (aw, ah).
// Just multiply the projection matrix with the following to get the same
// effect:
// [   (iw/aw)         0     0    ((iw - 2*(ax-ix)) / aw - 1)   ]
// [         0   (ih/ah)     0   ((-ih + 2*(ay-iy)) / ah + 1)   ]
// [         0         0     1                              0   ]
// [         0         0     0                              1   ]
static void ViewportCorrectionMatrix(Matrix44& result,
	float ix, float iy, float iw, float ih, // Intended viewport (x, y, width, height)
	float ax, float ay, float aw, float ah) // Actual viewport (x, y, width, height)
>>>>>>> 3acf0eb3
{
	Matrix44::LoadIdentity(result);
	if (aw == 0.f || ah == 0.f)
		return;
	result.data[4*0+0] = iw / aw;
	result.data[4*0+3] = (iw - 2.f * (ax - ix)) / aw - 1.f;
	result.data[4*1+1] = ih / ah;
	result.data[4*1+3] = (-ih + 2.f * (ay - iy)) / ah + 1.f;
}

// Called from VertexShaderManager
void Renderer::UpdateViewport(Matrix44& vpCorrection)
{
	// reversed gxsetviewport(xorig, yorig, width, height, nearz, farz)
	// [0] = width/2
	// [1] = height/2
	// [2] = 16777215 * (farz - nearz)
	// [3] = xorig + width/2 + 342
	// [4] = yorig + height/2 + 342
	// [5] = 16777215 * farz

	int scissorXOff = bpmem.scissorOffset.x * 2;
	int scissorYOff = bpmem.scissorOffset.y * 2;

	float efbLeft = xfregs.viewport.xOrig - xfregs.viewport.wd - scissorXOff;
	float efbTop = xfregs.viewport.yOrig + xfregs.viewport.ht - scissorYOff;
	float efbWidth = 2.f * xfregs.viewport.wd;
	float efbHeight = -2.f * xfregs.viewport.ht;
	
	// TODO: ceil, floor or just cast to int?
<<<<<<< HEAD
	int intendedX = EFBToScaledX((int)ceil(efbLeft));
	int intendedY = EFBToScaledY((int)ceil(efbTop));
	int intendedWidth = EFBToScaledX((int)ceil(efbWidth));
	int intendedHeight = EFBToScaledY((int)ceil(efbHeight));
	if (intendedWidth < 0)
	{
		intendedX += intendedWidth;
		intendedWidth = -intendedWidth;
	}
	if (intendedHeight < 0)
	{
		intendedY += intendedHeight;
		intendedHeight = -intendedHeight;
	}

	// In D3D9, the viewport rectangle must fit within the render target.
	int X = intendedX;
	if (X < 0)
		X = 0;

	int Y = intendedY;
	if (Y < 0)
		Y = 0;

	int Width = intendedWidth;
	if (X + Width > GetTargetWidth())
		Width = GetTargetWidth() - X;

	int Height = intendedHeight;
	if (Y + Height > GetTargetHeight())
		Height = GetTargetHeight() - Y;
	
	// If GX viewport is off the render target, we must clamp our viewport into
	// the bounds. Use the correction matrix to compensate.
	ViewportCorrectionMatrix(vpCorrection,
		intendedX, intendedY, intendedWidth, intendedHeight,
		X, Y, Width, Height);
=======
	int intendedX = EFBToScaledX((int)ceil(xfregs.viewport.xOrig - xfregs.viewport.wd - scissorXOff));
	int intendedY = EFBToScaledY((int)ceil(xfregs.viewport.yOrig + xfregs.viewport.ht - scissorYOff));
	int intendedWd = EFBToScaledX((int)ceil(2.0f * xfregs.viewport.wd));
	int intendedHt = EFBToScaledY((int)ceil(-2.0f * xfregs.viewport.ht));
	if (intendedWd < 0)
	{
		intendedX += intendedWd;
		intendedWd = -intendedWd;
	}
	if (intendedHt < 0)
	{
		intendedY += intendedHt;
		intendedHt = -intendedHt;
	}

	// In D3D, the viewport rectangle must fit within the render target.
	int X = intendedX;
	if (X < 0)
		X = 0;
	int Y = intendedY;
	if (Y < 0)
		Y = 0;
	int Wd = intendedWd;
	if (X + Wd > GetTargetWidth())
		Wd = GetTargetWidth() - X;
	int Ht = intendedHt;
	if (Y + Ht > GetTargetHeight())
		Ht = GetTargetHeight() - Y;

	// If GX viewport is off the render target, we must clamp our viewport
	// within the bounds. Use the correction matrix to compensate.
	ViewportCorrectionMatrix(vpCorrection,
		intendedX, intendedY, intendedWd, intendedHt,
		X, Y, Wd, Ht);
>>>>>>> 3acf0eb3

	D3DVIEWPORT9 vp;
	vp.X = X;
	vp.Y = Y;
	vp.Width = Wd;
	vp.Height = Ht;
	
	// Some games set invalids values for z min and z max so fix them to the max an min alowed and let the shaders do this work
	vp.MinZ = 0.0f; // (xfregs.viewport.farZ - xfregs.viewport.zRange) / 16777216.0f;
	vp.MaxZ = 1.0f; // xfregs.viewport.farZ / 16777216.0f;
	D3D::dev->SetViewport(&vp);
}

void Renderer::ClearScreen(const EFBRectangle& rc, bool colorEnable, bool alphaEnable, bool zEnable, u32 color, u32 z)
{
	// Reset rendering pipeline while keeping color masks and depth buffer settings
	ResetAPIState();

	DWORD color_mask = 0;
	if (alphaEnable)
		color_mask = D3DCOLORWRITEENABLE_ALPHA;
	if (colorEnable)
		color_mask |= D3DCOLORWRITEENABLE_RED | D3DCOLORWRITEENABLE_GREEN | D3DCOLORWRITEENABLE_BLUE;
	D3D::ChangeRenderState(D3DRS_COLORWRITEENABLE, color_mask);

	if (zEnable)
	{
		D3D::ChangeRenderState(D3DRS_ZENABLE, TRUE);
		D3D::ChangeRenderState(D3DRS_ZWRITEENABLE, TRUE);
		D3D::ChangeRenderState(D3DRS_ZFUNC, D3DCMP_ALWAYS);
	}
	else
		D3D::ChangeRenderState(D3DRS_ZENABLE, FALSE);

	// Update the viewport for clearing the target EFB rect
	TargetRectangle targetRc = ConvertEFBRectangle(rc);
	D3DVIEWPORT9 vp;
	vp.X = targetRc.left;
	vp.Y = targetRc.top;
	vp.Width  = targetRc.GetWidth();
	vp.Height = targetRc.GetHeight();
	vp.MinZ = 0.0;
	vp.MaxZ = 1.0;
	D3D::dev->SetViewport(&vp);
<<<<<<< HEAD
	D3D::drawClearQuad(GetTargetWidth(), GetTargetHeight(), color, (z & 0xFFFFFF) / float(0xFFFFFF),
		PixelShaderCache::GetClearProgram(), VertexShaderCache::GetClearVertexShader());
=======
	D3D::drawClearQuad(GetTargetWidth(), GetTargetHeight(), color, (z & 0xFFFFFF) / float(0xFFFFFF), PixelShaderCache::GetClearProgram(), VertexShaderCache::GetClearVertexShader());
>>>>>>> 3acf0eb3
	RestoreAPIState();
}

void Renderer::ReinterpretPixelData(unsigned int convtype)
{
	RECT source;
	SetRect(&source, 0, 0, g_renderer->GetTargetWidth(), g_renderer->GetTargetHeight());

	LPDIRECT3DPIXELSHADER9 pixel_shader;
	if (convtype == 0) pixel_shader = PixelShaderCache::ReinterpRGB8ToRGBA6();
	else if (convtype == 2) pixel_shader = PixelShaderCache::ReinterpRGBA6ToRGB8();
	else
	{
		PanicAlert("Trying to reinterpret pixel data with unsupported conversion type %d", convtype);
		return;
	}

	// convert data and set the target texture as our new EFB
	g_renderer->ResetAPIState();
	D3D::dev->SetRenderTarget(0, FramebufferManager::GetEFBColorReinterpretSurface());
	D3DVIEWPORT9 vp;
	vp.X = 0;
	vp.Y = 0;
	vp.Width  = g_renderer->GetTargetWidth();
	vp.Height = g_renderer->GetTargetHeight();
	vp.MinZ = 0.0;
	vp.MaxZ = 1.0;
	D3D::dev->SetViewport(&vp);
	D3D::ChangeSamplerState(0, D3DSAMP_MINFILTER, D3DTEXF_POINT);
	D3D::drawShadedTexQuad(FramebufferManager::GetEFBColorTexture(), &source,
		g_renderer->GetTargetWidth(), g_renderer->GetTargetHeight(),
		g_renderer->GetTargetWidth(), g_renderer->GetTargetHeight(),
		pixel_shader, VertexShaderCache::GetSimpleVertexShader(0));
	FramebufferManager::SwapReinterpretTexture();
	D3D::RefreshSamplerState(0, D3DSAMP_MINFILTER);	
	g_renderer->RestoreAPIState();
}

void Renderer::SetBlendMode(bool forceUpdate)
{
	if (bpmem.blendmode.logicopenable && !forceUpdate)
		return;

	if (bpmem.blendmode.subtract && bpmem.blendmode.blendenable)
	{
		D3D::SetRenderState(D3DRS_ALPHABLENDENABLE, true);
		D3D::SetRenderState(D3DRS_BLENDOP, D3DBLENDOP_REVSUBTRACT);
		D3D::SetRenderState(D3DRS_SRCBLEND, d3dSrcFactors[1]);
		D3D::SetRenderState(D3DRS_DESTBLEND, d3dDestFactors[1]);
	}
	else
	{
		D3D::SetRenderState(D3DRS_ALPHABLENDENABLE, bpmem.blendmode.blendenable && (!( bpmem.blendmode.srcfactor == 1 && bpmem.blendmode.dstfactor == 0)));
		if (bpmem.blendmode.blendenable && (!( bpmem.blendmode.srcfactor == 1 && bpmem.blendmode.dstfactor == 0)))
		{
			D3D::SetRenderState(D3DRS_BLENDOP, D3DBLENDOP_ADD);
			D3D::SetRenderState(D3DRS_SRCBLEND, d3dSrcFactors[bpmem.blendmode.srcfactor]);
			D3D::SetRenderState(D3DRS_DESTBLEND, d3dDestFactors[bpmem.blendmode.dstfactor]);
		}
	}
}

bool Renderer::SaveScreenshot(const std::string &filename, const TargetRectangle &dst_rect)
{
	HRESULT hr = D3D::dev->GetRenderTargetData(D3D::GetBackBufferSurface(),ScreenShootMEMSurface);
	if(FAILED(hr))
	{
		PanicAlert("Error dumping surface data.");
		return false;
	}
	hr = PD3DXSaveSurfaceToFileA(filename.c_str(), D3DXIFF_PNG, ScreenShootMEMSurface, NULL, dst_rect.AsRECT());
	if(FAILED(hr))
	{
		PanicAlert("Error saving screen.");
		return false;
	}

	return true;
}

// This function has the final picture. We adjust the aspect ratio here.
void Renderer::Swap(u32 xfbAddr, FieldType field, u32 fbWidth, u32 fbHeight,const EFBRectangle& rc,float Gamma)
{
	static char* data = 0;
	static int w = 0, h = 0;
	if (g_bSkipCurrentFrame || (!XFBWrited && (!g_ActiveConfig.bUseXFB || !g_ActiveConfig.bUseRealXFB)) || !fbWidth || !fbHeight)
	{
		if (g_ActiveConfig.bDumpFrames && data)
			AVIDump::AddFrame(data);
		Core::Callback_VideoCopiedToXFB(false);
		return;
	}
	// this function is called after the XFB field is changed, not after
	// EFB is copied to XFB. In this way, flickering is reduced in games
	// and seems to also give more FPS in ZTP

	if (field == FIELD_LOWER) xfbAddr -= fbWidth * 2;
	u32 xfbCount = 0;
	const XFBSourceBase* const* xfbSourceList = FramebufferManager::GetXFBSource(xfbAddr, fbWidth, fbHeight, xfbCount);
	if ((!xfbSourceList || xfbCount == 0) && g_ActiveConfig.bUseXFB && !g_ActiveConfig.bUseRealXFB)
	{
		Core::Callback_VideoCopiedToXFB(false);
		return;
	}

	ResetAPIState();

	if(g_ActiveConfig.bAnaglyphStereo)
	{
		static bool RightFrame = false;
		if(RightFrame)
		{
			D3D::SetRenderState(D3DRS_COLORWRITEENABLE, D3DCOLORWRITEENABLE_BLUE | D3DCOLORWRITEENABLE_GREEN);
			VertexShaderManager::ResetView();
			VertexShaderManager::TranslateView(-0.001f * g_ActiveConfig.iAnaglyphStereoSeparation,0.0f);
			VertexShaderManager::RotateView(-0.0001f *g_ActiveConfig.iAnaglyphFocalAngle,0.0f);
			RightFrame = false;
		}
		else
		{
			D3D::SetRenderState(D3DRS_COLORWRITEENABLE, D3DCOLORWRITEENABLE_RED);
			VertexShaderManager::ResetView();
			VertexShaderManager::TranslateView(0.001f *g_ActiveConfig.iAnaglyphStereoSeparation,0.0f);
			VertexShaderManager::RotateView(0.0001f * g_ActiveConfig.iAnaglyphFocalAngle,0.0f);
			RightFrame = true;
		}
	}

	// Prepare to copy the XFBs to our backbuffer
	D3D::dev->SetDepthStencilSurface(NULL);
	D3D::dev->SetRenderTarget(0, D3D::GetBackBufferSurface());
	
	TargetRectangle dst_rect;
	ComputeDrawRectangle(s_backbuffer_width, s_backbuffer_height, false, &dst_rect);
	D3DVIEWPORT9 vp;

	// Clear full target screen (edges, borders etc)
	if(g_ActiveConfig.bAnaglyphStereo) {
		// use a clear quad to keep old red or blue/green data
		vp.X = 0;
		vp.Y = 0;
		vp.Width  = s_backbuffer_width;
		vp.Height = s_backbuffer_height;
		vp.MinZ = 0.0f;
		vp.MaxZ = 1.0f;
		D3D::dev->SetViewport(&vp);
<<<<<<< HEAD
		D3D::drawClearQuad(GetTargetWidth(), GetTargetHeight(),
			0, 1.0,
			PixelShaderCache::GetClearProgram(), VertexShaderCache::GetClearVertexShader());
=======
		D3D::drawClearQuad(GetTargetWidth(), GetTargetHeight(), 0, 1.0, PixelShaderCache::GetClearProgram(), VertexShaderCache::GetClearVertexShader());
>>>>>>> 3acf0eb3
	}
	else
	{
		D3D::dev->Clear(0, NULL, D3DCLEAR_TARGET, D3DCOLOR_XRGB(0, 0, 0), 1.0f, 0);
	}

	int X = dst_rect.left;
	int Y = dst_rect.top;
	int Width  = dst_rect.right - dst_rect.left;
	int Height = dst_rect.bottom - dst_rect.top;

	// Sanity check
	if (X < 0) X = 0;
	if (Y < 0) Y = 0;
	if (X > s_backbuffer_width) X = s_backbuffer_width;
	if (Y > s_backbuffer_height) Y = s_backbuffer_height;
	if (Width < 0) Width = 0;
	if (Height < 0) Height = 0;
	if (Width > (s_backbuffer_width - X)) Width = s_backbuffer_width - X;
	if (Height > (s_backbuffer_height - Y)) Height = s_backbuffer_height - Y;

	vp.X = X;
	vp.Y = Y;
	vp.Width = Width;
	vp.Height = Height;
	vp.MinZ = 0.0f;
	vp.MaxZ = 1.0f;

	D3D::dev->SetViewport(&vp);

	D3D::ChangeSamplerState(0, D3DSAMP_MINFILTER, D3DTEXF_LINEAR);
	D3D::ChangeSamplerState(0, D3DSAMP_MAGFILTER, D3DTEXF_LINEAR);

	const XFBSourceBase* xfbSource = NULL;

	if(g_ActiveConfig.bUseXFB)
	{
		// draw each xfb source
		// Render to the real buffer now.
		for (u32 i = 0; i < xfbCount; ++i)
		{
			xfbSource = xfbSourceList[i];

			MathUtil::Rectangle<float> sourceRc;
			
			sourceRc.left = 0;
			sourceRc.top = 0;
			sourceRc.right = (float)xfbSource->texWidth;
			sourceRc.bottom = (float)xfbSource->texHeight;

			MathUtil::Rectangle<float> drawRc;

			if (!g_ActiveConfig.bUseRealXFB)
			{
				// use virtual xfb with offset
				int xfbHeight = xfbSource->srcHeight;
				int xfbWidth = xfbSource->srcWidth;
				int hOffset = ((s32)xfbSource->srcAddr - (s32)xfbAddr) / ((s32)fbWidth * 2);

				drawRc.bottom = 1.0f - (2.0f * (hOffset) / (float)fbHeight);
				drawRc.top = 1.0f - (2.0f * (hOffset + xfbHeight) / (float)fbHeight);
				drawRc.left = -(xfbWidth / (float)fbWidth);
				drawRc.right = (xfbWidth / (float)fbWidth);

				// The following code disables auto stretch.  Kept for reference.
				// scale draw area for a 1 to 1 pixel mapping with the draw target
				//float vScale = (float)fbHeight / (float)dst_rect.GetHeight();
				//float hScale = (float)fbWidth / (float)dst_rect.GetWidth();
				//drawRc.top *= vScale;
				//drawRc.bottom *= vScale;
				//drawRc.left *= hScale;
				//drawRc.right *= hScale;
			}
			else
			{
				drawRc.top = -1;
				drawRc.bottom = 1;
				drawRc.left = -1;
				drawRc.right = 1;
			}

			xfbSource->Draw(sourceRc, drawRc, Width, Height);
		}
	}
	else
	{
		TargetRectangle targetRc = ConvertEFBRectangle(rc);
		LPDIRECT3DTEXTURE9 read_texture = FramebufferManager::GetEFBColorTexture();
		D3D::drawShadedTexQuad(read_texture,targetRc.AsRECT(),
			Renderer::GetTargetWidth(),Renderer::GetTargetHeight(),
			Width,Height,
			PixelShaderCache::GetColorCopyProgram(g_ActiveConfig.iMultisampleMode),
<<<<<<< HEAD
			VertexShaderCache::GetSimpleVertexShader(g_ActiveConfig.iMultisampleMode),
			Gamma);		
=======
			VertexShaderCache::GetSimpleVertexShader(g_ActiveConfig.iMultisampleMode),Gamma);		
>>>>>>> 3acf0eb3
		
	}
	D3D::RefreshSamplerState(0, D3DSAMP_MINFILTER);
	D3D::RefreshSamplerState(0, D3DSAMP_MAGFILTER);

	if(g_ActiveConfig.bAnaglyphStereo)
	{
		DWORD color_mask = D3DCOLORWRITEENABLE_ALPHA | D3DCOLORWRITEENABLE_RED | D3DCOLORWRITEENABLE_GREEN | D3DCOLORWRITEENABLE_BLUE;
		D3D::SetRenderState(D3DRS_COLORWRITEENABLE, color_mask);
	}

	vp.X = 0;
	vp.Y = 0;
	vp.Width  = s_backbuffer_width;
	vp.Height = s_backbuffer_height;
	vp.MinZ = 0.0f;
	vp.MaxZ = 1.0f;
	D3D::dev->SetViewport(&vp);

	// Save screenshot
	if (s_bScreenshot)
	{
		std::lock_guard<std::mutex> lk(s_criticalScreenshot);
		SaveScreenshot(s_sScreenshotName, dst_rect);
		s_bScreenshot = false;
	}
	if (g_ActiveConfig.bDumpFrames)
	{
		HRESULT hr = D3D::dev->GetRenderTargetData(D3D::GetBackBufferSurface(),ScreenShootMEMSurface);
		if (!s_bLastFrameDumped)
		{
			s_recordWidth = dst_rect.GetWidth();
			s_recordHeight = dst_rect.GetHeight();
			s_bAVIDumping = AVIDump::Start(EmuWindow::GetParentWnd(), s_recordWidth, s_recordHeight);
			if (!s_bAVIDumping)
			{
				PanicAlert("Error dumping frames to AVI.");
			}
			else
			{
				char msg [255];
				sprintf_s(msg,255, "Dumping Frames to \"%sframedump0.avi\" (%dx%d RGB24)",
						File::GetUserPath(D_DUMPFRAMES_IDX).c_str(), s_recordWidth, s_recordHeight);
				OSD::AddMessage(msg, 2000);
			}
		}
		if (s_bAVIDumping)
		{
			D3DLOCKED_RECT rect;
			if (SUCCEEDED(ScreenShootMEMSurface->LockRect(&rect, dst_rect.AsRECT(), D3DLOCK_NO_DIRTY_UPDATE | D3DLOCK_NOSYSLOCK | D3DLOCK_READONLY)))
			{
				if (!data || w != s_recordWidth || h != s_recordHeight)
				{
					free(data);
					data = (char*)malloc(3 * s_recordWidth * s_recordHeight);
					w = s_recordWidth;
					h = s_recordHeight;
				}
				formatBufferDump((const char*)rect.pBits, data, s_recordWidth, s_recordHeight, rect.Pitch);
				AVIDump::AddFrame(data);
				ScreenShootMEMSurface->UnlockRect();
			}
		}
		s_bLastFrameDumped = true;
	}
	else
	{
		if (s_bLastFrameDumped && s_bAVIDumping)
		{
			if (data)
			{
				free(data);
				data = 0;
				w = h = 0;
			}
			AVIDump::Stop();
			s_bAVIDumping = false;
			OSD::AddMessage("Stop dumping frames to AVI", 2000);
		}
		s_bLastFrameDumped = false;
	}

	// Finish up the current frame, print some stats
	if (g_ActiveConfig.bShowFPS)
	{
		char fps[20];
		StringCchPrintfA(fps, 20, "FPS: %d\n", s_fps);
		D3D::font.DrawTextScaled(0, 0, 20, 20, 0.0f, 0xFF00FFFF, fps);
	}

	if (g_ActiveConfig.bShowInputDisplay)
	{
		char inputDisplay[1000];
		StringCchPrintfA(inputDisplay, 1000, Frame::GetInputDisplay().c_str());
		D3D::font.DrawTextScaled(0, 30, 20, 20, 0.0f, 0xFF00FFFF, inputDisplay);
	}
	Renderer::DrawDebugText();

	if (g_ActiveConfig.bOverlayStats)
	{
		Statistics::ToString(st);
		D3D::font.DrawTextScaled(0, 30, 20, 20, 0.0f, 0xFF00FFFF, st);
	}
	else if (g_ActiveConfig.bOverlayProjStats)
	{
		Statistics::ToStringProj(st);
		D3D::font.DrawTextScaled(0, 30, 20, 20, 0.0f, 0xFF00FFFF, st);
	}

	OSD::DrawMessages();
	D3D::EndFrame();
	frameCount++;

	GFX_DEBUGGER_PAUSE_AT(NEXT_FRAME, true);

	DLCache::ProgressiveCleanup();
	//TextureCache::Cleanup();

	// reload textures if these settings changed
	//if (g_Config.bSafeTextureCache != g_ActiveConfig.bSafeTextureCache ||
	//	g_Config.bUseNativeMips != g_ActiveConfig.bUseNativeMips)
	//	TextureCache::Invalidate(false);

	// Enable any configuration changes
	UpdateActiveConfig();

	SetWindowSize(fbWidth, fbHeight);

	const bool windowResized = CheckForResize();

	bool xfbchanged = false;

	if (s_XFB_width != fbWidth || s_XFB_height != fbHeight)
	{
		xfbchanged = true;
		s_XFB_width = fbWidth;
		s_XFB_height = fbHeight;
		if (s_XFB_width < 1) s_XFB_width = MAX_XFB_WIDTH;
		if (s_XFB_width > MAX_XFB_WIDTH) s_XFB_width = MAX_XFB_WIDTH;
		if (s_XFB_height < 1) s_XFB_height = MAX_XFB_HEIGHT;
		if (s_XFB_height > MAX_XFB_HEIGHT) s_XFB_height = MAX_XFB_HEIGHT;
	}

	u32 newAA = g_ActiveConfig.iMultisampleMode;

	if (xfbchanged || windowResized || s_LastEFBScale != g_ActiveConfig.iEFBScale || s_LastAA != newAA)
	{
		s_LastAA = newAA;

		ComputeDrawRectangle(s_backbuffer_width, s_backbuffer_height, false, &dst_rect);

		CalculateXYScale(dst_rect);
		
		int SupersampleCoeficient = (s_LastAA % 3) + 1;

		s_LastEFBScale = g_ActiveConfig.iEFBScale;
		CalculateTargetSize(SupersampleCoeficient);

		D3D::dev->SetRenderTarget(0, D3D::GetBackBufferSurface());
		D3D::dev->SetDepthStencilSurface(D3D::GetBackBufferDepthSurface());
		if (windowResized)
		{
			// device objects lost, so recreate all of them
			SetupDeviceObjects();
		}
		else
		{
			// just resize the frame buffer
			delete g_framebuffer_manager;
			g_framebuffer_manager = new FramebufferManager;
		}
		D3D::dev->SetRenderTarget(0, FramebufferManager::GetEFBColorRTSurface());
		D3D::dev->SetDepthStencilSurface(FramebufferManager::GetEFBDepthRTSurface());
		D3D::dev->Clear(0, NULL, D3DCLEAR_TARGET | D3DCLEAR_ZBUFFER, D3DCOLOR_XRGB(0,0,0), 1.0f, 0);
	}

	// Place messages on the picture, then copy it to the screen
	// ---------------------------------------------------------------------
	// Count FPS.
	// -------------
	static int fpscount = 0;
	static unsigned long lasttime = 0;
	if (Common::Timer::GetTimeMs() - lasttime >= 1000)
	{
		lasttime = Common::Timer::GetTimeMs();
		s_fps = fpscount;
		fpscount = 0;
	}
	if (XFBWrited)
		++fpscount;

	// Begin new frame
	// Set default viewport and scissor, for the clear to work correctly
	// New frame
	stats.ResetFrame();

	// Flip/present backbuffer to frontbuffer here
	D3D::Present();
	D3D::BeginFrame();
	RestoreAPIState();

	D3D::dev->SetRenderTarget(0, FramebufferManager::GetEFBColorRTSurface());
	D3D::dev->SetDepthStencilSurface(FramebufferManager::GetEFBDepthRTSurface());
<<<<<<< HEAD
	VertexShaderManager::SetViewportChanged(); // Causes viewport to be recomputed
=======
	VertexShaderManager::SetViewportChanged();
>>>>>>> 3acf0eb3

	Core::Callback_VideoCopiedToXFB(XFBWrited || (g_ActiveConfig.bUseXFB && g_ActiveConfig.bUseRealXFB));
	XFBWrited = false;
}

void Renderer::ApplyState(bool bUseDstAlpha)
{
	if (bUseDstAlpha)
	{
		D3D::ChangeRenderState(D3DRS_COLORWRITEENABLE, D3DCOLORWRITEENABLE_ALPHA);
		D3D::ChangeRenderState(D3DRS_ALPHABLENDENABLE, false);
	}
}

void Renderer::RestoreState()
{
	D3D::RefreshRenderState(D3DRS_COLORWRITEENABLE);
	D3D::RefreshRenderState(D3DRS_ALPHABLENDENABLE);

	// TODO: Enable this code. Caused glitches for me however (neobrain)
//	for (unsigned int i = 0; i < 8; ++i)
//		D3D::dev->SetTexture(i, NULL);
}

// ALWAYS call RestoreAPIState for each ResetAPIState call you're doing
void Renderer::ResetAPIState()
{
	D3D::SetRenderState(D3DRS_FILLMODE, D3DFILL_SOLID);
	D3D::SetRenderState(D3DRS_SCISSORTESTENABLE, FALSE);
	D3D::SetRenderState(D3DRS_CULLMODE, D3DCULL_NONE);
	D3D::SetRenderState(D3DRS_ALPHABLENDENABLE, FALSE);
	D3D::SetRenderState(D3DRS_ZENABLE, FALSE);
	D3D::SetRenderState(D3DRS_ZWRITEENABLE, FALSE);
	DWORD color_mask = D3DCOLORWRITEENABLE_ALPHA | D3DCOLORWRITEENABLE_RED | D3DCOLORWRITEENABLE_GREEN | D3DCOLORWRITEENABLE_BLUE;
	D3D::SetRenderState(D3DRS_COLORWRITEENABLE, color_mask);
}

void Renderer::RestoreAPIState()
{
	// Gets us back into a more game-like state.
	D3D::SetRenderState(D3DRS_FILLMODE, g_ActiveConfig.bWireFrame ? D3DFILL_WIREFRAME : D3DFILL_SOLID);
	D3D::SetRenderState(D3DRS_SCISSORTESTENABLE, TRUE);
<<<<<<< HEAD
	VertexShaderManager::SetViewportChanged(); // Causes viewport to be reset later
=======
	VertexShaderManager::SetViewportChanged();
>>>>>>> 3acf0eb3
	SetScissorRect();
	if (bpmem.zmode.testenable) {
		D3D::SetRenderState(D3DRS_ZENABLE, TRUE);
		if (bpmem.zmode.updateenable)
			D3D::SetRenderState(D3DRS_ZWRITEENABLE, TRUE);
	}
	SetColorMask();
	SetLogicOpMode();
	SetGenerationMode();
}

void Renderer::SetGenerationMode()
{
	D3D::SetRenderState(D3DRS_CULLMODE, d3dCullModes[bpmem.genMode.cullmode]);
}

void Renderer::SetDepthMode()
{
	if (bpmem.zmode.testenable)
	{
		D3D::SetRenderState(D3DRS_ZENABLE, TRUE);
		D3D::SetRenderState(D3DRS_ZWRITEENABLE, bpmem.zmode.updateenable);
		D3D::SetRenderState(D3DRS_ZFUNC, d3dCmpFuncs[bpmem.zmode.func]);
	}
	else
	{
		// if the test is disabled write is disabled too
		D3D::SetRenderState(D3DRS_ZENABLE, FALSE);
		D3D::SetRenderState(D3DRS_ZWRITEENABLE, FALSE);
	}
}

void Renderer::SetLogicOpMode()
{
	if (bpmem.blendmode.logicopenable && bpmem.blendmode.logicmode != 3)
	{
		D3D::SetRenderState(D3DRS_ALPHABLENDENABLE, true);
		D3D::SetRenderState(D3DRS_BLENDOP, d3dLogicOpop[bpmem.blendmode.logicmode]);
		D3D::SetRenderState(D3DRS_SRCBLEND, d3dLogicOpSrcFactors[bpmem.blendmode.logicmode]);
		D3D::SetRenderState(D3DRS_DESTBLEND, d3dLogicOpDestFactors[bpmem.blendmode.logicmode]);
	}
	else
	{
		SetBlendMode(true);
	}
}

void Renderer::SetDitherMode()
{
	D3D::SetRenderState(D3DRS_DITHERENABLE, bpmem.blendmode.dither);
}

void Renderer::SetLineWidth()
{
	// We can't change line width in D3D unless we use ID3DXLine
	float fratio = xfregs.viewport.wd != 0 ? Renderer::EFBToScaledXf(1.f) : 1.0f;
	float psize = bpmem.lineptwidth.linesize * fratio / 6.0f;
	D3D::SetRenderState(D3DRS_POINTSIZE, *((DWORD*)&psize));
}

void Renderer::SetSamplerState(int stage, int texindex)
{
	const FourTexUnits &tex = bpmem.tex[texindex];
	const TexMode0 &tm0 = tex.texMode0[stage];
	const TexMode1 &tm1 = tex.texMode1[stage];
	
	D3DTEXTUREFILTERTYPE min, mag, mip;
	if (g_ActiveConfig.bForceFiltering)
	{
		min = mag = mip = D3DTEXF_LINEAR;
	}
	else
	{
		min = (tm0.min_filter & 4) ? D3DTEXF_LINEAR : D3DTEXF_POINT;
		mag = tm0.mag_filter ? D3DTEXF_LINEAR : D3DTEXF_POINT;
		mip = (tm0.min_filter == 8) ? D3DTEXF_NONE : d3dMipFilters[tm0.min_filter & 3];
		if((tm0.min_filter & 3) && (tm0.min_filter != 8) && ((tm1.max_lod >> 4) == 0))
			mip = D3DTEXF_NONE;
	}
	if (texindex)
		stage += 4;
	
	if (mag == D3DTEXF_LINEAR && min == D3DTEXF_LINEAR && g_ActiveConfig.iMaxAnisotropy)
	{
		min = D3DTEXF_ANISOTROPIC;
	}
	D3D::SetSamplerState(stage, D3DSAMP_MINFILTER, min);
	D3D::SetSamplerState(stage, D3DSAMP_MAGFILTER, mag);
	D3D::SetSamplerState(stage, D3DSAMP_MIPFILTER, mip);
	
	D3D::SetSamplerState(stage, D3DSAMP_ADDRESSU, d3dClamps[tm0.wrap_s]);
	D3D::SetSamplerState(stage, D3DSAMP_ADDRESSV, d3dClamps[tm0.wrap_t]);
	//float SuperSampleCoeficient = (s_LastAA < 3)? s_LastAA + 1 : s_LastAA - 1;// uncoment this changes to conserve detail when incresing ssaa level
	float lodbias = (tm0.lod_bias / 32.0f);// + (s_LastAA)?(log(SuperSampleCoeficient) / log(2.0f)):0;
	D3D::SetSamplerState(stage, D3DSAMP_MIPMAPLODBIAS, *(DWORD*)&lodbias);
	D3D::SetSamplerState(stage, D3DSAMP_MAXMIPLEVEL, tm1.min_lod >> 4);
}

void Renderer::SetInterlacingMode()
{
	// TODO
}

}  // namespace DX9<|MERGE_RESOLUTION|>--- conflicted
+++ resolved
@@ -692,11 +692,6 @@
 	}
 }
 
-<<<<<<< HEAD
-static void ViewportCorrectionMatrix(Matrix44& result,
-	float ix, float iy, float iw, float ih, // Intended viewport (x, y, width, height)
-	float ax, float ay, float aw, float ah) // Actual viewport
-=======
 // Viewport correction:
 // Say you want a viewport at (ix, iy) with size (iw, ih),
 // but your viewport must be clamped at (ax, ay) with size (aw, ah).
@@ -709,7 +704,6 @@
 static void ViewportCorrectionMatrix(Matrix44& result,
 	float ix, float iy, float iw, float ih, // Intended viewport (x, y, width, height)
 	float ax, float ay, float aw, float ah) // Actual viewport (x, y, width, height)
->>>>>>> 3acf0eb3
 {
 	Matrix44::LoadIdentity(result);
 	if (aw == 0.f || ah == 0.f)
@@ -733,52 +727,8 @@
 
 	int scissorXOff = bpmem.scissorOffset.x * 2;
 	int scissorYOff = bpmem.scissorOffset.y * 2;
-
-	float efbLeft = xfregs.viewport.xOrig - xfregs.viewport.wd - scissorXOff;
-	float efbTop = xfregs.viewport.yOrig + xfregs.viewport.ht - scissorYOff;
-	float efbWidth = 2.f * xfregs.viewport.wd;
-	float efbHeight = -2.f * xfregs.viewport.ht;
 	
 	// TODO: ceil, floor or just cast to int?
-<<<<<<< HEAD
-	int intendedX = EFBToScaledX((int)ceil(efbLeft));
-	int intendedY = EFBToScaledY((int)ceil(efbTop));
-	int intendedWidth = EFBToScaledX((int)ceil(efbWidth));
-	int intendedHeight = EFBToScaledY((int)ceil(efbHeight));
-	if (intendedWidth < 0)
-	{
-		intendedX += intendedWidth;
-		intendedWidth = -intendedWidth;
-	}
-	if (intendedHeight < 0)
-	{
-		intendedY += intendedHeight;
-		intendedHeight = -intendedHeight;
-	}
-
-	// In D3D9, the viewport rectangle must fit within the render target.
-	int X = intendedX;
-	if (X < 0)
-		X = 0;
-
-	int Y = intendedY;
-	if (Y < 0)
-		Y = 0;
-
-	int Width = intendedWidth;
-	if (X + Width > GetTargetWidth())
-		Width = GetTargetWidth() - X;
-
-	int Height = intendedHeight;
-	if (Y + Height > GetTargetHeight())
-		Height = GetTargetHeight() - Y;
-	
-	// If GX viewport is off the render target, we must clamp our viewport into
-	// the bounds. Use the correction matrix to compensate.
-	ViewportCorrectionMatrix(vpCorrection,
-		intendedX, intendedY, intendedWidth, intendedHeight,
-		X, Y, Width, Height);
-=======
 	int intendedX = EFBToScaledX((int)ceil(xfregs.viewport.xOrig - xfregs.viewport.wd - scissorXOff));
 	int intendedY = EFBToScaledY((int)ceil(xfregs.viewport.yOrig + xfregs.viewport.ht - scissorYOff));
 	int intendedWd = EFBToScaledX((int)ceil(2.0f * xfregs.viewport.wd));
@@ -813,7 +763,6 @@
 	ViewportCorrectionMatrix(vpCorrection,
 		intendedX, intendedY, intendedWd, intendedHt,
 		X, Y, Wd, Ht);
->>>>>>> 3acf0eb3
 
 	D3DVIEWPORT9 vp;
 	vp.X = X;
@@ -858,12 +807,7 @@
 	vp.MinZ = 0.0;
 	vp.MaxZ = 1.0;
 	D3D::dev->SetViewport(&vp);
-<<<<<<< HEAD
-	D3D::drawClearQuad(GetTargetWidth(), GetTargetHeight(), color, (z & 0xFFFFFF) / float(0xFFFFFF),
-		PixelShaderCache::GetClearProgram(), VertexShaderCache::GetClearVertexShader());
-=======
 	D3D::drawClearQuad(GetTargetWidth(), GetTargetHeight(), color, (z & 0xFFFFFF) / float(0xFFFFFF), PixelShaderCache::GetClearProgram(), VertexShaderCache::GetClearVertexShader());
->>>>>>> 3acf0eb3
 	RestoreAPIState();
 }
 
@@ -1010,13 +954,7 @@
 		vp.MinZ = 0.0f;
 		vp.MaxZ = 1.0f;
 		D3D::dev->SetViewport(&vp);
-<<<<<<< HEAD
-		D3D::drawClearQuad(GetTargetWidth(), GetTargetHeight(),
-			0, 1.0,
-			PixelShaderCache::GetClearProgram(), VertexShaderCache::GetClearVertexShader());
-=======
 		D3D::drawClearQuad(GetTargetWidth(), GetTargetHeight(), 0, 1.0, PixelShaderCache::GetClearProgram(), VertexShaderCache::GetClearVertexShader());
->>>>>>> 3acf0eb3
 	}
 	else
 	{
@@ -1109,12 +1047,7 @@
 			Renderer::GetTargetWidth(),Renderer::GetTargetHeight(),
 			Width,Height,
 			PixelShaderCache::GetColorCopyProgram(g_ActiveConfig.iMultisampleMode),
-<<<<<<< HEAD
-			VertexShaderCache::GetSimpleVertexShader(g_ActiveConfig.iMultisampleMode),
-			Gamma);		
-=======
 			VertexShaderCache::GetSimpleVertexShader(g_ActiveConfig.iMultisampleMode),Gamma);		
->>>>>>> 3acf0eb3
 		
 	}
 	D3D::RefreshSamplerState(0, D3DSAMP_MINFILTER);
@@ -1318,11 +1251,7 @@
 
 	D3D::dev->SetRenderTarget(0, FramebufferManager::GetEFBColorRTSurface());
 	D3D::dev->SetDepthStencilSurface(FramebufferManager::GetEFBDepthRTSurface());
-<<<<<<< HEAD
-	VertexShaderManager::SetViewportChanged(); // Causes viewport to be recomputed
-=======
 	VertexShaderManager::SetViewportChanged();
->>>>>>> 3acf0eb3
 
 	Core::Callback_VideoCopiedToXFB(XFBWrited || (g_ActiveConfig.bUseXFB && g_ActiveConfig.bUseRealXFB));
 	XFBWrited = false;
@@ -1365,11 +1294,7 @@
 	// Gets us back into a more game-like state.
 	D3D::SetRenderState(D3DRS_FILLMODE, g_ActiveConfig.bWireFrame ? D3DFILL_WIREFRAME : D3DFILL_SOLID);
 	D3D::SetRenderState(D3DRS_SCISSORTESTENABLE, TRUE);
-<<<<<<< HEAD
-	VertexShaderManager::SetViewportChanged(); // Causes viewport to be reset later
-=======
 	VertexShaderManager::SetViewportChanged();
->>>>>>> 3acf0eb3
 	SetScissorRect();
 	if (bpmem.zmode.testenable) {
 		D3D::SetRenderState(D3DRS_ZENABLE, TRUE);
