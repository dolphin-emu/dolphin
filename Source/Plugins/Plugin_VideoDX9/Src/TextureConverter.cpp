--- conflicted
+++ resolved
@@ -328,21 +328,8 @@
 	if (correctSrc.GetWidth() <= 0 || correctSrc.GetHeight() <= 0)
 		return 0;
 
-<<<<<<< HEAD
 	unsigned int blockW = EFB_COPY_BLOCK_WIDTHS[dstFormat];
 	unsigned int blockH = EFB_COPY_BLOCK_HEIGHTS[dstFormat];
-=======
-	float sampleStride = bScaleByHalf ? 2.f : 1.f;
-	TextureConversionShader::SetShaderParameters(
-		(float)expandedWidth,
-		(float)Renderer::EFBToScaledY(expandedHeight), // TODO: Why do we scale this?
-		(float)Renderer::EFBToScaledX(source.left),
-		(float)Renderer::EFBToScaledY(source.top),
-		Renderer::EFBToScaledXf(sampleStride),
-		Renderer::EFBToScaledYf(sampleStride),
-		(float)Renderer::GetTargetWidth(),
-		(float)Renderer::GetTargetHeight());
->>>>>>> 3acf0eb3
 
 	// Round up source dims to multiple of block size
 	unsigned int actualWidth = correctSrc.GetWidth() / (scaleByHalf ? 2 : 1);
@@ -378,7 +365,6 @@
 
 	float sampleStride = scaleByHalf ? 2.f : 1.f;
 	TextureConversionShader::SetShaderParameters(
-<<<<<<< HEAD
 		(float)targetRect.left / Renderer::GetTargetWidth(),
 		(float)targetRect.top / Renderer::GetTargetHeight(),
 		(float)targetRect.right / Renderer::GetTargetWidth(),
@@ -386,16 +372,6 @@
 		actualWidth, actualHeight);
 
 	u16 samples = TextureConversionShader::GetEncodedSampleCount(dstFormat);
-=======
-		(float)expandedWidth,
-		(float)Renderer::EFBToScaledY(expandedHeight), // TODO: Why do we scale this?
-		(float)Renderer::EFBToScaledX(source.left),
-		(float)Renderer::EFBToScaledY(source.top),
-		Renderer::EFBToScaledXf(sampleStride),
-		Renderer::EFBToScaledYf(sampleStride),
-		(float)SourceW,
-		(float)SourceH);
->>>>>>> 3acf0eb3
 
 	TargetRectangle scaledSource;
 	scaledSource.top = 0;
@@ -416,18 +392,6 @@
 
 void EncodeToRamYUYV(LPDIRECT3DTEXTURE9 srcTexture, const TargetRectangle& sourceRc, u8* destAddr, int dstWidth, int dstHeight,float Gamma)
 {
-<<<<<<< HEAD
-	// TODO: Set correct parameters
-	//TextureConversionShader::SetShaderParameters(
-	//	(float)dstWidth, 
-	//	(float)dstHeight, 
-	//	0.0f , 
-	//	0.0f, 
-	//	1.0f, 
-	//	1.0f,
-	//	(float)Renderer::GetFullTargetWidth(),
-	//	(float)Renderer::GetFullTargetHeight());
-=======
 	TextureConversionShader::SetShaderParameters(
 		(float)dstWidth, 
 		(float)dstHeight, 
@@ -437,7 +401,6 @@
 		1.0f,
 		(float)Renderer::GetTargetWidth(),
 		(float)Renderer::GetTargetHeight());
->>>>>>> 3acf0eb3
 	g_renderer->ResetAPIState();
 	EncodeToRamUsingShader(s_rgbToYuyvProgram, srcTexture, sourceRc, destAddr, dstWidth / 2, dstHeight, 0, false, false,Gamma);
 	D3D::dev->SetRenderTarget(0, FramebufferManager::GetEFBColorRTSurface());
