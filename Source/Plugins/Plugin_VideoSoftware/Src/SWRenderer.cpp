// Copyright (C) 2003-2009 Dolphin Project.

// This program is free software: you can redistribute it and/or modify
// it under the terms of the GNU General Public License as published by
// the Free Software Foundation, version 2.0.

// This program is distributed in the hope that it will be useful,
// but WITHOUT ANY WARRANTY; without even the implied warranty of
// MERCHANTABILITY or FITNESS FOR A PARTICULAR PURPOSE.  See the
// GNU General Public License 2.0 for more details.

// A copy of the GPL 2.0 should have been included with the program.
// If not, see http://www.gnu.org/licenses/

// Official SVN repository and contact information can be found at
// http://code.google.com/p/dolphin-emu/

#include "Common.h"
#include <math.h>

#include "../../Plugin_VideoOGL/Src/GLUtil.h"
#include "../../Plugin_VideoOGL/Src/RasterFont.h"
#include "SWRenderer.h"
#include "SWStatistics.h"

static GLuint s_RenderTarget = 0;

static GLint attr_pos = -1, attr_tex = -1;
static GLint uni_tex = -1;
static GLuint program;

// Rasterfont isn't compatible with GLES
#ifndef USE_GLES
OGL::RasterFont* s_pfont = NULL;
#endif

void SWRenderer::Init()
{
}

void SWRenderer::Shutdown()
{
	glDeleteProgram(program);
	glDeleteTextures(1, &s_RenderTarget);	
#ifndef USE_GLES
	delete s_pfont;
	s_pfont = 0;
#endif
}

void CreateShaders()
{
	static const char *fragShaderText =
		"varying " PREC " vec2 TexCoordOut;\n"
		"uniform sampler2D Texture;\n"
		"void main() {\n"
		"	" PREC " vec4 tmpcolor;\n"
		"	tmpcolor = texture2D(Texture, TexCoordOut);\n"
		"	gl_FragColor = tmpcolor;\n"
		"}\n";
	static const char *vertShaderText =
		"attribute vec4 pos;\n"
		"attribute vec2 TexCoordIn;\n "
		"varying vec2 TexCoordOut;\n "
		"void main() {\n"
		"	gl_Position = pos;\n"
		"	TexCoordOut = TexCoordIn;\n"
		"}\n";

	program = OpenGL_CompileProgram(vertShaderText, fragShaderText);

	glUseProgram(program);

	uni_tex = glGetUniformLocation(program, "Texture");
	attr_pos = glGetAttribLocation(program, "pos");
	attr_tex = glGetAttribLocation(program, "TexCoordIn"); 
	
	
}

void SWRenderer::Prepare()
{
	glClearColor(0.0f, 0.0f, 0.0f, 0.0f);
	glPixelStorei(GL_UNPACK_ALIGNMENT, 4);  // 4-byte pixel alignment
	glGenTextures(1, &s_RenderTarget);

	CreateShaders();
	// TODO: Enable for GLES once RasterFont supports GLES
#ifndef USE_GLES
<<<<<<< HEAD
	s_pfont = new OGL::RasterFont();
	glEnable(GL_TEXTURE_RECTANGLE_ARB);
=======
	s_pfont = new RasterFont();
	glEnable(GL_TEXTURE_2D);
>>>>>>> d60cc373
#endif
	GL_REPORT_ERRORD();
}

void SWRenderer::RenderText(const char* pstr, int left, int top, u32 color)
{
#ifndef USE_GLES
	int nBackbufferWidth = (int)GLInterface->GetBackBufferWidth();
	int nBackbufferHeight = (int)GLInterface->GetBackBufferHeight();
	
	s_pfont->printMultilineText(pstr,
		left * 2.0f / (float)nBackbufferWidth - 1,
		1 - top * 2.0f / (float)nBackbufferHeight,
		0, nBackbufferWidth, nBackbufferHeight, color);
#endif
}

void SWRenderer::DrawDebugText()
{
	char debugtext_buffer[8192];
	char *p = debugtext_buffer;
	p[0] = 0;

	if (g_SWVideoConfig.bShowStats) 
	{
        p+=sprintf(p,"Objects: %i\n",swstats.thisFrame.numDrawnObjects);
        p+=sprintf(p,"Primatives: %i\n",swstats.thisFrame.numPrimatives);
        p+=sprintf(p,"Vertices Loaded: %i\n",swstats.thisFrame.numVerticesLoaded);

        p+=sprintf(p,"Triangles Input:   %i\n",swstats.thisFrame.numTrianglesIn);
        p+=sprintf(p,"Triangles Rejected:   %i\n",swstats.thisFrame.numTrianglesRejected);
        p+=sprintf(p,"Triangles Culled:   %i\n",swstats.thisFrame.numTrianglesCulled);
        p+=sprintf(p,"Triangles Clipped:  %i\n",swstats.thisFrame.numTrianglesClipped);
        p+=sprintf(p,"Triangles Drawn:   %i\n",swstats.thisFrame.numTrianglesDrawn);

        p+=sprintf(p,"Rasterized Pix:   %i\n",swstats.thisFrame.rasterizedPixels);
        p+=sprintf(p,"TEV Pix In:   %i\n",swstats.thisFrame.tevPixelsIn);
        p+=sprintf(p,"TEV Pix Out:   %i\n",swstats.thisFrame.tevPixelsOut);        
    }

	// Render a shadow, and then the text.
	SWRenderer::RenderText(debugtext_buffer, 21, 21, 0xDD000000);
	SWRenderer::RenderText(debugtext_buffer, 20, 20, 0xFFFFFF00);
}

void SWRenderer::DrawTexture(u8 *texture, int width, int height)
{
	GLsizei glWidth = (GLsizei)GLInterface->GetBackBufferWidth();
	GLsizei glHeight = (GLsizei)GLInterface->GetBackBufferHeight();

	// Update GLViewPort
	glViewport(0, 0, glWidth, glHeight);
	glScissor(0, 0, glWidth, glHeight);

	glBindTexture(GL_TEXTURE_2D, s_RenderTarget);

	glTexImage2D(GL_TEXTURE_2D, 0, GL_RGBA, (GLsizei)width, (GLsizei)height, 0, GL_RGBA, GL_UNSIGNED_BYTE, texture);
	glTexParameteri(GL_TEXTURE_2D, GL_TEXTURE_MAG_FILTER, GL_NEAREST);
	glTexParameteri(GL_TEXTURE_2D, GL_TEXTURE_MIN_FILTER, GL_NEAREST);
	 
	glUseProgram(program);
	static const GLfloat verts[4][2] = {
		{ -1, -1}, // Left top
		{ -1,  1}, // left bottom
		{  1,  1}, // right bottom
		{  1, -1} // right top
	};
	static const GLfloat texverts[4][2] = {
		{0, 1},
		{0, 0},
		{1, 0},
		{1, 1}
	};

	glVertexAttribPointer(attr_pos, 2, GL_FLOAT, GL_FALSE, 0, verts);
	glVertexAttribPointer(attr_tex, 2, GL_FLOAT, GL_FALSE, 0, texverts);
	glEnableVertexAttribArray(attr_pos);
	glEnableVertexAttribArray(attr_tex);
		glUniform1i(uni_tex, 0);
		glActiveTexture(GL_TEXTURE0); 
		glDrawArrays(GL_TRIANGLE_FAN, 0, 4);
	glDisableVertexAttribArray(attr_pos);
	glDisableVertexAttribArray(attr_tex);

	glBindTexture(GL_TEXTURE_2D, 0); 
	GL_REPORT_ERRORD();
}

void SWRenderer::SwapBuffer()
{
	DrawDebugText();

	glFlush();

	GLInterface->Swap();
    
	swstats.ResetFrame();
	
	glClear(GL_COLOR_BUFFER_BIT | GL_DEPTH_BUFFER_BIT);

	GL_REPORT_ERRORD();
}<|MERGE_RESOLUTION|>--- conflicted
+++ resolved
@@ -87,13 +87,8 @@
 	CreateShaders();
 	// TODO: Enable for GLES once RasterFont supports GLES
 #ifndef USE_GLES
-<<<<<<< HEAD
 	s_pfont = new OGL::RasterFont();
-	glEnable(GL_TEXTURE_RECTANGLE_ARB);
-=======
-	s_pfont = new RasterFont();
 	glEnable(GL_TEXTURE_2D);
->>>>>>> d60cc373
 #endif
 	GL_REPORT_ERRORD();
 }
