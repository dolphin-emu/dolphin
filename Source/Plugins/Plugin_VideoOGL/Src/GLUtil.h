// Copyright 2013 Dolphin Emulator Project
// Licensed under GPLv2
// Refer to the license.txt file included.

#ifndef _GLINIT_H_
#define _GLINIT_H_

#include "VideoConfig.h"
#include "MathUtil.h"
#include "GLInterface.h"

#ifndef GL_DEPTH24_STENCIL8_EXT // allows FBOs to support stencils
#define GL_DEPTH_STENCIL_EXT 0x84F9
#define GL_UNSIGNED_INT_24_8_EXT 0x84FA
#define GL_DEPTH24_STENCIL8_EXT 0x88F0
#define GL_TEXTURE_STENCIL_SIZE_EXT 0x88F1
#endif

#ifdef USE_GLES
#define TEX2D	GL_TEXTURE_2D
#define PREC	"highp"
#define TEXTYPE "sampler2D"
#define TEXFUNC "texture2D"
#ifdef USE_GLES3
<<<<<<< HEAD
#define GL_SAMPLES_PASSED GL_ANY_SAMPLES_PASSED
#define GL_READ_ONLY                      0x88B8
#define GL_WRITE_ONLY                     0x88B9
#define GL_READ_WRITE                     0x88BA
#define GL_SRC1_ALPHA 0
#define GL_BGRA GL_RGBA
#define glDrawElementsBaseVertex
#define GLRENDERBUFFERFORMAT 0x8058 /* RGBA8_OES */ 
=======
#include "GLFunctions.h"
>>>>>>> 7df8a9ca
#endif
#else
#define TEX2D	GL_TEXTURE_RECTANGLE_ARB
#define PREC 
#define TEXTYPE "sampler2DRect"
#define TEXFUNC "texture2DRect"
#define GLRENDERBUFFERFORMAT GL_RGBA
#endif


#ifndef _WIN32

#include <sys/types.h>

#endif
void InitInterface();

// Helpers
GLuint OpenGL_CompileProgram(const char *vertexShader, const char *fragmentShader);

// Error reporting - use the convenient macros.
void OpenGL_ReportARBProgramError();
GLuint OpenGL_ReportGLError(const char *function, const char *file, int line);
bool OpenGL_ReportFBOError(const char *function, const char *file, int line);

#if defined(_DEBUG) || defined(DEBUGFAST)
#define GL_REPORT_ERROR()         OpenGL_ReportGLError(__FUNCTION__, __FILE__, __LINE__)
#define GL_REPORT_ERRORD()        OpenGL_ReportGLError(__FUNCTION__, __FILE__, __LINE__)
#define GL_REPORT_FBO_ERROR()     OpenGL_ReportFBOError(__FUNCTION__, __FILE__, __LINE__)
#define GL_REPORT_PROGRAM_ERROR() OpenGL_ReportARBProgramError()
#else
__forceinline GLenum GL_REPORT_ERROR() { return GL_NO_ERROR; }
#define GL_REPORT_ERRORD() (void)GL_NO_ERROR
#define GL_REPORT_FBO_ERROR() (void)true
#define GL_REPORT_PROGRAM_ERROR() (void)0
#endif

// this should be removed in future, but as long as glsl is unstable, we should really read this messages
#if defined(_DEBUG) || defined(DEBUGFAST) 
#define DEBUG_GLSL 1
#else
#define DEBUG_GLSL 0
#endif

// Isn't defined if we aren't using GLEW 1.6
#ifndef GL_ONE_MINUS_SRC1_ALPHA 
#define GL_ONE_MINUS_SRC1_ALPHA 0x88FB
#endif

#endif  // _GLINIT_H_<|MERGE_RESOLUTION|>--- conflicted
+++ resolved
@@ -22,7 +22,7 @@
 #define TEXTYPE "sampler2D"
 #define TEXFUNC "texture2D"
 #ifdef USE_GLES3
-<<<<<<< HEAD
+#include "GLFunctions.h"
 #define GL_SAMPLES_PASSED GL_ANY_SAMPLES_PASSED
 #define GL_READ_ONLY                      0x88B8
 #define GL_WRITE_ONLY                     0x88B9
@@ -31,9 +31,6 @@
 #define GL_BGRA GL_RGBA
 #define glDrawElementsBaseVertex
 #define GLRENDERBUFFERFORMAT 0x8058 /* RGBA8_OES */ 
-=======
-#include "GLFunctions.h"
->>>>>>> 7df8a9ca
 #endif
 #else
 #define TEX2D	GL_TEXTURE_RECTANGLE_ARB
