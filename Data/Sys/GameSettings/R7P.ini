# R7PP01 - Punch Out

[Core]
# Values set here will override the main Dolphin settings.

[EmuState]
# The Emulation State. 1 is worst, 5 is best, 0 is not set.
EmulationIssues =
EmulationStateId = 4

[OnLoad]
# Add memory patches to be loaded once on boot here.

[OnFrame]
# Add memory patches to be applied every frame here.

[ActionReplay]
# Add action replay cheats here.

[Video]
ProjectionHack = 0

<<<<<<< HEAD
[VR]
MinFOV = 28.000000
=======
[Video_Settings]
SafeTextureCacheColorSamples = 512
>>>>>>> 308b72d3
<|MERGE_RESOLUTION|>--- conflicted
+++ resolved
@@ -20,10 +20,8 @@
 [Video]
 ProjectionHack = 0
 
-<<<<<<< HEAD
-[VR]
-MinFOV = 28.000000
-=======
 [Video_Settings]
 SafeTextureCacheColorSamples = 512
->>>>>>> 308b72d3
+
+[VR]
+MinFOV = 28.000000