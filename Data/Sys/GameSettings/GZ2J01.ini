# GZ2J01 - The Legend of Zelda: Twilight Princess

[Core]
# Values set here will override the main dolphin settings.

[EmuState]
# The Emulation State. 1 is worst, 5 is best, 0 is not set.
EmulationStateId = 4
Issues="low FPS in big areas"
EmulationIssues =

[OnLoad]
# Add memory patches to be loaded once on boot here.

[OnFrame]
# Add memory patches to be applied every frame here.

[ActionReplay]
# Add action replay cheats here.

[Video]
ProjectionHack = 0
PH_SZNear = 0
PH_SZFar = 0
PH_ExtraParam = 0
PH_ZNear =
PH_ZFar =

[Video_Settings]
SafeTextureCacheColorSamples = 512

[Video_Hacks]
EFBToTextureEnable = False
<<<<<<< HEAD
EFBCopyEnable = True
EFBCopyCacheEnable = True

[VR]
MetroidPrime = 113
UnitsPerMetre = 108.000000
HudDistance = 2.000000
HudThickness = 1000.000000
CameraForward = -0.200000
TelescopeFOV = 18
TelescopeEye = 3
CameraPitch = 5.000000
VRStateId = 4
VRIssues = Effects are missing, map is black, water has no reflections, hawkeye has problem in top left corner
=======
EFBCopyEnable = True
>>>>>>> 4e7f284a
<|MERGE_RESOLUTION|>--- conflicted
+++ resolved
@@ -31,9 +31,7 @@
 
 [Video_Hacks]
 EFBToTextureEnable = False
-<<<<<<< HEAD
 EFBCopyEnable = True
-EFBCopyCacheEnable = True
 
 [VR]
 MetroidPrime = 113
@@ -45,7 +43,4 @@
 TelescopeEye = 3
 CameraPitch = 5.000000
 VRStateId = 4
-VRIssues = Effects are missing, map is black, water has no reflections, hawkeye has problem in top left corner
-=======
-EFBCopyEnable = True
->>>>>>> 4e7f284a
+VRIssues = Effects are missing, map is black, water has no reflections, hawkeye has problem in top left corner