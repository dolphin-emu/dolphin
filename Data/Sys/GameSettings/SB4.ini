--- conflicted
+++ resolved
@@ -20,10 +20,8 @@
 [Video_Hacks]
 EFBAccessEnable = True
 
-<<<<<<< HEAD
-[VR]
-UnitsPerMetre = 66.2
-=======
 [Video_Stereoscopy]
 StereoConvergence = 929
->>>>>>> 0283ce2a
+
+[VR]
+UnitsPerMetre = 66.2