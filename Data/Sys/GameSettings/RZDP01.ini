--- conflicted
+++ resolved
@@ -64,8 +64,6 @@
 EFBAccessEnable = True
 EFBToTextureEnable = False
 EFBCopyEnable = True
-<<<<<<< HEAD
-EFBCopyCacheEnable = True
 
 [VR]
 ScreenThickness = 1.000000
@@ -73,6 +71,4 @@
 VRStateId = 3
 VRIssues = Difficult to get working.
 HudDistance = 0.000000
-HudThickness = 8.399996
-=======
->>>>>>> 4e7f284a
+HudThickness = 8.399996