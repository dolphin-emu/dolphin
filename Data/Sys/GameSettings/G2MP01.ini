# G2MP01 - Metroid Prime 2: Echoes

[Core]
# Values set here will override the main Dolphin settings.

[EmuState]
# The Emulation State. 1 is worst, 5 is best, 0 is not set.
EmulationStateId = 3
EmulationIssues = EFB to RAM is needed for the scanner/visors to work properly.

[OnLoad]
# Add memory patches to be loaded once on boot here.

[OnFrame]
# Add memory patches to be applied every frame here.

[ActionReplay]
# Add action replay cheats here.
$Infinite Health
423DDE0C 000A44BB
423DDE0C 000B6000
$Max Energy Tanks
423DDE0C 012B000E
423DDE0C 012D000E
$Maximum Missiles
423DDE0C 013900FA
$Infinite Missiles
423DDE0C 013700FA
$Moon Jump (Hold B)
3A705F24 00000200
423DDDFC 00D84101
$Have Charge Beam
423DDE0C 00310001
423DDE0C 00330001
$Have Dark Beam
423DDE0C 00370001
423DDE0C 00390001
$Have Light Beam
423DDE0C 003D0001
423DDE0C 003F0001
$Have Annihilator
423DDE0C 00430001
423DDE0C 00450001
$Have Super Missile
423DDE0C 00470001
423DDE0C 00490001
$Have Darkburst
423DDE0C 004D0001
423DDE0C 004F0001
$Have Sunburst
423DDE0C 00530001
423DDE0C 00550001
$Have Sonic Boom
423DDE0C 00590001
423DDE0C 005B0001
$Have Combat Visor
423DDE0C 005F0001
423DDE0C 00610001
$Have Scan Visor
423DDE0C 00650001
423DDE0C 00670001
$Have Dark Visor
423DDE0C 006B0001
423DDE0C 006D0001
$Have Echo Visor
423DDE0C 00710001
423DDE0C 00730001
$Have Varia Suit
423DDE0C 00770001
423DDE0C 00790001
$Have Dark Suit
423DDE0C 007D0001
423DDE0C 007F0001
$Have Light Suit
423DDE0C 00830001
423DDE0C 00850001
$Have Space Jump Boots
423DDE0C 00BF0001
423DDE0C 00C10001
$Have Grapple Beam
423DDE0C 00B90001
423DDE0C 00BB0001
$Have Gravity Boost
423DDE0C 00C50001
423DDE0C 00C70001
$Have Screw Attack
423DDE0C 00D10001
423DDE0C 00D30001
$Have Seeker Missile
423DDE0C 00CB0001
423DDE0C 00CD0001
$Have Morph Ball Power Bomb
423DDE0C 01310001
423DDE0C 01330001
$Have Beam Ammo Expansion
423DDE0C 013D000F
423DDE0C 013F000F
$Have Sky Temple Key 1
423DDE0C 00DD0001
423DDE0C 00DF0001
$Have Sky Temple Key 2
423DDE0C 00E30001
423DDE0C 00E50001
$Have Sky Temple Key 3
423DDE0C 00E90001
423DDE0C 00EB0001
$Have Agon Temple Key 1
423DDE0C 00EF0001
423DDE0C 00F10001
$Have Agon Temple Key 2
423DDE0C 00F50001
423DDE0C 00F70001
$Have Agon Temple Key 3
423DDE0C 00FB0001
423DDE0C 00FD0001
$Have Torvus Temple Key 1
423DDE0C 01010001
423DDE0C 01030001
$Have Torvus Temple Key 2
423DDE0C 01070001
423DDE0C 01090001
$Have Torvus Temple Key 3
423DDE0C 010D0001
423DDE0C 010F0001
$Have Ing Hive Temple Key 1
423DDE0C 01130001
423DDE0C 01150001
$Have Ing Hive Temple Key 2
423DDE0C 01190001
423DDE0C 011B0001
$Have Ing Hive Temple Key 3
423DDE0C 011F0001
423DDE0C 01210001
$One Hit Kill
0403DCB8 4BFC524C
04002F04 FFC00090
04002F08 7C1BE050
04002F0C 2C000010
04002F10 41820008
04002F14 EFDEF028
04002F18 4803ADA4
$Full Logbook
04211974 4BDF15C4
04002F38 3BE000FF
04002F3C 9BE50004
04002F40 88050004
04002F44 4820EA34
$Disable Culling of Terrain Outside Camera View
0430290C 38600001
04302910 4E800020
$Disable Culling of Special Functions Outside Camera View
0430270C 38600001
04302710 4E800020
$Disable Culling of Wallcrawler Swarms Outside Camera View
0430276C 38600001
04302770 4E800020
$Disable Culling of Particles Outside Camera View
043028C4 38600001
043028C8 4E800020
$Disable Culling of Unknown Outside Camera View
043027D8 38600001
043027DC 4E800020

[Video]
ProjectionHack = 0
PH_SZNear = 0
PH_SZFar = 0
PH_ExtraParam = 0
PH_ZNear =
PH_ZFar =

[Video_Settings]
SafeTextureCacheColorSamples = 512

[Video_Hacks]
<<<<<<< HEAD
EFBCopyEnable = True
EFBToTextureEnable = False

[Speedhacks]
0x80375c68=400
=======
EFBToTextureEnable = False
>>>>>>> e96569ff
<|MERGE_RESOLUTION|>--- conflicted
+++ resolved
@@ -173,12 +173,7 @@
 SafeTextureCacheColorSamples = 512
 
 [Video_Hacks]
-<<<<<<< HEAD
-EFBCopyEnable = True
 EFBToTextureEnable = False
 
 [Speedhacks]
 0x80375c68=400
-=======
-EFBToTextureEnable = False
->>>>>>> e96569ff
