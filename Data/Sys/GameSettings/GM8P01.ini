# GM8P01 - Metroid Prime

[Core]
# Values set here will override the main Dolphin settings.

[EmuState]
# The Emulation State. 1 is worst, 5 is best, 0 is not set.
EmulationStateId = 4
EmulationIssues =

[OnLoad]
# Add memory patches to be loaded once on boot here.

[OnFrame]
# Add memory patches to be applied every frame here.

[ActionReplay]
$Disable Culling of Terrain Outside Camera View
0432D9A4 38600001
0432D9A8 4E800020
$Disable Culling of Special Functions Outside Camera View
0432D7A0 38600001
0432D7A4 4E800020
$Disable Culling of Wallcrawler Swarms Outside Camera View
0432D800 38600001
0432D804 4E800020
$Disable Culling of Particles Outside Camera View
0432D95C 38600001
0432D960 4E800020
$Disable Culling of Unknown Outside Camera View
0432D86C 38600001
0432D870 4E800020

[Video]
ProjectionHack = 0
PH_SZNear = 0
PH_SZFar = 0
PH_ExtraParam = 0
PH_ZNear =
PH_ZFar =

[Video_Settings]
SafeTextureCacheColorSamples = 512

[Video_Hacks]
EFBCopyEnable = True
EFBToTextureEnable = False

[Speedhacks]
0x8036eba0=400

[VR]
MetroidPrime = 1

<<<<<<< HEAD
[RmObjCodes]
=======
[HideObjectCodes]
>>>>>>> 57830e58
$Remove 16:9 Bars
32bits:0x0000000000000000:0x00000000C3A50000<|MERGE_RESOLUTION|>--- conflicted
+++ resolved
@@ -1,61 +1,57 @@
-# GM8P01 - Metroid Prime
-
-[Core]
-# Values set here will override the main Dolphin settings.
-
-[EmuState]
-# The Emulation State. 1 is worst, 5 is best, 0 is not set.
-EmulationStateId = 4
-EmulationIssues =
-
-[OnLoad]
-# Add memory patches to be loaded once on boot here.
-
-[OnFrame]
-# Add memory patches to be applied every frame here.
-
-[ActionReplay]
-$Disable Culling of Terrain Outside Camera View
-0432D9A4 38600001
-0432D9A8 4E800020
-$Disable Culling of Special Functions Outside Camera View
-0432D7A0 38600001
-0432D7A4 4E800020
-$Disable Culling of Wallcrawler Swarms Outside Camera View
-0432D800 38600001
-0432D804 4E800020
-$Disable Culling of Particles Outside Camera View
-0432D95C 38600001
-0432D960 4E800020
-$Disable Culling of Unknown Outside Camera View
-0432D86C 38600001
-0432D870 4E800020
-
-[Video]
-ProjectionHack = 0
-PH_SZNear = 0
-PH_SZFar = 0
-PH_ExtraParam = 0
-PH_ZNear =
-PH_ZFar =
-
-[Video_Settings]
-SafeTextureCacheColorSamples = 512
-
-[Video_Hacks]
-EFBCopyEnable = True
-EFBToTextureEnable = False
-
-[Speedhacks]
-0x8036eba0=400
-
-[VR]
-MetroidPrime = 1
-
-<<<<<<< HEAD
-[RmObjCodes]
-=======
-[HideObjectCodes]
->>>>>>> 57830e58
-$Remove 16:9 Bars
+# GM8P01 - Metroid Prime
+
+[Core]
+# Values set here will override the main Dolphin settings.
+
+[EmuState]
+# The Emulation State. 1 is worst, 5 is best, 0 is not set.
+EmulationStateId = 4
+EmulationIssues =
+
+[OnLoad]
+# Add memory patches to be loaded once on boot here.
+
+[OnFrame]
+# Add memory patches to be applied every frame here.
+
+[ActionReplay]
+$Disable Culling of Terrain Outside Camera View
+0432D9A4 38600001
+0432D9A8 4E800020
+$Disable Culling of Special Functions Outside Camera View
+0432D7A0 38600001
+0432D7A4 4E800020
+$Disable Culling of Wallcrawler Swarms Outside Camera View
+0432D800 38600001
+0432D804 4E800020
+$Disable Culling of Particles Outside Camera View
+0432D95C 38600001
+0432D960 4E800020
+$Disable Culling of Unknown Outside Camera View
+0432D86C 38600001
+0432D870 4E800020
+
+[Video]
+ProjectionHack = 0
+PH_SZNear = 0
+PH_SZFar = 0
+PH_ExtraParam = 0
+PH_ZNear =
+PH_ZFar =
+
+[Video_Settings]
+SafeTextureCacheColorSamples = 512
+
+[Video_Hacks]
+EFBCopyEnable = True
+EFBToTextureEnable = False
+
+[Speedhacks]
+0x8036eba0=400
+
+[VR]
+MetroidPrime = 1
+
+[HideObjectCodes]
+$Remove 16:9 Bars
 32bits:0x0000000000000000:0x00000000C3A50000