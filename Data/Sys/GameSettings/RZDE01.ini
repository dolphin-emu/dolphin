--- conflicted
+++ resolved
@@ -63,9 +63,7 @@
 [Video_Hacks]
 EFBAccessEnable = True
 EFBToTextureEnable = False
-<<<<<<< HEAD
 EFBCopyEnable = True
-EFBCopyCacheEnable = True
 
 [VR]
 ScreenThickness = 1.000000
@@ -73,7 +71,4 @@
 VRStateId = 3
 VRIssues = Difficult to get working.
 HudDistance = 0.000000
-HudThickness = 8.399996
-=======
-EFBCopyEnable = True
->>>>>>> 4e7f284a
+HudThickness = 8.399996