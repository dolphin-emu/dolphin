# R9IE01 - PIKMIN1 for Wii

[Core]
# Values set here will override the main Dolphin settings.

[EmuState]
# The Emulation State. 1 is worst, 5 is best, 0 is not set.
EmulationStateId = 4
EmulationIssues =

[OnLoad]
# Add memory patches to be loaded once on boot here.

[OnFrame]
# Add memory patches to be applied every frame here.

[ActionReplay]
# Add action replay cheats here.
<<<<<<< HEAD

[Video]
ProjectionHack = 0
PH_SZNear = 0
PH_SZFar = 0
PH_ExtraParam = 0
PH_ZNear =
PH_ZFar =

[VR]
UnitsPerMetre = 49.500000
CanReadCameraAngles = True
CameraForward = 2.000000
CameraPitch = 21.000000
VRStateId = 3
VRIssues = Slower than the GC version

[HideObjectCodes]
$VR - Remove HUD Box
128bits:0x0000000000000000:0x00000000FFFFFFFF
VRStateId = 3
VRIssues = Slower than the GC version
=======
>>>>>>> ad978122
<|MERGE_RESOLUTION|>--- conflicted
+++ resolved
@@ -16,15 +16,6 @@
 
 [ActionReplay]
 # Add action replay cheats here.
-<<<<<<< HEAD
-
-[Video]
-ProjectionHack = 0
-PH_SZNear = 0
-PH_SZFar = 0
-PH_ExtraParam = 0
-PH_ZNear =
-PH_ZFar =
 
 [VR]
 UnitsPerMetre = 49.500000
@@ -39,5 +30,3 @@
 128bits:0x0000000000000000:0x00000000FFFFFFFF
 VRStateId = 3
 VRIssues = Slower than the GC version
-=======
->>>>>>> ad978122
