--- conflicted
+++ resolved
@@ -17,7 +17,9 @@
 [ActionReplay]
 # Add action replay cheats here.
 
-<<<<<<< HEAD
+[Video_Hacks]
+EFBAccessEnable = True
+
 [VR]
 UnitsPerMetre = 49.500000
 CanReadCameraAngles = True
@@ -31,7 +33,3 @@
 128bits:0x0000000000000000:0x00000000FFFFFFFF
 VRStateId = 3
 VRIssues = Slower than the GC version
-=======
-[Video_Hacks]
-EFBAccessEnable = True
->>>>>>> a9931e60
