--- conflicted
+++ resolved
@@ -24,10 +24,4 @@
 
 $Time Trial: Found 5 Coin Pieces
 GZ5T-HADH-NGPBM
-<<<<<<< HEAD
-BAF8-QT5K-5N9WC
-
-[Video_Hacks]
-=======
-BAF8-QT5K-5N9WC
->>>>>>> 989c0f42
+BAF8-QT5K-5N9WC