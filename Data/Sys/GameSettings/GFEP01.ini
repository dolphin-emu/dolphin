--- conflicted
+++ resolved
@@ -18,7 +18,6 @@
 # Add action replay cheats here.
 
 [Video]
-<<<<<<< HEAD
 ProjectionHack = 0
 
 [Speedhacks]
@@ -27,7 +26,4 @@
 [VR]
 UnitsPerMetre = 2.850000
 CameraPitch = 30.000000
-VRStateId = 3
-=======
-ProjectionHack = 0
->>>>>>> 4e9497cd
+VRStateId = 3