--- conflicted
+++ resolved
@@ -9,12 +9,4 @@
 [ActionReplay]
 # Add action replay cheats here.
 $Infinite Health
-<<<<<<< HEAD
-04097DB8 38000064
-
-[Video_Hacks]
-EFBCopyEnable = True
-EFBToTextureEnable = False
-=======
-04097DB8 38000064
->>>>>>> 989c0f42
+04097DB8 38000064