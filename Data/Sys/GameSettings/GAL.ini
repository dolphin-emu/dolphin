# GALE01, GALJ01, GALP01 - Super Smash Bros Melee

[Core]
# Values set here will override the main Dolphin settings.

<<<<<<< HEAD
[EmuState]
# The Emulation State. 1 is worst, 5 is best, 0 is not set.
EmulationStateId = 5
EmulationIssues =

[OnLoad]
# Add memory patches to be loaded once on boot here.

=======
>>>>>>> 992b4ea9
[OnFrame]
# Add memory patches to be applied every frame here.

[ActionReplay]
# Add action replay cheats here.

[Video_Settings]
EFBScale = -1

[Video_Stereoscopy]
StereoConvergence = 64<|MERGE_RESOLUTION|>--- conflicted
+++ resolved
@@ -3,17 +3,6 @@
 [Core]
 # Values set here will override the main Dolphin settings.
 
-<<<<<<< HEAD
-[EmuState]
-# The Emulation State. 1 is worst, 5 is best, 0 is not set.
-EmulationStateId = 5
-EmulationIssues =
-
-[OnLoad]
-# Add memory patches to be loaded once on boot here.
-
-=======
->>>>>>> 992b4ea9
 [OnFrame]
 # Add memory patches to be applied every frame here.
 
