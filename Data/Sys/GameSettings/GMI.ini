--- conflicted
+++ resolved
@@ -28,10 +28,6 @@
 [Video_Settings]
 UseXFB = True
 UseRealXFB = False
-<<<<<<< HEAD
 
 [Video_Hacks]
 EFBCopyEnable = True
-EFBToTextureEnable = False
-=======
->>>>>>> a2c4abca
