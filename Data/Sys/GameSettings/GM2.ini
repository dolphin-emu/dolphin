<<<<<<< HEAD
# GM2E8P, GM2J8P, GM2P8P - SUPER MONKEY BALL 2

[Core]
# Values set here will override the main Dolphin settings.
FPRF = True
CPUThread = False

[OnLoad]
# Add memory patches to be loaded once on boot here.

[OnFrame]
# Add memory patches to be applied every frame here.

[ActionReplay]
# Add action replay cheats here.

[Video_Settings]
FastDepthCalc = True
=======
# GM2E8P, GM2J8P, GM2P8P - SUPER MONKEY BALL 2

[Core]
# Values set here will override the main Dolphin settings.
FPRF = True

[OnFrame]
# Add memory patches to be applied every frame here.

[ActionReplay]
# Add action replay cheats here.

[Video_Settings]
FastDepthCalc = True
>>>>>>> 8925ddf4
<|MERGE_RESOLUTION|>--- conflicted
+++ resolved
@@ -1,35 +1,14 @@
-<<<<<<< HEAD
-# GM2E8P, GM2J8P, GM2P8P - SUPER MONKEY BALL 2
-
-[Core]
-# Values set here will override the main Dolphin settings.
-FPRF = True
-CPUThread = False
-
-[OnLoad]
-# Add memory patches to be loaded once on boot here.
-
-[OnFrame]
-# Add memory patches to be applied every frame here.
-
-[ActionReplay]
-# Add action replay cheats here.
-
-[Video_Settings]
-FastDepthCalc = True
-=======
-# GM2E8P, GM2J8P, GM2P8P - SUPER MONKEY BALL 2
-
-[Core]
-# Values set here will override the main Dolphin settings.
-FPRF = True
-
-[OnFrame]
-# Add memory patches to be applied every frame here.
-
-[ActionReplay]
-# Add action replay cheats here.
-
-[Video_Settings]
-FastDepthCalc = True
->>>>>>> 8925ddf4
+# GM2E8P, GM2J8P, GM2P8P - SUPER MONKEY BALL 2
+
+[Core]
+# Values set here will override the main Dolphin settings.
+FPRF = True
+
+[OnFrame]
+# Add memory patches to be applied every frame here.
+
+[ActionReplay]
+# Add action replay cheats here.
+
+[Video_Settings]
+FastDepthCalc = True