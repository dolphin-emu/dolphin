# PZLE01 - The Legend of Zelda: Collector's Edition

[Core]
# Values set here will override the main dolphin settings.

[EmuState]
# The Emulation State. 1 is worst, 5 is best, 0 is not set.
EmulationStateId = 3
EmulationIssues = 

[OnLoad]
# Add memory patches to be loaded once on boot here.

[OnFrame]
# Add memory patches to be applied every frame here.

[ActionReplay]
# Add action replay cheats here.

[Video]
ProjectionHack = 0
PH_SZNear = 0
PH_SZFar = 0
PH_ExtraParam = 0
PH_ZNear =
PH_ZFar =

<<<<<<< HEAD
[VR]
UnitsPerMetre = 22.186127
HudDistance = 2.100000
HudThickness = 0.060000
CameraForward = 2.899999
ScreenDistance = 4.099998
=======
[Video_Hacks]
EFBToTextureEnable = False
EFBCopyEnable = True
>>>>>>> 81048f38
<|MERGE_RESOLUTION|>--- conflicted
+++ resolved
@@ -25,15 +25,12 @@
 PH_ZNear =
 PH_ZFar =
 
-<<<<<<< HEAD
+[Video_Hacks]
+EFBToTextureEnable = False
+EFBCopyEnable = True
 [VR]
 UnitsPerMetre = 22.186127
 HudDistance = 2.100000
 HudThickness = 0.060000
 CameraForward = 2.899999
-ScreenDistance = 4.099998
-=======
-[Video_Hacks]
-EFBToTextureEnable = False
-EFBCopyEnable = True
->>>>>>> 81048f38
+ScreenDistance = 4.099998