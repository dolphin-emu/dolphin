--- conflicted
+++ resolved
@@ -1516,9 +1516,9 @@
 0440626C 00000000
 $Item Slots 21-24 (Twilight Spectre)
 04406270 00000000
-$Disable Culling Outside Camera View
-042738FC 48000148
-04273A44 38600000
+$Disable Culling Outside Camera View
+042738FC 48000148
+04273A44 38600000
 04273A48 4E800020
 
 [Video]
@@ -1548,10 +1548,6 @@
 [OnFrame_Enabled]
 $Hyrule Field Speed Hack
 
-<<<<<<< HEAD
-[RmObjCodes]
-=======
-[HideObjectCodes]
->>>>>>> 57830e58
-$VR - Remove Black Map Box
+[HideObjectCodes]
+$VR - Remove Black Map Box
 128bits:0x0000000000000000:0x00000000FFFFFFFF