# GZ2E01 - The Legend of Zelda: Twilight Princess [GC]

[EmuState]
EmulationIssues = Enable the "Hyrule Field Speed Hack" patch in game properties for a speed boost.

[OnLoad]
# Add memory patches to be loaded once on boot here.

[OnFrame]
# Add memory patches to be applied every frame here.
$Hyrule Field Speed Hack
0x8003D50C:dword:0x60000000
0x8003D528:dword:0x60000000
0x8003D540:dword:0x60000000
0x8003D55C:dword:0x60000000

0x8003D55C:dword:0x60000000
0x8003D560:dword:0x60000000
0x8003D564:dword:0x60000000
0x8003D568:dword:0x60000000
0x8003D56C:dword:0x60000000
0x8003D570:dword:0x60000000
0x8003D574:dword:0x60000000
0x8003D578:dword:0x60000000
0x8003D57C:dword:0x60000000
0x8003D580:dword:0x60000000
0x8003D584:dword:0x60000000
0x8003D588:dword:0x60000000
0x8003D58C:dword:0x60000000
0x8003D590:dword:0x60000000
0x8003D594:dword:0x60000000
0x8003D598:dword:0x60000000
0x8003D59C:dword:0x60000000
0x8003D5A0:dword:0x60000000
0x8003D5A4:dword:0x60000000
0x8003D5A8:dword:0x60000000
0x8003D5AC:dword:0x60000000
0x8003D5B0:dword:0x60000000

0x8003D5B8:dword:0x60000000
0x8003D5D4:dword:0x60000000
0x8003D5EC:dword:0x60000000
0x8003D608:dword:0x60000000

[ActionReplay]
# Add action replay cheats here.
$Infinite Health
004061C3 00000050
$Max Health
004061C1 00000064
$Infinite Rupees
024061C4 000003E8
$Infinite Oxygen
0240BFA2 00000258
$Infinite Slingshot Pellets
004062B4 00000032
$Infinite Bombs
004062AD 0000001E
$Infinite Arrows
004062AC 0000001E
$Infinite Lantern Oil
024061C8 00005460
$Have All Swords/Shields/Tunics
04406290 00005460
$All Hidden Skills Learned
004069D9 0000000F
004069DA 000000F0
$Have Dungeon Map/Compass/Boss Key
28406B35 00000007
00406B35 00000007
$Infinite Small Keys
00406B34 00000005
$Rupees Never Increase or Decrease
04220C9C 60000000
$Have All Letters
024062DE 0000FFFF
044062EC 01020304
044062F0 05060708
044062F4 090A0B0C
044062F8 0D0E0F10
$Have All Golden Bugs
004062A5 000002FF
$Have Giant Wallet
004061D9 00000002
$One Tear Fills 1st Vessel of Light
284062D4 0000000F
004062D4 0000000F
$One Tear Fills 2nd Vessel of Light
284062D5 0000000F
004062D5 0000000F
$One Tear Fills 3rd Vessel of Light
284062D6 0000000F
004062D6 0000000F
$RD-Pad Left/Right Controls Fog
0A3DD31A 00000022
8440BF1C 00000005
0A3DD31A 00000021
8440BF1C FFFFFFFB
$RD-Pad Left/Right Controls Time
0A3DD31A 00000022
844061F4 00003000
0A3DD31A 00000021
$No Notification The First Time You Collect A Rupee (brkirch)
0415D014 48000010
$Always have a full wallet (Twilight Spectre)
04220C9C B0A40004
$Infinite Rupees (Twilight Spectre)
024061C4 000012B3
$Infinite Arrows (Twilight Spectre)
004062AC 00000087
$Infinite All Bombs (Twilight Spectre)
04033F84 38600087
$Infinite Slingshot seeds (Twilight Spectre)
04224720 38000033
$Infinite Lantern Oil (Twilight Spectre)
024061C8 00005640
$Infinite Breath under water (Twilight Spectre)
0240BFA2 00000258
$All Hearts and Infinite Health (Twilight Spectre)
044061C0 00640050
$Infinite Epona Dash Meter (brkirch)
42A3FD00 48230000
$Automatic Epona Dash (brkirch)
040EE1FC 60000000
$Ranch Clothes when holding R on change (Twilight Spectre)
041B123C 48000014
0421E508 7FE3FB78
3A3DD31A 00000020
0421E508 3860002E
$Link is Dark (brkirch)
043220B8 3800FFF0
043220C8 3800FFEA
043220D0 3800FFE5
$Hero's Clothes are Ghost White (Twilight Spectre)
0412449C 38000087
$Hero's Clothes are Ninja Black (Twilight Spectre)
0412449C 38008700
$Hero's Clothes Are Red (brkirch)
041244A4 60000000
041244A8 60000000
041244AC 60000000
4240BF74 19500014
4240BF74 19510000
4240BF74 19520000
4240BF74 19540014
4240BF74 19550000
4240BF74 19560000
$Hero's Clothes Are Red (Glowing) (brkirch)
041244A4 60000000
041244A8 60000000
041244AC 60000000
4240BF74 19500080
4240BF74 19510000
4240BF74 19520000
4240BF74 19540080
4240BF74 19550000
4240BF74 19560000
$Hero's Clothes Are Blue (brkirch)
041244A4 60000000
041244A8 60000000
041244AC 60000000
4240BF74 19500000
4240BF74 19510000
4240BF74 19520014
4240BF74 19540000
4240BF74 19550000
4240BF74 19560014
$Hero's Clothes Are Blue (Glowing) (brkirch)
041244A4 60000000
041244A8 60000000
041244AC 60000000
4240BF74 19500000
4240BF74 19510000
4240BF74 19520080
4240BF74 19540000
4240BF74 19550000
4240BF74 19560080
$Hero's Clothes Are Yellow (brkirch)
041244A4 60000000
041244A8 60000000
041244AC 60000000
4240BF74 19500014
4240BF74 19510014
4240BF74 19520000
4240BF74 19540014
4240BF74 19550014
4240BF74 19560000
$Hero's Clothes Are Yellow (Glowing) (brkirch)
041244A4 60000000
041244A8 60000000
041244AC 60000000
4240BF74 19500080
4240BF74 19510080
4240BF74 19520000
4240BF74 19540080
4240BF74 19550080
4240BF74 19560000
$Hero's Clothes Color Modifier (brkirch)
041244A4 60000000
041244A8 60000000
041244AC 60000000
4240BF74 00001950
4240BF74 00001951
4240BF74 1952BBBB
4240BF74 00001954
4240BF74 00001955
4240BF74 1956BBBB
$Zora Armor Is Black (brkirch)
040CC410 4BF38AB0
04004EC0 3C608000
04004EC4 38000001
04004EC8 90034ED4
04004ECC 807D064C
04004ED0 480C7544
043220C4 60000000
043220CC 60000000
043220D4 4BCE2E04
04004ED8 3C808000
04004EDC 81844ED4
04004EE0 2C0C00FF
04004EE4 41820064
04004EE8 398C0001
04004EEC 91844ED4
04004EF0 2C0C0002
04004EF4 41820044
04004EF8 2C0C0003
04004EFC 4182003C
04004F00 2C0C0006
04004F04 41820034
04004F08 2C0C0007
04004F0C 4182002C
04004F10 2C0C0008
04004F14 41820024
04004F18 2C0C0009
04004F1C 4182001C
04004F20 2C0C000A
04004F24 41820014
04004F28 2C0C001F
04004F2C 4182000C
04004F30 2C0C002B
04004F34 40820014
04004F38 3800FF50
04004F3C B0030042
04004F40 B0030044
04004F44 B0030046
04004F48 4831D190
$Zora Armor Color Modifier (brkirch)
040CC410 4BF38AB0
04004EC0 3C608000
04004EC4 38000001
04004EC8 90034ED4
04004ECC 807D064C
04004ED0 480C7544
043220C4 60000000
043220CC 60000000
043220D4 4BCE2E04
04004ED8 3C808000
04004EDC 81844ED4
04004EE0 2C0C00FF
04004EE4 4182006C
04004EE8 398C0001
04004EEC 91844ED4
04004EF0 2C0C0002
04004EF4 41820044
04004EF8 2C0C0003
04004EFC 4182003C
04004F00 2C0C0006
04004F04 41820034
04004F08 2C0C0007
04004F0C 4182002C
04004F10 2C0C0008
04004F14 41820024
04004F18 2C0C0009
04004F1C 4182001C
04004F20 2C0C000A
04004F24 41820014
04004F28 2C0C001F
04004F2C 4182000C
04004F30 2C0C002B
04004F34 4082001C
04004F38 00003800
04004F3C B0030042
04004F40 00003800
04004F44 B0030044
04004F48 3800BBBB
04004F4C B0030046
04004F50 4831D188
$Link is Black (brkirch)
043220B8 3800FF00
043220C8 3800FF00
043220D0 3800FF00
$Link Color Modifier (brkirch)
043220C4 4BCE2EC4
04004F88 3C808041
04004F8C 8084BF74
04004F90 7C842850
04004F94 280432A9
04004F98 4080001C
04004F9C 00003800
04004FA0 B0030042
04004FA4 00003800
04004FA8 B0030044
04004FAC 3800BBBB
04004FB0 4831D124
04004FB4 B0030042
04004FB8 4831D110
$Water Surface Color Modifier (brkirch)
04322130 4BCE2E8C
04004FBC 3C808041
04004FC0 8084BF74
04004FC4 7C842850
04004FC8 2C04046C
04004FCC 4182001C
04004FD0 00380000
04004FD4 98030062
04004FD8 00380000
04004FDC 98030063
04004FE0 380000BB
04004FE4 4831D15C
04004FE8 98030062
04004FEC 4831D148
$Water/Clouds on Horizon/Link Color Modifier (brkirch)
043220C8 4BCE2F28
04004FF0 00003800
04004FF4 B0030042
04004FF8 00003800
04004FFC B0030044
04005000 3800BBBB
04005004 4831D0D0
04322144 380000FF
$Epona is Black (brkirch)
04322488 4BCE2ACC
04004F54 3C808041
04004F58 8084BF78
04004F5C 7C842850
04004F60 2C040464
04004F64 40820014
04004F68 3800FF00
04004F6C B0030014
04004F70 B0030016
04004F74 4831D524
04004F78 B0030014
04004F7C 4831D510
$Epona Color Modifier (brkirch)
04322488 4BCE2ACC
04004F54 3C808041
04004F58 8084BF78
04004F5C 7C842850
04004F60 2C040464
04004F64 4082001C
04004F68 00003800
04004F6C B0030014
04004F70 00003800
04004F74 B0030016
04004F78 3800BBBB
04004F7C 4831D51C
04004F80 B0030014
04004F84 4831D508
$Zora Armor Always Has Mask (brkirch)
041018C0 60000000
$Zora Armor Always Has Mask (With Odd Side Effects) (brkirch)
0432F2AC 4800000C
$Can Walk Ontop of Deep Snow (Twilight Spectre)
04105A9C 38600000
$Run Normal Speed With Iron Boots On (brkirch)
040BB53C 38600000
040B2D18 4800004C
$Alywas Preform Dive When Jumping (brkirch)
040B6618 60000000
$Can Always Flourish Sword (brkirch)
040B9B68 60000000
$Can Never Flourish Sword (brkirch)
040B9B68 48000030
$Always Take Damage From Falls (brkirch)
040B5DFC 4800012C
$Link Takes Major Damage For Everything (Twilight Spectre)
040D7284 3BE00087
$Most Enemies Die With One Hit (brkirch)
04087F2C 38000000
$Most Enemies Die With One Hit & Link is Nearly Invincible
040D8008 48000020
040D8470 480009A4
04264FFC 40820124
04265078 40820018
04265088 40820008
04265094 40820024
0426509C 4182001C
04087F2C 38000000
B83DD31B 00000020
04264FFC 60000000
04265078 60000000
04265088 60000000
04265094 60000000
0426509C 60000000
00000000 40000000
$Link's Sword Does 2x Damage (brkirch)
04087F04 60000000
$Link's Sword Does 4x Damage (brkirch)
04087F04 60000000
04087F0C 5400143C
$Link's Sword Does 8x Damage (brkirch)
04087F04 60000000
04087F0C 54001C3C
$Damage x2 (brkirch)
0421FEBC 488F4B15
04B149D0 A0E40002
04B149D4 7C003800
04B149D8 4080001C
04B149DC 7C003850
04B149E0 1C000002
04B149E4 7C003850
04B149E8 2C000000
04B149EC 40800008
04B149F0 38000000
04B149F4 B0040002
04B149F8 4E800020
$Damage x3 (brkirch)
0421FEBC 488F4B15
04B149D0 A0E40002
04B149D4 7C003800
04B149D8 4080001C
04B149DC 7C003850
04B149E0 1C000003
04B149E4 7C003850
04B149E8 2C000000
04B149EC 40800008
04B149F0 38000000
04B149F4 B0040002
04B149F8 4E800020
$Multiply Damage By X Modifier (brkirch)
0421FEBC 488F4B15
04B149D0 A0E40002
04B149D4 7C003800
04B149D8 4080001C
04B149DC 7C003850
04B149E0 00001C00
04B149E4 7C003850
04B149E8 2C000000
04B149EC 40800008
04B149F0 38000000
04B149F4 B0040002
04B149F8 4E800020
$Enemy Health x2 (brkirch)
04087F28 4BF7D158
04005080 A81B0562
04005084 ABBB0560
04005088 7C00E800
0400508C 40820018
04005090 1FBD0002
04005094 B3BB0560
04005098 3BBD0001
0400509C B3BB0562
040050A0 A81B0562
040050A4 48082E88
$Enemy Health x4 (brkirch)
04087F28 4BF7D158
04005080 A81B0562
04005084 ABBB0560
04005088 7C00E800
0400508C 40820018
04005090 1FBD0004
04005094 B3BB0560
04005098 3BBD0001
0400509C B3BB0562
040050A0 A81B0562
040050A4 48082E88
$Enemy Health x10 (brkirch)
04087F28 4BF7D158
04005080 A81B0562
04005084 ABBB0560
04005088 7C00E800
0400508C 40820018
04005090 1FBD000A
04005094 B3BB0560
04005098 3BBD0001
0400509C B3BB0562
040050A0 A81B0562
040050A4 48082E88
$Multiply Enemy Health By X Modifier (brkirch)
04087F28 4BF7D158
04005080 A81B0562
04005084 ABBB0560
04005088 7C00E800
0400508C 40820018
04005090 00001FBD
04005094 B3BB0560
04005098 3BBD0001
0400509C B3BB0562
040050A0 A81B0562
040050A4 48082E88
$Always Start of Night ("press start" screen's color) (Twilight Spectre)
024061F4 00004387
$Always Mid-Night (Twilight Spectre)
024061F4 00004248
$Always Early Morning (Twilight Spectre)
024061F4 000042C8
$Always Mid-day (Twilight Spectre)
024061F4 00004316
$RD-Pad Left/Right Controls Fog (Twilight Spectre)
0A3DD31A 00000022
8440BF1C 00000006
0A3DD31A 00000021
8440BF1C FFFFFFFA
$RD-Pad Left/Right Controls Time (Twilight Spectre)
0A3DD31A 00000022
844061F4 00003800
0A3DD31A 00000021
844061F4 FFFFB8FF
$Run/walk fast (Twilight Spectre)
04456048 7FFFFFFF
$sky/water color mod (3F80 (1) is default for each) (Twilight Spectre)
0442DC1C 48082E88
0442DC20 48082E88
0442DC24 BBBB0000
$Mute BG Music (Twilight Spectre)
043DC3A0 00000000
043DC3D0 00000000
$BG music muted v2 (Twilight Spectre)
044507F4 00000000
$Enviornment muted (Twilight Spectre)
04450814 00000000
$Link makes no noise (Twilight Spectre)
044507FC 00000000
$Link's items make no noise (Twilight Spectre)
04450800 00000000
$Link's movement makes no noise (Twilight Spectre)
04450804 00000000
$Mute item and Start menus (Twilight Spectre)
043DC4A4 00000000
$poor rendering (Twilight Spectre)
0440BF1C 36000000
$foggy (Twilight Spectre)
0440BF1C 3F800587
$heavy fog (Twilight Spectre)
0440BF1C 3F801087
$distant places are clear (Twilight Spectre)
0440BF1C 3F600000
$on screen buttons and rupees invisible (Twilight Spectre)
0442EBE0 00000000
$hearts invisible (Twilight Spectre)
0442EBE8 00000000
0442EC04 00000000
$distorted people (Twilight Spectre)
0445097C 3F870000
$Matrix 'A' Roll (slow animation) (Twilight Spectre)
0438D7C0 3F000000
$Fast Recover for Hit Wall on Roll (Twilight Spectre)
0438D7D4 4F000000
0438D7D8 4F000000
$Roll Farther and Faster (Twilight Spectre)
0438D804 40400000
$Climb onto things really fast (Twilight Spectre)
0438E190 40870000
0438E198 40870000
0438E1A4 40870000
$Can climb onto really high things (Twilight Spectre)
0438E208 47A9EC00
$Really Fast on Ladders (Twilight Spectre)
00000000 8438EBB4
41200000 00040002
0438EBD8 42AE0000
$Wolf Fast Dash (Twilight Spectre)
0438EEF0 42AE0000
$Moon Jump (R+A) (Twilight Spectre)
0A3DD31A 00000120
4240B878 027E4260
$Jesus Mode (Walk on Water) (Press R to Swim) (Twilight Spectre)
04002ED0 C03E1A48
04002ED4 FC000840
04002ED8 41810008
04002EDC FC000890
04002EE0 D01E00BC
04002EE4 48073590
04076470 4BF8CA60
3A3DD31A 00000020
04076470 D01E00BC
$Jesus Mode (Walk on Water) (R+A On/Off) (Revised) (brkirch)
04002ED0 3C608041
04002ED4 8003BF74
04002ED8 7C00F050
04002EDC 2C001970
04002EE0 40820014
04002EE4 C03E1A48
04002EE8 FC000840
04002EEC 41810008
04002EF0 FC000890
04002EF4 D01E00BC
04002EF8 4807357C
4A3DD31A 00000120
123DD31E 00000000
80002ECC 00000040
28002ECC 00000080
04076470 D01E00BC
30002ECC 00000079
04076470 4BF8CA60
$Walk Under Water (R+Y on R+X off) (Twilight Spectre)
0A3DD31A 00000420
0438ED8C 430C0000
0A3DD31A 00000820
0438ED8C 7F878787
$Swim (stick forward) Fast (Twilight Spectre)
0438ED94 42087000
$Swim (A) Fast (Twilight Spectre)
0438EE18 42087000
$Sun Light Intensity (R+A up R+B norm) (Twilight Spectre)
0A3DD31A 00000120
84453C48 00000800
0A3DD31A 00000220
04453C48 3F800000
$Set Sun Light Intensity to low value (R+Z) (Twilight Spectre)
0A3DD31A 00000030
04453C48 3F300000
$Glowing L-Targeting (brkirch)
041A4090 D01C0374
040B30C8 907F27EC
04004220 907F27EC
04004224 3C004120
04004228 90030480
0400422C 480AEEA0
783DD31B 00000040
041A4090 60000000
040B30C8 4BF51158
$Any Sword Glows with Light Anywhere (Twilight Spectre)
040D0E2C 60000000
040D0E4C 4800001C
$Link's Eyes are all White (Jaytheham)
0445637C 3E000000
$Wolf Link Has A Shield On His Back (brkirch)
040CB5AC 48000024
$Wolf Link Has A Sword On His Back (brkirch)
040CB4F0 48000024
$Link's Sword is Invisible (brkirch)
040CB4F0 60000000
$Link has the Ordon Sword in hand (Twilight Spectre)
004061D4 00000028
$Link has the Master Sword in hand (Twilight Spectre)
004061D4 00000029
$Link has the Master Sword (light restored) in hand (Twilight Spectre)
004061D4 00000049
$Link has the Wooden Sword in hand (Twilight Spectre)
004061D4 0000003F
$Link has the Ordon Shield On (Twilight Spectre)
004061D5 0000002A
$Link has the Wooden Shield On (Twilight Spectre)
004061D5 0000002B
$Link has the Hylian Shield On (Twilight Spectre)
004061D5 0000002C
$Link has the Scent of Ilia (Twilight Spectre)
004061D6 000000B0
$Link has the Poe Scent (Twilight Spectre)
004061D6 000000B2
$Link has the Reekfish Scent (Twilight Spectre)
004061D6 000000B3
$Link has the Youths' Scent (Twilight Spectre)
004061D6 000000B4
$Link has the Medicine Scent (Twilight Spectre)
004061D6 000000B5
$Have All 60 Poe Souls (Twilight Spectre)
004062CC 0000003C
$Have All 24 Golden Bugs (Twilight Spectre)
044062A4 0000003C
$All Fish in Inventry (ZeldaFan07)
0240632C 00056363
0040634C 00000563
$All Swords/Shields/Tunics (Twilight Spectre)
04033EF8 38600087
$All Vesseles of Light are Full (collect 1 tear) (Twilight Spectre)
04034360 3860000F
$Have Quiver (Twilight Spectre)
004062B8 0000001E
$Have Big Quiver (Twilight Spectre)
004062B8 0000003C
$Have Giant Quiver (Twilight Spectre)
004062B8 00000064
$Have Wallet (Twilight Spectre)
004061D9 00000000
$Have Big Wallet (Twilight Spectre)
004061D9 00000001
$Have Giant Wallet (Twilight Spectre)
004061D9 00000002
$Have 1 Fused Shadow (Twilight Spectre)
004062C9 00000001
$Have 2 Fused Shadows (Twilight Spectre)
004062C9 00000003
$Have 3 Fused Shadows (Twilight Spectre)
004062C9 00000007
$Have 1 Mirror Shard (Twilight Spectre)
004062CA 00000001
$Have 2 Mirror Shards (Twilight Spectre)
004062CA 00000003
$Have 3 Mirror Shards (Twilight Spectre)
004062CA 00000007
$Have all 4 Mirror Shards (Twilight Spectre)
004062CA 0000000F
$Have all 4 Fused Shadows (Twilight Spectre)
004062C9 0000000F
$Use items indoors/at market (Twilight Spectre)
040C0698 480000C8
$Use most items under water (Twilight Spectre)
04101900 48000018
$Have Biggest Bomb Bag (Twilight Spectre)
02406296 00008FFF
$Have Biggest Bomb Bag (brkirch & Twilight Spectre)
2A406296 00008000
82406296 00008000
$Bombs Never Explode (brkirch)
04C5D42C 60000000
$Unlimited Number of Bombs Out (brkirch)
040C121C 38000000
$Always Have Underwater Explosion Effect With Bombs (brkirch)
04C5DEA4 38000012
$Chicken Bombs (ZeldaFan07)
040E3F30 2C000221
$Super Clawshot(s) (Twilight Spectre)
0438EA08 47870000
0438EA0C 45336000
0438EA10 45336000
0438EA14 43FA0000
041087E0 3C600004
$Super Spinner (Version 1) (Twilight Spectre)
04C643D8 EC01002A
0438EA48 01680168
04C6621C 2C000000
04C66220 40820058
884061CC 00000002
0438EA48 08700870
04C6621C 3EC04280
04C66220 92DF052C
3A3DD31A 00000100
04C643D8 EC010028
3A3DD31A 00000010
04C643D8 FC00B090
3A3DD31A 00000400
04C6621C 3EC041D0
00000000 40000000
$Super Spinner (Version 2) (Twilight Spectre)
04C643D8 EC01002A
0438EA48 01680168
04C6621C 2C000000
04C66220 40820058
884061CC 00000002
0438EA48 08700870
04C6621C 3EC041D0
04C66220 92DF052C
3A3DD31A 00000100
04C643D8 EC010028
3A3DD31A 00000010
04C643D8 FC00B090
3A3DD31A 00000400
04C6621C 3EC0435E
00000000 40000000
$Super Hawkeye (brkirch)
04194020 60000000
04194034 60000000
04194018 60000000
04194030 60000000
04175E6C 4800000C
04175E80 4800000C
7840C0DA 00000010
04194020 D0030084
04194034 D0030084
$Activate Dominion Rod
040349CC 60000000
$Can Still get hurt with Magic Armor on (Twilight Spectre)
040D77EC 48000018
$Invincible (Like using Magic Armor) (Twilight Spectre)
040D77EC 60000000
$Zora Armor Not Weak Against Fire/Ice (Twilight Spectre)
040D7284 48000018
$Spin Attack is Always Great Spin (Twilight Spectre)
040D2B10 60000000
040D2B30 60000000
$Fully Charged Spin/Great Jump Attacks (Twilight Spectre)
040D50E4 48000274
$Great B Button (Twilight Spectre)
040D2B10 60000000
040D2B30 60000000
040D2F58 48001E84
040D50E4 48000274
$Form Switch (Twilight Spectre)
0A3DD31A 00000340
004061DE 00000001
0A3DD31A 00000320
004061DE 00000000
$Turn Into Human/Wolf At Any Location (brkirch)
0424C044 4800000C
0424C058 4800000C
0424C068 4800000C
$Instant Form Change Version 1 (R+D-pad Left) (brkirch)
04115EC0 9421FFE0
783DD31B 00000020
383DD31B 00000001
04115EC0 4BFB1934
$Instant Form Change Version 2 (R+D-pad Right) (brkirch)
04115EC0 9421FFE0
783DD31B 00000020
383DD31B 00000002
04115EC0 4BFB1934
$Hold R While Human For Wolf Controls (brkirch)
04004DD8 3C808016
04004DDC A0A4F432
04004DE0 2C0530AC
04004DE4 40820010
04004DE8 3CA03860
04004DEC 38A50001
04004DF0 4800000C
04004DF4 3CA0A863
04004DF8 38A530AC
04004DFC 90A4F430
04004E00 881E2F8D
04004E04 480ADD2C
040B89FC 418200EC
040B2B20 881E2F8D
783DD31B 00000020
040B89FC 60000000
040B2B20 4BF522B8
$Link Doesn't Change Into A Wolf When Warping (brkirch)
040A5E78 60000000
040A5E80 48000064
0423E150 4BDC6C60
04004DB0 3C60800C
04004DB4 3C006000
04004DB8 900378C8
04004DBC 38000003
04004DC0 48239394
040A5E7C 4BF5EF48
04004DC4 3F004182
04004DC8 3B180010
04004DCC 3C60800C
04004DD0 930378C8
04004DD4 480A10AC
$Warp From the Hyrule Map From Any Location (brkirch)
041C7F7C 60000000
041C87BC 60000000
041C970C 60000000
$Unlock All Portals (Jaytheham)
0400202C 7C002378
844063BC 00100000
844063F8 00000004
84406400 00000080
84406418 80200000
84406438 00200404
84406478 00200008
84406484 00000008
844064A4 00000010
844064B8 00200000
84406B20 00200000
84406B24 00000100
$Enable Warping (brkirch)
041C7EAC 60000000
041C86EC 60000000
041C96FC 60000000
$All Cuccos Are Golden (brkirch)
040C6018 38000003
42A4014C 01B23800
42A4014C 01B30003
42A4014C 09CE3800
42A4014C 09CF0003
42A4014C 0E7E3800
42A4014C 0E7F0003
42A4014C 0F963800
42A4014C 0F970003
42A4014C 25783800
42A4014C 25790003
42A4014C 269A3800
42A4014C 269B0003
$All Chus Are Green (brkirch)
42A42094 1A963800
42A42094 1A970000
42A42094 18103800
42A42094 18110000
42A42094 1A643800
42A42094 1A650000
42A42094 1A7E3800
42A42094 1A7F0000
42A42094 0D8C3800
42A42094 0D8D0000
42A42094 0CA23800
42A42094 0CA30000
42A42094 0CD63800
42A42094 0CD70000
$All Chus Are Red (brkirch)
42A42094 1A963800
42A42094 1A970001
42A42094 18103800
42A42094 18110001
42A42094 1A643800
42A42094 1A650001
42A42094 1A7E3800
42A42094 1A7F0001
42A42094 0D8C3800
42A42094 0D8D0001
42A42094 0CA23800
42A42094 0CA30001
42A42094 0CD63800
42A42094 0CD70001
$All Chus Are Blue (brkirch)
42A42094 1A963800
42A42094 1A970002
42A42094 18103800
42A42094 18110002
42A42094 1A643800
42A42094 1A650002
42A42094 1A7E3800
42A42094 1A7F0002
42A42094 0D8C3800
42A42094 0D8D0002
42A42094 0CA23800
42A42094 0CA30002
42A42094 0CD63800
42A42094 0CD70002
$All Chus Are Yellow (brkirch)
42A42094 1A963800
42A42094 1A970003
42A42094 18103800
42A42094 18110003
42A42094 1A643800
42A42094 1A650003
42A42094 1A7E3800
42A42094 1A7F0003
42A42094 0D8C3800
42A42094 0D8D0003
42A42094 0CA23800
42A42094 0CA30003
42A42094 0CD63800
42A42094 0CD70003
$All Chus Are Purple (brkirch)
42A42094 1A963800
42A42094 1A970004
42A42094 18103800
42A42094 18110004
42A42094 1A643800
42A42094 1A650004
42A42094 1A7E3800
42A42094 1A7F0004
42A42094 0D8C3800
42A42094 0D8D0004
42A42094 0CA23800
42A42094 0CA30004
42A42094 0CD63800
42A42094 0CD70004
$All Chus Are Golden (brkirch)
42A42094 1A963800
42A42094 1A970005
42A42094 18103800
42A42094 18110005
42A42094 1A643800
42A42094 1A650005
42A42094 1A7E3800
42A42094 1A7F0005
42A42094 0D8C3800
42A42094 0D8D0005
42A42094 0CA23800
42A42094 0CA30005
42A42094 0CD63800
42A42094 0CD70005
$All Chus Are Black (brkirch)
42A42094 1A963800
42A42094 1A970006
42A42094 18103800
42A42094 18110006
42A42094 1A643800
42A42094 1A650006
42A42094 1A7E3800
42A42094 1A7F0006
42A42094 0D8C3800
42A42094 0D8D0006
42A42094 0CA23800
42A42094 0CA30006
42A42094 0CD63800
42A42094 0CD70006
$Disable D-pad While Holding R (brkirch)
041FA008 80030034
041F9FC0 80030034
041F9F8C 80030034
041F9FA0 80030034
B83DD31B 00000020
041FA008 80030040
041F9FC0 80030040
041F9F8C 80030040
041F9FA0 80030040
00000000 40000000
$Disable D-pad Up/Left/Down While Holding R
021FAD8C 00004182
041F9FC0 80030034
041F9F8C 80030034
041F9FA0 80030034
B83DD31B 00000020
021FAD8C 00004800
041F9FC0 38000000
041F9F8C 38000000
041F9FA0 38000000
00000000 40000000
$Climb any Wall (Hold R) (brkirch)
040FE0F8 38600001
04082B58 54030FFE
040B0B94 408201F4
7A3DD31A 00000020
040B0B94 60000000
04082B58 38600001
$Hold R to Create Invisible Floor (brkirch)
B83DD31B 00000020
403DCE54 0000A231
423DCE54 13BC3F80
423DCE54 13C63F80
423DCE54 13D03F80
423DCE54 13D43F80
423DCE54 13DE3F80
423DCE54 13E83F80
00000000 40000000
$Create Invisible Ceiling/Wall/Floor (R+D-pad Up/Left/Down) (brkirch)
383DD31B 00000020
403DCE54 0000A231
103DD31F 00000020
883DD31B 00000024
423DCE54 13BC3F80
423DCE54 13BE0000
423DCE54 13C40000
423DCE54 13C63F80
423DCE54 13D03F80
423DCE54 13D43F80
423DCE54 13D60000
423DCE54 13DC0000
423DCE54 13DE3F80
423DCE54 13E83F80
00000000 40000000
883DD31B 00000021
423DCE54 13BC0000
423DCE54 13BEBF80
423DCE54 13C43F80
423DCE54 13C60000
423DCE54 13D03F80
423DCE54 13D40000
423DCE54 13D63F80
423DCE54 13DCBF80
423DCE54 13DE0000
423DCE54 13E83F80
00000000 40000000
883DD31B 00000028
423DCE54 13BC3F80
423DCE54 13BE0000
423DCE54 13C40000
423DCE54 13C6BF80
423DCE54 13D0BF80
423DCE54 13D43F80
423DCE54 13D60000
423DCE54 13DC0000
423DCE54 13DEBF80
423DCE54 13E8BF80
00000000 40000000
$Grow/Shrink A Person/Enemy/Object (R+D-pad Up/Down) (brkirch)
04004D20 3C6080B1
04004D24 80034A14
04004D28 2C000000
04004D2C 41820020
04004D30 80834A18
04004D38 90834A18
04004D3C 80634A14
04004D40 908304EC
04004D44 908304F0
04004D48 908304F4
04004D4C 981E0148
04004D50 481F8628
041FD374 981E0148
04004D54 3CA080B1
04004D58 80854A14
04004D5C 388404EC
04004D60 7C041800
04004D64 40820014
04004D68 80A54A18
04004D6C 90A30000
04004D70 90A30004
04004D74 90A30008
04004D78 C0230000
04004D7C 48008104
0400CE7C 4BFF7ED8
B83DD31B 00000020
783DD31B 00000008
04004D34 3C840010
041FD374 4BE079AC
783DD31B 00000004
04004D34 3C84FFF0
041FD374 4BE079AC
00000000 40000000
$Select Resize Object With Boomerang Targeting (brkirch)
04C880C4 4BE8C938
04B149FC 939B06D8
04B14A00 3C6080B1
04B14A04 93834A14
04B14A08 801C04EC
04B14A0C 90034A18
04B14A10 481736B8
$Select Resize Object When Action Button Appears (brkirch)
040B3160 4BF51C20
04004D80 907F27F0
04004D84 3D6080B1
04004D88 906B4A14
04004D8C 800304EC
04004D90 900B4A18
04004D94 480AE3D0
$Select Resize Object With L-Targeting (brkirch)
040B30D0 4BF51CC8
04004D98 901F27F4
04004D9C 3C8080B1
04004DA0 90044A14
04004DA4 800304EC
04004DA8 90044A18
04004DAC 480AE328
$Sword Size Modifier (ZeldaFan07)
42411C44 0000000C
42411C44 0000000E
42411C44 00000010
$Shield Size Modifier (ZeldaFan07)
42411C4C 0000000C
42411C4C 0000000E
42411C4C 00000010
$Link's Head Size Modifier (ZeldaFan07)
42411C50 0000000C
42411C50 0000000E
42411C50 00000010
42411C54 0000000C
42411C54 0000000E
42411C54 00000010
$Link Size Modifier (ZeldaFan07)
42411C40 0000000C
42411C40 0000000E
42411C40 00000010
$Shield is Master Sword (brkirch)
0414023C 48000018
040A42D0 40820008
040A42D4 48000534
040A42D8 4BF60E90
040A42EC 4E800020
04005168 4809F175
0400516C 4809ED2D
04005170 907F0678
04005174 4809F169
04005178 4809ED21
0400517C 4809F174
$Gale Boomerang is Spinner (brkirch)
02C89246 00000021
$Spinner is Gale Boomerang (brkirch)
02C5B6B6 0000001F
$Master Sword is a Ball of Light (brkirch)
020A42E2 00000022
$Ordon Sword is a Ball of Light (brkirch)
020A42BE 00000022
$Master Sword is Gale Boomerang (brkirch)
020A42E2 0000001F
$Ordon Sword is Gale Boomerang (brkirch)
02C636B6 0000001F
$Master Sword is Dominion Rod (brkirch)
040A42DC 48000028
040A4340 40820008
040A4344 480004C4
040A4348 4BF60CC0
04005008 3C80800E
0400500C 3CA04BF2
04005010 38A53890
04005014 90A4178C
04005018 480DC750
0400501C 907F0668
04005020 3C80800E
04005024 3CA0907F
04005028 38A50708
0400502C 90A4178C
04005030 28030000
04005034 40820008
04005038 4809F7D0
0400503C 4809F310
$Gale Boomerang Object Modifier (brkirch)
02C89246 00000000
$Spinner Object Modifier (brkirch)
02C636B6 00000000
$Master Sword Object Modifier (brkirch)
020A42E2 00000000
$Ordon Sword Object Modifier (brkirch)
020A42BE 00000000
$Bomb Modifier (brkirch)
02C61484 00000000
$Arrow Modifier (brkirch)
02C8B646 00000000
$Bomb Arrow Modifier (brkirch)
02C8B63E 00000000
$Death Sword Enabler (Sealed) (brkirch)
42A42D4C 59984800
$Death Sword Enabler (Unsealed) (brkirch)
42A42D4C 59984800
42A42D4C 5AF46000
42A42D4C 5AF50000
$Darknut Enabler (Must Be On To Use Darknuts In Actor Modifiers) (brkirch)
42A42F30 71CC3C60
42A42F30 71CD8000
42A42F30 71CE3863
42A42F30 71CF50A8
42A42F30 71D07C69
42A42F30 71D103A6
42A42F30 71D24E80
42A42F30 71D30421
040050A8 3C60FFFF
040050AC 386301FF
040050B0 907B00B0
040050B4 801B00B0
040050B8 981B0AA4
040050BC 5400C63E
040050C0 4E800020
$Replace Horse Grass With Darknuts (brkirch)
023A4A80 00000213
$Replace Pumpkins With Darknuts (brkirch)
023A4D38 00000213
$Replace Stones With Darknuts (brkirch)
023A3EF8 00000213
$Replace Grass With Cats (Ryason55)
023A3B20 0000010D
$Replace Grass With Dogs (Ryason55)
023A3B20 0000010C
$Grass Modifier (Ryason55)
023A3B20 00000000
$Horse Grass Modifier (brkirch)
023A4A80 00000000
$Pumpkin Modifier (brkirch)
023A4D38 00000000
$Stone Modifier (brkirch)
023A3EF8 00000000
$Replace Kargaroks with Dragons (Ayuna & brkirch)
023A4E28 00000204
$Kargarok Modifier (Ayuna & brkirch)
023A4E28 00000000
$Replace Scarecrows with Goron Golem (brkirch & Ryason55)
023A43B4 0000020F
$Scarecrow Modifier (brkirch & Ryason55)
023A43B4 00000000
$Zelda is always on Epona (L+R+Start on Epona) (brkirch)
04005180 ABE30008
04005184 2C1F0224
04005188 4082000C
0400518C 38800053
04005190 B0830008
04005194 2C1F030F
04005198 40820010
0400519C 38800224
040051A0 3CA0803A
040051A4 B085FA20
040051A8 4E800020
0A3DD31A 00001060
04024F38 4BFE0249
4C024F38 4BFE0249
0CA431F0 00000000
023A58C0 00000224
040EF8B0 2800008C
0CA431F0 00000000
040EF8B0 28000032
$Replace Epona with Gibdo (Hold R) (brkirch)
023A574C 000000EE
383DD31B 00000020
023A574C 0000020A
$Epona Is Ganondorf On His Horse (Hold R) (brkirch)
383DD31B 00000020
023A574C 0000020E
$Epona Modifier (Hold R) (brkirch)
383DD31B 00000020
023A574C 00000000
$Actor/Object Number Checker (brkirch)
040B30E4 4BF51F9D
04005080 3D608040
04005084 A8030008
04005088 B00B61C4
0400508C 480D74BC
$All Actors With Index YYYY Have State XXXXXXXX Modifier (brkirch)
040190CC 4BFEC04C
04005114 4BFEC04C
04005118 A07F0008
0400511C 000038A0
04005120 7C032800
04005124 40820010
04005128 3C608000
0400512C 80035114
04005130 48013FA0
04005134 80040000
04005138 48013F98
$Replace Sword & Shield with Darknut's (brkirch)
42A42F30 0F783C80
42A42F30 0F798000
42A42F30 0F7A6084
42A42F30 0F7B50D8
42A42F30 0F7C7C89
42A42F30 0F7D03A6
42A42F30 0F7E4E80
42A42F30 0F7F0421
040050D8 3C808041
040050DC 8084BF74
040050E0 80BD05F0
040050E4 80C40668
040050E8 90DD05F0
040050EC 90A40668
040050F0 80BD05EC
040050F4 80C40678
040050F8 90DD05EC
040050FC 90A40678
04005100 7C641B78
04005104 807E0600
04005108 57E5063E
0400510C FC20F090
04005110 4E800020
$Replace Sword with Gibdo's (brkirch)
42A42DA4 02F83C80
42A42DA4 02F98000
42A42DA4 02FA6084
42A42DA4 02FB50D8
42A42DA4 02FC7C89
42A42DA4 02FD03A6
42A42DA4 02FE4E80
42A42DA4 02FF0421
040050D8 3C808041
040050DC 8084BF74
040050E0 80BE05B8
040050E4 80C40668
040050E8 90DE05B8
040050EC 90A40668
040050F0 7C641B78
040050F4 807E05B4
040050F8 57E5063E
040050FC FC20F090
04005100 4E800020
$Replace Master Sword with Death Sword (brkirch)
42A42D4C 0A203C80
42A42D4C 0A218000
42A42D4C 0A226084
42A42D4C 0A2350D8
42A42D4C 0A247C89
42A42D4C 0A2503A6
42A42D4C 0A264E80
42A42D4C 0A270421
040050D8 3C808041
040050DC 8084BF74
040050E0 80BE05BC
040050E4 80C40668
040050E8 90DE05BC
040050EC 90A40668
040050F0 7C641B78
040050F4 807E05B4
040050F8 57E5063E
040050FC FC20F090
04005100 4E800020
$Replace Master Sword with Death Sword (Sealed) (brkirch)
42A42D4C 57123CC0
42A42D4C 57138000
42A42D4C 571438C6
42A42D4C 571550D8
42A42D4C 57167CC9
42A42D4C 571703A6
42A42D4C 57184E80
42A42D4C 57190421
040050D8 3CC08041
040050DC 80C6BF74
040050E0 80FF05BC
040050E4 81060668
040050E8 911F05BC
040050EC 90E60668
040050F0 7C651B78
040050F4 807F05BC
040050F8 80830004
040050FC 807F124C
04005100 4E800020
$Swap Ganondorf's Sword & The Master Sword (brkirch)
42A42E54 63B03EC0
42A42E54 63B18000
42A42E54 63B23AD6
42A42E54 63B35040
42A42E54 63B47EC9
42A42E54 63B503A6
42A42E54 63B64E80
42A42E54 63B70421
04005040 3EC08041
04005044 82D6BF74
04005048 835F0768
0400504C 83960668
04005050 93560668
04005054 939F0768
04005058 7C781B78
0400505C 3AC00000
04005060 3B800000
04005064 3F401100
04005068 4E800020
$Turn Sword Into Last Used Item On/Off (R+D-Pad Right) (brkirch)
041FA00C 540007BD
383DD31B 00000020
041FA00C 4BE0ADFC
04004E08 540007BD
04004E0C 41820048
04004E10 3C60800A
04004E14 A0034954
04004E18 2C006000
04004E1C 4182000C
04004E20 3FE06000
04004E24 4800000C
04004E28 3FE0901C
04004E2C 3BFF06B8
04004E30 93E34954
04004E34 93E34974
04004E38 93E3499C
04004E3C 3C608041
04004E40 80031C5C
04004E44 2C000000
04004E48 4182000C
04004E4C 8063BF74
04004E50 900306B8
04004E54 481F51D4
$Replace Items With Other Items (brkirch)
040B2B00 540005EF
04004E58 540005EF
04004E5C 41820014
04004E60 3C808041
04004E64 80041C5C
04004E68 3C808000
04004E6C 90044E74
04004E70 480ADCA4
040B2AE8 540005AD
04004E78 540005AD
04004E7C 41820018
04004E80 3C808041
04004E84 8084BF74
04004E88 800406B8
04004E8C 3C808000
04004E90 90044E74
04004E94 480ADC68
041F9FC4 540007FF
04004E98 540007FF
04004E9C 41820020
04004EA0 3C608000
04004EA4 80034E74
04004EA8 2C000000
04004EAC 41820010
04004EB0 3C608041
04004EB4 8063BF74
04004EB8 90030708
04004EBC 481F5124
B83DD31B 00000020
040B2B00 4BF52358
040B2AE8 4BF52390
041F9FC4 4BE0AED4
00000000 40000000
$Have All Items and 5 Extra Slots (Twilight Spectre)
0440625C 40484145
02406260 0000433E
00406262 00000042
00406264 00000046
02406266 0000476C
04406268 6C777372
0240626C 00007170
02406270 00005C84
00406273 0000004B
$Open all 24 Item Slots
00000000 80406274
00000000 01180001
$Item Slot 1 (Twilight Spectre)
0040625C 00000000
$Item Slot 2 (Twilight Spectre)
0040625D 00000000
$Item Slot 3 (Twilight Spectre)
0040625E 00000000
$Item Slot 4 (Twilight Spectre)
0040625F 00000000
$Item Slot 5 (Twilight Spectre)
00406260 00000000
$Item Slot 6 (Twilight Spectre)
00406261 00000000
$Item Slot 7* (Twilight Spectre)
00406262 00000000
$Item Slot 8 (Twilight Spectre)
00406264 00000000
$Item Slot 10 (Twilight Spectre)
00406265 00000000
$Item Slot 11 (Twilight Spectre)
00406266 00000000
$Item Slot 12 (Twilight Spectre)
00406267 00000000
$Item Slot 13 (Twilight Spectre)
00406268 00000000
$Item Slot 14 (Twilight Spectre)
00406269 00000000
$Item Slot 15 (Twilight Spectre)
0040626A 00000000
$Item Slot 16 (Twilight Spectre)
0040626B 00000000
$Item Slot 17 (Twilight Spectre)
0040626C 00000000
$Item Slot 18 (Twilight Spectre)
0040626D 00000000
$Item Slot 19* (Ooccoo is here when you have her) (Twilight Spectre)
0040626E 00000000
$Item Slot 20* (Twilight Spectre)
0040626F 00000000
$Item Slot 21 (Twilight Spectre)
00406270 00000000
$Item Slot 22 (Twilight Spectre)
00406271 00000000
$Item Slot 23* (Twilight Spectre)
00406272 00000000
$Item Slot 24 (Twilight Spectre)
00406273 00000000
$Item Slots 1-4 (Twilight Spectre)
0440625C 00000000
$Item Slots 5-8 (Twilight Spectre)
04406260 00000000
$Item Slots 9-12 (Twilight Spectre)
04406264 00000000
$Item Slots 13-16 (Twilight Spectre)
04406268 00000000
$Item Slots 17-20 (Twilight Spectre)
0440626C 00000000
$Item Slots 21-24 (Twilight Spectre)
<<<<<<< HEAD
04406270 00000000
$Disable Culling Outside Camera View
042738FC 48000148
04273A44 38600000
04273A48 4E800020

[Video]
ProjectionHack = 0
PH_SZNear = 0
PH_SZFar = 0
PH_ExtraParam = 0
PH_ZNear =
PH_ZFar =

[Video_Hacks]
EFBToTextureEnable = False
EFBCopyEnable = True

[OnFrame_Enabled]
$Hyrule Field Speed Hack
=======
04406270 00000000
>>>>>>> 989c0f42
<|MERGE_RESOLUTION|>--- conflicted
+++ resolved
@@ -1510,27 +1510,11 @@
 $Item Slots 17-20 (Twilight Spectre)
 0440626C 00000000
 $Item Slots 21-24 (Twilight Spectre)
-<<<<<<< HEAD
 04406270 00000000
 $Disable Culling Outside Camera View
 042738FC 48000148
 04273A44 38600000
 04273A48 4E800020
 
-[Video]
-ProjectionHack = 0
-PH_SZNear = 0
-PH_SZFar = 0
-PH_ExtraParam = 0
-PH_ZNear =
-PH_ZFar =
-
-[Video_Hacks]
-EFBToTextureEnable = False
-EFBCopyEnable = True
-
 [OnFrame_Enabled]
 $Hyrule Field Speed Hack
-=======
-04406270 00000000
->>>>>>> 989c0f42
