--- conflicted
+++ resolved
@@ -1,237 +1,124 @@
-<<<<<<< HEAD
-# GM8E01 - Metroid Prime
-# also extracted Metroid Prime 1 demo or extracted Metroid Prime 2 bonus disc
-
-[ActionReplay]
-# Add action replay cheats here.
-$This Code Must Be On
-043CB1A8 3C808000
-043CB1AC 93E4183C
-043CB1B0 809F0008
-043CB1B4 4BDE05A8
-041AB758 4821FA50
-$Infinite Health
-04049EA8 48000104
-$Infinite Missiles
-4200183C 002500FF
-4200183C 002700FF
-$Infinite Balls
-00457D1B 00000003
-$Infinite Power Balls
-4200183C 00310003
-$Moonjump (Hold B)
-0A7A55A4 00000200
-0446BABC 41200000
-$Play NES Metroid
-0A7A55A4 00000440
-0001CA64 00000041
-0A7A55A4 00000840
-0001CA64 00000040
-$Have Ice Beam
-4200183C 001B0001
-$Have Wave Beam
-4200183C 001F0001
-$Have Plasma Beam
-4200183C 00230001
-$Have Phazon Beam
-70458245 00000080
-087A55A9 000000C5
-00458245 0000007C
-48457D33 00000000
-087A55A9 0000003B
-00458245 000000FE
-$Have Morph Ball
-4200183C 00570001
-$Have Boost Ball
-4200183C 005F0001
-$Have Spider Ball (break)
-4200183C 00630001
-$Have Morph Ball Bomb
-4200183C 002F0001
-$Have Power Bomb
-4200183C 00330001
-$Have Varia Suit
-4200183C 006F0001
-$Have Gravity Suit (break)
-4200183C 00670001
-4200183C 006B0001
-$Have Phazon Suit (break)
-4200183C 00730001
-$Have Combat Visor
-4200183C 005B0001
-$Have Scan Visor
-4200183C 002B0001
-$Have X-Ray Visor
-4200183C 004B0001
-$Have Thermal Visor
-4200183C 003B0001
-$Have Space Jump Boots
-4200183C 00510001
-4200183C 00530001
-$Have Grapple Beam
-4200183C 00470001
-$Have Missile Launcher
-4200183C 00260001
-$Have Charge Beam
-4200183C 003F0001
-$Have Beam Combo A
-4200183C 00370001
-$Have Beam Combo B
-4200183C 00430001
-$Have Beam Combo C
-4200183C 004F0001
-$Disable Culling of Terrain Outside Camera View
-043451D0 38600001
-043451D4 4E800020
-$Disable Culling of Special Functions Outside Camera View
-04344FCC 38600001
-04344FD0 4E800020
-$Disable Culling of Wallcrawler Swarms Outside Camera View
-0434502C 38600001
-04345030 4E800020
-$Disable Culling of Particles Outside Camera View
-04345188 38600001
-0434518C 4E800020
-$Disable Culling of Unknown Outside Camera View
-04345098 38600001
-0434509C 4E800020
-$DEMO Disable Culling of Terrain Outside Camera View
-042A2DD4 38600001
-042A2DD8 4E800020
-$DEMO Disable Culling of Special Functions Outside Camera View
-042A2CC0 38600001
-042A2CC4 4E800020
-$DEMO Disable Culling of Wallcrawler Swarms Outside Camera View
-042A2D20 38600001
-042A2D24 4E800020
-$DEMO Disable Culling of Particles Outside Camera View
-04345188 38600001
-0434518C 4E800020
-$MP2 BONUS Disable Culling of Terrain Outside Camera View
-042B7F4C 38600001
-042B7F50 4E800020
-$MP2 BONUS Disable Culling of Special Functions Outside Camera View
-042B7D4C 38600001
-042B7D50 4E800020
-$MP2 BONUS Disable Culling of Wallcrawler Swarms Outside Camera View
-042B7DAC 38600001
-042B7DB0 4E800020
-$MP2 BONUS Disable Culling of Particles Outside Camera View
-042B7F04 38600001
-042B7F08 4E800020
-$MP2 BONUS Disable Culling of Unknown Outside Camera View
-042B7E18 38600001
-042B7E1C 4E800020
-
-[Speedhacks]
-0x80384b1c=400
-=======
-# GM8E01 - Metroid Prime
-
-[Core]
-# Values set here will override the main Dolphin settings.
-
-[EmuState]
-# The Emulation State. 1 is worst, 5 is best, 0 is not set.
-EmulationStateId = 4
-EmulationIssues = 
-
-[OnLoad]
-# Add memory patches to be loaded once on boot here.
-
-[OnFrame]
-# Add memory patches to be applied every frame here.
-
-[ActionReplay]
-# Add action replay cheats here.
-$This Code Must Be On
-043CB1A8 3C808000
-043CB1AC 93E4183C
-043CB1B0 809F0008
-043CB1B4 4BDE05A8
-041AB758 4821FA50
-$Infinite Health
-04049EA8 48000104
-$Infinite Missiles
-4200183C 002500FF
-4200183C 002700FF
-$Infinite Balls
-00457D1B 00000003
-$Infinite Power Balls
-4200183C 00310003
-$Moonjump (Hold B)
-0A7A55A4 00000200
-0446BABC 41200000
-$Play NES Metroid
-0A7A55A4 00000440
-0001CA64 00000041
-0A7A55A4 00000840
-0001CA64 00000040
-$Have Ice Beam
-4200183C 001B0001
-$Have Wave Beam
-4200183C 001F0001
-$Have Plasma Beam
-4200183C 00230001
-$Have Phazon Beam
-70458245 00000080
-087A55A9 000000C5
-00458245 0000007C
-48457D33 00000000
-087A55A9 0000003B
-00458245 000000FE
-$Have Morph Ball
-4200183C 00570001
-$Have Boost Ball
-4200183C 005F0001
-$Have Spider Ball (break)
-4200183C 00630001
-$Have Morph Ball Bomb
-4200183C 002F0001
-$Have Power Bomb
-4200183C 00330001
-$Have Varia Suit
-4200183C 006F0001
-$Have Gravity Suit (break)
-4200183C 00670001
-4200183C 006B0001
-$Have Phazon Suit (break)
-4200183C 00730001
-$Have Combat Visor
-4200183C 005B0001
-$Have Scan Visor
-4200183C 002B0001
-$Have X-Ray Visor
-4200183C 004B0001
-$Have Thermal Visor
-4200183C 003B0001
-$Have Space Jump Boots
-4200183C 00510001
-4200183C 00530001
-$Have Grapple Beam
-4200183C 00470001
-$Have Missile Launcher
-4200183C 00260001
-$Have Charge Beam
-4200183C 003F0001
-$Have Beam Combo A
-4200183C 00370001
-$Have Beam Combo B
-4200183C 00430001
-$Have Beam Combo C
-4200183C 004F0001
-
-[Video]
-ProjectionHack = 0
-PH_SZNear = 0
-PH_SZFar = 0
-PH_ExtraParam = 0
-PH_ZNear =
-PH_ZFar =
-
-[Video_Settings]
-SafeTextureCacheColorSamples = 512
-
-[Video_Hacks]
-EFBToTextureEnable = False
->>>>>>> e96569ff
+# GM8E01 - Metroid Prime
+# also extracted Metroid Prime 1 demo or extracted Metroid Prime 2 bonus disc
+
+[ActionReplay]
+# Add action replay cheats here.
+$This Code Must Be On
+043CB1A8 3C808000
+043CB1AC 93E4183C
+043CB1B0 809F0008
+043CB1B4 4BDE05A8
+041AB758 4821FA50
+$Infinite Health
+04049EA8 48000104
+$Infinite Missiles
+4200183C 002500FF
+4200183C 002700FF
+$Infinite Balls
+00457D1B 00000003
+$Infinite Power Balls
+4200183C 00310003
+$Moonjump (Hold B)
+0A7A55A4 00000200
+0446BABC 41200000
+$Play NES Metroid
+0A7A55A4 00000440
+0001CA64 00000041
+0A7A55A4 00000840
+0001CA64 00000040
+$Have Ice Beam
+4200183C 001B0001
+$Have Wave Beam
+4200183C 001F0001
+$Have Plasma Beam
+4200183C 00230001
+$Have Phazon Beam
+70458245 00000080
+087A55A9 000000C5
+00458245 0000007C
+48457D33 00000000
+087A55A9 0000003B
+00458245 000000FE
+$Have Morph Ball
+4200183C 00570001
+$Have Boost Ball
+4200183C 005F0001
+$Have Spider Ball (break)
+4200183C 00630001
+$Have Morph Ball Bomb
+4200183C 002F0001
+$Have Power Bomb
+4200183C 00330001
+$Have Varia Suit
+4200183C 006F0001
+$Have Gravity Suit (break)
+4200183C 00670001
+4200183C 006B0001
+$Have Phazon Suit (break)
+4200183C 00730001
+$Have Combat Visor
+4200183C 005B0001
+$Have Scan Visor
+4200183C 002B0001
+$Have X-Ray Visor
+4200183C 004B0001
+$Have Thermal Visor
+4200183C 003B0001
+$Have Space Jump Boots
+4200183C 00510001
+4200183C 00530001
+$Have Grapple Beam
+4200183C 00470001
+$Have Missile Launcher
+4200183C 00260001
+$Have Charge Beam
+4200183C 003F0001
+$Have Beam Combo A
+4200183C 00370001
+$Have Beam Combo B
+4200183C 00430001
+$Have Beam Combo C
+4200183C 004F0001
+$Disable Culling of Terrain Outside Camera View
+043451D0 38600001
+043451D4 4E800020
+$Disable Culling of Special Functions Outside Camera View
+04344FCC 38600001
+04344FD0 4E800020
+$Disable Culling of Wallcrawler Swarms Outside Camera View
+0434502C 38600001
+04345030 4E800020
+$Disable Culling of Particles Outside Camera View
+04345188 38600001
+0434518C 4E800020
+$Disable Culling of Unknown Outside Camera View
+04345098 38600001
+0434509C 4E800020
+$DEMO Disable Culling of Terrain Outside Camera View
+042A2DD4 38600001
+042A2DD8 4E800020
+$DEMO Disable Culling of Special Functions Outside Camera View
+042A2CC0 38600001
+042A2CC4 4E800020
+$DEMO Disable Culling of Wallcrawler Swarms Outside Camera View
+042A2D20 38600001
+042A2D24 4E800020
+$DEMO Disable Culling of Particles Outside Camera View
+04345188 38600001
+0434518C 4E800020
+$MP2 BONUS Disable Culling of Terrain Outside Camera View
+042B7F4C 38600001
+042B7F50 4E800020
+$MP2 BONUS Disable Culling of Special Functions Outside Camera View
+042B7D4C 38600001
+042B7D50 4E800020
+$MP2 BONUS Disable Culling of Wallcrawler Swarms Outside Camera View
+042B7DAC 38600001
+042B7DB0 4E800020
+$MP2 BONUS Disable Culling of Particles Outside Camera View
+042B7F04 38600001
+042B7F08 4E800020
+$MP2 BONUS Disable Culling of Unknown Outside Camera View
+042B7E18 38600001
+042B7E1C 4E800020
+