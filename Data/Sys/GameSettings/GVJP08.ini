--- conflicted
+++ resolved
@@ -29,22 +29,18 @@
 UseXFB = True
 UseRealXFB = True
 
-<<<<<<< HEAD
-[RmObjCodes]
-=======
-[HideObjectCodes]
->>>>>>> 57830e58
-$Remove Moving 16:9 Bars - Part 1
-96bits:0x0000000043740000:0x0000000000000000
-$Remove Moving 16:9 Bars - Part 2
-64bits:0x0000000000000000:0xC140000043CC0000
-$Remove Moving 16:9 Bars - Part 3
-96bits:0x00000000C1400000:0x0000000000000000
-$Remove Moving 16:9 Bars - Part 4
-96bits:0x0000000043FA0000:0x43CC000000000000
-$Remove Moving 16:9 Bars - Part 5
-96bits:0x0000000043740000:0x43CC000000000000
-$Remove Moving 16:9 Bars - Part 6
+[HideObjectCodes]
+$Remove Moving 16:9 Bars - Part 1
+96bits:0x0000000043740000:0x0000000000000000
+$Remove Moving 16:9 Bars - Part 2
+64bits:0x0000000000000000:0xC140000043CC0000
+$Remove Moving 16:9 Bars - Part 3
+96bits:0x00000000C1400000:0x0000000000000000
+$Remove Moving 16:9 Bars - Part 4
+96bits:0x0000000043FA0000:0x43CC000000000000
+$Remove Moving 16:9 Bars - Part 5
+96bits:0x0000000043740000:0x43CC000000000000
+$Remove Moving 16:9 Bars - Part 6
 96bits:0x0000000043FA0000:0x0000000000000000
-$Remove Black VR Square
+$Remove Black VR Square
 96bits:0x0000000000000000:0x0000000200020200