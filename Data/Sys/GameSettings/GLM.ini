# GLME01, GLMJ01, GLMJ01 - LUIGI'S MANSION

[Core]
# Values set here will override the main Dolphin settings.

[EmuState]
# The Emulation State. 1 is worst, 5 is best, 0 is not set.
EmulationStateId = 4
EmulationIssues =

[OnLoad]
# Add memory patches to be loaded once on boot here.

[OnFrame]
# Add memory patches to be applied every frame here.

[ActionReplay]
# Add action replay cheats here.

[Video]
ProjectionHack = 0

<<<<<<< HEAD
[VR]
UnitsPerMetre = 164.182999
HudDistance = 0.300000
HudThickness = 0.400000
VRStateId = 2
VRIssues = Render to texture stops whole game from working.
=======
[Video_Stereoscopy]
StereoEFBMonoDepth = True
>>>>>>> 989c0f42
<|MERGE_RESOLUTION|>--- conflicted
+++ resolved
@@ -20,14 +20,12 @@
 [Video]
 ProjectionHack = 0
 
-<<<<<<< HEAD
+[Video_Stereoscopy]
+StereoEFBMonoDepth = True
+
 [VR]
 UnitsPerMetre = 164.182999
 HudDistance = 0.300000
 HudThickness = 0.400000
 VRStateId = 2
-VRIssues = Render to texture stops whole game from working.
-=======
-[Video_Stereoscopy]
-StereoEFBMonoDepth = True
->>>>>>> 989c0f42
+VRIssues = Render to texture stops whole game from working.