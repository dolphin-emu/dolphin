# GWRE01 - WAVE RACE / BLUE STORM

[Core]
# Values set here will override the main Dolphin settings.

[EmuState]
# The Emulation State. 1 is worst, 5 is best, 0 is not set.
EmulationStateId = 4
EmulationIssues =

[OnLoad]
# Add memory patches to be loaded once on boot here.

[OnFrame]
# Add memory patches to be applied every frame here.

[ActionReplay]
# Add action replay cheats here.
$Always 0 missed Buoys
046199F4 00000000
$Always turbo
04620FDC 0000004B
$Never 'out of bounds' - cannot finish race
04619BD4 00000000
$Stunt mode: Massive score
0461B2B8 05F5E0FF
$Stunt mode: Freeze timer at 65"00
002A0063 08000000
$Have 99 Points (1P Mode)
00632B43 00000063
<<<<<<< HEAD

[Video]
ProjectionHack = 0
PH_SZNear = 0
PH_SZFar = 0
PH_ExtraParam = 0
PH_ZNear =
PH_ZFar =
=======
>>>>>>> ad978122
<|MERGE_RESOLUTION|>--- conflicted
+++ resolved
@@ -28,14 +28,3 @@
 002A0063 08000000
 $Have 99 Points (1P Mode)
 00632B43 00000063
-<<<<<<< HEAD
-
-[Video]
-ProjectionHack = 0
-PH_SZNear = 0
-PH_SZFar = 0
-PH_ExtraParam = 0
-PH_ZNear =
-PH_ZFar =
-=======
->>>>>>> ad978122
