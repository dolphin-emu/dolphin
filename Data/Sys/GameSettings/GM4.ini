--- conflicted
+++ resolved
@@ -17,7 +17,9 @@
 [ActionReplay]
 # Add action replay cheats here.
 
-<<<<<<< HEAD
+[Video_Stereoscopy]
+StereoConvergence = 392
+
 [VR]
 UnitsPerMetre = 79.496925
 ScreenDistance = 2.500000
@@ -28,8 +30,4 @@
 
 [HideObjectCodes]
 $VR - Fix HUD Corruption
-128bits:0x0000000000000000:0x0260000000000100
-=======
-[Video_Stereoscopy]
-StereoConvergence = 392
->>>>>>> 0283ce2a
+128bits:0x0000000000000000:0x0260000000000100